--- conflicted
+++ resolved
@@ -3,14 +3,9 @@
   "version": "1.0.0",
   "description": "CKAN: The Open Source Data Portal Software ==========================================",
   "dependencies": {
-<<<<<<< HEAD
-    "@fortawesome/fontawesome-free": "^6.5.2",
-    "highlight.js": "github:highlightjs/highlight.js#11.9.0",
+    "@fortawesome/fontawesome-free": "^6.7.2",
+    "highlight.js": "github:highlightjs/highlight.js#11.11.1",
     "highlightjs-curl": "^1.3.0",
-=======
-    "@fortawesome/fontawesome-free": "^6.7.2",
-    "@highlightjs/cdn-assets": "^11.11.1",
->>>>>>> 304fd2c4
     "@popperjs/core": "^2.11.8",
     "blueimp-file-upload": "^10.32.0",
     "bootstrap": "^5.3.6",
