--- conflicted
+++ resolved
@@ -3,33 +3,9 @@
   "version": "1.0.0",
   "description": "CKAN: The Open Source Data Portal Software ==========================================",
   "dependencies": {
-<<<<<<< HEAD
-    "@fortawesome/fontawesome-free": "^6.3.0",
-    "@popperjs/core": "^2.10.2",
-    "blueimp-file-upload": "^10.32.0",
-    "bootstrap": "^5.1.3",
-    "dompurify": "^2.3.3",
+    "@fortawesome/fontawesome-free": "^6.5.2",
     "highlight.js": "github:highlightjs/highlight.js#11.9.0",
     "highlightjs-curl": "^1.3.0",
-    "htmx.org": "^1.9.6",
-    "jquery": "^3.6.0",
-    "moment": "^2.29.4",
-    "qs": "^6.10.3"
-  },
-  "devDependencies": {
-    "axe-core": "^4.4.1",
-    "cypress": "^9.5.1",
-    "cypress-axe": "^0.14.0",
-    "gulp": "^4.0.2",
-    "gulp-if": "^3.0.0",
-    "gulp-rename": "^2.0.0",
-    "gulp-sass": "^5.0.0",
-    "gulp-sourcemaps": "^2.6.5",
-    "pyright": "^1.1.234",
-    "sass": "^1.49.8"
-=======
-    "@fortawesome/fontawesome-free": "^6.5.2",
-    "@highlightjs/cdn-assets": "^11.9.0",
     "@popperjs/core": "^2.11.8",
     "blueimp-file-upload": "^10.32.0",
     "bootstrap": "^5.1.3",
@@ -50,7 +26,6 @@
     "gulp-sourcemaps": "^2.6.5",
     "pyright": "^1.1.339",
     "sass": "^1.74.1"
->>>>>>> d0668c1b
   },
   "scripts": {
     "test": "echo \"Error: no test specified\" && exit 1",
