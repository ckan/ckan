syntax: glob
# generic
*.pyc
*.swp
*.swo
.DS_Store
ckan.egg-info/*
sandbox/*
dist

# pylons
development.ini*
sstore/*
data/*
pylons_data/*
#ckan/i18n/*/*/*.mo

# other
pip-requirements-local.txt
migrate/*
build/*
tmp/*
solr_runtime/*
fl_notes.txt
*.ini
!ckan/migration/alembic.ini
.noseids
*~
.idea
.vscode

# custom style
ckan/public/base/less/custom.less

# nosetest coverage output
.coverage
htmlcov/*

# CKAN
ckan.log
ckan_deb/DEBIAN/control
ckan_deb/DEBIAN/prerm

# node.js
node_modules/

# docker
contrib/docker/.env

# Local .terraform directories
**/.terraform/*

# .tfstate files
*.tfstate
*.tfstate.*

# Crash log files
crash.log

# Ignore any .tfvars files that are generated automatically for each Terraform run. Most
# .tfvars files are managed as part of configuration and so should be included in
# version control.
#
# example.tfvars

# Ignore override files as they are usually used to override resources locally and so
# are not checked in
override.tf
override.tf.json
*_override.tf
*_override.tf.json

# Include override files you do wish to add to version control using negated pattern
#
# !example_override.tf

# Include tfplan files to ignore the plan output of command: terraform plan -out=tfplan
# example: *tfplan*
<<<<<<< HEAD
/infrastructure/terraform.tfvars
=======
infrastructure/templates/terraform_override.tfvars
>>>>>>> 588f22a5
<|MERGE_RESOLUTION|>--- conflicted
+++ resolved
@@ -76,8 +76,4 @@
 
 # Include tfplan files to ignore the plan output of command: terraform plan -out=tfplan
 # example: *tfplan*
-<<<<<<< HEAD
 /infrastructure/terraform.tfvars
-=======
-infrastructure/templates/terraform_override.tfvars
->>>>>>> 588f22a5
