--- conflicted
+++ resolved
@@ -33,10 +33,6 @@
     build
   );
 
-<<<<<<< HEAD
-exports.build = build;
-exports.watch = watchSource;
-=======
 const buildMidnightBlue = () =>
   src([
     __dirname + "/ckan/public-midnight-blue/base/scss/main.scss",
@@ -127,5 +123,4 @@
   DOMPurify,
   popOver,
   htmx
-);
->>>>>>> b03f8e3b
+);