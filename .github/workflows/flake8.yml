name: Lint
on:
#  pull_request:
  workflow_call:
  workflow_dispatch:

permissions:
  contents: read

jobs:
  lint:
    runs-on: ubuntu-latest
    steps:
<<<<<<< HEAD
      - uses: actions/checkout@v2
=======
      - uses: actions/checkout@v4
>>>>>>> 034da6c9
      - uses: actions/setup-python@v5
        with:
          python-version: '3.9'
      - name: Install requirements
        run: pip install flake8 pycodestyle flake8-logging-format
      - name: Check syntax
        # Stop the build if there are Python syntax errors or undefined names
        run: flake8 --count --statistics --show-source

      - name: Warnings
        run: flake8 . --count --exit-zero --max-complexity=10 --max-line-length=127 --statistics --extend-exclude=""<|MERGE_RESOLUTION|>--- conflicted
+++ resolved
@@ -11,11 +11,7 @@
   lint:
     runs-on: ubuntu-latest
     steps:
-<<<<<<< HEAD
-      - uses: actions/checkout@v2
-=======
       - uses: actions/checkout@v4
->>>>>>> 034da6c9
       - uses: actions/setup-python@v5
         with:
           python-version: '3.9'
