name: Pytest
#pytest split data storage https://github.com/jerry-git/pytest-split/issues/20#issuecomment-2576031836
#GitHub actions variables. IS_PYTEST_COMBINE_TEST_RESULTS_DISABLED when set to 'True', will disable rollup (default will run)
on:
  #pull_request: #disabled as its called via test.yml uses delegation
  workflow_call:
  workflow_dispatch:
    inputs:
      splits:
        type: number
        description: 'Number of test splits default 1 (max 24)'
        required: true
        default: '1'
      IS_PYTEST_COMBINE_TEST_RESULTS_DISABLED:
        type: boolean
        description: Override flag for skipping rollup of pytest/coverage html reports
env:
  PIP_CACHE_DIR: /root/.cache/pip

permissions:
  contents: read

jobs:
  define-matrix:
    runs-on: ubuntu-latest

    outputs:
      SPLIT_LIST: ${{ steps.splits.outputs.SPLIT_LIST }}
      SPLIT_COUNT: ${{ steps.splits.outputs.SPLIT_COUNT }}
      IS_PYTEST_COMBINE_TEST_RESULTS_DISABLED: ${{ steps.splits.outputs.IS_PYTEST_COMBINE_TEST_RESULTS_DISABLED }}

      # This output will be used to know if we had a cache hit (exact match or not), or no cache hit at all.
      # See documentation about the `cache-hit` output:
      # https://github.com/actions/cache/blob/main/README.md#outputs
      # > cache-hit - A string value to indicate an exact match was found for the key.
      # > If there's a cache hit, this will be 'true' or 'false' to indicate if there's an exact match
      # > for key.
      # > If there's a cache miss, this will be an empty string.
      restored: ${{ steps.restore-test-durations.outputs.cache-hit == '' && 'false' || 'true' }}
    steps:
      # https://docs.github.com/en/actions/writing-workflows/choosing-what-your-workflow-does/running-variations-of-jobs-in-a-workflow#example-using-an-output-to-define-two-matrice
      - name: Define matrix split
        id: splits
        # default matrix for splits if we did not get an input
        run: |
          set -ex
          export SPLIT_COUNT=${{ inputs.splits || 12 }}
          if [ "$SPLIT_COUNT" -gt 24 ]; then
            echo "Splits cannot exceed 24"
            export SPLIT_COUNT=24
          fi

          if [ "$ACT" == "true" ] && [ -z "${{ inputs.splits }}" ]; then
            echo "Running with act limiting splits to 1 as splits not provided"
            export SPLIT_COUNT=1
          else
            echo "Running on GitHub Actions"
          fi

          SPLIT_LIST="["
          for ((i=1; i<=SPLIT_COUNT; i++)); do
            SPLIT_LIST+="\"$i\""
            if [ $i -lt $SPLIT_COUNT ]; then
              SPLIT_LIST+=", "
            fi
          done
          SPLIT_LIST+="]"

          echo "Generated list: $SPLIT_LIST"

          export SPLIT_COUNT="$(echo ${SPLIT_LIST} | jq 'length')"
          echo "${SPLIT_COUNT} : ${SPLIT_LIST}"
          echo "SPLIT_LIST=${SPLIT_LIST}" >> "$GITHUB_OUTPUT"
          echo "SPLIT_COUNT=${SPLIT_COUNT}" >> "$GITHUB_OUTPUT"


          echo "IS_PYTEST_COMBINE_TEST_RESULTS_DISABLED=${{ inputs.IS_PYTEST_COMBINE_TEST_RESULTS_DISABLED || vars.IS_PYTEST_COMBINE_TEST_RESULTS_DISABLED == 'True' }}" >> $GITHUB_OUTPUT


      # It's mandatory to use the exact same path when saving/restoring cache, otherwise it won't work
      # (the same key is not enough - see documentation:
      # https://github.com/actions/cache/blob/main/README.md#cache-version).
      # I went with `/tmp/.test_durations`.
      - name: Restore test durations
        id: restore-test-durations
        uses: actions/cache/restore@v4
        with:
          path: /tmp/.test_durations
          key: tests-durations-${{ github.sha }}
          restore-keys: |
            tests-durations-${{ github.sha }}-
            tests-durations-
          fail-on-cache-miss: false

      # Then we upload the restored test durations as an artifact. This way, each matrix job will download
      # it when it starts. When a matrix job will be manually retried, it will also reuse the artifact (to
      # retry the exact same tests, even if the cache has been updated in the meantime).
      - name: Upload test durations
        if: steps.restore-test-durations.outputs.cache-hit != ''
        uses: actions/upload-artifact@v4
        with:
          name: test-durations-before
          path: /tmp/.test_durations
          include-hidden-files: true

  pytest:
    needs: define-matrix
    runs-on: ubuntu-latest
    strategy:
      fail-fast: false
      matrix:
        split: ${{ fromJSON(needs.define-matrix.outputs.SPLIT_LIST) }}
    container:
      image: python:3.10-bookworm

    services:
      ckan-postgres:

        image: postgres:12
        options: >-
          --health-cmd pg_isready
          --health-interval 10s
          --health-timeout 5s
          --health-retries 5
        env:
          POSTGRES_USER: ckan
          POSTGRES_PASSWORD: ckan
      ckan-solr:
        image: ckan/ckan-solr:master
      ckan-redis:
        image: redis:7

    env:
      SPLIT_COUNT: ${{ needs.define-matrix.outputs.SPLIT_COUNT }}
      CKAN_DATASTORE_POSTGRES_DB: datastore_test
      CKAN_DATASTORE_POSTGRES_READ_USER: datastore_read
      CKAN_DATASTORE_POSTGRES_READ_PWD: pass
      CKAN_DATASTORE_POSTGRES_WRITE_USER: datastore_write
      CKAN_DATASTORE_POSTGRES_WRITE_PWD: pass
      CKAN_POSTGRES_DB: ckan_test
      CKAN_POSTGRES_USER: ckan_default
      CKAN_POSTGRES_PWD: pass
      PGPASSWORD: ckan

      PYTEST_COMMON_OPTIONS: -v --ckan-ini=test-core-ci.ini --cov=ckan --cov=ckanext --cov-branch --cov-report=term-missing  --junitxml=./junit/result/junit-${{ matrix.split }}.xml  -o junit_family=legacy


    steps:
      - run: |
          echo "${{ matrix.split }} of $SPLIT_COUNT"

      - uses: actions/checkout@v4
        with:
          fetch-depth: 1  # Fetch all history, including tags

      # These two steps will be executed only when there IS a cache hit (exact match or not). When a matrix
      # job is retried, it will reuse the same artifact, to execute the exact same split.
      - name: Download test durations
        if: needs.define-matrix.outputs.restored == 'true'
        uses: actions/download-artifact@v4
        with:
          name: test-durations-before

      # This step will be executed only when there is NO cache hit.
      # You need to commit file `.test_durations_fallback`.
      # You can also refresh it manually from time to time to keep an up-to-date fallback
      # (see step "Upload final test durations" below).
      - name: Use fallback test durations
        if: needs.define-matrix.outputs.restored == 'false'
        run: |
          # Note: to update this, you must run pytest --store-durations and commit to repo
          echo "unzip pytest test duration details"
          gunzip .test_durations.gz

<<<<<<< HEAD
      - uses: actions/setup-python@v5
        with:
          python-version: ${{ env.PYTHON_VERSION }}
          cache: 'pip'

      - uses: actions/setup-node@v4
=======
      - name: Cache pip
        uses: actions/cache@v4
>>>>>>> 034da6c9
        with:
          path: ${{ env.PIP_CACHE_DIR }}
          key: ${{ runner.os }}-pip-${{ hashFiles('*requirements.txt') }}
          restore-keys: |
            ${{ runner.os }}-pip-

      - name: Install deps
        run: |
         ./test-infrastructure/install_deps.sh

      - name: Init environment
        run: |
         ./test-infrastructure/init_environment.sh

      # When running pytest, we write the new test durations using options
      # `--store-durations --clean-durations`.
      # Option `--clean-durations` is undocumented but you can check its implementation here:
      # https://github.com/jerry-git/pytest-split/blob/fb9af7e0122c18a96a7c01ca734c4ab01027f8d9/src/pytest_split/plugin.py#L68-L76
      # > Removes the test duration info for tests which are not present while running the suite with
      # > '--store-durations'.
      - name: Run pytest
        run: |
          set -ex

          mkdir -p ./junit/result
          echo "${{ matrix.split }} of $SPLIT_COUNT"

          echo "::group::pytest"
          #we ignore test 'test_building_the_docs' as its looked after by the docs.yml workflow which provides the sphinx documentation build artifact and it also takes 50 seconds to run
          pytest $PYTEST_COMMON_OPTIONS --splits $SPLIT_COUNT --group ${{ matrix.split }} --splitting-algorithm least_duration --store-durations --clean-durations  -k 'not test_building_the_docs'
          echo "::endgroup::"

      - name: Upload coverage reports to Codecov
        uses: codecov/codecov-action@v5
        if: ${{ !cancelled() }}
        continue-on-error: true #don't fail if we can't upload (ie a fork that does not have integration plugged in)
        with:
          token: ${{ secrets.CODECOV_TOKEN }}
          verbose: false # optional (default = false)

      - name: Upload test results to Codecov
        uses: codecov/test-results-action@v1
        if: ${{ !cancelled() }}
        continue-on-error: true #don't fail if we can't upload (ie a fork that does not have integration plugged in)
        with:
          token: ${{ secrets.CODECOV_TOKEN }}
          verbose: false # optional (default = false)

      # Each matrix job uploads its freshly updated partial test durations. We regroup them all
      # within one final file in the "Merge all partial test durations" step below.
      - name: Upload test durations
        if: github.run_attempt == 1
        uses: actions/upload-artifact@v4
        with:
          name: test-durations-after-partial-${{ matrix.split }}
          path: ./.test_durations
          if-no-files-found: error
          include-hidden-files: true
          retention-days: 1

      - name: Prep test coverage split file
        run: |
          mv .coverage coverage-${{ matrix.split }}

      - name: Upload coverage artifacts
        uses: actions/upload-artifact@v4
        with:
          name: internal_coverage-${{ matrix.split }}
          path: coverage-${{ matrix.split }}
          if-no-files-found: error
          include-hidden-files: true
          retention-days: 1

      - name: Store test results
        uses: actions/upload-artifact@v4
        if: always()
        with:
          name: internal_junit-results-${{ matrix.split }}
          path: ./junit/result
          retention-days: 1

      - name: Test Summary (if Failure)
        uses: test-summary/action@v2
        with:
          paths: "./junit/result/*.xml"
        if: failure()

      - name: Test Summary Local copy (If Failure)
        uses: test-summary/action@v2
        with:
          paths: "./junit/result/*.xml"
          output: "./junit/result/test-summary.md"
        if: failure()

      - name: Store Test Summary results (If Failure)
        uses: actions/upload-artifact@v4
        with:
          name: split-test-summary-${{ matrix.split }}.md
          path: "./junit/result/test-summary.md"
          retention-days: 30
        if: failure()


  cache-test-durations:
    name: Cache test durations
    needs: pytest
    if: github.run_attempt == 1 && (success() || failure())
    runs-on: ubuntu-latest
    steps:
      - name: Download all partial test durations
        uses: actions/download-artifact@v4
        with:
          pattern: test-durations-after-partial-*

      # This step regroups the 8 partial files and sorts keys alphabetically:
      - name: Merge all partial test durations
        run: |
          ls -ltra

          jq -s 'add' test-durations-after-partial-*/.test_durations \
          | jq 'to_entries | sort_by(.key) | from_entries' \
          > /tmp/.test_durations

      # This step uploads the final file as an artifact. You can then download it from the Github GUI,
      # and use it to manually commit file gzip `.test_durations` from time to time,
      # to keep an up-to-date fallback:
      - name: Upload final test durations
        uses: actions/upload-artifact@v4
        with:
          name: test-durations-after
          path: /tmp/.test_durations
          if-no-files-found: error
          include-hidden-files: true

      # Finally, we cache the new test durations. This file will be restored in next CI execution
      # (see step "Restore test durations" above).
      - name: Cache final test durations
        uses: actions/cache/save@v4
        with:
          path: /tmp/.test_durations
          key: tests-durations-${{ github.sha }}

  merge-code-coverage-and-upload:
    name: Test Result Combine
    needs: pytest
    if: github.run_attempt == 1 && (success() || failure()) && needs.define-matrix.outputs.IS_PYTEST_COMBINE_TEST_RESULTS_DISABLED == 'false'
    runs-on: ubuntu-latest
    container:
      # Needs to run on the same image the tests were run
      image: python:3.10-bookworm

    steps:
      - name: Checkout repository
        uses: actions/checkout@v4

<<<<<<< HEAD
      - uses: actions/setup-python@v5
=======
      - name: Cache pip
        uses: actions/cache@v4
>>>>>>> 034da6c9
        with:
          path: ${{ env.PIP_CACHE_DIR }}
          key: ${{ runner.os }}-pip-${{ hashFiles('*requirements.txt') }}
          restore-keys: |
            ${{ runner.os }}-pip-

      - name: Install dependencies
        run: |
          pip install -r dev-requirements.txt

      - name: Download all coverage artifacts
        uses: actions/download-artifact@v4
        with:
          pattern: internal_coverage-*
          path: coverage-data
          merge-multiple: 'true'

      - name: Download all JUnit XML results
        uses: actions/download-artifact@v4
        with:
          pattern: internal_junit-results-*
          merge-multiple: true
          path: junit-results

      - name: Merge Coverage and JUnit XML files
        run: |
          set -ex
          mkdir -p results
          echo "merge junit test results"

          echo "::group::junitparser-merge"
          junitparser merge junit-results/*.xml merged.xml
          echo "::endgroup::"

          echo "::group::junit2html generate"
          junit2html merged.xml results/pytest-results.html
          cp merged.xml results/junit_results.xml
          echo "::endgroup::"

          echo "merge pytest coverage results"

          echo "::group::coverage combine"
          coverage combine --keep -a ./coverage-data/*
          echo "::endgroup::"

          echo "::group::pytest-html-report"
          coverage html -d results/coverage_html
          echo "::endgroup::"

      - name: Pytest Coverage Console Report
        run: |
          set -ex
          coverage report -m

      - name: Upload HTML coverage report
        uses: actions/upload-artifact@v4
        with:
          name: combined-test-coverage-reports
          path: results

      - name: Test Summary Combined (if Failure)
        uses: test-summary/action@v2
        with:
          paths: "./merged.xml"<|MERGE_RESOLUTION|>--- conflicted
+++ resolved
@@ -172,17 +172,8 @@
           echo "unzip pytest test duration details"
           gunzip .test_durations.gz
 
-<<<<<<< HEAD
-      - uses: actions/setup-python@v5
-        with:
-          python-version: ${{ env.PYTHON_VERSION }}
-          cache: 'pip'
-
-      - uses: actions/setup-node@v4
-=======
       - name: Cache pip
         uses: actions/cache@v4
->>>>>>> 034da6c9
         with:
           path: ${{ env.PIP_CACHE_DIR }}
           key: ${{ runner.os }}-pip-${{ hashFiles('*requirements.txt') }}
@@ -338,12 +329,8 @@
       - name: Checkout repository
         uses: actions/checkout@v4
 
-<<<<<<< HEAD
-      - uses: actions/setup-python@v5
-=======
       - name: Cache pip
         uses: actions/cache@v4
->>>>>>> 034da6c9
         with:
           path: ${{ env.PIP_CACHE_DIR }}
           key: ${{ runner.os }}-pip-${{ hashFiles('*requirements.txt') }}
