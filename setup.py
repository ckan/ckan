try:
    from setuptools import setup, find_packages
except ImportError:
    from ez_setup import use_setuptools
    use_setuptools()
    from setuptools import setup, find_packages

from ckan import (__version__, __description__, __long_description__,
                  __license__)

entry_points = {
    'nose.plugins.0.10': [
        'main = ckan.ckan_nose_plugin:CkanNose',
    ],
    'paste.app_factory': [
        'main = ckan.config.middleware:make_app',
    ],
    'paste.app_install': [
        'main = ckan.config.install:CKANInstaller',
    ],
    'paste.paster_command': [
        'db = ckan.lib.cli:ManageDb',
        'create-test-data = ckan.lib.cli:CreateTestDataCommand',
        'sysadmin = ckan.lib.cli:Sysadmin',
        'user = ckan.lib.cli:UserCmd',
        'dataset = ckan.lib.cli:DatasetCmd',
        'search-index = ckan.lib.cli:SearchIndexCommand',
        'ratings = ckan.lib.cli:Ratings',
        'notify = ckan.lib.cli:Notification',
        'celeryd = ckan.lib.cli:Celery',
        'rdf-export = ckan.lib.cli:RDFExport',
        'tracking = ckan.lib.cli:Tracking',
        'plugin-info = ckan.lib.cli:PluginInfo',
        'profile = ckan.lib.cli:Profile',
        'color = ckan.lib.cli:CreateColorSchemeCommand',
        'check-po-files = ckan.i18n.check_po_files:CheckPoFiles',
        'trans = ckan.lib.cli:TranslationsCommand',
        'minify = ckan.lib.cli:MinifyCommand',
        'less = ckan.lib.cli:LessCommand',
        'datastore = ckanext.datastore.commands:SetupDatastoreCommand',
        'front-end-build = ckan.lib.cli:FrontEndBuildCommand',
    ],
    'console_scripts': [
        'ckan-admin = bin.ckan_admin:Command',
    ],
    'paste.paster_create_template': [
        'ckanext = ckan.pastertemplates:CkanextTemplate',
    ],
    'ckan.forms': [
        'standard = ckan.forms.package:get_standard_fieldset',
        'package = ckan.forms.package:get_standard_fieldset',
        'group = ckan.forms.group:get_group_fieldset',
        'package_group = ckan.forms.group:get_package_group_fieldset',
    ],
    'ckan.search': [
        'sql = ckan.lib.search.sql:SqlSearchBackend',
        'solr = ckan.lib.search.solr_backend:SolrSearchBackend',
    ],
    'ckan.plugins': [
        'synchronous_search = ckan.lib.search:SynchronousSearchPlugin',
        'stats = ckanext.stats.plugin:StatsPlugin',
        'publisher_form = ckanext.publisher_form.forms:PublisherForm',
        'publisher_dataset_form = ckanext.publisher_form.forms:PublisherDatasetForm',
        'multilingual_dataset = ckanext.multilingual.plugin:MultilingualDataset',
        'multilingual_group = ckanext.multilingual.plugin:MultilingualGroup',
        'multilingual_tag = ckanext.multilingual.plugin:MultilingualTag',
        'organizations = ckanext.organizations.forms:OrganizationForm',
        'organizations_dataset = ckanext.organizations.forms:OrganizationDatasetForm',
        'datastore = ckanext.datastore.plugin:DatastorePlugin',
        'datapusher=ckanext.datapusher.plugin:DatapusherPlugin',
        'test_tag_vocab_plugin = ckanext.test_tag_vocab_plugin:MockVocabTagsPlugin',
        'resource_proxy = ckanext.resourceproxy.plugin:ResourceProxy',
        'text_preview = ckanext.textpreview.plugin:TextPreview',
        'pdf_preview = ckanext.pdfpreview.plugin:PdfPreview',
        'recline_preview = ckanext.reclinepreview.plugin:ReclinePreview',
        'example_itemplatehelpers = ckanext.example_itemplatehelpers.plugin:ExampleITemplateHelpersPlugin',
        'example_idatasetform = ckanext.example_idatasetform.plugin:ExampleIDatasetFormPlugin',
        'example_iauthfunctions_v1 = ckanext.example_iauthfunctions.plugin_v1:ExampleIAuthFunctionsPlugin',
        'example_iauthfunctions_v2 = ckanext.example_iauthfunctions.plugin_v2:ExampleIAuthFunctionsPlugin',
        'example_iauthfunctions_v3 = ckanext.example_iauthfunctions.plugin_v3:ExampleIAuthFunctionsPlugin',
        'example_iauthfunctions = ckanext.example_iauthfunctions.plugin:ExampleIAuthFunctionsPlugin',
    ],
    'ckan.system_plugins': [
        'domain_object_mods = ckan.model.modification:DomainObjectModificationExtension',
    ],
    'ckan.test_plugins': [
        'routes_plugin = tests.ckantestplugins:RoutesPlugin',
        'mapper_plugin = tests.ckantestplugins:MapperPlugin',
        'session_plugin = tests.ckantestplugins:SessionPlugin',
        'mapper_plugin2 = tests.ckantestplugins:MapperPlugin2',
        'authorizer_plugin = tests.ckantestplugins:AuthorizerPlugin',
        'test_observer_plugin = tests.ckantestplugins:PluginObserverPlugin',
        'action_plugin = tests.ckantestplugins:ActionPlugin',
        'auth_plugin = tests.ckantestplugins:AuthPlugin',
        'test_group_plugin = tests.ckantestplugins:MockGroupControllerPlugin',
        'test_package_controller_plugin = tests.ckantestplugins:MockPackageControllerPlugin',
        'test_resource_preview = tests.ckantestplugins:MockResourcePreviewExtension',
        'test_json_resource_preview = tests.ckantestplugins:JsonMockResourcePreviewExtension',
    ],
    'babel.extractors': [
        'ckan = ckan.lib.extract:extract_ckan',
    ],
}

setup(
    name='ckan',
    version=__version__,
    author='Open Knowledge Foundation',
    author_email='info@okfn.org',
    license=__license__,
    url='http://ckan.org/',
    description=__description__,
    keywords='data packaging component tool server',
    long_description=__long_description__,
    zip_safe=False,
    packages=find_packages(exclude=['ez_setup']),
    namespace_packages=['ckanext', 'ckanext.stats'],
    include_package_data=True,
    package_data={'ckan': [
        'i18n/*/LC_MESSAGES/*.mo',
        'migration/migrate.cfg',
        'migration/README',
        'migration/tests/test_dumps/*',
        'migration/versions/*',
    ]},
    message_extractors={
        'ckan': [
            ('**.py', 'python', None),
            ('**.js', 'javascript', None),
            ('templates/importer/**', 'ignore', None),
            ('templates/**.html', 'ckan', None),
            ('templates_legacy/**.html', 'ckan', None),
            ('ckan/templates/home/language.js', 'genshi', {
                'template_class': 'genshi.template:TextTemplate'
            }),
            ('templates/**.txt', 'genshi', {
                'template_class': 'genshi.template:TextTemplate'
            }),
            ('templates_legacy/**.txt', 'genshi', {
                'template_class': 'genshi.template:TextTemplate'
            }),
            ('public/**', 'ignore', None),
        ],
        'ckanext': [
            ('**.py', 'python', None),
            ('**.html', 'ckan', None),
            ('multilingual/solr/*.txt', 'ignore', None),
            ('**.txt', 'genshi', {
                'template_class': 'genshi.template:TextTemplate'
            }),
        ]
    },
<<<<<<< HEAD
    entry_points="""
    [nose.plugins.0.10]
    main = ckan.ckan_nose_plugin:CkanNose

    [paste.app_factory]
    main = ckan.config.middleware:make_app

    [paste.app_install]
    main = ckan.config.install:CKANInstaller

    [paste.paster_command]
    db = ckan.lib.cli:ManageDb
    create-test-data = ckan.lib.cli:CreateTestDataCommand
    sysadmin = ckan.lib.cli:Sysadmin
    user = ckan.lib.cli:UserCmd
    group = ckan.lib.cli:GroupCmd
    dataset = ckan.lib.cli:DatasetCmd
    resource = ckan.lib.cli:ResourceCmd
    search-index = ckan.lib.cli:SearchIndexCommand
    ratings = ckan.lib.cli:Ratings
    notify = ckan.lib.cli:Notification
    celeryd = ckan.lib.cli:Celery
    rdf-export = ckan.lib.cli:RDFExport
    tracking = ckan.lib.cli:Tracking
    plugin-info = ckan.lib.cli:PluginInfo
    profile = ckan.lib.cli:Profile
    color = ckan.lib.cli:CreateColorSchemeCommand
    check-po-files = ckan.i18n.check_po_files:CheckPoFiles
    trans = ckan.lib.cli:TranslationsCommand
    minify = ckan.lib.cli:MinifyCommand
    less = ckan.lib.cli:LessCommand
    datastore = ckanext.datastore.commands:SetupDatastoreCommand
    front-end-build = ckan.lib.cli:FrontEndBuildCommand
    cache-reports = ckan.lib.cli:CachedReports

    [console_scripts]
    ckan-admin = bin.ckan_admin:Command

    [paste.paster_create_template]
    ckanext=ckan.pastertemplates:CkanextTemplate

    [ckan.forms]
    standard = ckan.forms.package:get_standard_fieldset
    package = ckan.forms.package:get_standard_fieldset
    group = ckan.forms.group:get_group_fieldset
    package_group = ckan.forms.group:get_package_group_fieldset

    [ckan.search]
    sql = ckan.lib.search.sql:SqlSearchBackend
    solr = ckan.lib.search.solr_backend:SolrSearchBackend

    [ckan.plugins]
    synchronous_search = ckan.lib.search:SynchronousSearchPlugin
    stats=ckanext.stats.plugin:StatsPlugin
    publisher_form=ckanext.publisher_form.forms:PublisherForm
    publisher_dataset_form=ckanext.publisher_form.forms:PublisherDatasetForm
    multilingual_dataset=ckanext.multilingual.plugin:MultilingualDataset
    multilingual_group=ckanext.multilingual.plugin:MultilingualGroup
    multilingual_tag=ckanext.multilingual.plugin:MultilingualTag
    organizations=ckanext.organizations.forms:OrganizationForm
    organizations_dataset=ckanext.organizations.forms:OrganizationDatasetForm
    datastore=ckanext.datastore.plugin:DatastorePlugin
    test_tag_vocab_plugin=ckanext.test_tag_vocab_plugin:MockVocabTagsPlugin
    resource_proxy=ckanext.resourceproxy.plugin:ResourceProxy
    json_preview=ckanext.jsonpreview.plugin:JsonPreview
    pdf_preview=ckanext.pdfpreview.plugin:PdfPreview
    recline_preview=ckanext.reclinepreview.plugin:ReclinePreview
    example_itemplatehelpers=ckanext.example_itemplatehelpers.plugin:ExampleITemplateHelpersPlugin
    example_idatasetform=ckanext.example_idatasetform.plugin:ExampleIDatasetFormPlugin

    [ckan.system_plugins]
    domain_object_mods = ckan.model.modification:DomainObjectModificationExtension

    [babel.extractors]
	    ckan = ckan.lib.extract:extract_ckan
    """,
=======
    entry_points=entry_points,
>>>>>>> a22c5ee9
    # setup.py test command needs a TestSuite so does not work with py.test
    # test_suite = 'nose.collector',
    # tests_require=[ 'py >= 0.8.0-alpha2' ]
)<|MERGE_RESOLUTION|>--- conflicted
+++ resolved
@@ -150,86 +150,7 @@
             }),
         ]
     },
-<<<<<<< HEAD
-    entry_points="""
-    [nose.plugins.0.10]
-    main = ckan.ckan_nose_plugin:CkanNose
-
-    [paste.app_factory]
-    main = ckan.config.middleware:make_app
-
-    [paste.app_install]
-    main = ckan.config.install:CKANInstaller
-
-    [paste.paster_command]
-    db = ckan.lib.cli:ManageDb
-    create-test-data = ckan.lib.cli:CreateTestDataCommand
-    sysadmin = ckan.lib.cli:Sysadmin
-    user = ckan.lib.cli:UserCmd
-    group = ckan.lib.cli:GroupCmd
-    dataset = ckan.lib.cli:DatasetCmd
-    resource = ckan.lib.cli:ResourceCmd
-    search-index = ckan.lib.cli:SearchIndexCommand
-    ratings = ckan.lib.cli:Ratings
-    notify = ckan.lib.cli:Notification
-    celeryd = ckan.lib.cli:Celery
-    rdf-export = ckan.lib.cli:RDFExport
-    tracking = ckan.lib.cli:Tracking
-    plugin-info = ckan.lib.cli:PluginInfo
-    profile = ckan.lib.cli:Profile
-    color = ckan.lib.cli:CreateColorSchemeCommand
-    check-po-files = ckan.i18n.check_po_files:CheckPoFiles
-    trans = ckan.lib.cli:TranslationsCommand
-    minify = ckan.lib.cli:MinifyCommand
-    less = ckan.lib.cli:LessCommand
-    datastore = ckanext.datastore.commands:SetupDatastoreCommand
-    front-end-build = ckan.lib.cli:FrontEndBuildCommand
-    cache-reports = ckan.lib.cli:CachedReports
-
-    [console_scripts]
-    ckan-admin = bin.ckan_admin:Command
-
-    [paste.paster_create_template]
-    ckanext=ckan.pastertemplates:CkanextTemplate
-
-    [ckan.forms]
-    standard = ckan.forms.package:get_standard_fieldset
-    package = ckan.forms.package:get_standard_fieldset
-    group = ckan.forms.group:get_group_fieldset
-    package_group = ckan.forms.group:get_package_group_fieldset
-
-    [ckan.search]
-    sql = ckan.lib.search.sql:SqlSearchBackend
-    solr = ckan.lib.search.solr_backend:SolrSearchBackend
-
-    [ckan.plugins]
-    synchronous_search = ckan.lib.search:SynchronousSearchPlugin
-    stats=ckanext.stats.plugin:StatsPlugin
-    publisher_form=ckanext.publisher_form.forms:PublisherForm
-    publisher_dataset_form=ckanext.publisher_form.forms:PublisherDatasetForm
-    multilingual_dataset=ckanext.multilingual.plugin:MultilingualDataset
-    multilingual_group=ckanext.multilingual.plugin:MultilingualGroup
-    multilingual_tag=ckanext.multilingual.plugin:MultilingualTag
-    organizations=ckanext.organizations.forms:OrganizationForm
-    organizations_dataset=ckanext.organizations.forms:OrganizationDatasetForm
-    datastore=ckanext.datastore.plugin:DatastorePlugin
-    test_tag_vocab_plugin=ckanext.test_tag_vocab_plugin:MockVocabTagsPlugin
-    resource_proxy=ckanext.resourceproxy.plugin:ResourceProxy
-    json_preview=ckanext.jsonpreview.plugin:JsonPreview
-    pdf_preview=ckanext.pdfpreview.plugin:PdfPreview
-    recline_preview=ckanext.reclinepreview.plugin:ReclinePreview
-    example_itemplatehelpers=ckanext.example_itemplatehelpers.plugin:ExampleITemplateHelpersPlugin
-    example_idatasetform=ckanext.example_idatasetform.plugin:ExampleIDatasetFormPlugin
-
-    [ckan.system_plugins]
-    domain_object_mods = ckan.model.modification:DomainObjectModificationExtension
-
-    [babel.extractors]
-	    ckan = ckan.lib.extract:extract_ckan
-    """,
-=======
     entry_points=entry_points,
->>>>>>> a22c5ee9
     # setup.py test command needs a TestSuite so does not work with py.test
     # test_suite = 'nose.collector',
     # tests_require=[ 'py >= 0.8.0-alpha2' ]
