--- conflicted
+++ resolved
@@ -138,11 +138,8 @@
         'example_itranslation = ckanext.example_itranslation.plugin:ExampleITranslationPlugin',
         'example_iconfigurer_v1 = ckanext.example_iconfigurer.plugin_v1:ExampleIConfigurerPlugin',
         'example_iconfigurer_v2 = ckanext.example_iconfigurer.plugin_v2:ExampleIConfigurerPlugin',
-<<<<<<< HEAD
         'example_flask_iroutes = ckanext.example_flask_iroutes.plugin:ExampleFlaskIRoutesPlugin'
-=======
         'example_iuploader = ckanext.example_iuploader.plugin:ExampleIUploader',
->>>>>>> 8e6aab9d
     ],
     'ckan.system_plugins': [
         'domain_object_mods = ckan.model.modification:DomainObjectModificationExtension',
