# blah
try:
    from setuptools import setup, find_packages
except ImportError:
    from ez_setup import use_setuptools
    use_setuptools()
    from setuptools import setup, find_packages

from ckan import __version__, __description__, __long_description__, __license__

setup(
    name='ckan',
    version=__version__,
    author='Open Knowledge Foundation',
    author_email='info@okfn.org',
    license=__license__,
    url='http://knowledgeforge.net/ckan/',
    description=__description__,
    keywords='data packaging component tool server',
    long_description =__long_description__,
    install_requires=[
        'routes>=1.9,<=1.11.99',
        'vdm>=0.6,<0.7.99',
        'ckanclient>=0.1,<0.3.99',
        'Pylons>=0.9.7.0,<0.9.7.99',
        'Genshi>=0.4',
        'SQLAlchemy>=0.4.8,<=0.4.99',
        'repoze.who>=1.0.0,<1.0.99',
        'repoze.who.plugins.openid>=0.5,<0.5.99',
        # uuid in python >= 2.5
        # 'uuid>=1.0',
        # for open licenses
        'licenses==0.4',
        # last version to work with sql < 0.5 
        'sqlalchemy-migrate==0.4.5',
        # latest version of Routes (1.10) depends on webob in middleware but
        # does not declare the dependency!
        # (not sure we need this except in tests but ...)
        'WebOb',
<<<<<<< HEAD
        # 1.3.2 changes signature of formalchemy.helpers.select in a way that breaks out code
=======
>>>>>>> 6ddbd370
        'FormAlchemy>=1.2.3,<=1.3.1',
        # Excel libaries are only for importer tool
        # 'xlrd>=0.7.1',
        # 'xlwt>=0.7.2',
    ],
    packages=find_packages(exclude=['ez_setup']),
    include_package_data=True,
    package_data={'ckan': ['i18n/*/LC_MESSAGES/*.mo']},
    message_extractors = {'ckan': [
            ('**.py', 'python', None),
            ('templates/_util.html', 'ignore', None),
            ('templates/importer/**', 'ignore', None),
            ('templates/rest/**', 'ignore', None),
            ('templates/**.html', 'genshi', None),
            ('public/**', 'ignore', None),
            ]},
    entry_points="""
    [paste.app_factory]
    main = ckan.config.middleware:make_app

    [paste.app_install]
    main = pylons.util:PylonsInstaller

    [paste.paster_command]
    db = ckan.lib.cli:ManageDb
    create-test-data = ckan.lib.create_test_data:CreateTestData
    test-data = ckan.lib.cli:TestData
    sysadmin = ckan.lib.cli:Sysadmin
    create-search-index = ckan.lib.cli:CreateSearchIndex
    ratings = ckan.lib.cli:Ratings
    """,
    # setup.py test command needs a TestSuite so does not work with py.test
    # test_suite = 'nose.collector',
    # tests_require=[ 'py >= 0.8.0-alpha2' ]
)<|MERGE_RESOLUTION|>--- conflicted
+++ resolved
@@ -37,10 +37,6 @@
         # does not declare the dependency!
         # (not sure we need this except in tests but ...)
         'WebOb',
-<<<<<<< HEAD
-        # 1.3.2 changes signature of formalchemy.helpers.select in a way that breaks out code
-=======
->>>>>>> 6ddbd370
         'FormAlchemy>=1.2.3,<=1.3.1',
         # Excel libaries are only for importer tool
         # 'xlrd>=0.7.1',
