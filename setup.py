--- conflicted
+++ resolved
@@ -71,11 +71,8 @@
     roles = ckan.lib.authztool:RolesCommand
     celeryd = ckan.lib.cli:Celery
     rdf-export = ckan.lib.cli:RDFExport
-<<<<<<< HEAD
     tracking = ckan.lib.cli:Tracking
-=======
     plugin-info = ckan.lib.cli:PluginInfo
->>>>>>> d3eb51a8
 
     [console_scripts]
     ckan-admin = bin.ckan_admin:Command
