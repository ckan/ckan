--- conflicted
+++ resolved
@@ -226,21 +226,11 @@
     networks:
       - ckan
 
-<<<<<<< HEAD
   # solr:
   #   container_name: solr
   #   build:
   #     context: ../../
   #     dockerfile: contrib/docker/solr/Dockerfile
-=======
-  solr:
-    container_name: solr
-    build:
-      context: ../../
-      dockerfile: contrib/docker/solr/Dockerfile
-    volumes:
-      - solr_data:/opt/solr/server/solr/ckan/data
->>>>>>> 31603461
 
 
   redis:
