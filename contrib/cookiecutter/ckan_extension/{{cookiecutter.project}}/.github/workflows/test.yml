name: Tests
on: [push, pull_request]
jobs:
  test:
    strategy:
      matrix:
        ckan-version: ["2.11", "2.10", 2.9]
      fail-fast: false

    runs-on: ubuntu-latest
    container:
      # The CKAN version tag of the Solr and Postgres containers should match
      # the one of the container the tests run on.
      # You can switch this base image with a custom image tailored to your project
<<<<<<< HEAD
      image: openknowledge/ckan-dev:${{ "{{" }} matrix.ckan-version }}
    services:
      solr:
        image: ckan/ckan-solr:${{ "{{" }} matrix.ckan-version }}
      postgres:
        image: ckan/ckan-postgres-dev:${{ "{{" }} matrix.ckan-version }}
=======
      image: ckan/ckan-dev:{{ cookiecutter.ckan_version }}
    services:
      solr:
        image: ckan/ckan-solr:{{ cookiecutter.ckan_version }}-solr9
      postgres:
        image: ckan/ckan-postgres-dev:{{ cookiecutter.ckan_version }}
>>>>>>> d3c43833
        env:
          POSTGRES_USER: postgres
          POSTGRES_PASSWORD: postgres
          POSTGRES_DB: postgres
        options: --health-cmd pg_isready --health-interval 10s --health-timeout 5s --health-retries 5
      redis:
          image: redis:3

    env:
      CKAN_SQLALCHEMY_URL: postgresql://ckan_default:pass@postgres/ckan_test
      CKAN_DATASTORE_WRITE_URL: postgresql://datastore_write:pass@postgres/datastore_test
      CKAN_DATASTORE_READ_URL: postgresql://datastore_read:pass@postgres/datastore_test
      CKAN_SOLR_URL: http://solr:8983/solr/ckan
      CKAN_REDIS_URL: redis://redis:6379/1

    steps:
    - uses: actions/checkout@v4
    - name: Install requirements
      # Install any extra requirements your extension has here (dev requirements, other extensions etc)
      run: |
        pip install -r requirements.txt
        pip install -r dev-requirements.txt
        pip install -e .
    - name: Setup extension
      # Extra initialization steps
      run: |
        # Replace default path to CKAN core config file with the one on the container
        sed -i -e 's/use = config:.*/use = config:\/srv\/app\/src\/ckan\/test-core.ini/' test.ini

        ckan -c test.ini db init
    - name: Run tests
      run: pytest --ckan-ini=test.ini --cov=ckanext.{{ cookiecutter.project_shortname }} --disable-warnings ckanext/{{ cookiecutter.project_shortname }}<|MERGE_RESOLUTION|>--- conflicted
+++ resolved
@@ -4,7 +4,7 @@
   test:
     strategy:
       matrix:
-        ckan-version: ["2.11", "2.10", 2.9]
+        ckan-version: ["2.11", "2.10", "2.9"]
       fail-fast: false
 
     runs-on: ubuntu-latest
@@ -12,21 +12,12 @@
       # The CKAN version tag of the Solr and Postgres containers should match
       # the one of the container the tests run on.
       # You can switch this base image with a custom image tailored to your project
-<<<<<<< HEAD
       image: openknowledge/ckan-dev:${{ "{{" }} matrix.ckan-version }}
     services:
       solr:
         image: ckan/ckan-solr:${{ "{{" }} matrix.ckan-version }}
       postgres:
         image: ckan/ckan-postgres-dev:${{ "{{" }} matrix.ckan-version }}
-=======
-      image: ckan/ckan-dev:{{ cookiecutter.ckan_version }}
-    services:
-      solr:
-        image: ckan/ckan-solr:{{ cookiecutter.ckan_version }}-solr9
-      postgres:
-        image: ckan/ckan-postgres-dev:{{ cookiecutter.ckan_version }}
->>>>>>> d3c43833
         env:
           POSTGRES_USER: postgres
           POSTGRES_PASSWORD: postgres
