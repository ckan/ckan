--- conflicted
+++ resolved
@@ -84,48 +84,8 @@
 sudo docker exec -u root -it ckan  ckan --config /etc/ckan/production.ini menu create --url https://cioospacific.ca/wp-json/ra/menu/ --output /menu/pacific_menu_list.html
 ```
 
-<<<<<<< HEAD
 # organization_list api end point
 added a fq paramiter to organization_list so that results can be filtered on fields other then name, description, and title.
 not queries are supported by adding a negative sign in front of the field name.
 
-example query ```/api/3/action/organization_list?q=hakai&all_fields=true&include_extras=true&fq=-organization-uri:code"_ "",&fq=organization-uri:__```
-=======
-## Troubleshooting
-
-If you enter an improper value into the config interface you may *accidentally* lock yourself out of it.  If this happens you'll need to update the values by using the CKAN API with an [authorization token](https://ckan.readthedocs.io/en/2.9/api/index.html#authentication-and-api-tokens).
-
-**NOTE:** If you do not have the `api_token.jwt.encode.secret`, `api_token.jwt.decode.secret` and `beaker.session.secret` fields specified in **production.ini** then you will get an error message when you try to generate a token.
-
-A token will still be generated but will not be displayed to you, which is less than helpful.
-
-### Generating an Authorization token
-
-Substitute `[username]` with the username of the user you want to generate a token for, the `[token_name]` field is an arbitrary value to describe the purpose of the token.
-
-Do not be surprised if the generated token is quite long.
-
-```bash
-sudo docker exec -it ckan ckan --config /etc/ckan/production.ini user token add [username] [token_name]
-```
-
-### Updating config settings using the CKAN API
-
-Now that you have an authorization token you can use the `config_option_update` command to update your CKAN configuration.  To see what values you can alter at runtime make a call to the `config_option_list` command.  Both commands require an authorization token or you'll get a permission denied error.
-
-Configuration updates must be in the form of JSON as per the example below.
-
-**NOTE:** Substitute `XXX` below with your authorization token.
-
-Get list of configuration options that can be updated:
-
-```bash
-curl -H "Authorization: XXX" http://localhost:5000/api/action/config_option_list
-```
-
-Example of updating a configuration value
-
-```bash
-curl -H "Authorization: XXX" http://localhost:5000/api/action/config_option_update -d "{\"ckan.header_file_name\": \"/menu/atlantic_menu_list.html\"}"
-```
->>>>>>> 161ab79f
+example query ```/api/3/action/organization_list?q=hakai&all_fields=true&include_extras=true&fq=-organization-uri:code"_ "",&fq=organization-uri:__```