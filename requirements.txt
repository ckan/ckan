#
# This file is autogenerated by pip-compile
# Make changes in requirements.in, then run this to update:
#
#    pip-compile requirements.in
#
argparse==1.4.0           # via ofs
babel==0.9.6
beaker==1.7.0
bleach==1.4.2
decorator==4.0.4          # via pylons, sqlalchemy-migrate
fanstatic==0.12
formencode==1.3.0         # via pylons
Jinja2==2.6
mako==1.0.2               # via pylons
Markdown==2.4
markupsafe==0.23          # via mako, webhelpers
nose==1.3.7               # via pylons
ofs==0.4.1
ordereddict==1.1
Pairtree==0.7.1-T
passlib==1.6.2
paste==1.7.5.1
pastedeploy==1.5.2        # via pastescript, pylons
pastescript==2.0.2        # via pylons
pbr==0.11.0               # via sqlalchemy-migrate
psycopg2==2.4.5
pygments==2.0.2           # via weberror
Pylons==0.9.7
python-dateutil==1.5
pytz==2012j
pyutilib.component.core==4.5.3
repoze.lru==0.6           # via routes
repoze.who-friendlyform==1.0.8
repoze.who==2.0
requests==2.7.0
<<<<<<< HEAD
simplejson==3.8.0
six==1.7.3
=======
routes==1.13
simplejson==3.3.1         # via pylons HAND-FIXED FOR NOW #2681
six==1.10.0               # via pastescript, sqlalchemy-migrate
>>>>>>> 0fe167e9
solrpy==0.9.5
sqlalchemy-migrate==0.9.1
sqlalchemy==0.9.6
sqlparse==0.1.11
tempita==0.5.2            # via pylons, sqlalchemy-migrate, weberror
tzlocal==1.2
unicodecsv==0.14.1
vdm==0.13
weberror==0.11            # via pylons
webhelpers==1.3
webob==1.0.8
webtest==1.4.3
zope.interface==4.1.1

# The following packages are commented out because they are
# considered to be unsafe in a requirements file:
# pip==7.1.2                # via pbr
# setuptools==18.4<|MERGE_RESOLUTION|>--- conflicted
+++ resolved
@@ -34,14 +34,9 @@
 repoze.who-friendlyform==1.0.8
 repoze.who==2.0
 requests==2.7.0
-<<<<<<< HEAD
-simplejson==3.8.0
-six==1.7.3
-=======
 routes==1.13
 simplejson==3.3.1         # via pylons HAND-FIXED FOR NOW #2681
 six==1.10.0               # via pastescript, sqlalchemy-migrate
->>>>>>> 0fe167e9
 solrpy==0.9.5
 sqlalchemy-migrate==0.9.1
 sqlalchemy==0.9.6
