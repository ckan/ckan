--- conflicted
+++ resolved
@@ -256,8 +256,6 @@
     return value
 
 
-<<<<<<< HEAD
-=======
 def resource_id_validator(value):
     pattern = re.compile("[^0-9a-zA-Z _-]")
     if pattern.search(value):
@@ -267,7 +265,6 @@
     return value
 
 
->>>>>>> 1890557e
 def resource_view_id_does_not_exist(value, context):
 
     model = context['model']
@@ -947,19 +944,6 @@
     return value
 
 
-def strip_value(value):
-    '''Trims the Whitespace'''
-    return value.strip()
-
-
-def dict_only(value):
-    """Ensures that the value is a dictionary
-    """
-    if not isinstance(value, dict):
-        raise Invalid(_('Must be a dict'))
-    return value
-
-
 def email_validator(value, context):
     '''Validate email input '''
 
