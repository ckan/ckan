from ckan.lib.navl.validators import (ignore_missing,
                                      keep_extras,
                                      not_empty,
                                      empty,
                                      ignore,
                                      if_empty_same_as,
                                      not_missing,
                                      ignore_empty
                                     )
from ckan.logic.validators import (package_id_not_changed,
                                   package_id_exists,
                                   package_id_or_name_exists,
                                   resource_id_exists,
                                   name_validator,
                                   package_name_validator,
                                   package_version_validator,
                                   group_name_validator,
                                   tag_length_validator,
                                   tag_name_validator,
                                   tag_string_convert,
                                   duplicate_extras_key,
                                   ignore_not_package_admin,
                                   ignore_not_group_admin,
                                   ignore_not_sysadmin,
                                   no_http,
                                   tag_not_uppercase,
                                   user_name_validator,
                                   user_password_validator,
                                   user_both_passwords_entered,
                                   user_passwords_match,
                                   user_password_not_empty,
                                   isodate,
                                   int_validator,
                                   natural_number_validator,
                                   is_positive_integer,
                                   boolean_validator,
                                   user_about_validator,
                                   vocabulary_name_validator,
                                   vocabulary_id_not_changed,
                                   vocabulary_id_exists,
                                   user_id_exists,
                                   user_id_or_name_exists,
                                   object_id_validator,
                                   activity_type_exists,
                                   resource_id_exists,
                                   tag_not_in_vocabulary,
                                   group_id_exists,
                                   owner_org_validator,
                                   user_name_exists,
                                   role_exists,
                                   url_validator,
                                   datasets_with_no_organization_cannot_be_private,
                                   list_of_strings,
                                   if_empty_guess_format,
                                   clean_format,
                                   no_loops_in_hierarchy,
                                   filter_fields_and_values_should_have_same_length,
                                   filter_fields_and_values_exist_and_are_valid,
                                   extra_key_not_in_root_schema,
                                   empty_if_not_sysadmin,
                                   package_id_does_not_exist,
                                   )
from ckan.logic.converters import (convert_user_name_or_id_to_id,
                                   convert_package_name_or_id_to_id,
                                   convert_group_name_or_id_to_id,
                                   convert_to_json_if_string,
                                   convert_to_list_if_string,
                                   remove_whitespace,
                                   extras_unicode_convert,
                                   )
from formencode.validators import OneOf
import ckan.model
import ckan.plugins as plugins


def default_resource_schema():

    schema = {
        'id': [ignore_empty, unicode],
        'revision_id': [ignore_missing, unicode],
        'package_id': [ignore],
        'url': [not_empty, unicode, remove_whitespace],
        'description': [ignore_missing, unicode],
        'format': [if_empty_guess_format, ignore_missing, clean_format, unicode],
        'hash': [ignore_missing, unicode],
        'state': [ignore],
        'position': [ignore],
        'name': [ignore_missing, unicode],
        'resource_type': [ignore_missing, unicode],
        'url_type': [ignore_missing, unicode],
        'mimetype': [ignore_missing, unicode],
        'mimetype_inner': [ignore_missing, unicode],
        'webstore_url': [ignore_missing, unicode],
        'cache_url': [ignore_missing, unicode],
        'size': [ignore_missing, int_validator],
        'created': [ignore_missing, isodate],
        'last_modified': [ignore_missing, isodate],
        'cache_last_updated': [ignore_missing, isodate],
        'webstore_last_updated': [ignore_missing, isodate],
        'tracking_summary': [ignore_missing],
        'datastore_active': [ignore_missing],
        '__extras': [ignore_missing, extras_unicode_convert, keep_extras],
    }

    return schema

def default_update_resource_schema():
    schema = default_resource_schema()
    schema['revision_id'] = [ignore]
    return schema

def default_tags_schema():
    schema = {
        'name': [not_missing,
                 not_empty,
                 unicode,
                 tag_length_validator,
                 tag_name_validator,
                ],
        'vocabulary_id': [ignore_missing, unicode, vocabulary_id_exists],
        'revision_timestamp': [ignore],
        'state': [ignore],
        'display_name': [ignore],
    }
    return schema

def default_create_tag_schema():
    schema = default_tags_schema()
    # When creating a tag via the tag_create() logic action function, a
    # vocabulary_id _must_ be given (you cannot create free tags via this
    # function).
    schema['vocabulary_id'] = [not_missing, not_empty, unicode,
            vocabulary_id_exists, tag_not_in_vocabulary]
    # You're not allowed to specify your own ID when creating a tag.
    schema['id'] = [empty]
    return schema


def default_create_package_schema():
    schema = {
        '__before': [duplicate_extras_key, ignore],
        'id': [empty_if_not_sysadmin, ignore_missing, unicode, package_id_does_not_exist],
        'revision_id': [ignore],
        'name': [not_empty, unicode, name_validator, package_name_validator],
        'title': [if_empty_same_as("name"), unicode],
        'author': [ignore_missing, unicode],
        'author_email': [ignore_missing, unicode],
        'maintainer': [ignore_missing, unicode],
        'maintainer_email': [ignore_missing, unicode],
        'license_id': [ignore_missing, unicode],
        'notes': [ignore_missing, unicode],
        'url': [ignore_missing, unicode],#, URL(add_http=False)],
        'version': [ignore_missing, unicode, package_version_validator],
        'state': [ignore_not_package_admin, ignore_missing],
        'type': [ignore_missing, unicode],
        'owner_org': [owner_org_validator, unicode],
        'log_message': [ignore_missing, unicode, no_http],
        'private': [ignore_missing, boolean_validator,
            datasets_with_no_organization_cannot_be_private],
        '__extras': [ignore],
        '__junk': [empty],
        'resources': default_resource_schema(),
        'tags': default_tags_schema(),
        'tag_string': [ignore_missing, tag_string_convert],
        'extras': default_extras_schema(),
        'save': [ignore],
        'return_to': [ignore],
        'relationships_as_object': default_relationship_schema(),
        'relationships_as_subject': default_relationship_schema(),
        'groups': {
            'id': [ignore_missing, unicode],
            'name': [ignore_missing, unicode],
            'title': [ignore_missing, unicode],
            '__extras': [ignore],
        }
    }
    return schema

def default_update_package_schema():
    schema = default_create_package_schema()

    schema['resources'] = default_update_resource_schema()

    # Users can (optionally) supply the package id when updating a package, but
    # only to identify the package to be updated, they cannot change the id.
    schema['id'] = [ignore_missing, package_id_not_changed]

    # Supplying the package name when updating a package is optional (you can
    # supply the id to identify the package instead).
    schema['name'] = [ignore_missing, name_validator, package_name_validator,
            unicode]

    # Supplying the package title when updating a package is optional, if it's
    # not supplied the title will not be changed.
    schema['title'] = [ignore_missing, unicode]

    schema['owner_org'] = [ignore_missing, owner_org_validator, unicode]

    return schema

def default_show_package_schema():
    schema = default_create_package_schema()

    # Don't strip ids from package dicts when validating them.
    schema['id'] = []

    schema.update({
        'tags': {'__extras': [ckan.lib.navl.validators.keep_extras]}})

    # Add several keys to the 'resources' subschema so they don't get stripped
    # from the resource dicts by validation.
    schema['resources'].update({
        'format': [ignore_missing, clean_format, unicode],
        'created': [ckan.lib.navl.validators.ignore_missing],
        'position': [not_empty],
        'last_modified': [ckan.lib.navl.validators.ignore_missing],
        'cache_last_updated': [ckan.lib.navl.validators.ignore_missing],
        'webstore_last_updated': [ckan.lib.navl.validators.ignore_missing],
        'revision_id': [],
        'package_id': [],
        'cache_last_updated': [],
        'webstore_last_updated': [],
        'size': [],
        'state': [],
        'last_modified': [],
        'mimetype': [],
        'cache_url': [],
        'name': [],
        'webstore_url': [],
        'mimetype_inner': [],
        'resource_type': [],
        'url_type': [],
    })

    schema.update({
        'state': [ckan.lib.navl.validators.ignore_missing],
        'isopen': [ignore_missing],
        'license_url': [ignore_missing],
        'revision_id': [],
        })

    schema['groups'].update({
        'description': [ignore_missing],
        'display_name': [ignore_missing],
        'image_display_url': [ignore_missing],
        })

    # Remove validators for several keys from the schema so validation doesn't
    # strip the keys from the package dicts if the values are 'missing' (i.e.
    # None).
    schema['author'] = []
    schema['author_email'] = []
    schema['maintainer'] = []
    schema['maintainer_email'] = []
    schema['license_id'] = []
    schema['notes'] = []
    schema['url'] = []
    schema['version'] = []

    # Add several keys that are missing from default_create_package_schema(), so
    # validation doesn't strip the keys from the package dicts.
    schema['metadata_created'] = []
    schema['metadata_modified'] = []
    schema['creator_user_id'] = []
    schema['num_resources'] = []
    schema['num_tags'] = []
    schema['organization'] = []
    schema['owner_org'] = []
    schema['private'] = []
    schema['revision_id'] = []
    schema['tracking_summary'] = [ignore_missing]
    schema['license_title'] = []

    return schema

def default_group_schema():

    schema = {
        'id': [ignore_missing, unicode],
        'revision_id': [ignore],
        'name': [not_empty, unicode, name_validator, group_name_validator],
        'title': [ignore_missing, unicode],
        'description': [ignore_missing, unicode],
        'image_url': [ignore_missing, unicode],
        'image_display_url': [ignore_missing, unicode],
        'type': [ignore_missing, unicode],
        'state': [ignore_not_group_admin, ignore_missing],
        'created': [ignore],
        'is_organization': [ignore_missing],
        'approval_status': [ignore_missing, unicode],
        'extras': default_extras_schema(),
        '__extras': [ignore],
        '__junk': [ignore],
        'packages': {
            "id": [not_empty, unicode, package_id_or_name_exists],
            "title":[ignore_missing, unicode],
            "name":[ignore_missing, unicode],
            "__extras": [ignore]
        },
        'users': {
            "name": [not_empty, unicode],
            "capacity": [ignore_missing],
            "__extras": [ignore]
        },
        'groups': {
            "name": [not_empty, no_loops_in_hierarchy, unicode],
            "capacity": [ignore_missing],
            "__extras": [ignore]
        }
    }
    return schema

def group_form_schema():
    schema = default_group_schema()
    #schema['extras_validation'] = [duplicate_extras_key, ignore]
    schema['packages'] = {
        "name": [not_empty, unicode],
        "title": [ignore_missing],
        "__extras": [ignore]
    }
    schema['users'] = {
        "name": [not_empty, unicode],
        "capacity": [ignore_missing],
        "__extras": [ignore]
    }
    schema['display_name'] = [ignore_missing]
    return schema


def default_update_group_schema():
    schema = default_group_schema()
    schema["name"] = [ignore_missing, group_name_validator, unicode]
    return schema

def default_show_group_schema():
    schema = default_group_schema()

    # make default show schema behave like when run with no validation
    schema['num_followers'] = []
    schema['created'] = []
    schema['display_name'] = []
    schema['extras'] = {'__extras': [ckan.lib.navl.validators.keep_extras]}
    schema['package_count'] = []
    schema['packages'] = {'__extras': [ckan.lib.navl.validators.keep_extras]}
    schema['revision_id'] = []
    schema['state'] = []
    schema['users'] = {'__extras': [ckan.lib.navl.validators.keep_extras]}

    return schema


def default_related_schema():
    schema = {
        'id': [ignore_missing, unicode],
        'title': [not_empty, unicode],
        'description': [ignore_missing, unicode],
        'type': [not_empty, unicode],
        'image_url': [ignore_missing, unicode, url_validator],
        'url': [ignore_missing, unicode, url_validator],
        'owner_id': [not_empty, unicode],
        'created': [ignore],
        'featured': [ignore_missing, int],
    }
    return schema


def default_update_related_schema():
    schema = default_related_schema()
    schema['id'] = [not_empty, unicode]
    schema['title'] = [ignore_missing, unicode]
    schema['type'] = [ignore_missing, unicode]
    schema['owner_id'] = [ignore_missing, unicode]
    return schema


def default_extras_schema():

    schema = {
        'id': [ignore],
        'key': [not_empty, extra_key_not_in_root_schema, unicode],
        'value': [not_missing],
        'state': [ignore],
        'deleted': [ignore_missing],
        'revision_timestamp': [ignore],
        '__extras': [ignore],
    }
    return schema

def default_relationship_schema():

    schema = {
         'id': [ignore_missing, unicode],
         'subject': [ignore_missing, unicode],
         'object': [ignore_missing, unicode],
         'type': [not_empty, OneOf(ckan.model.PackageRelationship.get_all_types())],
         'comment': [ignore_missing, unicode],
         'state': [ignore],
    }
    return schema

def default_create_relationship_schema():

    schema = default_relationship_schema()
    schema['id'] = [empty]
    schema['subject'] = [not_empty, unicode, package_id_or_name_exists]
    schema['object'] = [not_empty, unicode, package_id_or_name_exists]

    return schema

def default_update_relationship_schema():

    schema = default_relationship_schema()
    schema['id'] = [ignore_missing, package_id_not_changed]

    # Todo: would like to check subject, object & type haven't changed, but
    # no way to do this in schema
    schema['subject'] = [ignore_missing]
    schema['object'] = [ignore_missing]
    schema['type'] = [ignore_missing]

    return schema




def default_user_schema():

    schema = {
        'id': [ignore_missing, unicode],
        'name': [not_empty, name_validator, user_name_validator, unicode],
        'fullname': [ignore_missing, unicode],
        'password': [user_password_validator, user_password_not_empty, ignore_missing, unicode],
<<<<<<< HEAD
        'password_hash': [ignore_missing, ignore_not_sysadmin, unicode],
=======
        'password_hash': [ignore_missing, unicode],
>>>>>>> 36a0fb5a
        'email': [not_empty, unicode],
        'about': [ignore_missing, user_about_validator, unicode],
        'created': [ignore],
        'openid': [ignore_missing],
        'sysadmin': [ignore_missing, ignore_not_sysadmin],
        'apikey': [ignore_missing, ignore_not_sysadmin],
        'reset_key': [ignore],
        'activity_streams_email_notifications': [ignore_missing],
        'state': [ignore_missing],
    }
    return schema

def user_new_form_schema():
    schema = default_user_schema()

    schema['password1'] = [unicode,user_both_passwords_entered,user_password_validator,user_passwords_match]
    schema['password2'] = [unicode]

    return schema

def user_edit_form_schema():
    schema = default_user_schema()

    schema['password'] = [ignore_missing]
    schema['password1'] = [ignore_missing,unicode,user_password_validator,user_passwords_match]
    schema['password2'] = [ignore_missing,unicode]

    return schema

def default_update_user_schema():
    schema = default_user_schema()

    schema['name'] = [ignore_missing, name_validator, user_name_validator, unicode]
    schema['password'] = [user_password_validator,ignore_missing, unicode]

    return schema

def default_generate_apikey_user_schema():
    schema = default_update_user_schema()

    schema['apikey'] = [not_empty, unicode]
    return schema

def default_user_invite_schema():
    schema = {
        'email': [not_empty, unicode],
        'group_id': [not_empty],
        'role': [not_empty],
    }
    return schema

def default_task_status_schema():
    schema = {
        'id': [ignore],
        'entity_id': [not_empty, unicode],
        'entity_type': [not_empty, unicode],
        'task_type': [not_empty, unicode],
        'key': [not_empty, unicode],
        'value': [ignore_missing],
        'state': [ignore_missing],
        'last_updated': [ignore_missing],
        'error': [ignore_missing]
    }
    return schema

def default_vocabulary_schema():
    schema = {
        'id': [ignore_missing, unicode, vocabulary_id_exists],
        'name': [not_empty, unicode, vocabulary_name_validator],
        'tags': default_tags_schema(),
    }
    return schema

def default_create_vocabulary_schema():
    schema = default_vocabulary_schema()
    schema['id'] = [empty]
    return schema

def default_update_vocabulary_schema():
    schema = default_vocabulary_schema()
    schema['id'] = [ignore_missing, vocabulary_id_not_changed]
    schema['name'] = [ignore_missing, vocabulary_name_validator]
    return schema

def default_create_activity_schema():
    schema = {
        'id': [ignore],
        'timestamp': [ignore],
        'user_id': [not_missing, not_empty, unicode,
            convert_user_name_or_id_to_id],
        'object_id': [not_missing, not_empty, unicode, object_id_validator],
        # We don't bother to validate revision ID, since it's always created
        # internally by the activity_create() logic action function.
        'revision_id': [],
        'activity_type': [not_missing, not_empty, unicode,
            activity_type_exists],
        'data': [ignore_empty, ignore_missing],
    }
    return schema

def default_follow_user_schema():
    schema = {'id': [not_missing, not_empty, unicode,
        convert_user_name_or_id_to_id]}
    return schema

def default_follow_dataset_schema():
    schema = {'id': [not_missing, not_empty, unicode,
        convert_package_name_or_id_to_id]}
    return schema


def member_schema():
    schema = {
        'id': [group_id_exists, unicode],
        'username': [user_name_exists, unicode],
        'role': [role_exists, unicode],
    }
    return schema


def default_follow_group_schema():
    schema = {'id': [not_missing, not_empty, unicode,
        convert_group_name_or_id_to_id]}
    return schema


def default_package_list_schema():
    schema = {
        'limit': [ignore_missing, natural_number_validator],
        'offset': [ignore_missing, natural_number_validator],
        'page': [ignore_missing, is_positive_integer]
    }
    return schema


def default_pagination_schema():
    schema = {
        'limit': [ignore_missing, natural_number_validator],
        'offset': [ignore_missing, natural_number_validator]
    }
    return schema


def default_dashboard_activity_list_schema():
    schema = default_pagination_schema()
    schema['id'] = [unicode]
    return schema


def default_activity_list_schema():
    schema = default_pagination_schema()
    schema['id'] = [not_missing, unicode]
    return schema


def default_autocomplete_schema():
    schema = {
        'q': [not_missing, unicode],
        'limit': [ignore_missing, natural_number_validator]
    }
    return schema


def default_package_search_schema():
    schema = {
        'q': [ignore_missing, unicode],
        'fq': [ignore_missing, unicode],
        'rows': [ignore_missing, natural_number_validator],
        'sort': [ignore_missing, unicode],
        'start': [ignore_missing, natural_number_validator],
        'qf': [ignore_missing, unicode],
        'facet': [ignore_missing, unicode],
        'facet.mincount': [ignore_missing, natural_number_validator],
        'facet.limit': [ignore_missing, int_validator],
        'facet.field': [ignore_missing, convert_to_json_if_string,
            list_of_strings],
        'extras': [ignore_missing]  # Not used by Solr, but useful for extensions
    }
    return schema


def default_resource_search_schema():
    schema = {
        'query': [ignore_missing],  # string or list of strings
        'fields': [ignore_missing],  # dict of fields
        'order_by': [ignore_missing, unicode],
        'offset': [ignore_missing, natural_number_validator],
        'limit': [ignore_missing, natural_number_validator]
    }
    return schema


def create_schema_for_required_keys(keys):
    ''' helper function that creates a schema definition where
    each key from keys is validated against ``not_missing``.
    '''
    schema = dict([(x, [not_missing]) for x in keys])
    return schema


def default_create_resource_view_schema(resource_view):
    schema = {
        'resource_id': [not_empty, resource_id_exists],
        'title': [not_empty, unicode],
        'description': [ignore_missing, unicode],
        'view_type': [not_empty, unicode],
        '__extras': [empty],
    }
    if resource_view.info().get('filterable'):
        validators = [ignore_missing,
                      convert_to_list_if_string,
                      filter_fields_and_values_should_have_same_length,
                      filter_fields_and_values_exist_and_are_valid]

        schema['filter_fields'] = validators
        schema['filter_values'] = [ignore_missing, convert_to_list_if_string]

    return schema


def default_update_resource_view_schema(resource_view):
    schema = default_create_resource_view_schema(resource_view)
    schema.update({
        'id': [not_missing, not_empty, unicode],
        'resource_id': [ignore_missing, resource_id_exists],
        'title': [ignore_missing, unicode],
        'view_type': [ignore],# can not change after create
        'package_id': [ignore]
    })
    return schema


def default_update_configuration_schema():

    schema = {
        'ckan.site_title': [unicode],
        'ckan.site_logo': [unicode],
        'ckan.site_url': [unicode],
        'ckan.site_description': [unicode],
        'ckan.site_about': [unicode],
        'ckan.site_intro_text': [unicode],
        'ckan.site_custom_css': [unicode],
        'ckan.main_css': [unicode],
        'ckan.homepage_style': [is_positive_integer],
    }

    # Add ignore_missing to all fields, otherwise you need to provide them all
    for key, validators in schema.iteritems():
        validators.insert(0, ignore_missing)

    return schema


def update_configuration_schema():
    '''
    Returns the schema for the config options that can be edited during runtime

    By default these are the keys of the
    :py:func:`ckan.logic.schema.default_update_configuration_schema`.
    Extensions can add or remove keys from this schema using the
    :py:meth:`ckan.plugins.interfaces.IConfigurer.update_config_schema`
    method.

    These configuration options can be edited during runtime via the web
    interface or using
    the :py:func:`ckan.logic.action.update.config_option_update` API call.

    :returns: a dictionary mapping runtime-editable configuration option keys
      to lists of validator and converter functions to be applied to those
      keys
    :rtype: dictionary
    '''

    schema = default_update_configuration_schema()
    for plugin in plugins.PluginImplementations(plugins.IConfigurer):
        if hasattr(plugin, 'update_config_schema'):
            schema = plugin.update_config_schema(schema)

    return schema<|MERGE_RESOLUTION|>--- conflicted
+++ resolved
@@ -430,11 +430,7 @@
         'name': [not_empty, name_validator, user_name_validator, unicode],
         'fullname': [ignore_missing, unicode],
         'password': [user_password_validator, user_password_not_empty, ignore_missing, unicode],
-<<<<<<< HEAD
         'password_hash': [ignore_missing, ignore_not_sysadmin, unicode],
-=======
-        'password_hash': [ignore_missing, unicode],
->>>>>>> 36a0fb5a
         'email': [not_empty, unicode],
         'about': [ignore_missing, user_about_validator, unicode],
         'created': [ignore],
