--- conflicted
+++ resolved
@@ -224,11 +224,6 @@
         'mimetype_inner': [],
         'resource_type': [],
     })
-<<<<<<< HEAD
-    schema.update({
-        'state': [ckan.lib.navl.validators.ignore_missing],
-        })
-=======
 
     schema.update({
         'state': [ckan.lib.navl.validators.ignore_missing],
@@ -266,7 +261,6 @@
     schema['tracking_summary'] = []
     schema['license_title'] = []
 
->>>>>>> acc65c5b
     return schema
 
 def default_group_schema():
