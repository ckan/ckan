<<<<<<< HEAD
# encoding: utf-8

=======
# -*- coding: utf-8 -*-
>>>>>>> 1ed2d844
import functools
import logging
import re
from collections import defaultdict

import formencode.validators

import ckan.model as model
import ckan.authz as authz
import ckan.lib.navl.dictization_functions as df
import ckan.plugins as p

from ckan.common import _, c

log = logging.getLogger(__name__)
_validate = df.validate


class NameConflict(Exception):
    pass


class UsernamePasswordError(Exception):
    pass


class ActionError(Exception):

    def __init__(self, message=''):
        self.message = message
        super(ActionError, self).__init__(message)

    def __str__(self):
        return self.message



class NotFound(ActionError):
    '''Exception raised by logic functions when a given object is not found.

    For example :py:func:`~ckan.logic.action.get.package_show` raises
    :py:exc:`~ckan.plugins.toolkit.ObjectNotFound` if no package with the
    given ``id`` exists.

    '''
    pass


class NotAuthorized(ActionError):
    '''Exception raised when the user is not authorized to call the action.

    For example :py:func:`~ckan.logic.action.create.package_create` raises
    :py:exc:`~ckan.plugins.toolkit.NotAuthorized` if the user is not authorized
    to create packages.
    '''
    pass


class ValidationError(ActionError):
    '''Exception raised by action functions when validating their given
    ``data_dict`` fails.

    '''
    def __init__(self, error_dict, error_summary=None, extra_msg=None):
        if not isinstance(error_dict, dict):
            error_dict = {'message': error_dict}
        # tags errors are a mess so let's clean them up
        if 'tags' in error_dict:
            tag_errors = []
            for error in error_dict['tags']:
                try:
                    tag_errors.append(', '.join(error['name']))
                except KeyError:
                    # e.g. if it is a vocabulary_id error
                    tag_errors.append(error)
            error_dict['tags'] = tag_errors
        self.error_dict = error_dict
        self._error_summary = error_summary
        super(ValidationError, self).__init__(extra_msg)

    @property
    def error_summary(self):
        ''' autogenerate the summary if not supplied '''
        def summarise(error_dict):
            ''' Do some i18n stuff on the error_dict keys '''

            def prettify(field_name):
                field_name = re.sub('(?<!\w)[Uu]rl(?!\w)', 'URL',
                                    field_name.replace('_', ' ').capitalize())
                return _(field_name.replace('_', ' '))

            summary = {}

            for key, error in error_dict.iteritems():
                if key == 'resources':
                    summary[_('Resources')] = _('Package resource(s) invalid')
                elif key == 'extras':
                    errors_extras = []
                    for item in error:
                        if (item.get('key') and
                                item['key'][0] not in errors_extras):
                            errors_extras.append(item.get('key')[0])
                    summary[_('Extras')] = ', '.join(errors_extras)
                elif key == 'extras_validation':
                    summary[_('Extras')] = error[0]
                elif key == 'tags':
                    summary[_('Tags')] = error[0]
                else:
                    summary[_(prettify(key))] = error[0]
            return summary

        if self._error_summary:
            return self._error_summary
        return summarise(self.error_dict)

    def __str__(self):
        err_msgs = (super(ValidationError, self).__str__(),
                    self.error_dict)
        return ' - '.join([str(err_msg) for err_msg in err_msgs if err_msg])

log = logging.getLogger(__name__)


def parse_params(params, ignore_keys=None):
    '''Takes a dict and returns it with some values standardised.
    This is done on a dict before calling tuplize_dict on it.
    '''
    parsed = {}
    for key in params:
        if ignore_keys and key in ignore_keys:
            continue
        value = params.getall(key)
        # Blank values become ''
        if not value:
            value = ''
        # A list with only one item is stripped of being a list
        if len(value) == 1:
            value = value[0]
        parsed[key] = value
    return parsed


def clean_dict(data_dict):
    '''Takes a dict and if any of the values are lists of dicts,
    the empty dicts are stripped from the lists (recursive).

    e.g.
    >>> clean_dict(
        {'name': u'testgrp4',
         'title': u'',
         'description': u'',
         'packages': [{'name': u'testpkg'}, {'name': u'testpkg'}],
         'extras': [{'key': u'packages', 'value': u'["testpkg"]'},
                    {'key': u'', 'value': u''},
                    {'key': u'', 'value': u''}],
         'state': u'active'}
    {'name': u'testgrp4',
     'title': u'',
     'description': u'',
     'packages': [{'name': u'testpkg'}, {'name': u'testpkg'}],
     'extras': [{'key': u'packages', 'value': u'["testpkg"]'}],
     'state': u'active'}

    '''
    for key, value in data_dict.items():
        if not isinstance(value, list):
            continue
        for inner_dict in value[:]:
            if isinstance(inner_dict, basestring):
                break
            if not any(inner_dict.values()):
                value.remove(inner_dict)
            else:
                clean_dict(inner_dict)
    return data_dict


def tuplize_dict(data_dict):
    '''Takes a dict with keys of the form 'table__0__key' and converts them
    to a tuple like ('table', 0, 'key').

    Dict should be put through parse_dict before this function, to have
    values standardized.

    May raise a DataError if the format of the key is incorrect.
    '''
    tuplized_dict = {}
    for key, value in data_dict.iteritems():
        key_list = key.split('__')
        for num, key in enumerate(key_list):
            if num % 2 == 1:
                try:
                    key_list[num] = int(key)
                except ValueError:
                    raise df.DataError('Bad key')
        tuplized_dict[tuple(key_list)] = value
    return tuplized_dict


def untuplize_dict(tuplized_dict):

    data_dict = {}
    for key, value in tuplized_dict.iteritems():
        new_key = '__'.join([str(item) for item in key])
        data_dict[new_key] = value
    return data_dict


def flatten_to_string_key(dict):

    flattented = df.flatten_dict(dict)
    return untuplize_dict(flattented)


def _prepopulate_context(context):
    if context is None:
        context = {}
    context.setdefault('model', model)
    context.setdefault('session', model.Session)
    try:
        context.setdefault('user', c.user)
    except TypeError:
        # c not registered
        pass
    return context


def check_access(action, context, data_dict=None):
    '''Calls the authorization function for the provided action

    This is the only function that should be called to determine whether a
    user (or an anonymous request) is allowed to perform a particular action.

    The function accepts a context object, which should contain a 'user' key
    with the name of the user performing the action, and optionally a
    dictionary with extra data to be passed to the authorization function.

    For example::

        check_access('package_update', context, data_dict)

    If not already there, the function will add an `auth_user_obj` key to the
    context object with the actual User object (in case it exists in the
    database). This check is only performed once per context object.

    Raise :py:exc:`~ckan.plugins.toolkit.NotAuthorized` if the user is not
    authorized to call the named action function.

    If the user *is* authorized to call the action, return ``True``.

    :param action: the name of the action function, eg. ``'package_create'``
    :type action: string

    :param context:
    :type context: dict

    :param data_dict:
    :type data_dict: dict

    :raises: :py:exc:`~ckan.plugins.toolkit.NotAuthorized` if the user is not
        authorized to call the named action

    '''

    # Auth Auditing.  We remove this call from the __auth_audit stack to show
    # we have called the auth function
    try:
        audit = context.get('__auth_audit', [])[-1]
    except IndexError:
        audit = ''
    if audit and audit[0] == action:
        context['__auth_audit'].pop()

    user = context.get('user')

    try:
        if 'auth_user_obj' not in context:
            context['auth_user_obj'] = None

        if not context.get('ignore_auth'):
            if not context.get('__auth_user_obj_checked'):
                if context.get('user') and not context.get('auth_user_obj'):
                    context['auth_user_obj'] = \
                        model.User.by_name(context['user'])
                context['__auth_user_obj_checked'] = True

        context = _prepopulate_context(context)

        logic_authorization = authz.is_authorized(action, context,
                                                  data_dict)
        if not logic_authorization['success']:
            msg = logic_authorization.get('msg', '')
            raise NotAuthorized(msg)
    except NotAuthorized, e:
        log.debug(u'check access NotAuthorized - %s user=%s "%s"',
                  action, user, unicode(e))
        raise

    log.debug('check access OK - %s user=%s', action, user)
    return True


_actions = {}


def clear_actions_cache():
    _actions.clear()


def chained_action(func):
    func.chained_action = True
    return func


def _is_chained_action(func):
    return getattr(func, 'chained_action', False)


def get_action(action):
    '''Return the named :py:mod:`ckan.logic.action` function.

    For example ``get_action('package_create')`` will normally return the
    :py:func:`ckan.logic.action.create.package_create()` function.

    For documentation of the available action functions, see
    :ref:`api-reference`.

    You should always use ``get_action()`` instead of importing an action
    function directly, because :py:class:`~ckan.plugins.interfaces.IActions`
    plugins can override action functions, causing ``get_action()`` to return a
    plugin-provided function instead of the default one.

    Usage::

        import ckan.plugins.toolkit as toolkit

        # Call the package_create action function:
        toolkit.get_action('package_create')(context, data_dict)

    As the context parameter passed to an action function is commonly::

        context = {'model': ckan.model, 'session': ckan.model.Session,
                   'user': pylons.c.user}

    an action function returned by ``get_action()`` will automatically add
    these parameters to the context if they are not defined.  This is
    especially useful for plugins as they should not really be importing parts
    of ckan eg :py:mod:`ckan.model` and as such do not have access to ``model``
    or ``model.Session``.

    If a ``context`` of ``None`` is passed to the action function then the
    default context dict will be created.

    .. note::

        Many action functions modify the context dict. It can therefore
        not be reused for multiple calls of the same or different action
        functions.

    :param action: name of the action function to return,
        eg. ``'package_create'``
    :type action: string

    :returns: the named action function
    :rtype: callable

    '''

    if _actions:
        if action not in _actions:
            raise KeyError("Action '%s' not found" % action)
        return _actions.get(action)

    # Otherwise look in all the plugins to resolve all possible
    # First get the default ones in the ckan/logic/action directory
    # Rather than writing them out in full will use __import__
    # to load anything from ckan.logic.action that looks like it might
    # be an action
    for action_module_name in ['get', 'create', 'update', 'delete', 'patch']:
        module_path = 'ckan.logic.action.' + action_module_name
        module = __import__(module_path)
        for part in module_path.split('.')[1:]:
            module = getattr(module, part)
        for k, v in module.__dict__.items():
            if not k.startswith('_'):
                # Only load functions from the action module or already
                # replaced functions.
                if (hasattr(v, '__call__') and
                        (v.__module__ == module_path or
                         hasattr(v, '__replaced'))):
                    _actions[k] = v

                    # Whitelist all actions defined in logic/action/get.py as
                    # being side-effect free.
                    if action_module_name == 'get' and \
                       not hasattr(v, 'side_effect_free'):
                        v.side_effect_free = True

    # Then overwrite them with any specific ones in the plugins:
    resolved_action_plugins = {}
    fetched_actions = {}
    chained_actions = defaultdict(list)
    for plugin in p.PluginImplementations(p.IActions):
        for name, auth_function in plugin.get_actions().items():
            if _is_chained_action(auth_function):
                chained_actions[name].append(auth_function)
            elif name in resolved_action_plugins:
                raise NameConflict(
                    'The action %r is already implemented in %r' % (
                        name,
                        resolved_action_plugins[name]
                    )
                )
            else:
                resolved_action_plugins[name] = plugin.name
                # Extensions are exempted from the auth audit for now
                # This needs to be resolved later
                auth_function.auth_audit_exempt = True
                fetched_actions[name] = auth_function
    for name, func_list in chained_actions.iteritems():
        if name not in fetched_actions:
            raise NotFound('The action %r is not found for chained action' % (
                name))
        for func in reversed(func_list):
            prev_func = fetched_actions[name]
            fetched_actions[name] = functools.partial(func, prev_func)

    # Use the updated ones in preference to the originals.
    _actions.update(fetched_actions)

    # wrap the functions
    for action_name, _action in _actions.items():
        def make_wrapped(_action, action_name):
            def wrapped(context=None, data_dict=None, **kw):
                if kw:
                    log.critical('%s was passed extra keywords %r'
                                 % (_action.__name__, kw))

                context = _prepopulate_context(context)

                # Auth Auditing - checks that the action function did call
                # check_access (unless there is no accompanying auth function).
                # We push the action name and id onto the __auth_audit stack
                # before calling the action, and check_access removes it.
                # (We need the id of the action in case the action is wrapped
                # inside an action of the same name, which happens in the
                # datastore)
                context.setdefault('__auth_audit', [])
                context['__auth_audit'].append((action_name, id(_action)))

                # check_access(action_name, context, data_dict=None)
                result = _action(context, data_dict, **kw)
                try:
                    audit = context['__auth_audit'][-1]
                    if audit[0] == action_name and audit[1] == id(_action):
                        if action_name not in authz.auth_functions_list():
                            log.debug('No auth function for %s' % action_name)
                        elif not getattr(_action, 'auth_audit_exempt', False):
                            raise Exception(
<<<<<<< HEAD
                                'Action function {0} did not call its '
                                'auth function'
                                .format(action_name))
=======
                                'Action function {0} did not call its auth'
                                ' function'.format(
                                    action_name
                                )
                            )
>>>>>>> 1ed2d844
                        # remove from audit stack
                        context['__auth_audit'].pop()
                except IndexError:
                    pass
                return result
            return wrapped

        # If we have been called multiple times for example during tests then
        # we need to make sure that we do not rewrap the actions.
        if hasattr(_action, '__replaced'):
            _actions[action_name] = _action.__replaced
            continue

        fn = make_wrapped(_action, action_name)
        # we need to mirror the docstring
        fn.__doc__ = _action.__doc__
        # we need to retain the side effect free behaviour
        if getattr(_action, 'side_effect_free', False):
            fn.side_effect_free = True
        _actions[action_name] = fn

    return _actions.get(action)


def get_or_bust(data_dict, keys):
    '''Return the value(s) from the given data_dict for the given key(s).

    Usage::

        single_value = get_or_bust(data_dict, 'a_key')
        value_1, value_2 = get_or_bust(data_dict, ['key1', 'key2'])

    :param data_dict: the dictionary to return the values from
    :type data_dict: dictionary

    :param keys: the key(s) for the value(s) to return
    :type keys: either a string or a list

    :returns: a single value from the dict if a single key was given,
        or a tuple of values if a list of keys was given

    :raises: :py:exc:`ckan.logic.ValidationError` if one of the given keys is
        not in the given dictionary

    '''
    if isinstance(keys, basestring):
        keys = [keys]

    import ckan.logic.schema as schema
    schema = schema.create_schema_for_required_keys(keys)

    data_dict, errors = _validate(data_dict, schema)

    if errors:
        raise ValidationError(errors)

    # preserve original key order
    values = [data_dict[key] for key in keys]
    if len(values) == 1:
        return values[0]
    return tuple(values)


def validate(schema_func, can_skip_validator=False):
    ''' A decorator that validates an action function against a given schema
    '''
    def action_decorator(action):
        @functools.wraps(action)
        def wrapper(context, data_dict):
            if can_skip_validator:
                if context.get('skip_validation'):
                    return action(context, data_dict)

            schema = context.get('schema', schema_func())
            data_dict, errors = _validate(data_dict, schema, context)
            if errors:
                raise ValidationError(errors)
            return action(context, data_dict)
        return wrapper
    return action_decorator


def side_effect_free(action):
    '''A decorator that marks the given action function as side-effect-free.

    Action functions decorated with this decorator can be called with an HTTP
    GET request to the :doc:`Action API </api/index>`. Action functions that
    don't have this decorator must be called with a POST request.

    If your CKAN extension defines its own action functions using the
    :py:class:`~ckan.plugins.interfaces.IActions` plugin interface, you can use
    this decorator to make your actions available with GET requests instead of
    just with POST requests.

    Example::

        import ckan.plugins.toolkit as toolkit

        @toolkit.side_effect_free
        def my_custom_action_function(context, data_dict):
            ...

    (Then implement :py:class:`~ckan.plugins.interfaces.IActions` to register
    your action function with CKAN.)

    '''
    @functools.wraps(action)
    def wrapper(context, data_dict):
        return action(context, data_dict)
    wrapper.side_effect_free = True

    return wrapper


def auth_sysadmins_check(action):
    '''A decorator that prevents sysadmins from being automatically authorized
    to call an action function.

    Normally sysadmins are allowed to call any action function (for example
    when they're using the :doc:`Action API </api/index>` or the web
    interface), if the user is a sysadmin the action function's authorization
    function will not even be called.

    If an action function is decorated with this decorator, then its
    authorization function will always be called, even if the user is a
    sysadmin.

    '''
    @functools.wraps(action)
    def wrapper(context, data_dict):
        return action(context, data_dict)
    wrapper.auth_sysadmins_check = True
    return wrapper


def auth_read_safe(action):
    @functools.wraps(action)
    def wrapper(context, data_dict):
        return action(context, data_dict)

    wrapper.auth_read_safe = True
    return wrapper


def auth_audit_exempt(action):
    ''' Dirty hack to stop auth audit being done '''
    @functools.wraps(action)
    def wrapper(context, data_dict):
        return action(context, data_dict)
    wrapper.auth_audit_exempt = True
    return wrapper


def auth_allow_anonymous_access(action):
    ''' Flag an auth function as not requiring a logged in user

    This means that check_access won't automatically raise a NotAuthorized
    exception if an authenticated user is not provided in the context. (The
    auth function can still return False if for some reason access is not
    granted).
    '''
    @functools.wraps(action)
    def wrapper(context, data_dict):
        return action(context, data_dict)
    wrapper.auth_allow_anonymous_access = True
    return wrapper


def auth_disallow_anonymous_access(action):
    ''' Flag an auth function as requiring a logged in user

    This means that check_access will automatically raise a NotAuthorized
    exception if an authenticated user is not provided in the context, without
    calling the actual auth function.
    '''
    @functools.wraps(action)
    def wrapper(context, data_dict):
        return action(context, data_dict)
    wrapper.auth_allow_anonymous_access = False
    return wrapper


class UnknownValidator(Exception):
    '''Exception raised when a requested validator function cannot be found.

    '''
    pass


_validators_cache = {}


def clear_validators_cache():
    _validators_cache.clear()


# This function exists mainly so that validators can be made available to
# extensions via ckan.plugins.toolkit.
def get_validator(validator):
    '''Return a validator function by name.

    :param validator: the name of the validator function to return,
        eg. ``'package_name_exists'``
    :type validator: string

    :raises: :py:exc:`~ckan.plugins.toolkit.UnknownValidator` if the named
        validator is not found

    :returns: the named validator function
    :rtype: ``types.FunctionType``

    '''
    if not _validators_cache:
        validators = _import_module_functions('ckan.lib.navl.validators')
        _validators_cache.update(validators)
        validators = _import_module_functions('ckan.logic.validators')
        _validators_cache.update(validators)
        _validators_cache.update({'OneOf': formencode.validators.OneOf})
        converters = _import_module_functions('ckan.logic.converters')
        _validators_cache.update(converters)

        for plugin in p.PluginImplementations(p.IValidators):
            for name, fn in plugin.get_validators().items():
                if name in _validators_cache:
                    raise NameConflict(
                        'The validator %r is already defined' % (name,)
                    )
<<<<<<< HEAD
                log.debug('Validator function {0} from plugin {1} was inserted'
                          .format(name, plugin.name))
=======
                log.debug(
                    'Validator function {0} from plugin {1}'
                    ' was inserted'.format(name, plugin.name)
                )
>>>>>>> 1ed2d844
                _validators_cache[name] = fn
    try:
        return _validators_cache[validator]
    except KeyError:
        raise UnknownValidator('Validator `%s` does not exist' % validator)


def model_name_to_class(model_module, model_name):
<<<<<<< HEAD
    '''Return the class in model_module that has the same name as the
    received string.
=======
    '''Return the class in model_module that has the same name as the received
    string.
>>>>>>> 1ed2d844

    Raises AttributeError if there's no model in model_module named model_name.
    '''
    try:
        model_class_name = model_name.title()
        return getattr(model_module, model_class_name)
    except AttributeError:
        raise ValidationError("%s isn't a valid model" % model_class_name)


def _import_module_functions(module_path):
    '''Import a module and get the functions and return them in a dict'''
    functions_dict = {}
    module = __import__(module_path)
    for part in module_path.split('.')[1:]:
        module = getattr(module, part)
    for k, v in module.__dict__.items():

        try:
            if v.__module__ != module_path:
                continue
            functions_dict[k] = v
        except AttributeError:
            pass
    return functions_dict<|MERGE_RESOLUTION|>--- conflicted
+++ resolved
@@ -1,9 +1,5 @@
-<<<<<<< HEAD
 # encoding: utf-8
 
-=======
-# -*- coding: utf-8 -*-
->>>>>>> 1ed2d844
 import functools
 import logging
 import re
@@ -463,17 +459,9 @@
                             log.debug('No auth function for %s' % action_name)
                         elif not getattr(_action, 'auth_audit_exempt', False):
                             raise Exception(
-<<<<<<< HEAD
                                 'Action function {0} did not call its '
                                 'auth function'
                                 .format(action_name))
-=======
-                                'Action function {0} did not call its auth'
-                                ' function'.format(
-                                    action_name
-                                )
-                            )
->>>>>>> 1ed2d844
                         # remove from audit stack
                         context['__auth_audit'].pop()
                 except IndexError:
@@ -701,15 +689,8 @@
                     raise NameConflict(
                         'The validator %r is already defined' % (name,)
                     )
-<<<<<<< HEAD
                 log.debug('Validator function {0} from plugin {1} was inserted'
                           .format(name, plugin.name))
-=======
-                log.debug(
-                    'Validator function {0} from plugin {1}'
-                    ' was inserted'.format(name, plugin.name)
-                )
->>>>>>> 1ed2d844
                 _validators_cache[name] = fn
     try:
         return _validators_cache[validator]
@@ -718,13 +699,8 @@
 
 
 def model_name_to_class(model_module, model_name):
-<<<<<<< HEAD
     '''Return the class in model_module that has the same name as the
     received string.
-=======
-    '''Return the class in model_module that has the same name as the received
-    string.
->>>>>>> 1ed2d844
 
     Raises AttributeError if there's no model in model_module named model_name.
     '''
