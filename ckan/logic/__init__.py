# encoding: utf-8

import functools
import logging
import re
<<<<<<< HEAD
import sys
=======
>>>>>>> 7f87f155
from collections import defaultdict

import formencode.validators
from six import string_types, text_type

import ckan.model as model
import ckan.authz as authz
import ckan.lib.navl.dictization_functions as df
import ckan.plugins as p

from ckan.common import _, c

log = logging.getLogger(__name__)
_validate = df.validate


class NameConflict(Exception):
    pass


class UsernamePasswordError(Exception):
    pass


class ActionError(Exception):

    def __init__(self, message=''):
        self.message = message
        super(ActionError, self).__init__(message)

    def __str__(self):
        return self.message



class NotFound(ActionError):
    '''Exception raised by logic functions when a given object is not found.

    For example :py:func:`~ckan.logic.action.get.package_show` raises
    :py:exc:`~ckan.plugins.toolkit.ObjectNotFound` if no package with the
    given ``id`` exists.

    '''
    pass


class NotAuthorized(ActionError):
    '''Exception raised when the user is not authorized to call the action.

    For example :py:func:`~ckan.logic.action.create.package_create` raises
    :py:exc:`~ckan.plugins.toolkit.NotAuthorized` if the user is not authorized
    to create packages.
    '''
    pass


class ValidationError(ActionError):
    '''Exception raised by action functions when validating their given
    ``data_dict`` fails.

    '''
    def __init__(self, error_dict, error_summary=None, extra_msg=None):
        if not isinstance(error_dict, dict):
            error_dict = {'message': error_dict}
        # tags errors are a mess so let's clean them up
        if 'tags' in error_dict:
            tag_errors = []
            for error in error_dict['tags']:
                try:
                    tag_errors.append(', '.join(error['name']))
                except KeyError:
                    # e.g. if it is a vocabulary_id error
                    tag_errors.append(error)
            error_dict['tags'] = tag_errors
        self.error_dict = error_dict
        self._error_summary = error_summary
        super(ValidationError, self).__init__(extra_msg)

    @property
    def error_summary(self):
        ''' autogenerate the summary if not supplied '''
        def summarise(error_dict):
            ''' Do some i18n stuff on the error_dict keys '''

            def prettify(field_name):
                field_name = re.sub('(?<!\w)[Uu]rl(?!\w)', 'URL',
                                    field_name.replace('_', ' ').capitalize())
                return _(field_name.replace('_', ' '))

            summary = {}

            for key, error in error_dict.iteritems():
                if key == 'resources':
                    summary[_('Resources')] = _('Package resource(s) invalid')
                elif key == 'extras':
                    errors_extras = []
                    for item in error:
                        if (item.get('key') and
                                item['key'][0] not in errors_extras):
                            errors_extras.append(item.get('key')[0])
                    summary[_('Extras')] = ', '.join(errors_extras)
                elif key == 'extras_validation':
                    summary[_('Extras')] = error[0]
                elif key == 'tags':
                    summary[_('Tags')] = error[0]
                else:
                    summary[_(prettify(key))] = error[0]
            return summary

        if self._error_summary:
            return self._error_summary
        return summarise(self.error_dict)

    def __str__(self):
        err_msgs = (super(ValidationError, self).__str__(),
                    self.error_dict)
        return ' - '.join([str(err_msg) for err_msg in err_msgs if err_msg])


log = logging.getLogger(__name__)


def parse_params(params, ignore_keys=None):
    '''Takes a dict and returns it with some values standardised.
    This is done on a dict before calling tuplize_dict on it.
    '''
    parsed = {}
    for key in params:
        if ignore_keys and key in ignore_keys:
            continue
        # flask request has `getlist` instead of pylons' `getall`

        if hasattr(params, 'getall'):
            value = params.getall(key)
        else:
            value = params.getlist(key)

        # Blank values become ''
        if not value:
            value = ''
        # A list with only one item is stripped of being a list
        if len(value) == 1:
            value = value[0]
        parsed[key] = value
    return parsed


def clean_dict(data_dict):
    '''Takes a dict and if any of the values are lists of dicts,
    the empty dicts are stripped from the lists (recursive).

    e.g.
    >>> clean_dict(
        {'name': u'testgrp4',
         'title': u'',
         'description': u'',
         'packages': [{'name': u'testpkg'}, {'name': u'testpkg'}],
         'extras': [{'key': u'packages', 'value': u'["testpkg"]'},
                    {'key': u'', 'value': u''},
                    {'key': u'', 'value': u''}],
         'state': u'active'}
    {'name': u'testgrp4',
     'title': u'',
     'description': u'',
     'packages': [{'name': u'testpkg'}, {'name': u'testpkg'}],
     'extras': [{'key': u'packages', 'value': u'["testpkg"]'}],
     'state': u'active'}

    '''
    for key, value in data_dict.items():
        if not isinstance(value, list):
            continue
        for inner_dict in value[:]:
            if isinstance(inner_dict, string_types):
                break
            if not any(inner_dict.values()):
                value.remove(inner_dict)
            else:
                clean_dict(inner_dict)
    return data_dict


def tuplize_dict(data_dict):
    '''Takes a dict with keys of the form 'table__0__key' and converts them
    to a tuple like ('table', 0, 'key').

    Dict should be put through parse_dict before this function, to have
    values standardized.

    May raise a DataError if the format of the key is incorrect.
    '''
    tuplized_dict = {}
    for key, value in data_dict.iteritems():
        key_list = key.split('__')
        for num, key in enumerate(key_list):
            if num % 2 == 1:
                try:
                    key_list[num] = int(key)
                except ValueError:
                    raise df.DataError('Bad key')
        tuplized_dict[tuple(key_list)] = value
    return tuplized_dict


def untuplize_dict(tuplized_dict):

    data_dict = {}
    for key, value in tuplized_dict.iteritems():
        new_key = '__'.join([str(item) for item in key])
        data_dict[new_key] = value
    return data_dict


def flatten_to_string_key(dict):

    flattented = df.flatten_dict(dict)
    return untuplize_dict(flattented)


def _prepopulate_context(context):
    if context is None:
        context = {}
    context.setdefault('model', model)
    context.setdefault('session', model.Session)
    try:
        context.setdefault('user', c.user)
    except AttributeError:
        # c.user not set
        pass
    except TypeError:
        # c not registered
        pass
    return context


def check_access(action, context, data_dict=None):
    '''Calls the authorization function for the provided action

    This is the only function that should be called to determine whether a
    user (or an anonymous request) is allowed to perform a particular action.

    The function accepts a context object, which should contain a 'user' key
    with the name of the user performing the action, and optionally a
    dictionary with extra data to be passed to the authorization function.

    For example::

        check_access('package_update', context, data_dict)

    If not already there, the function will add an `auth_user_obj` key to the
    context object with the actual User object (in case it exists in the
    database). This check is only performed once per context object.

    Raise :py:exc:`~ckan.plugins.toolkit.NotAuthorized` if the user is not
    authorized to call the named action function.

    If the user *is* authorized to call the action, return ``True``.

    :param action: the name of the action function, eg. ``'package_create'``
    :type action: string

    :param context:
    :type context: dict

    :param data_dict:
    :type data_dict: dict

    :raises: :py:exc:`~ckan.plugins.toolkit.NotAuthorized` if the user is not
        authorized to call the named action

    '''

    # Auth Auditing.  We remove this call from the __auth_audit stack to show
    # we have called the auth function
    try:
        audit = context.get('__auth_audit', [])[-1]
    except IndexError:
        audit = ''
    if audit and audit[0] == action:
        context['__auth_audit'].pop()

    user = context.get('user')

    try:
        if 'auth_user_obj' not in context:
            context['auth_user_obj'] = None

        if not context.get('ignore_auth'):
            if not context.get('__auth_user_obj_checked'):
                if context.get('user') and not context.get('auth_user_obj'):
                    context['auth_user_obj'] = \
                        model.User.by_name(context['user'])
                context['__auth_user_obj_checked'] = True

        context = _prepopulate_context(context)

        logic_authorization = authz.is_authorized(action, context,
                                                  data_dict)
        if not logic_authorization['success']:
            msg = logic_authorization.get('msg', '')
            raise NotAuthorized(msg)
    except NotAuthorized as e:
        log.debug(u'check access NotAuthorized - %s user=%s "%s"',
                  action, user, text_type(e))
        raise

    log.debug('check access OK - %s user=%s', action, user)
    return True


_actions = {}


def clear_actions_cache():
    _actions.clear()


def chained_action(func):
    func.chained_action = True
    return func


def _is_chained_action(func):
    return getattr(func, 'chained_action', False)


def get_action(action):
    '''Return the named :py:mod:`ckan.logic.action` function.

    For example ``get_action('package_create')`` will normally return the
    :py:func:`ckan.logic.action.create.package_create()` function.

    For documentation of the available action functions, see
    :ref:`api-reference`.

    You should always use ``get_action()`` instead of importing an action
    function directly, because :py:class:`~ckan.plugins.interfaces.IActions`
    plugins can override action functions, causing ``get_action()`` to return a
    plugin-provided function instead of the default one.

    Usage::

        import ckan.plugins.toolkit as toolkit

        # Call the package_create action function:
        toolkit.get_action('package_create')(context, data_dict)

    As the context parameter passed to an action function is commonly::

        context = {'model': ckan.model, 'session': ckan.model.Session,
                   'user': pylons.c.user}

    an action function returned by ``get_action()`` will automatically add
    these parameters to the context if they are not defined.  This is
    especially useful for plugins as they should not really be importing parts
    of ckan eg :py:mod:`ckan.model` and as such do not have access to ``model``
    or ``model.Session``.

    If a ``context`` of ``None`` is passed to the action function then the
    default context dict will be created.

    .. note::

        Many action functions modify the context dict. It can therefore
        not be reused for multiple calls of the same or different action
        functions.

    :param action: name of the action function to return,
        eg. ``'package_create'``
    :type action: string

    :returns: the named action function
    :rtype: callable

    '''

    if _actions:
        if action not in _actions:
            raise KeyError("Action '%s' not found" % action)
        return _actions.get(action)

    # Otherwise look in all the plugins to resolve all possible
    # First get the default ones in the ckan/logic/action directory
    # Rather than writing them out in full will use __import__
    # to load anything from ckan.logic.action that looks like it might
    # be an action
    for action_module_name in ['get', 'create', 'update', 'delete', 'patch']:
        module_path = 'ckan.logic.action.' + action_module_name
        module = __import__(module_path)
        for part in module_path.split('.')[1:]:
            module = getattr(module, part)
        for k, v in module.__dict__.items():
            if not k.startswith('_'):
                # Only load functions from the action module or already
                # replaced functions.
                if (hasattr(v, '__call__') and
                        (v.__module__ == module_path or
                         hasattr(v, '__replaced'))):
                    _actions[k] = v

                    # Whitelist all actions defined in logic/action/get.py as
                    # being side-effect free.
                    if action_module_name == 'get' and \
                       not hasattr(v, 'side_effect_free'):
                        v.side_effect_free = True

    # Then overwrite them with any specific ones in the plugins:
    resolved_action_plugins = {}
    fetched_actions = {}
    chained_actions = defaultdict(list)
    for plugin in p.PluginImplementations(p.IActions):
        for name, auth_function in plugin.get_actions().items():
            if _is_chained_action(auth_function):
                chained_actions[name].append(auth_function)
            elif name in resolved_action_plugins:
                raise NameConflict(
                    'The action %r is already implemented in %r' % (
                        name,
                        resolved_action_plugins[name]
                    )
                )
            else:
                resolved_action_plugins[name] = plugin.name
                # Extensions are exempted from the auth audit for now
                # This needs to be resolved later
                auth_function.auth_audit_exempt = True
                fetched_actions[name] = auth_function
    for name, func_list in chained_actions.iteritems():
<<<<<<< HEAD
        if name not in fetched_actions:
            raise NotFound('The action %r is not found for chained action' % (
                name))
        for func in reversed(func_list):
            prev_func = fetched_actions[name]
            fetched_actions[name] = functools.partial(func, prev_func)
=======
        if name not in fetched_actions and name not in _actions:
            raise NotFound('The action %r is not found for chained action' % (
                name))
        for func in reversed(func_list):
            prev_func = fetched_actions.get(name, _actions.get(name))
            fetched_actions[name] = functools.partial(func, prev_func)
            if hasattr(func, 'side_effect_free'):
                fetched_actions[name].side_effect_free = func.side_effect_free
            if hasattr(func, 'auth_audit_exempt'):
                fetched_actions[name].auth_audit_exempt = func.auth_audit_exempt
>>>>>>> 7f87f155

    # Use the updated ones in preference to the originals.
    _actions.update(fetched_actions)

    # wrap the functions
    for action_name, _action in _actions.items():
        def make_wrapped(_action, action_name):
            def wrapped(context=None, data_dict=None, **kw):
                if kw:
                    log.critical('%s was passed extra keywords %r'
                                 % (_action.__name__, kw))

                context = _prepopulate_context(context)

                # Auth Auditing - checks that the action function did call
                # check_access (unless there is no accompanying auth function).
                # We push the action name and id onto the __auth_audit stack
                # before calling the action, and check_access removes it.
                # (We need the id of the action in case the action is wrapped
                # inside an action of the same name, which happens in the
                # datastore)
                context.setdefault('__auth_audit', [])
                context['__auth_audit'].append((action_name, id(_action)))

                # check_access(action_name, context, data_dict=None)
                result = _action(context, data_dict, **kw)
                try:
                    audit = context['__auth_audit'][-1]
                    if audit[0] == action_name and audit[1] == id(_action):
                        if action_name not in authz.auth_functions_list():
                            log.debug('No auth function for %s' % action_name)
                        elif not getattr(_action, 'auth_audit_exempt', False):
                            raise Exception(
                                'Action function {0} did not call its '
                                'auth function'
                                .format(action_name))
                        # remove from audit stack
                        context['__auth_audit'].pop()
                except IndexError:
                    pass
                return result
            return wrapped

        # If we have been called multiple times for example during tests then
        # we need to make sure that we do not rewrap the actions.
        if hasattr(_action, '__replaced'):
            _actions[action_name] = _action.__replaced
            continue

        fn = make_wrapped(_action, action_name)
        # we need to mirror the docstring
        fn.__doc__ = _action.__doc__
        # we need to retain the side effect free behaviour
        if getattr(_action, 'side_effect_free', False):
            fn.side_effect_free = True
        _actions[action_name] = fn

    return _actions.get(action)


def get_or_bust(data_dict, keys):
    '''Return the value(s) from the given data_dict for the given key(s).

    Usage::

        single_value = get_or_bust(data_dict, 'a_key')
        value_1, value_2 = get_or_bust(data_dict, ['key1', 'key2'])

    :param data_dict: the dictionary to return the values from
    :type data_dict: dictionary

    :param keys: the key(s) for the value(s) to return
    :type keys: either a string or a list

    :returns: a single value from the dict if a single key was given,
        or a tuple of values if a list of keys was given

    :raises: :py:exc:`ckan.logic.ValidationError` if one of the given keys is
        not in the given dictionary

    '''
    if isinstance(keys, string_types):
        keys = [keys]

    import ckan.logic.schema as schema
    schema = schema.create_schema_for_required_keys(keys)

    data_dict, errors = _validate(data_dict, schema)

    if errors:
        raise ValidationError(errors)

    # preserve original key order
    values = [data_dict[key] for key in keys]
    if len(values) == 1:
        return values[0]
    return tuple(values)


def validate(schema_func, can_skip_validator=False):
    ''' A decorator that validates an action function against a given schema
    '''
    def action_decorator(action):
        @functools.wraps(action)
        def wrapper(context, data_dict):
            if can_skip_validator:
                if context.get('skip_validation'):
                    return action(context, data_dict)

            schema = context.get('schema', schema_func())
            data_dict, errors = _validate(data_dict, schema, context)
            if errors:
                raise ValidationError(errors)
            return action(context, data_dict)
        return wrapper
    return action_decorator


def side_effect_free(action):
    '''A decorator that marks the given action function as side-effect-free.

    Action functions decorated with this decorator can be called with an HTTP
    GET request to the :doc:`Action API </api/index>`. Action functions that
    don't have this decorator must be called with a POST request.

    If your CKAN extension defines its own action functions using the
    :py:class:`~ckan.plugins.interfaces.IActions` plugin interface, you can use
    this decorator to make your actions available with GET requests instead of
    just with POST requests.

    Example::

        import ckan.plugins.toolkit as toolkit

        @toolkit.side_effect_free
        def my_custom_action_function(context, data_dict):
            ...

    (Then implement :py:class:`~ckan.plugins.interfaces.IActions` to register
    your action function with CKAN.)

    '''
    action.side_effect_free = True
    return action


def auth_sysadmins_check(action):
    '''A decorator that prevents sysadmins from being automatically authorized
    to call an action function.

    Normally sysadmins are allowed to call any action function (for example
    when they're using the :doc:`Action API </api/index>` or the web
    interface), if the user is a sysadmin the action function's authorization
    function will not even be called.

    If an action function is decorated with this decorator, then its
    authorization function will always be called, even if the user is a
    sysadmin.

    '''
    action.auth_sysadmins_check = True
    return action


def auth_read_safe(action):
    @functools.wraps(action)
    def wrapper(context, data_dict):
        return action(context, data_dict)

    wrapper.auth_read_safe = True
    return wrapper


def auth_audit_exempt(action):
    ''' Dirty hack to stop auth audit being done '''
    action.auth_audit_exempt = True
    return action


def auth_allow_anonymous_access(action):
    ''' Flag an auth function as not requiring a logged in user

    This means that check_access won't automatically raise a NotAuthorized
    exception if an authenticated user is not provided in the context. (The
    auth function can still return False if for some reason access is not
    granted).
    '''
    action.auth_allow_anonymous_access = True
    return action


def auth_disallow_anonymous_access(action):
    ''' Flag an auth function as requiring a logged in user

    This means that check_access will automatically raise a NotAuthorized
    exception if an authenticated user is not provided in the context, without
    calling the actual auth function.
    '''
    action.auth_allow_anonymous_access = False
    return action


def chained_auth_function(func):
    '''
    Decorator function allowing authentication functions to be chained.
    '''
    func.chained_auth_function = True
    return func


class UnknownValidator(Exception):
    '''Exception raised when a requested validator function cannot be found.

    '''
    pass


_validators_cache = {}


def clear_validators_cache():
    _validators_cache.clear()


# This function exists mainly so that validators can be made available to
# extensions via ckan.plugins.toolkit.
def get_validator(validator):
    '''Return a validator function by name.

    :param validator: the name of the validator function to return,
        eg. ``'package_name_exists'``
    :type validator: string

    :raises: :py:exc:`~ckan.plugins.toolkit.UnknownValidator` if the named
        validator is not found

    :returns: the named validator function
    :rtype: ``types.FunctionType``

    '''
    if not _validators_cache:
        validators = _import_module_functions('ckan.lib.navl.validators')
        _validators_cache.update(validators)
        validators = _import_module_functions('ckan.logic.validators')
        _validators_cache.update(validators)
        _validators_cache.update({'OneOf': formencode.validators.OneOf})
        converters = _import_module_functions('ckan.logic.converters')
        _validators_cache.update(converters)

        for plugin in reversed(list(p.PluginImplementations(p.IValidators))):
            for name, fn in plugin.get_validators().items():
                log.debug('Validator function {0} from plugin {1} was inserted'
                          .format(name, plugin.name))
                _validators_cache[name] = fn
    try:
        return _validators_cache[validator]
    except KeyError:
        raise UnknownValidator('Validator `%s` does not exist' % validator)


def model_name_to_class(model_module, model_name):
    '''Return the class in model_module that has the same name as the
    received string.

    Raises AttributeError if there's no model in model_module named model_name.
    '''
    try:
        model_class_name = model_name.title()
        return getattr(model_module, model_class_name)
    except AttributeError:
        raise ValidationError("%s isn't a valid model" % model_class_name)


def _import_module_functions(module_path):
    '''Import a module and get the functions and return them in a dict'''
    functions_dict = {}
    module = __import__(module_path)
    for part in module_path.split('.')[1:]:
        module = getattr(module, part)
    for k, v in module.__dict__.items():

        try:
            if v.__module__ != module_path:
                continue
            functions_dict[k] = v
        except AttributeError:
            pass
    return functions_dict<|MERGE_RESOLUTION|>--- conflicted
+++ resolved
@@ -3,10 +3,6 @@
 import functools
 import logging
 import re
-<<<<<<< HEAD
-import sys
-=======
->>>>>>> 7f87f155
 from collections import defaultdict
 
 import formencode.validators
@@ -435,14 +431,6 @@
                 auth_function.auth_audit_exempt = True
                 fetched_actions[name] = auth_function
     for name, func_list in chained_actions.iteritems():
-<<<<<<< HEAD
-        if name not in fetched_actions:
-            raise NotFound('The action %r is not found for chained action' % (
-                name))
-        for func in reversed(func_list):
-            prev_func = fetched_actions[name]
-            fetched_actions[name] = functools.partial(func, prev_func)
-=======
         if name not in fetched_actions and name not in _actions:
             raise NotFound('The action %r is not found for chained action' % (
                 name))
@@ -453,7 +441,6 @@
                 fetched_actions[name].side_effect_free = func.side_effect_free
             if hasattr(func, 'auth_audit_exempt'):
                 fetched_actions[name].auth_audit_exempt = func.auth_audit_exempt
->>>>>>> 7f87f155
 
     # Use the updated ones in preference to the originals.
     _actions.update(fetched_actions)
