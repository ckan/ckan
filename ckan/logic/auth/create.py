--- conflicted
+++ resolved
@@ -131,14 +131,6 @@
     return {'success': False,
             'msg': _('User %s not authorized to create organizations') % user}
 
-<<<<<<< HEAD
-
-def rating_create(context, data_dict):
-    # No authz check in the logic function
-    return {'success': True}
-
-=======
->>>>>>> 7afb0807
 
 @logic.auth_allow_anonymous_access
 def user_create(context, data_dict=None):
