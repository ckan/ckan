--- conflicted
+++ resolved
@@ -4,11 +4,8 @@
 import ckan.authz as authz
 from ckan.common import _, config
 from ckan.logic.auth import (get_package_object, get_group_object,
-<<<<<<< HEAD
-                            get_resource_object, get_activity_object)
-=======
-                             get_resource_object, restrict_anon)
->>>>>>> 220831dc
+                             get_resource_object, get_activity_object,
+                             restrict_anon)
 from ckan.lib.plugins import get_permission_labels
 from paste.deploy.converters import asbool
 
