# encoding: utf-8

'''API functions for adding data to CKAN.'''
from __future__ import annotations

from ckan.types.logic import ActionResult
import logging
import random
import re
import datetime
from socket import error as socket_error
from typing import Any, Union, cast

import six

import ckan.common

import ckan.lib.plugins as lib_plugins
import ckan.logic as logic
import ckan.plugins as plugins
import ckan.lib.dictization
import ckan.logic.validators
import ckan.logic.action
import ckan.logic.schema
import ckan.lib.dictization.model_dictize as model_dictize
import ckan.lib.dictization.model_save as model_save
import ckan.lib.navl.dictization_functions
import ckan.lib.uploader as uploader
import ckan.lib.mailer as mailer
import ckan.lib.signals as signals
import ckan.lib.datapreview
import ckan.lib.api_token as api_token
import ckan.authz as authz
import ckan.model

from ckan.common import _
from ckan.types import Context, DataDict, ErrorDict, Schema, FlattenErrorDict

# FIXME this looks nasty and should be shared better
from ckan.logic.action.update import _update_package_relationship

log = logging.getLogger(__name__)

# Define some shortcuts
# Ensure they are module-private so that they don't get loaded as available
# actions in the action API.
_validate = ckan.lib.navl.dictization_functions.validate
_check_access = logic.check_access
_get_action = logic.get_action
ValidationError = logic.ValidationError
NotFound = logic.NotFound
NotAuthorized = logic.NotAuthorized
_get_or_bust = logic.get_or_bust


def package_create(
        context: Context, data_dict: DataDict) -> ActionResult.PackageCreate:
    '''Create a new dataset (package).

    You must be authorized to create new datasets. If you specify any groups
    for the new dataset, you must also be authorized to edit these groups.

    Plugins may change the parameters of this function depending on the value
    of the ``type`` parameter, see the
    :py:class:`~ckan.plugins.interfaces.IDatasetForm` plugin interface.

    :param name: the name of the new dataset, must be between 2 and 100
        characters long and contain only lowercase alphanumeric characters,
        ``-`` and ``_``, e.g. ``'warandpeace'``
    :type name: string
    :param title: the title of the dataset (optional, default: same as
        ``name``)
    :type title: string
    :param private: If ``True`` creates a private dataset
    :type private: bool
    :param author: the name of the dataset's author (optional)
    :type author: string
    :param author_email: the email address of the dataset's author (optional)
    :type author_email: string
    :param maintainer: the name of the dataset's maintainer (optional)
    :type maintainer: string
    :param maintainer_email: the email address of the dataset's maintainer
        (optional)
    :type maintainer_email: string
    :param license_id: the id of the dataset's license, see
        :py:func:`~ckan.logic.action.get.license_list` for available values
        (optional)
    :type license_id: license id string
    :param notes: a description of the dataset (optional)
    :type notes: string
    :param url: a URL for the dataset's source (optional)
    :type url: string
    :param version: (optional)
    :type version: string, no longer than 100 characters
    :param state: the current state of the dataset, e.g. ``'active'`` or
        ``'deleted'``, only active datasets show up in search results and
        other lists of datasets, this parameter will be ignored if you are not
        authorized to change the state of the dataset (optional, default:
        ``'active'``)
    :type state: string
    :param type: the type of the dataset (optional),
        :py:class:`~ckan.plugins.interfaces.IDatasetForm` plugins
        associate themselves with different dataset types and provide custom
        dataset handling behaviour for these types
    :type type: string
    :param resources: the dataset's resources, see
        :py:func:`resource_create` for the format of resource dictionaries
        (optional)
    :type resources: list of resource dictionaries
    :param tags: the dataset's tags, see :py:func:`tag_create` for the format
        of tag dictionaries (optional)
    :type tags: list of tag dictionaries
    :param extras: the dataset's extras (optional), extras are arbitrary
        (key: value) metadata items that can be added to datasets, each extra
        dictionary should have keys ``'key'`` (a string), ``'value'`` (a
        string)
    :type extras: list of dataset extra dictionaries
    :param relationships_as_object: see :py:func:`package_relationship_create`
        for the format of relationship dictionaries (optional)
    :type relationships_as_object: list of relationship dictionaries
    :param relationships_as_subject: see :py:func:`package_relationship_create`
        for the format of relationship dictionaries (optional)
    :type relationships_as_subject: list of relationship dictionaries
    :param groups: the groups to which the dataset belongs (optional), each
        group dictionary should have one or more of the following keys which
        identify an existing group:
        ``'id'`` (the id of the group, string), or ``'name'`` (the name of the
        group, string),  to see which groups exist
        call :py:func:`~ckan.logic.action.get.group_list`
    :type groups: list of dictionaries
    :param owner_org: the id of the dataset's owning organization, see
        :py:func:`~ckan.logic.action.get.organization_list` or
        :py:func:`~ckan.logic.action.get.organization_list_for_user` for
        available values. This parameter can be made optional if the config
        option :ref:`ckan.auth.create_unowned_dataset` is set to ``True``.
    :type owner_org: string

    :returns: the newly created dataset (unless 'return_id_only' is set to True
              in the context, in which case just the dataset id will
              be returned)
    :rtype: dictionary

    '''
    model = context['model']
    user = context['user']

    if 'type' not in data_dict:
        package_plugin = lib_plugins.lookup_package_plugin()
        try:
            # use first type as default if user didn't provide type
            package_type = package_plugin.package_types()[0]
        except (AttributeError, IndexError):
            package_type = 'dataset'
            # in case a 'dataset' plugin was registered w/o fallback
            package_plugin = lib_plugins.lookup_package_plugin(package_type)
        data_dict['type'] = package_type
    else:
        package_plugin = lib_plugins.lookup_package_plugin(data_dict['type'])

    schema: Schema = context.get(
        'schema') or package_plugin.create_package_schema()

    _check_access('package_create', context, data_dict)

    if 'api_version' not in context:
        # check_data_dict() is deprecated. If the package_plugin has a
        # check_data_dict() we'll call it, if it doesn't have the method we'll
        # do nothing.
        check_data_dict = getattr(package_plugin, 'check_data_dict', None)
        if check_data_dict:
            try:
                check_data_dict(data_dict, schema)
            except TypeError:
                # Old plugins do not support passing the schema so we need
                # to ensure they still work
                package_plugin.check_data_dict(data_dict)

    data, errors = lib_plugins.plugin_validate(
        package_plugin, context, data_dict, schema, 'package_create')
    log.debug('package_create validate_errs=%r user=%s package=%s data=%r',
              errors, context.get('user'),
              data.get('name'), data_dict)

    if errors:
        model.Session.rollback()
        raise ValidationError(errors)

    if user:

        user_obj = model.User.by_name(six.ensure_text(user))
        if user_obj:
            data['creator_user_id'] = user_obj.id

    pkg = model_save.package_dict_save(data, context)

    # Needed to let extensions know the package and resources ids
    model.Session.flush()
    data['id'] = pkg.id
    if data.get('resources'):
        for index, resource in enumerate(data['resources']):
            resource['id'] = pkg.resources[index].id

    context_org_update = context.copy()
    context_org_update['ignore_auth'] = True
    context_org_update['defer_commit'] = True
    _get_action('package_owner_org_update')(context_org_update,
                                            {'id': pkg.id,
                                             'organization_id': pkg.owner_org})

    for item in plugins.PluginImplementations(plugins.IPackageController):
        item.create(pkg)

        item.after_dataset_create(context, data)

    # Make sure that a user provided schema is not used in create_views
    # and on package_show
    context.pop('schema', None)

    # Create default views for resources if necessary
    if data.get('resources'):
        logic.get_action('package_create_default_resource_views')(
            {'model': context['model'], 'user': context['user'],
             'ignore_auth': True},
            {'package': data})

    if not context.get('defer_commit'):
        model.repo.commit()

    return_id_only = context.get('return_id_only', False)

    if return_id_only:
        return pkg.id

    return _get_action('package_show')(
        context.copy(), {'id': pkg.id}
    )


def resource_create(context: Context,
                    data_dict: DataDict) -> ActionResult.ResourceCreate:
    '''Appends a new resource to a datasets list of resources.

    :param package_id: id of package that the resource should be added to.

    :type package_id: string
    :param url: url of resource
    :type url: string
    :param description: (optional)
    :type description: string
    :param format: (optional)
    :type format: string
    :param hash: (optional)
    :type hash: string
    :param name: (optional)
    :type name: string
    :param resource_type: (optional)
    :type resource_type: string
    :param mimetype: (optional)
    :type mimetype: string
    :param mimetype_inner: (optional)
    :type mimetype_inner: string
    :param cache_url: (optional)
    :type cache_url: string
    :param size: (optional)
    :type size: int
    :param created: (optional)
    :type created: iso date string
    :param last_modified: (optional)
    :type last_modified: iso date string
    :param cache_last_updated: (optional)
    :type cache_last_updated: iso date string
    :param upload: (optional)
    :type upload: FieldStorage (optional) needs multipart/form-data

    :returns: the newly created resource
    :rtype: dictionary

    '''
    model = context['model']

    package_id = _get_or_bust(data_dict, 'package_id')
    if not data_dict.get('url'):
        data_dict['url'] = ''

<<<<<<< HEAD
    package_show_context = dict(context, for_update=True)
=======
    package_show_context: Union[Context, Any] = dict(context, for_update=True)
>>>>>>> bd717977
    pkg_dict = _get_action('package_show')(
        package_show_context, {'id': package_id})

    _check_access('resource_create', context, data_dict)

    for plugin in plugins.PluginImplementations(plugins.IResourceController):
        plugin.before_resource_create(context, data_dict)

    if 'resources' not in pkg_dict:
        pkg_dict['resources'] = []

    upload = uploader.get_resource_uploader(data_dict)

    if 'mimetype' not in data_dict:
        if hasattr(upload, 'mimetype'):
            data_dict['mimetype'] = upload.mimetype

    if 'size' not in data_dict:
        if hasattr(upload, 'filesize'):
            data_dict['size'] = upload.filesize

    pkg_dict['resources'].append(data_dict)

    try:
        context['defer_commit'] = True
        context['use_cache'] = False
        _get_action('package_update')(context, pkg_dict)
        context.pop('defer_commit')
    except ValidationError as e:
        try:
            error_dict = cast("list[ErrorDict]", e.error_dict['resources'])[-1]
        except (KeyError, IndexError):
            error_dict = e.error_dict
        raise ValidationError(error_dict)

    # Get out resource_id resource from model as it will not appear in
    # package_show until after commit
    package = context['package']
    assert package
    upload.upload(package.resources[-1].id,
                  uploader.get_max_resource_size())

    model.repo.commit()

    #  Run package show again to get out actual last_resource
    updated_pkg_dict = _get_action('package_show')(context, {'id': package_id})
    resource = updated_pkg_dict['resources'][-1]

    #  Add the default views to the new resource
    logic.get_action('resource_create_default_resource_views')(
        {'model': context['model'],
         'user': context['user'],
         'ignore_auth': True
         },
        {'resource': resource,
         'package': updated_pkg_dict
         })

    for plugin in plugins.PluginImplementations(plugins.IResourceController):
        plugin.after_resource_create(context, resource)

    return resource


def resource_view_create(
        context: Context,
        data_dict: DataDict) -> ActionResult.ResourceViewCreate:
    '''Creates a new resource view.

    :param resource_id: id of the resource
    :type resource_id: string
    :param title: the title of the view
    :type title: string
    :param description: a description of the view (optional)
    :type description: string
    :param view_type: type of view
    :type view_type: string
    :param config: options necessary to recreate a view state (optional)
    :type config: JSON string

    :returns: the newly created resource view
    :rtype: dictionary

    '''
    model = context['model']

    resource_id = _get_or_bust(data_dict, 'resource_id')
    view_type = _get_or_bust(data_dict, 'view_type')
    view_plugin = ckan.lib.datapreview.get_view_plugin(view_type)

    if not view_plugin:
        raise ValidationError(
            {"view_type": "No plugin found for view_type {view_type}".format(
                view_type=view_type
            )}
        )

    default: Schema = ckan.logic.schema.default_create_resource_view_schema(
        view_plugin)
    schema: Schema = context.get('schema', default)
    plugin_schema: Schema = view_plugin.info().get('schema', {})
    schema.update(plugin_schema)

    data, errors = _validate(data_dict, schema, context)
    if errors:
        model.Session.rollback()
        raise ValidationError(errors)

    _check_access('resource_view_create', context, data_dict)

    if context.get('preview'):
        return data

    last_view = model.Session.query(model.ResourceView)\
        .filter_by(resource_id=resource_id) \
        .order_by(
            # type_ignore_reason: incomplete SQLAlchemy types
            model.ResourceView.order.desc()  # type: ignore
        ).first()

    if not last_view:
        order = 0
    else:
        order = last_view.order + 1
    data['order'] = order

    resource_view = model_save.resource_view_dict_save(data, context)
    if not context.get('defer_commit'):
        model.repo.commit()
    return model_dictize.resource_view_dictize(resource_view, context)


def resource_create_default_resource_views(
        context: Context,
        data_dict: DataDict
) -> ActionResult.ResourceCreateDefaultResourceViews:
    '''
    Creates the default views (if necessary) on the provided resource

    The function will get the plugins for the default views defined in
    the configuration, and if some were found the `can_view` method of
    each one of them will be called to determine if a resource view should
    be created. Resource views extensions get the resource dict and the
    parent dataset dict.

    If the latter is not provided, `package_show` is called to get it.

    By default only view plugins that don't require the resource data to be in
    the DataStore are called. See
    :py:func:`ckan.logic.action.create.package_create_default_resource_views.``
    for details on the ``create_datastore_views`` parameter.

    :param resource: full resource dict
    :type resource: dict
    :param package: full dataset dict (optional, if not provided
        :py:func:`~ckan.logic.action.get.package_show` will be called).
    :type package: dict
    :param create_datastore_views: whether to create views that rely on data
        being on the DataStore (optional, defaults to False)
    :type create_datastore_views: bool

    :returns: a list of resource views created (empty if none were created)
    :rtype: list of dictionaries
    '''

    resource_dict = _get_or_bust(data_dict, 'resource')

    _check_access('resource_create_default_resource_views', context, data_dict)

    dataset_dict = data_dict.get('package')

    create_datastore_views = ckan.common.asbool(
        data_dict.get('create_datastore_views', False))

    return ckan.lib.datapreview.add_views_to_resource(
        context,
        resource_dict,
        dataset_dict,
        view_types=[],
        create_datastore_views=create_datastore_views)


def package_create_default_resource_views(
        context: Context,
        data_dict: DataDict) -> ActionResult.PackageCreateDefaultResourceViews:
    '''
    Creates the default views on all resources of the provided dataset

    By default only view plugins that don't require the resource data to be in
    the DataStore are called. Passing `create_datastore_views` as True will
    only create views that require data to be in the DataStore. The first case
    happens when the function is called from `package_create` or
    `package_update`, the second when it's called from the DataPusher when
    data was uploaded to the DataStore.

    :param package: full dataset dict (ie the one obtained
        calling :py:func:`~ckan.logic.action.get.package_show`).
    :type package: dict
    :param create_datastore_views: whether to create views that rely on data
        being on the DataStore (optional, defaults to False)
    :type create_datastore_views: bool

    :returns: a list of resource views created (empty if none were created)
    :rtype: list of dictionaries
    '''

    dataset_dict = _get_or_bust(data_dict, 'package')

    _check_access('package_create_default_resource_views', context, data_dict)

    create_datastore_views = ckan.common.asbool(
        data_dict.get('create_datastore_views', False))

    return ckan.lib.datapreview.add_views_to_dataset_resources(
        context,
        dataset_dict,
        view_types=[],
        create_datastore_views=create_datastore_views)


def package_relationship_create(
        context: Context,
        data_dict: DataDict) -> ActionResult.PackageRelationshipCreate:
    '''Create a relationship between two datasets (packages).

    You must be authorized to edit both the subject and the object datasets.

    :param subject: the id or name of the dataset that is the subject of the
        relationship
    :type subject: string
    :param object: the id or name of the dataset that is the object of the
        relationship
    :param type: the type of the relationship, one of ``'depends_on'``,
        ``'dependency_of'``, ``'derives_from'``, ``'has_derivation'``,
        ``'links_to'``, ``'linked_from'``, ``'child_of'`` or ``'parent_of'``
    :type type: string
    :param comment: a comment about the relationship (optional)
    :type comment: string

    :returns: the newly created package relationship
    :rtype: dictionary

    '''
    model = context['model']
    schema = context.get('schema') \
        or ckan.logic.schema.default_create_relationship_schema()
    api = context.get('api_version')
    ref_package_by = 'id' if api == 2 else 'name'

    id, id2, rel_type = _get_or_bust(data_dict, ['subject', 'object', 'type'])
    comment = data_dict.get('comment', u'')

    pkg1 = model.Package.get(id)
    pkg2 = model.Package.get(id2)
    if not pkg1:
        raise NotFound('Subject package %r was not found.' % id)
    if not pkg2:
        raise NotFound('Object package %r was not found.' % id2)

    _data, errors = _validate(data_dict, schema, context)
    if errors:
        model.Session.rollback()
        raise ValidationError(errors)

    _check_access('package_relationship_create', context, data_dict)

    # Create a Package Relationship.
    existing_rels = pkg1.get_relationships_with(pkg2, rel_type)
    if existing_rels:
        return _update_package_relationship(existing_rels[0],
                                            comment, context)
    rel = pkg1.add_relationship(rel_type, pkg2, comment=comment)
    if not context.get('defer_commit'):
        model.repo.commit_and_remove()
    context['relationship'] = rel

    relationship_dicts = rel.as_dict(ref_package_by=ref_package_by)
    return relationship_dicts


def member_create(context: Context,
                  data_dict: DataDict) -> ActionResult.MemberCreate:
    '''Make an object (e.g. a user, dataset or group) a member of a group.

    If the object is already a member of the group then the capacity of the
    membership will be updated.

    You must be authorized to edit the group.

    :param id: the id or name of the group to add the object to
    :type id: string
    :param object: the id or name of the object to add
    :type object: string
    :param object_type: the type of the object being added, e.g. ``'package'``
        or ``'user'``
    :type object_type: string
    :param capacity: the capacity of the membership
    :type capacity: string

    :returns: the newly created (or updated) membership
    :rtype: dictionary

    '''
    model = context['model']
    user = context['user']

    group_id, obj_id, obj_type, capacity = \
        _get_or_bust(data_dict, ['id', 'object', 'object_type', 'capacity'])

    group = model.Group.get(group_id)
    if not group:
        raise NotFound('Group was not found.')

    obj_class = logic.model_name_to_class(model, obj_type)
    obj = obj_class.get(obj_id)
    if not obj:
        raise NotFound('%s was not found.' % obj_type.title())

    _check_access('member_create', context, data_dict)

    # Look up existing, in case it exists
    member = model.Session.query(model.Member).\
        filter(model.Member.table_name == obj_type).\
        filter(model.Member.table_id == obj.id).\
        filter(model.Member.group_id == group.id).\
        filter(model.Member.state == 'active').first()
    if member:
        user_obj = model.User.get(user)
        if user_obj and member.table_name == u'user' and \
                member.table_id == user_obj.id and \
                member.capacity == u'admin' and \
                capacity != u'admin':
            raise NotAuthorized("Administrators cannot revoke their "
                                "own admin status")
    else:
        member = model.Member(table_name=obj_type,
                              table_id=obj.id,
                              group_id=group.id,
                              state='active')
        member.group = group
    member.capacity = capacity

    model.Session.add(member)
    model.repo.commit()

    return model_dictize.member_dictize(member, context)


def package_collaborator_create(
        context: Context,
        data_dict: DataDict) -> ActionResult.PackageCollaboratorCreate:
    '''Make a user a collaborator in a dataset.

    If the user is already a collaborator in the dataset then their
    capacity will be updated.

    Currently you must be an Admin on the dataset owner organization to
    manage collaborators.

    Note: This action requires the collaborators feature to be enabled with
    the :ref:`ckan.auth.allow_dataset_collaborators` configuration option.

    :param id: the id or name of the dataset
    :type id: string
    :param user_id: the id or name of the user to add or edit
    :type user_id: string
    :param capacity: the capacity or role of the membership. Must be one of
        "editor" or "member". Additionally
        if :ref:`ckan.auth.allow_admin_collaborators` is set to True, "admin"
        is also allowed.
    :type capacity: string

    :returns: the newly created (or updated) collaborator
    :rtype: dictionary
    '''

    model = context['model']

    package_id, user_id, capacity = _get_or_bust(
        data_dict,
        ['id', 'user_id', 'capacity']
    )

    allowed_capacities = authz.get_collaborator_capacities()
    if capacity not in allowed_capacities:
        raise ValidationError({
            'message': _('Role must be one of "{}"').format(', '.join(
                allowed_capacities))})

    _check_access('package_collaborator_create', context, data_dict)

    package = model.Package.get(package_id)
    if not package:
        raise NotFound(_('Dataset not found'))

    user = model.User.get(user_id)
    if not user:
        raise NotFound(_('User not found'))

    if not authz.check_config_permission('allow_dataset_collaborators'):
        raise ValidationError({
            'message': _('Dataset collaborators not enabled')})

    # Check if collaborator already exists
    collaborator = model.Session.query(model.PackageMember). \
        filter(model.PackageMember.package_id == package.id). \
        filter(model.PackageMember.user_id == user.id).one_or_none()
    if not collaborator:
        collaborator = model.PackageMember(
            package_id=package.id,
            user_id=user.id)
    collaborator.capacity = capacity
    collaborator.modified = datetime.datetime.utcnow()
    model.Session.add(collaborator)
    model.repo.commit()

    log.info('User {} added as collaborator in package {} ({})'.format(
        user.name, package.id, capacity))

    return model_dictize.member_dictize(collaborator, context)


def _group_or_org_create(context: Context,
                         data_dict: DataDict,
                         is_org: bool = False) -> Union[str, dict[str, Any]]:
    model = context['model']
    user = context['user']
    session = context['session']
    data_dict['is_organization'] = is_org

    upload = uploader.get_uploader('group')
    upload.update_data_dict(data_dict, 'image_url',
                            'image_upload', 'clear_upload')
    # get the schema
    group_type = data_dict.get('type', 'organization' if is_org else 'group')
    group_plugin = lib_plugins.lookup_group_plugin(group_type)
    try:
        schema: Schema = group_plugin.form_to_db_schema_options({
            'type': 'create', 'api': 'api_version' in context,
            'context': context})
    except AttributeError:
        schema = group_plugin.form_to_db_schema()

    if 'api_version' not in context:
        # old plugins do not support passing the schema so we need
        # to ensure they still work
        try:
            group_plugin.check_data_dict(data_dict, schema)
        except TypeError:
            group_plugin.check_data_dict(data_dict)

    data, errors = lib_plugins.plugin_validate(
        group_plugin, context, data_dict, schema,
        'organization_create' if is_org else 'group_create')
    log.debug('group_create validate_errs=%r user=%s group=%s data_dict=%r',
              errors, context.get('user'), data_dict.get('name'), data_dict)

    if errors:
        session.rollback()
        raise ValidationError(errors)

    group = model_save.group_dict_save(data, context)

    # Needed to let extensions know the group id
    session.flush()

    if is_org:
        plugin_type = plugins.IOrganizationController
    else:
        plugin_type = plugins.IGroupController

    for item in plugins.PluginImplementations(plugin_type):
        item.create(group)

    user_obj = model.User.by_name(six.ensure_text(user))
    assert user_obj

    upload.upload(uploader.get_max_image_size())

    if not context.get('defer_commit'):
        model.repo.commit()
    context["group"] = group
    context["id"] = group.id

    # creator of group/org becomes an admin
    # this needs to be after the repo.commit or else revisions break
    member_dict = {
        'id': group.id,
        'object': user_obj.id,
        'object_type': 'user',
        'capacity': 'admin',
    }
    member_create_context: Context = {
        'model': model,
        'user': user,
        'ignore_auth': True,  # we are not a member of the group at this point
        'session': session
    }
    logic.get_action('member_create')(member_create_context, member_dict)

    log.debug('Created object %s' % group.name)

    return_id_only = context.get('return_id_only', False)
    action = 'organization_show' if is_org else 'group_show'

    output = context['id'] if return_id_only \
        else _get_action(action)(context, {'id': group.id})

    return output


def group_create(context: Context,
                 data_dict: DataDict) -> ActionResult.GroupCreate:
    '''Create a new group.

    You must be authorized to create groups.

    Plugins may change the parameters of this function depending on the value
    of the ``type`` parameter, see the
    :py:class:`~ckan.plugins.interfaces.IGroupForm` plugin interface.

    :param name: the name of the group, a string between 2 and 100 characters
        long, containing only lowercase alphanumeric characters, ``-`` and
        ``_``
    :type name: string
    :param id: the id of the group (optional)
    :type id: string
    :param title: the title of the group (optional)
    :type title: string
    :param description: the description of the group (optional)
    :type description: string
    :param image_url: the URL to an image to be displayed on the group's page
        (optional)
    :type image_url: string
    :param type: the type of the group (optional, default: ``'group'``),
        :py:class:`~ckan.plugins.interfaces.IGroupForm` plugins
        associate themselves with different group types and provide custom
        group handling behaviour for these types
        Cannot be 'organization'
    :type type: string
    :param state: the current state of the group, e.g. ``'active'`` or
        ``'deleted'``, only active groups show up in search results and
        other lists of groups, this parameter will be ignored if you are not
        authorized to change the state of the group (optional, default:
        ``'active'``)
    :type state: string
    :param approval_status: (optional)
    :type approval_status: string
    :param extras: the group's extras (optional), extras are arbitrary
        (key: value) metadata items that can be added to groups, each extra
        dictionary should have keys ``'key'`` (a string), ``'value'`` (a
        string), and optionally ``'deleted'``
    :type extras: list of dataset extra dictionaries
    :param packages: the datasets (packages) that belong to the group, a list
        of dictionaries each with keys ``'name'`` (string, the id or name of
        the dataset) and optionally ``'title'`` (string, the title of the
        dataset)
    :type packages: list of dictionaries
    :param groups: the groups that belong to the group, a list of dictionaries
        each with key ``'name'`` (string, the id or name of the group) and
        optionally ``'capacity'`` (string, the capacity in which the group is
        a member of the group)
    :type groups: list of dictionaries
    :param users: the users that belong to the group, a list of dictionaries
        each with key ``'name'`` (string, the id or name of the user) and
        optionally ``'capacity'`` (string, the capacity in which the user is
        a member of the group)
    :type users: list of dictionaries

    :returns: the newly created group (unless 'return_id_only' is set to True
              in the context, in which case just the group id will
              be returned)
    :rtype: dictionary

    '''
    # wrapper for creating groups
    if data_dict.get('type') == 'organization':
        # FIXME better exception?
        raise Exception(_('Trying to create an organization as a group'))
    _check_access('group_create', context, data_dict)
    return _group_or_org_create(context, data_dict)


def organization_create(
        context: Context,
        data_dict: DataDict) -> ActionResult.OrganizationCreate:
    '''Create a new organization.

    You must be authorized to create organizations.

    Plugins may change the parameters of this function depending on the value
    of the ``type`` parameter, see the
    :py:class:`~ckan.plugins.interfaces.IGroupForm` plugin interface.

    :param name: the name of the organization, a string between 2 and
        100 characters long, containing only lowercase alphanumeric
        characters, ``-`` and ``_``
    :type name: string
    :param id: the id of the organization (optional)
    :type id: string
    :param title: the title of the organization (optional)
    :type title: string
    :param description: the description of the organization (optional)
    :type description: string
    :param image_url: the URL to an image to be displayed on the
        organization's page (optional)
    :type image_url: string
    :param state: the current state of the organization, e.g. ``'active'`` or
        ``'deleted'``, only active organizations show up in search results and
        other lists of organizations, this parameter will be ignored if you
        are not authorized to change the state of the organization
        (optional, default: ``'active'``)
    :type state: string
    :param approval_status: (optional)
    :type approval_status: string
    :param extras: the organization's extras (optional), extras are arbitrary
        (key: value) metadata items that can be added to organizations,
        each extra
        dictionary should have keys ``'key'`` (a string), ``'value'`` (a
        string), and optionally ``'deleted'``
    :type extras: list of dataset extra dictionaries
    :param packages: the datasets (packages) that belong to the organization,
        a list of dictionaries each with keys ``'name'`` (string, the id
        or name of the dataset) and optionally ``'title'`` (string, the
        title of the dataset)
    :type packages: list of dictionaries
    :param users: the users that belong to the organization, a list
        of dictionaries each with key ``'name'`` (string, the id or name
        of the user) and optionally ``'capacity'`` (string, the capacity
        in which the user is a member of the organization)
    :type users: list of dictionaries

    :returns: the newly created organization (unless 'return_id_only' is set
              to True in the context, in which case just the organization id
              will be returned)
    :rtype: dictionary

    '''
    # wrapper for creating organizations
    data_dict.setdefault('type', 'organization')
    _check_access('organization_create', context, data_dict)
    return _group_or_org_create(context, data_dict, is_org=True)


def user_create(context: Context,
                data_dict: DataDict) -> ActionResult.UserCreate:
    '''Create a new user.

    You must be authorized to create users.

    :param name: the name of the new user, a string between 2 and 100
        characters in length, containing only lowercase alphanumeric
        characters, ``-`` and ``_``
    :type name: string
    :param email: the email address for the new user
    :type email: string
    :param password: the password of the new user, a string of at least 4
        characters
    :type password: string
    :param id: the id of the new user (optional)
    :type id: string
    :param fullname: the full name of the new user (optional)
    :type fullname: string
    :param about: a description of the new user (optional)
    :type about: string
    :param image_url: the URL to an image to be displayed on the group's page
        (optional)
    :type image_url: string
    :param plugin_extras: private extra user data belonging to plugins.
        Only sysadmin users may set this value. It should be a dict that can
        be dumped into JSON, and plugins should namespace their extras with
        the plugin name to avoid collisions with other plugins, eg::

            {
                "name": "test_user",
                "email": "test@example.com",
                "plugin_extras": {
                    "my_plugin": {
                        "private_extra": 1
                    },
                    "another_plugin": {
                        "another_extra": True
                    }
                }
            }
    :type plugin_extras: dict


    :returns: the newly created user
    :rtype: dictionary

    '''
    model = context['model']
    schema = context.get('schema') or ckan.logic.schema.default_user_schema()
    session = context['session']

    _check_access('user_create', context, data_dict)

    upload = uploader.get_uploader('user')
    upload.update_data_dict(data_dict, 'image_url',
                            'image_upload', 'clear_upload')
    data, errors = _validate(data_dict, schema, context)

    if errors:
        session.rollback()
        raise ValidationError(errors)

    # user schema prevents non-sysadmins from providing password_hash
    if 'password_hash' in data:
        data['_password'] = data.pop('password_hash')

    user = model_save.user_dict_save(data, context)
    signals.user_created.send(user.name, user=user)

    upload.upload(uploader.get_max_image_size())

    if not context.get('defer_commit'):
        model.repo.commit()

    # A new context is required for dictizing the newly constructed user in
    # order that all the new user's data is returned, in particular, the
    # api_key.
    #
    # The context is copied so as not to clobber the caller's context dict.
    user_dictize_context = context.copy()
    user_dictize_context['keep_apikey'] = True
    user_dictize_context['keep_email'] = True

    author_obj = model.User.get(context.get('user'))
    include_plugin_extras = False
    if author_obj:
        include_plugin_extras = author_obj.sysadmin and 'plugin_extras' in data
    user_dict = model_dictize.user_dictize(
        user, user_dictize_context,
        include_plugin_extras=include_plugin_extras
    )

    context['user_obj'] = user
    context['id'] = user.id

    model.Dashboard.get(user.id)  # Create dashboard for user.

    log.debug('Created user {name}'.format(name=user.name))
    return user_dict


def user_invite(context: Context,
                data_dict: DataDict) -> ActionResult.UserInvite:
    '''Invite a new user.

    You must be authorized to create group members.

    :param email: the email of the user to be invited to the group
    :type email: string
    :param group_id: the id or name of the group
    :type group_id: string
    :param role: role of the user in the group. One of ``member``, ``editor``,
        or ``admin``
    :type role: string

    :returns: the newly created user
    :rtype: dictionary
    '''
    import string
    _check_access('user_invite', context, data_dict)

    schema = context.get('schema',
                         ckan.logic.schema.default_user_invite_schema())
    data, errors = _validate(data_dict, schema, context)
    if errors:
        raise ValidationError(errors)

    model = context['model']
    group = model.Group.get(data['group_id'])
    if not group:
        raise NotFound()

    name = _get_random_username_from_email(data['email'])
    # Choose a password. However it will not be used - the invitee will not be
    # told it - they will need to reset it
    while True:
        password = ''.join(random.SystemRandom().choice(
            string.ascii_lowercase + string.ascii_uppercase + string.digits)
            for _ in range(12))
        # Occasionally it won't meet the constraints, so check
        validation_errors: FlattenErrorDict = {}
        ckan.logic.validators.user_password_validator(
            ('password', ), {('password', ): password},
            validation_errors, context)
        if not validation_errors:
            break

    data['name'] = name
    data['password'] = password
    data['state'] = model.State.PENDING
    user_dict = _get_action('user_create')(context, data)
    user = model.User.get(user_dict['id'])
    assert user
    member_dict = {
        'username': user.id,
        'id': data['group_id'],
        'role': data['role']
    }

    if group.is_organization:
        _get_action('organization_member_create')(context, member_dict)
        group_dict = _get_action('organization_show')(context,
                                                      {'id': data['group_id']})
    else:
        _get_action('group_member_create')(context, member_dict)
        group_dict = _get_action('group_show')(context,
                                               {'id': data['group_id']})
    try:
        mailer.send_invite(user, group_dict, data['role'])
    except (socket_error, mailer.MailerException) as error:
        # Email could not be sent, delete the pending user

        _get_action('user_delete')(context, {'id': user.id})

        message = _(
            'Error sending the invite email, '
            'the user was not created: {0}').format(error)
        raise ValidationError(message)

    return model_dictize.user_dictize(user, context)


def _get_random_username_from_email(email: str):
    localpart = email.split('@')[0]
    cleaned_localpart = re.sub(r'[^\w]', '-', localpart).lower()

    # if we can't create a unique user name within this many attempts
    # then something else is probably wrong and we should give up
    max_name_creation_attempts = 100

    for _i in range(max_name_creation_attempts):
        random_number = random.SystemRandom().random() * 10000
        name = '%s-%d' % (cleaned_localpart, random_number)
        if not ckan.model.User.get(name):
            return name

    return cleaned_localpart


def vocabulary_create(context: Context,
                      data_dict: DataDict) -> ActionResult.VocabularyCreate:
    '''Create a new tag vocabulary.

    You must be a sysadmin to create vocabularies.

    :param name: the name of the new vocabulary, e.g. ``'Genre'``
    :type name: string
    :param tags: the new tags to add to the new vocabulary, for the format of
        tag dictionaries see :py:func:`tag_create`
    :type tags: list of tag dictionaries

    :returns: the newly-created vocabulary
    :rtype: dictionary

    '''
    model = context['model']
    schema = context.get('schema') or \
        ckan.logic.schema.default_create_vocabulary_schema()

    _check_access('vocabulary_create', context, data_dict)

    data, errors = _validate(data_dict, schema, context)

    if errors:
        model.Session.rollback()
        raise ValidationError(errors)

    vocabulary = model_save.vocabulary_dict_save(data, context)

    if not context.get('defer_commit'):
        model.repo.commit()

    log.debug('Created Vocabulary %s' % vocabulary.name)

    return model_dictize.vocabulary_dictize(vocabulary, context)


def tag_create(context: Context,
               data_dict: DataDict) -> ActionResult.TagCreate:
    '''Create a new vocabulary tag.

    You must be a sysadmin to create vocabulary tags.

    You can only use this function to create tags that belong to a vocabulary,
    not to create free tags. (To create a new free tag simply add the tag to
    a package, e.g. using the
    :py:func:`~ckan.logic.action.update.package_update` function.)

    :param name: the name for the new tag, a string between 2 and 100
        characters long containing only alphanumeric characters,
        spaces and the characters ``-``,
        ``_`` and ``.``, e.g. ``'Jazz'``
    :type name: string
    :param vocabulary_id: the id of the vocabulary that the new tag
        should be added to, e.g. the id of vocabulary ``'Genre'``
    :type vocabulary_id: string

    :returns: the newly-created tag
    :rtype: dictionary

    '''
    model = context['model']

    _check_access('tag_create', context, data_dict)

    schema = context.get('schema') or \
        ckan.logic.schema.default_create_tag_schema()
    _data, errors = _validate(data_dict, schema, context)
    if errors:
        raise ValidationError(errors)

    tag = model_save.tag_dict_save(data_dict, context)

    if not context.get('defer_commit'):
        model.repo.commit()

    log.debug("Created tag '%s' " % tag)
    return model_dictize.tag_dictize(tag, context)


def follow_user(context: Context,
                data_dict: DataDict) -> ActionResult.FollowUser:
    '''Start following another user.

    You must provide your API key in the Authorization header.

    :param id: the id or name of the user to follow, e.g. ``'joeuser'``
    :type id: string

    :returns: a representation of the 'follower' relationship between yourself
        and the other user
    :rtype: dictionary

    '''
    if not context.get('user'):
        raise NotAuthorized(_("You must be logged in to follow users"))

    model = context['model']

    userobj = model.User.get(context['user'])
    if not userobj:
        raise NotAuthorized(_("You must be logged in to follow users"))

    schema = context.get(
        'schema') or ckan.logic.schema.default_follow_user_schema()

    validated_data_dict, errors = _validate(data_dict, schema, context)

    if errors:
        model.Session.rollback()
        raise ValidationError(errors)

    # Don't let a user follow herself.
    if userobj.id == validated_data_dict['id']:
        message = _('You cannot follow yourself')
        raise ValidationError({'message': message})

    # Don't let a user follow someone she is already following.
    if model.UserFollowingUser.is_following(userobj.id,
                                            validated_data_dict['id']):
        followeduserobj = model.User.get(validated_data_dict['id'])
        assert followeduserobj
        name = followeduserobj.display_name
        message = _('You are already following {0}').format(name)
        raise ValidationError({'message': message})

    follower = model_save.follower_dict_save(
        validated_data_dict, context, model.UserFollowingUser)

    if not context.get('defer_commit'):
        model.repo.commit()

    log.debug(u'User {follower} started following user {object}'.format(
        follower=follower.follower_id, object=follower.object_id))

    return model_dictize.user_following_user_dictize(follower, context)


def follow_dataset(context: Context,
                   data_dict: DataDict) -> ActionResult.FollowDataset:
    '''Start following a dataset.

    You must provide your API key in the Authorization header.

    :param id: the id or name of the dataset to follow, e.g. ``'warandpeace'``
    :type id: string

    :returns: a representation of the 'follower' relationship between yourself
        and the dataset
    :rtype: dictionary

    '''

    if not context.get('user'):
        raise NotAuthorized(
            _("You must be logged in to follow a dataset."))

    model = context['model']

    userobj = model.User.get(context['user'])
    if not userobj:
        raise NotAuthorized(
            _("You must be logged in to follow a dataset."))

    schema = context.get(
        'schema') or ckan.logic.schema.default_follow_dataset_schema()

    validated_data_dict, errors = _validate(data_dict, schema, context)

    if errors:
        model.Session.rollback()
        raise ValidationError(errors)

    # Don't let a user follow a dataset she is already following.
    if model.UserFollowingDataset.is_following(userobj.id,
                                               validated_data_dict['id']):
        # FIXME really package model should have this logic and provide
        # 'display_name' like users and groups
        pkgobj = model.Package.get(validated_data_dict['id'])
        assert pkgobj
        name = pkgobj.title or pkgobj.name or pkgobj.id
        message = _(
            'You are already following {0}').format(name)
        raise ValidationError({'message': message})

    follower = model_save.follower_dict_save(validated_data_dict, context,
                                             model.UserFollowingDataset)

    if not context.get('defer_commit'):
        model.repo.commit()

    log.debug(u'User {follower} started following dataset {object}'.format(
        follower=follower.follower_id, object=follower.object_id))

    return model_dictize.user_following_dataset_dictize(follower, context)


def _group_or_org_member_create(
        context: Context, data_dict: dict[str, Any], is_org: bool = False
) -> ActionResult.GroupOrOrgMemberCreate:
    # creator of group/org becomes an admin
    # this needs to be after the repo.commit or else revisions break
    model = context['model']
    user = context['user']

    schema = ckan.logic.schema.member_schema()
    _data, errors = _validate(data_dict, schema, context)
    if errors:
        model.Session.rollback()
        raise ValidationError(errors)

    username = _get_or_bust(data_dict, 'username')
    role = data_dict.get('role')
    group_id = data_dict.get('id')
    group = model.Group.get(group_id)
    if not group:
        msg = _('Organization not found') if is_org else _('Group not found')
        raise NotFound(msg)
    result = model.User.get(username)
    if result:
        user_id = result.id
    else:
        message = _(u'User {username} does not exist.').format(
            username=username)
        raise ValidationError({'message': message})
    member_dict: dict[str, Any] = {
        'id': group.id,
        'object': user_id,
        'object_type': 'user',
        'capacity': role,
    }
    member_create_context = cast(Context, {
        'model': model,
        'user': user,
        'ignore_auth': context.get('ignore_auth'),
    })
    return logic.get_action('member_create')(member_create_context,
                                             member_dict)


def group_member_create(
        context: Context,
        data_dict: DataDict) -> ActionResult.GroupMemberCreate:
    '''Make a user a member of a group.

    You must be authorized to edit the group.

    :param id: the id or name of the group
    :type id: string
    :param username: name or id of the user to be made member of the group
    :type username: string
    :param role: role of the user in the group. One of ``member``, ``editor``,
        or ``admin``
    :type role: string

    :returns: the newly created (or updated) membership
    :rtype: dictionary
    '''
    _check_access('group_member_create', context, data_dict)
    return _group_or_org_member_create(context, data_dict)


def organization_member_create(
        context: Context,
        data_dict: DataDict) -> ActionResult.OrganizationMemberCreate:
    '''Make a user a member of an organization.

    You must be authorized to edit the organization.

    :param id: the id or name of the organization
    :type id: string
    :param username: name or id of the user to be made member of the
        organization
    :type username: string
    :param role: role of the user in the organization. One of ``member``,
        ``editor``, or ``admin``
    :type role: string

    :returns: the newly created (or updated) membership
    :rtype: dictionary
    '''
    _check_access('organization_member_create', context, data_dict)
    return _group_or_org_member_create(context, data_dict, is_org=True)


def follow_group(context: Context,
                 data_dict: DataDict) -> ActionResult.FollowGroup:
    '''Start following a group.

    You must provide your API key in the Authorization header.

    :param id: the id or name of the group to follow, e.g. ``'roger'``
    :type id: string

    :returns: a representation of the 'follower' relationship between yourself
        and the group
    :rtype: dictionary

    '''
    if not context.get('user'):
        raise NotAuthorized(
            _("You must be logged in to follow a group."))

    model = context['model']

    userobj = model.User.get(context['user'])
    if not userobj:
        raise NotAuthorized(
            _("You must be logged in to follow a group."))

    schema = context.get('schema',
                         ckan.logic.schema.default_follow_group_schema())

    validated_data_dict, errors = _validate(data_dict, schema, context)

    if errors:
        model.Session.rollback()
        raise ValidationError(errors)

    # Don't let a user follow a group she is already following.
    if model.UserFollowingGroup.is_following(userobj.id,
                                             validated_data_dict['id']):
        groupobj = model.Group.get(validated_data_dict['id'])
        assert groupobj
        name = groupobj.display_name
        message = _(
            'You are already following {0}').format(name)
        raise ValidationError({'message': message})

    follower = model_save.follower_dict_save(validated_data_dict, context,
                                             model.UserFollowingGroup)

    if not context.get('defer_commit'):
        model.repo.commit()

    log.debug(u'User {follower} started following group {object}'.format(
        follower=follower.follower_id, object=follower.object_id))

    return model_dictize.user_following_group_dictize(follower, context)


def api_token_create(context: Context,
                     data_dict: DataDict) -> ActionResult.ApiTokenCreate:
    """Create new API Token for current user.

    Apart from the `user` and `name` field that are required by
    default implementation, there may be additional fields registered
    by extensions.

    :param user: name or id of the user who owns new API Token
    :type user: string
    :param name: distinctive name for API Token
    :type name: string

    :returns: Returns a dict with the key "token" containing the
              encoded token value. Extensions can privide additional
              fields via `add_extra` method of
              :py:class:`~ckan.plugins.interfaces.IApiToken`
    :rtype: dictionary

    """
    model = context[u'model']
    user, name = _get_or_bust(data_dict, [u'user', u'name'])

    if model.User.get(user) is None:
        raise NotFound("User not found")

    _check_access(u'api_token_create', context, data_dict)

    schema = context.get(u'schema')
    if not schema:
        schema = api_token.get_schema()

    validated_data_dict, errors = _validate(data_dict, schema, context)

    if errors:
        raise ValidationError(errors)

    token_obj = model_save.api_token_save(
        {u'user': user, u'name': name}, context
    )
    model.Session.commit()
    data = {
        u'jti': token_obj.id,
        u'iat': api_token.into_seconds(token_obj.created_at)
    }

    data = api_token.postprocess(data, token_obj.id, validated_data_dict)
    token = api_token.encode(data)

    result = api_token.add_extra({u'token': token})
    return result<|MERGE_RESOLUTION|>--- conflicted
+++ resolved
@@ -282,11 +282,7 @@
     if not data_dict.get('url'):
         data_dict['url'] = ''
 
-<<<<<<< HEAD
-    package_show_context = dict(context, for_update=True)
-=======
     package_show_context: Union[Context, Any] = dict(context, for_update=True)
->>>>>>> bd717977
     pkg_dict = _get_action('package_show')(
         package_show_context, {'id': package_id})
 
