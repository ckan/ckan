'''API functions for adding data to CKAN.'''

import logging

<<<<<<< HEAD
=======
from pylons import config
import paste.deploy.converters

>>>>>>> d0840c2c
import ckan.lib.plugins as lib_plugins
import ckan.logic as logic
import ckan.rating as ratings
import ckan.plugins as plugins
import ckan.lib.dictization
import ckan.logic.action
import ckan.logic.schema
import ckan.lib.dictization.model_dictize as model_dictize
import ckan.lib.dictization.model_save as model_save
import ckan.lib.navl.dictization_functions

from ckan.common import _, ckan_config

# FIXME this looks nasty and should be shared better
from ckan.logic.action.update import _update_package_relationship

log = logging.getLogger(__name__)

# Define some shortcuts
# Ensure they are module-private so that they don't get loaded as available
# actions in the action API.
_validate = ckan.lib.navl.dictization_functions.validate
_check_access = logic.check_access
_get_action = logic.get_action
ValidationError = logic.ValidationError
NotFound = logic.NotFound
_get_or_bust = logic.get_or_bust

def package_create(context, data_dict):
    '''Create a new dataset (package).

    You must be authorized to create new datasets. If you specify any groups
    for the new dataset, you must also be authorized to edit these groups.

    Plugins may change the parameters of this function depending on the value
    of the ``type`` parameter, see the ``IDatasetForm`` plugin interface.

    :param name: the name of the new dataset, must be between 2 and 100
        characters long and contain only lowercase alphanumeric characters,
        ``-`` and ``_``, e.g. ``'warandpeace'``
    :type name: string
    :param title: the title of the dataset (optional, default: same as
        ``name``)
    :type title: string
    :param author: the name of the dataset's author (optional)
    :type author: string
    :param author_email: the email address of the dataset's author (optional)
    :type author_email: string
    :param maintainer: the name of the dataset's maintainer (optional)
    :type maintainer: string
    :param maintainer_email: the email address of the dataset's maintainer
        (optional)
    :type maintainer_email: string
    :param license_id: the id of the dataset's license, see ``license_list()``
        for available values (optional)
    :type license_id: license id string
    :param notes: a description of the dataset (optional)
    :type notes: string
    :param url: a URL for the dataset's source (optional)
    :type url: string
    :param version: (optional)
    :type version: string, no longer than 100 characters
    :param state: the current state of the dataset, e.g. ``'active'`` or
        ``'deleted'``, only active datasets show up in search results and
        other lists of datasets, this parameter will be ignored if you are not
        authorized to change the state of the dataset (optional, default:
        ``'active'``)
    :type state: string
    :param type: the type of the dataset (optional), ``IDatasetForm`` plugins
        associate themselves with different dataset types and provide custom
        dataset handling behaviour for these types
    :type type: string
    :param resources: the dataset's resources, see ``resource_create()``
        for the format of resource dictionaries (optional)
    :type resources: list of resource dictionaries
    :param tags: the dataset's tags, see ``tag_create()`` for the format
        of tag dictionaries (optional)
    :type tags: list of tag dictionaries
    :param extras: the dataset's extras (optional), extras are arbitrary
        (key: value) metadata items that can be added to datasets, each extra
        dictionary should have keys ``'key'`` (a string), ``'value'`` (a
        string), and optionally ``'deleted'``
    :type extras: list of dataset extra dictionaries
    :param relationships_as_object: see ``package_relationship_create()`` for
        the format of relationship dictionaries (optional)
    :type relationships_as_object: list of relationship dictionaries
    :param relationships_as_subject: see ``package_relationship_create()`` for
        the format of relationship dictionaries (optional)
    :type relationships_as_subject: list of relationship dictionaries
    :param groups: the groups to which the dataset belongs (optional), each
        group dictionary should have one or more of the following keys which
        identify an existing group:
        ``'id'`` (the id of the group, string), ``'name'`` (the name of the
        group, string), ``'title'`` (the title of the group, string), to see
        which groups exist call ``group_list()``
    :type groups: list of dictionaries
    :param owner_org: the id of the dataset's owning organization, see
        ``organization_list()`` or ``organization_list_for_user`` for
        available values (optional)
    :type owner_org: string

    :returns: the newly created dataset (unless 'return_id_only' is set to True
              in the context, in which case just the dataset id will be returned)
    :rtype: dictionary

    '''
    model = context['model']
    user = context['user']

    package_type = data_dict.get('type')
    package_plugin = lib_plugins.lookup_package_plugin(package_type)
    if 'schema' in context:
        schema = context['schema']
    else:
        schema = package_plugin.create_package_schema()

    _check_access('package_create', context, data_dict)

    if 'api_version' not in context:
        # check_data_dict() is deprecated. If the package_plugin has a
        # check_data_dict() we'll call it, if it doesn't have the method we'll
        # do nothing.
        check_data_dict = getattr(package_plugin, 'check_data_dict', None)
        if check_data_dict:
            try:
                check_data_dict(data_dict, schema)
            except TypeError:
                # Old plugins do not support passing the schema so we need
                # to ensure they still work
                package_plugin.check_data_dict(data_dict)

    data, errors = _validate(data_dict, schema, context)
    log.debug('package_create validate_errs=%r user=%s package=%s data=%r',
              errors, context.get('user'),
              data.get('name'), data_dict)

    if errors:
        model.Session.rollback()
        raise ValidationError(errors)

    rev = model.repo.new_revision()
    rev.author = user
    if 'message' in context:
        rev.message = context['message']
    else:
        rev.message = _(u'REST API: Create object %s') % data.get("name")

    pkg = model_save.package_dict_save(data, context)
    admins = []
    if user:
        admins = [model.User.by_name(user.decode('utf8'))]

    model.setup_default_user_roles(pkg, admins)
    # Needed to let extensions know the package id
    model.Session.flush()
    data['id'] = pkg.id

    context_org_update = context.copy()
    context_org_update['ignore_auth'] = True
    context_org_update['defer_commit'] = True
    _get_action('package_owner_org_update')(context_org_update,
                                            {'id': pkg.id,
                                             'organization_id': pkg.owner_org})

    for item in plugins.PluginImplementations(plugins.IPackageController):
        item.create(pkg)

        item.after_create(context, data)

    if not context.get('defer_commit'):
        model.repo.commit()

    ## need to let rest api create
    context["package"] = pkg
    ## this is added so that the rest controller can make a new location
    context["id"] = pkg.id
    log.debug('Created object %s' % pkg.name)

    # Make sure that a user provided schema is not used on package_show
    context.pop('schema', None)

    return_id_only = context.get('return_id_only', False)

    output = context['id'] if return_id_only \
            else _get_action('package_show')(context, {'id':context['id']})

    return output

def resource_create(context, data_dict):
    '''Appends a new resource to a datasets list of resources.

    :param package_id: id of package that the resource needs should be added to.
    :type package_id: string
    :param url: url of resource
    :type url: string
    :param revision_id: (optional)
    :type revisiion_id: string
    :param description: (optional)
    :type description: string
    :param format: (optional)
    :type format: string
    :param hash: (optional)
    :type hash: string
    :param name: (optional)
    :type name: string
    :param resource_type: (optional)
    :type resource_type: string
    :param mimetype: (optional)
    :type mimetype: string
    :param mimetype_inner: (optional)
    :type mimetype_inner: string
    :param webstore_url: (optional)
    :type webstore_url: string
    :param cache_url: (optional)
    :type cache_url: string
    :param size: (optional)
    :type size: int
    :param created: (optional)
    :type created: iso date string
    :param last_modified: (optional)
    :type last_modified: iso date string
    :param cache_last_updated: (optional)
    :type cache_last_updated: iso date string
    :param webstore_last_updated: (optional)
    :type webstore_last_updated: iso date string

    :returns: the newly created resource
    :rtype: dictionary

    '''
    model = context['model']
    user = context['user']

    package_id = _get_or_bust(data_dict, 'package_id')
    data_dict.pop('package_id')

    pkg_dict = _get_action('package_show')(context, {'id': package_id})

    _check_access('resource_create', context, data_dict)

    if not 'resources' in pkg_dict:
        pkg_dict['resources'] = []
    pkg_dict['resources'].append(data_dict)

    try:
        pkg_dict = _get_action('package_update')(context, pkg_dict)
    except ValidationError, e:
        errors = e.error_dict['resources'][-1]
        raise ValidationError(errors)

    return pkg_dict['resources'][-1]


def related_create(context, data_dict):
    '''Add a new related item to a dataset.

    You must provide your API key in the Authorization header.

    :param title: the title of the related item
    :type title: string
    :param type: the type of the related item, e.g. ``'Application'``,
        ``'Idea'`` or ``'Visualisation'``
    :type type: string
    :param id: the id of the related item (optional)
    :type id: string
    :param description: the description of the related item (optional)
    :type description: string
    :param url: the URL to the related item (optional)
    :type url: string
    :param image_url: the URL to the image for the related item (optional)
    :type image_url: string
    :param dataset_id: the name or id of the dataset that the related item
        belongs to (optional)
    :type dataset_id: string

    :returns: the newly created related item
    :rtype: dictionary

    '''
    model = context['model']
    session = context['session']
    user = context['user']
    userobj = model.User.get(user)

    _check_access('related_create', context, data_dict)

    data_dict["owner_id"] = userobj.id
    data, errors = _validate(data_dict,
                            ckan.logic.schema.default_related_schema(),
                            context)
    if errors:
        model.Session.rollback()
        raise ValidationError(errors)

    related = model_save.related_dict_save(data, context)
    if not context.get('defer_commit'):
        model.repo.commit_and_remove()

    dataset_dict = None
    if 'dataset_id' in data_dict:
        dataset = model.Package.get(data_dict['dataset_id'])
        dataset.related.append( related )
        model.repo.commit_and_remove()
        dataset_dict = ckan.lib.dictization.table_dictize(dataset, context)

    session.flush()

    related_dict = model_dictize.related_dictize(related, context)
    activity_dict = {
            'user_id': userobj.id,
            'object_id': related.id,
            'activity_type': 'new related item',
            }
    activity_dict['data'] = {
            'related': related_dict,
            'dataset': dataset_dict,
    }
    activity_create_context = {
        'model': model,
        'user': user,
        'defer_commit':True,
        'session': session
    }
    activity_create(activity_create_context, activity_dict, ignore_auth=True)
    session.commit()

    context["related"] = related
    context["id"] = related.id
    log.debug('Created object %s' % related.title)
    return related_dict


def package_relationship_create(context, data_dict):
    '''Create a relationship between two datasets (packages).

    You must be authorized to edit both the subject and the object datasets.

    :param subject: the id or name of the dataset that is the subject of the
        relationship
    :type subject: string
    :param object: the id or name of the dataset that is the object of the
        relationship
    :param type: the type of the relationship, one of ``'depends_on'``,
        ``'dependency_of'``, ``'derives_from'``, ``'has_derivation'``,
        ``'links_to'``, ``'linked_from'``, ``'child_of'`` or ``'parent_of'``
    :type type: string
    :param comment: a comment about the relationship (optional)
    :type comment: string

    :returns: the newly created package relationship
    :rtype: dictionary

    '''
    model = context['model']
    user = context['user']
    schema = context.get('schema') or ckan.logic.schema.default_create_relationship_schema()
    api = context.get('api_version')
    ref_package_by = 'id' if api == 2 else 'name'

    id, id2, rel_type = _get_or_bust(data_dict, ['subject', 'object', 'type'])
    comment = data_dict.get('comment', u'')

    pkg1 = model.Package.get(id)
    pkg2 = model.Package.get(id2)
    if not pkg1:
        raise NotFound('Subject package %r was not found.' % id)
    if not pkg2:
        return NotFound('Object package %r was not found.' % id2)

    data, errors = _validate(data_dict, schema, context)
    if errors:
        model.Session.rollback()
        raise ValidationError(errors)

    _check_access('package_relationship_create', context, data_dict)

    # Create a Package Relationship.
    existing_rels = pkg1.get_relationships_with(pkg2, rel_type)
    if existing_rels:
        return _update_package_relationship(existing_rels[0],
                                            comment, context)
    rev = model.repo.new_revision()
    rev.author = user
    rev.message = _(u'REST API: Create package relationship: %s %s %s') % (pkg1, rel_type, pkg2)
    rel = pkg1.add_relationship(rel_type, pkg2, comment=comment)
    if not context.get('defer_commit'):
        model.repo.commit_and_remove()
    context['relationship'] = rel

    relationship_dicts = rel.as_dict(ref_package_by=ref_package_by)
    return relationship_dicts

def member_create(context, data_dict=None):
    '''Make an object (e.g. a user, dataset or group) a member of a group.

    If the object is already a member of the group then the capacity of the
    membership will be updated.

    You must be authorized to edit the group.

    :param id: the id or name of the group to add the object to
    :type id: string
    :param object: the id or name of the object to add
    :type object: string
    :param object_type: the type of the object being added, e.g. ``'package'``
        or ``'user'``
    :type object_type: string
    :param capacity: the capacity of the membership
    :type capacity: string

    :returns: the newly created (or updated) membership
    :rtype: dictionary

    '''
    model = context['model']
    user = context['user']

    rev = model.repo.new_revision()
    rev.author = user
    if 'message' in context:
        rev.message = context['message']
    else:
        rev.message = _(u'REST API: Create member object %s') % data_dict.get('name', '')

    group_id, obj_id, obj_type, capacity = _get_or_bust(data_dict, ['id', 'object', 'object_type', 'capacity'])

    group = model.Group.get(group_id)
    if not group:
        raise NotFound('Group was not found.')

    obj_class = ckan.logic.model_name_to_class(model, obj_type)
    obj = obj_class.get(obj_id)
    if not obj:
        raise NotFound('%s was not found.' % obj_type.title())

    # User must be able to update the group to add a member to it
    _check_access('group_update', context, data_dict)

    # Look up existing, in case it exists
    member = model.Session.query(model.Member).\
            filter(model.Member.table_name == obj_type).\
            filter(model.Member.table_id == obj.id).\
            filter(model.Member.group_id == group.id).\
            filter(model.Member.state == 'active').first()
    if not member:
        member = model.Member(table_name = obj_type,
                              table_id = obj.id,
                              group_id = group.id,
                              state = 'active')

    member.capacity = capacity

    model.Session.add(member)
    model.repo.commit()

    return model_dictize.member_dictize(member, context)

def _group_or_org_create(context, data_dict, is_org=False):
    model = context['model']
    user = context['user']
    session = context['session']
    parent = context.get('parent', None)
    data_dict['is_organization'] = is_org


    # get the schema
    group_plugin = lib_plugins.lookup_group_plugin(
            group_type=data_dict.get('type'))
    try:
        schema = group_plugin.form_to_db_schema_options({'type':'create',
                                               'api':'api_version' in context,
                                               'context': context})
    except AttributeError:
        schema = group_plugin.form_to_db_schema()

    if 'api_version' not in context:
        # old plugins do not support passing the schema so we need
        # to ensure they still work
        try:
            group_plugin.check_data_dict(data_dict, schema)
        except TypeError:
            group_plugin.check_data_dict(data_dict)

    data, errors = _validate(data_dict, schema, context)
    log.debug('group_create validate_errs=%r user=%s group=%s data_dict=%r',
              errors, context.get('user'), data_dict.get('name'), data_dict)

    if errors:
        session.rollback()
        raise ValidationError(errors)

    rev = model.repo.new_revision()
    rev.author = user

    if 'message' in context:
        rev.message = context['message']
    else:
        rev.message = _(u'REST API: Create object %s') % data.get("name")

    group = model_save.group_dict_save(data, context)

    if parent:
        parent_group = model.Group.get( parent )
        if parent_group:
            member = model.Member(group=parent_group, table_id=group.id, table_name='group')
            session.add(member)
            log.debug('Group %s is made child of group %s',
                      group.name, parent_group.name)

    if user:
        admins = [model.User.by_name(user.decode('utf8'))]
    else:
        admins = []
    model.setup_default_user_roles(group, admins)
    # Needed to let extensions know the group id
    session.flush()

    if is_org:
        plugin_type = plugins.IOrganizationController
    else:
        plugin_type = plugins.IGroupController

    for item in plugins.PluginImplementations(plugin_type):
        item.create(group)

    if is_org:
        activity_type = 'new organization'
    else:
        activity_type = 'new group'

    user_id = model.User.by_name(user.decode('utf8')).id

    activity_dict = {
            'user_id': user_id,
            'object_id': group.id,
            'activity_type': activity_type,
            }
    activity_dict['data'] = {
            'group': ckan.lib.dictization.table_dictize(group, context)
            }
    activity_create_context = {
        'model': model,
        'user': user,
        'defer_commit':True,
        'session': session
    }
    logic.get_action('activity_create')(activity_create_context,
            activity_dict, ignore_auth=True)

    if not context.get('defer_commit'):
        model.repo.commit()
    context["group"] = group
    context["id"] = group.id

    # creator of group/org becomes an admin
    # this needs to be after the repo.commit or else revisions break
    member_dict = {
        'id': group.id,
        'object': user_id,
        'object_type': 'user',
        'capacity': 'admin',
    }
    member_create_context = {
        'model': model,
        'user': user,
        'ignore_auth': True, # we are not a member of the group at this point
        'session': session
    }
    logic.get_action('member_create')(member_create_context, member_dict)

    log.debug('Created object %s' % group.name)
    return model_dictize.group_dictize(group, context)


def group_create(context, data_dict):
    '''Create a new group.

    You must be authorized to create groups.

    Plugins may change the parameters of this function depending on the value
    of the ``type`` parameter, see the ``IGroupForm`` plugin interface.

    :param name: the name of the group, a string between 2 and 100 characters
        long, containing only lowercase alphanumeric characters, ``-`` and
        ``_``
    :type name: string
    :param id: the id of the group (optional)
    :type id: string
    :param title: the title of the group (optional)
    :type title: string
    :param description: the description of the group (optional)
    :type description: string
    :param image_url: the URL to an image to be displayed on the group's page
        (optional)
    :type image_url: string
    :param type: the type of the group (optional), ``IGroupForm`` plugins
        associate themselves with different group types and provide custom
        group handling behaviour for these types
        Cannot be 'organization'
    :type type: string
    :param state: the current state of the group, e.g. ``'active'`` or
        ``'deleted'``, only active groups show up in search results and
        other lists of groups, this parameter will be ignored if you are not
        authorized to change the state of the group (optional, default:
        ``'active'``)
    :type state: string
    :param approval_status: (optional)
    :type approval_status: string
    :param extras: the group's extras (optional), extras are arbitrary
        (key: value) metadata items that can be added to groups, each extra
        dictionary should have keys ``'key'`` (a string), ``'value'`` (a
        string), and optionally ``'deleted'``
    :type extras: list of dataset extra dictionaries
    :param packages: the datasets (packages) that belong to the group, a list
        of dictionaries each with keys ``'name'`` (string, the id or name of
        the dataset) and optionally ``'title'`` (string, the title of the
        dataset)
    :type packages: list of dictionaries
    :param groups: the groups that belong to the group, a list of dictionaries
        each with key ``'name'`` (string, the id or name of the group) and
        optionally ``'capacity'`` (string, the capacity in which the group is
        a member of the group)
    :type groups: list of dictionaries
    :param users: the users that belong to the group, a list of dictionaries
        each with key ``'name'`` (string, the id or name of the user) and
        optionally ``'capacity'`` (string, the capacity in which the user is
        a member of the group)
    :type users: list of dictionaries

    :returns: the newly created group
    :rtype: dictionary

    '''
    # wrapper for creating groups
    if data_dict.get('type') == 'organization':
        # FIXME better exception?
        raise Exception(_('Trying to create an organization as a group'))
    _check_access('group_create', context, data_dict)
    return _group_or_org_create(context, data_dict)

def organization_create(context, data_dict):
    '''Create a new organization.

    You must be authorized to create organizations.

    Plugins may change the parameters of this function depending on the value
    of the ``type`` parameter, see the ``IGroupForm`` plugin interface.

    :param name: the name of the organization, a string between 2 and 100 characters
        long, containing only lowercase alphanumeric characters, ``-`` and
        ``_``
    :type name: string
    :param id: the id of the organization (optional)
    :type id: string
    :param title: the title of the organization (optional)
    :type title: string
    :param description: the description of the organization (optional)
    :type description: string
    :param image_url: the URL to an image to be displayed on the organization's page
        (optional)
    :type image_url: string
    :param state: the current state of the organization, e.g. ``'active'`` or
        ``'deleted'``, only active organizations show up in search results and
        other lists of organizations, this parameter will be ignored if you are not
        authorized to change the state of the organization (optional, default:
        ``'active'``)
    :type state: string
    :param approval_status: (optional)
    :type approval_status: string
    :param extras: the organization's extras (optional), extras are arbitrary
        (key: value) metadata items that can be added to organizations, each extra
        dictionary should have keys ``'key'`` (a string), ``'value'`` (a
        string), and optionally ``'deleted'``
    :type extras: list of dataset extra dictionaries
    :param packages: the datasets (packages) that belong to the organization, a list
        of dictionaries each with keys ``'name'`` (string, the id or name of
        the dataset) and optionally ``'title'`` (string, the title of the
        dataset)
    :type packages: list of dictionaries
    :param users: the users that belong to the organization, a list of dictionaries
        each with key ``'name'`` (string, the id or name of the user) and
        optionally ``'capacity'`` (string, the capacity in which the user is
        a member of the organization)
    :type users: list of dictionaries

    :returns: the newly created organization
    :rtype: dictionary

    '''
    # wrapper for creating organizations
    data_dict['type'] = 'organization'
    _check_access('organization_create', context, data_dict)
    return _group_or_org_create(context, data_dict, is_org=True)


def rating_create(context, data_dict):
    '''Rate a dataset (package).

    You must provide your API key in the Authorization header.

    :param package: the name or id of the dataset to rate
    :type package: string
    :param rating: the rating to give to the dataset, an integer between 1 and
        5
    :type rating: int

    :returns: a dictionary with two keys: ``'rating average'`` (the average
        rating of the dataset you rated) and ``'rating count'`` (the number of
        times the dataset has been rated)
    :rtype: dictionary

    '''
    model = context['model']
    user = context.get("user")

    package_ref = data_dict.get('package')
    rating = data_dict.get('rating')
    opts_err = None
    if not package_ref:
        opts_err = _('You must supply a package id or name (parameter "package").')
    elif not rating:
        opts_err = _('You must supply a rating (parameter "rating").')
    else:
        try:
            rating_int = int(rating)
        except ValueError:
            opts_err = _('Rating must be an integer value.')
        else:
            package = model.Package.get(package_ref)
            if rating < ratings.MIN_RATING or rating > ratings.MAX_RATING:
                opts_err = _('Rating must be between %i and %i.') % (ratings.MIN_RATING, ratings.MAX_RATING)
            elif not package:
                opts_err = _('Not found') + ': %r' % package_ref
    if opts_err:
        raise ValidationError(opts_err)

    user = model.User.by_name(user)
    ratings.set_rating(user, package, rating_int)

    package = model.Package.get(package_ref)
    ret_dict = {'rating average':package.get_average_rating(),
                'rating count': len(package.ratings)}
    return ret_dict

def user_create(context, data_dict):
    '''Create a new user.

    You must be authorized to create users.

    :param name: the name of the new user, a string between 2 and 100
        characters in length, containing only lowercase alphanumeric
        characters, ``-`` and ``_``
    :type name: string
    :param email: the email address for the new user
    :type email: string
    :param password: the password of the new user, a string of at least 4
        characters
    :type password: string
    :param id: the id of the new user (optional)
    :type id: string
    :param fullname: the full name of the new user (optional)
    :type fullname: string
    :param about: a description of the new user (optional)
    :type about: string
    :param openid: (optional)
    :type openid: string

    :returns: the newly created yser
    :rtype: dictionary

    '''
    model = context['model']
    schema = context.get('schema') or ckan.logic.schema.default_user_schema()
    session = context['session']

    _check_access('user_create', context, data_dict)

    data, errors = _validate(data_dict, schema, context)

    if errors:
        session.rollback()
        raise ValidationError(errors)

    user = model_save.user_dict_save(data, context)

    # Flush the session to cause user.id to be initialised, because
    # activity_create() (below) needs it.
    session.flush()

    activity_create_context = {
        'model': model,
        'user': context['user'],
        'defer_commit': True,
        'session': session
    }
    activity_dict = {
            'user_id': user.id,
            'object_id': user.id,
            'activity_type': 'new user',
            }
    logic.get_action('activity_create')(activity_create_context,
            activity_dict, ignore_auth=True)

    if not context.get('defer_commit'):
        model.repo.commit()

    # A new context is required for dictizing the newly constructed user in
    # order that all the new user's data is returned, in particular, the
    # api_key.
    #
    # The context is copied so as not to clobber the caller's context dict.
    user_dictize_context = context.copy()
    user_dictize_context['keep_sensitive_data'] = True
    user_dict = model_dictize.user_dictize(user, user_dictize_context)

    context['user_obj'] = user
    context['id'] = user.id
    log.debug('Created user %s' % user.name)
    return user_dict

## Modifications for rest api

def package_create_rest(context, data_dict):

    _check_access('package_create_rest', context, data_dict)

    dictized_package = model_save.package_api_to_dict(data_dict, context)
    dictized_after = _get_action('package_create')(context, dictized_package)

    pkg = context['package']

    package_dict = model_dictize.package_to_api(pkg, context)

    data_dict['id'] = pkg.id

    return package_dict

def group_create_rest(context, data_dict):

    _check_access('group_create_rest', context, data_dict)

    dictized_group = model_save.group_api_to_dict(data_dict, context)
    dictized_after = _get_action('group_create')(context, dictized_group)

    group = context['group']

    group_dict = model_dictize.group_to_api(group, context)

    data_dict['id'] = group.id

    return group_dict

def vocabulary_create(context, data_dict):
    '''Create a new tag vocabulary.

    You must be a sysadmin to create vocabularies.

    :param name: the name of the new vocabulary, e.g. ``'Genre'``
    :type name: string
    :param tags: the new tags to add to the new vocabulary, for the format of
        tag dictionaries see ``tag_create()``
    :type tags: list of tag dictionaries

    :returns: the newly-created vocabulary
    :rtype: dictionary

    '''
    model = context['model']
    schema = context.get('schema') or ckan.logic.schema.default_create_vocabulary_schema()

    _check_access('vocabulary_create', context, data_dict)

    data, errors = _validate(data_dict, schema, context)

    if errors:
        model.Session.rollback()
        raise ValidationError(errors)

    vocabulary = model_save.vocabulary_dict_save(data, context)

    if not context.get('defer_commit'):
        model.repo.commit()

    log.debug('Created Vocabulary %s' % vocabulary.name)

    return model_dictize.vocabulary_dictize(vocabulary, context)

def activity_create(context, activity_dict, ignore_auth=False):
    '''Create a new activity stream activity.

    You must be a sysadmin to create new activities.

    :param user_id: the name or id of the user who carried out the activity,
        e.g. ``'seanh'``
    :type user_id: string
    :param object_id: the name or id of the object of the activity, e.g.
        ``'my_dataset'``
    :param activity_type: the type of the activity, this must be an activity
        type that CKAN knows how to render, e.g. ``'new package'``,
        ``'changed user'``, ``'deleted group'`` etc. (for a full list see
        ``activity_renderers`` in ``ckan/logic/action/get.py``
    :type activity_type: string
    :param data: any additional data about the activity
    :type data: dictionary

    :returns: the newly created activity
    :rtype: dictionary

    '''
<<<<<<< HEAD
    if not ckan_config['ckan.activity_streams_enabled']:
=======
    if not paste.deploy.converters.asbool(
            config.get('ckan.activity_streams_enabled', 'true')):
>>>>>>> d0840c2c
        return

    model = context['model']

    # Any revision_id that the caller attempts to pass in the activity_dict is
    # ignored and overwritten here.
    if getattr(model.Session, 'revision', None):
        activity_dict['revision_id'] = model.Session.revision.id
    else:
        activity_dict['revision_id'] = None

    if not ignore_auth:
        _check_access('activity_create', context, activity_dict)

    schema = context.get('schema') or ckan.logic.schema.default_create_activity_schema()
    data, errors = _validate(activity_dict, schema, context)
    if errors:
        raise ValidationError(errors)

    activity = model_save.activity_dict_save(data, context)

    if not context.get('defer_commit'):
        model.repo.commit()

    log.debug("Created '%s' activity" % activity.activity_type)
    return model_dictize.activity_dictize(activity, context)

def package_relationship_create_rest(context, data_dict):
    # rename keys
    key_map = {'id': 'subject',
               'id2': 'object',
               'rel': 'type'}
    # Don't be destructive to enable parameter values for
    # object and type to override the URL parameters.
    data_dict = ckan.logic.action.rename_keys(data_dict, key_map, destructive=False)

    relationship_dict = _get_action('package_relationship_create')(context, data_dict)
    return relationship_dict

def tag_create(context, tag_dict):
    '''Create a new vocabulary tag.

    You must be a sysadmin to create vocabulary tags.

    You can only use this function to create tags that belong to a vocabulary,
    not to create free tags. (To create a new free tag simply add the tag to
    a package, e.g. using the ``package_update`` function.)

    :param name: the name for the new tag, a string between 2 and 100
        characters long containing only alphanumeric characters and ``-``,
        ``_`` and ``.``, e.g. ``'Jazz'``
    :type name: string
    :param vocabulary_id: the name or id of the vocabulary that the new tag
        should be added to, e.g. ``'Genre'``
    :type vocabulary_id: string

    :returns: the newly-created tag
    :rtype: dictionary

    '''
    model = context['model']

    _check_access('tag_create', context, tag_dict)

    schema = context.get('schema') or ckan.logic.schema.default_create_tag_schema()
    data, errors = _validate(tag_dict, schema, context)
    if errors:
        raise ValidationError(errors)

    tag = model_save.tag_dict_save(tag_dict, context)

    if not context.get('defer_commit'):
        model.repo.commit()

    log.debug("Created tag '%s' " % tag)
    return model_dictize.tag_dictize(tag, context)

def follow_user(context, data_dict):
    '''Start following another user.

    You must provide your API key in the Authorization header.

    :param id: the id or name of the user to follow, e.g. ``'joeuser'``
    :type id: string

    :returns: a representation of the 'follower' relationship between yourself
        and the other user
    :rtype: dictionary

    '''
    if 'user' not in context:
        raise logic.NotAuthorized(_("You must be logged in to follow users"))

    model = context['model']
    session = context['session']

    userobj = model.User.get(context['user'])
    if not userobj:
        raise logic.NotAuthorized(_("You must be logged in to follow users"))

    schema = (context.get('schema')
            or ckan.logic.schema.default_follow_user_schema())

    validated_data_dict, errors = _validate(data_dict, schema, context)

    if errors:
        model.Session.rollback()
        raise ValidationError(errors)

    # Don't let a user follow herself.
    if userobj.id == validated_data_dict['id']:
        message = _('You cannot follow yourself')
        raise ValidationError({'message': message}, error_summary=message)

    # Don't let a user follow someone she is already following.
    if model.UserFollowingUser.is_following(userobj.id,
            validated_data_dict['id']):
        followeduserobj = model.User.get(validated_data_dict['id'])
        name = followeduserobj.display_name
        message = _(
                'You are already following {0}').format(name)
        raise ValidationError({'message': message}, error_summary=message)

    follower = model_save.follower_dict_save(validated_data_dict, context,
            model.UserFollowingUser)

    if not context.get('defer_commit'):
        model.repo.commit()

    log.debug(u'User {follower} started following user {object}'.format(
        follower=follower.follower_id, object=follower.object_id))

    return model_dictize.user_following_user_dictize(follower, context)

def follow_dataset(context, data_dict):
    '''Start following a dataset.

    You must provide your API key in the Authorization header.

    :param id: the id or name of the dataset to follow, e.g. ``'warandpeace'``
    :type id: string

    :returns: a representation of the 'follower' relationship between yourself
        and the dataset
    :rtype: dictionary

    '''

    if not context.has_key('user'):
        raise logic.NotAuthorized(
                _("You must be logged in to follow a dataset."))

    model = context['model']
    session = context['session']

    userobj = model.User.get(context['user'])
    if not userobj:
        raise logic.NotAuthorized(
                _("You must be logged in to follow a dataset."))

    schema = (context.get('schema')
            or ckan.logic.schema.default_follow_dataset_schema())

    validated_data_dict, errors = _validate(data_dict, schema, context)

    if errors:
        model.Session.rollback()
        raise ValidationError(errors)

    # Don't let a user follow a dataset she is already following.
    if model.UserFollowingDataset.is_following(userobj.id,
            validated_data_dict['id']):
        # FIXME really package model should have this logic and provide
        # 'display_name' like users and groups
        pkgobj = model.Package.get(validated_data_dict['id'])
        name = pkgobj.title or pkgobj.name or pkgobj.id
        message = _(
                'You are already following {0}').format(name)
        raise ValidationError({'message': message}, error_summary=message)

    follower = model_save.follower_dict_save(validated_data_dict, context,
            model.UserFollowingDataset)

    if not context.get('defer_commit'):
        model.repo.commit()

    log.debug(u'User {follower} started following dataset {object}'.format(
        follower=follower.follower_id, object=follower.object_id))

    return model_dictize.user_following_dataset_dictize(follower, context)


def _group_or_org_member_create(context, data_dict, is_org=False):
    # creator of group/org becomes an admin
    # this needs to be after the repo.commit or else revisions break
    model = context['model']
    user = context['user']
    session = context['session']

    schema = ckan.logic.schema.member_schema()
    data, errors = _validate(data_dict, schema, context)

    username = _get_or_bust(data_dict, 'username')
    role = data_dict.get('role')
    group_id = data_dict.get('id')
    group = model.Group.get(group_id)
    result = session.query(model.User).filter_by(name=username).first()
    if result:
        user_id = result.id
    else:
        message = _(u'User {username} does not exist.').format(username=username)
        raise ValidationError({'message': message}, error_summary=message)
    member_dict = {
        'id': group.id,
        'object': user_id,
        'object_type': 'user',
        'capacity': role,
    }
    member_create_context = {
        'model': model,
        'user': user,
        'session': session
    }
    logic.get_action('member_create')(member_create_context, member_dict)

def group_member_create(context, data_dict):
    '''Make a user a member of a group.

    You must be authorized to edit the group.

    :param id: the id or name of the group
    :type id: string
    :param username: name or id of the user to be made member of the group
    :type username: string
    :param role: role of the user in the group. One of ``member``, ``editor``,
        or ``admin``
    :type role: string

    :returns: the newly created (or updated) membership
    :rtype: dictionary
    '''
    _check_access('group_member_create', context, data_dict)
    return _group_or_org_member_create(context, data_dict)

def organization_member_create(context, data_dict):
    '''Make a user a member of an organization.

    You must be authorized to edit the organization.

    :param id: the id or name of the organization
    :type id: string
    :param username: name or id of the user to be made member of the
        organization
    :type username: string
    :param role: role of the user in the organization. One of ``member``,
        ``editor``, or ``admin``
    :type role: string

    :returns: the newly created (or updated) membership
    :rtype: dictionary
    '''
    _check_access('organization_member_create', context, data_dict)
    return _group_or_org_member_create(context, data_dict, is_org=True)


def follow_group(context, data_dict):
    '''Start following a group.

    You must provide your API key in the Authorization header.

    :param id: the id or name of the group to follow, e.g. ``'roger'``
    :type id: string

    :returns: a representation of the 'follower' relationship between yourself
        and the group
    :rtype: dictionary

    '''
    if 'user' not in context:
        raise logic.NotAuthorized(
                _("You must be logged in to follow a group."))

    model = context['model']
    session = context['session']

    userobj = model.User.get(context['user'])
    if not userobj:
        raise logic.NotAuthorized(
                _("You must be logged in to follow a group."))

    schema = context.get('schema',
            ckan.logic.schema.default_follow_group_schema())

    validated_data_dict, errors = _validate(data_dict, schema, context)

    if errors:
        model.Session.rollback()
        raise ValidationError(errors)

    # Don't let a user follow a group she is already following.
    if model.UserFollowingGroup.is_following(userobj.id,
            validated_data_dict['id']):
        groupobj = model.Group.get(validated_data_dict['id'])
        name = groupobj.display_name
        message = _(
                'You are already following {0}').format(name)
        raise ValidationError({'message': message}, error_summary=message)

    follower = model_save.follower_dict_save(validated_data_dict, context,
            model.UserFollowingGroup)

    if not context.get('defer_commit'):
        model.repo.commit()

    log.debug(u'User {follower} started following group {object}'.format(
        follower=follower.follower_id, object=follower.object_id))

    return model_dictize.user_following_group_dictize(follower, context)<|MERGE_RESOLUTION|>--- conflicted
+++ resolved
@@ -2,12 +2,6 @@
 
 import logging
 
-<<<<<<< HEAD
-=======
-from pylons import config
-import paste.deploy.converters
-
->>>>>>> d0840c2c
 import ckan.lib.plugins as lib_plugins
 import ckan.logic as logic
 import ckan.rating as ratings
@@ -917,12 +911,7 @@
     :rtype: dictionary
 
     '''
-<<<<<<< HEAD
     if not ckan_config['ckan.activity_streams_enabled']:
-=======
-    if not paste.deploy.converters.asbool(
-            config.get('ckan.activity_streams_enabled', 'true')):
->>>>>>> d0840c2c
         return
 
     model = context['model']
