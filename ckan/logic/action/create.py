--- conflicted
+++ resolved
@@ -1024,21 +1024,8 @@
         follower=follower.follower_id, object=follower.object_id))
 
     return model_dictize.user_following_dataset_dictize(follower, context)
-
-<<<<<<< HEAD
-def subscription_create(context, data_dict):
-    '''Create a subscription.
-
-    You must provide your API key in the Authorization header.
-
-    :param subscription_name: the name of the subscription, e.g. ``'health care'``
-    :type subscription_name: string
-    :param subscription_definition: the definition of the subscription
-    :type subscription_definition: string
-
-    :returns: a representation of the 'subscription' object
-=======
-
+    
+    
 def follow_group(context, data_dict):
     '''Start following a group.
 
@@ -1049,31 +1036,10 @@
 
     :returns: a representation of the 'follower' relationship between yourself
         and the group
->>>>>>> 218bfdef
     :rtype: dictionary
 
     '''
     if 'user' not in context:
-<<<<<<< HEAD
-        raise ckan.logic.NotAuthorized
-    model = context['model']
-    user = model.User.get(context['user'])
-    if not user:
-        raise ckan.logic.NotAuthorized
-        
-    name = _get_or_bust(data_dict, 'subscription_name')
-    definition = _get_or_bust(data_dict, 'subscription_definition')
-
-    _get_action('subscription_check_name')(context, {'subscription_name': name})
-        
-    subscription_dict = {
-                            'name': name,
-                            'owner_id': user.id,
-                            'definition': definition
-                        }
-
-    subscription = model_save.subscription_dict_save(subscription_dict, context)
-=======
         raise logic.NotAuthorized(
                 _("You must be logged in to follow a group."))
 
@@ -1121,16 +1087,50 @@
     }
     logic.get_action('activity_create')(activity_create_context,
             activity_dict, ignore_auth=True)
->>>>>>> 218bfdef
 
     if not context.get('defer_commit'):
         model.repo.commit()
 
-<<<<<<< HEAD
-    return model_dictize.subscription_dictize(subscription, context)
-=======
     log.debug(u'User {follower} started following group {object}'.format(
         follower=follower.follower_id, object=follower.object_id))
 
     return model_dictize.user_following_group_dictize(follower, context)
->>>>>>> 218bfdef
+    
+    
+def subscription_create(context, data_dict):
+    '''Create a subscription.
+
+    You must provide your API key in the Authorization header.
+
+    :param subscription_name: the name of the subscription, e.g. ``'health care'``
+    :type subscription_name: string
+    :param subscription_definition: the definition of the subscription
+    :type subscription_definition: string
+
+    :returns: a representation of the 'subscription' object
+    :rtype: dictionary
+
+    '''
+    if 'user' not in context:
+        raise ckan.logic.NotAuthorized
+    model = context['model']
+    user = model.User.get(context['user'])
+    if not user:
+        raise ckan.logic.NotAuthorized
+        
+    name = _get_or_bust(data_dict, 'subscription_name')
+    definition = _get_or_bust(data_dict, 'subscription_definition')
+
+    _get_action('subscription_check_name')(context, {'subscription_name': name})
+        
+    subscription_dict = {
+                            'name': name,
+                            'owner_id': user.id,
+                            'definition': definition
+                        }
+
+    subscription = model_save.subscription_dict_save(subscription_dict, context)
+
+    if not context.get('defer_commit'):
+        model.repo.commit()
+    return model_dictize.subscription_dictize(subscription, context)
