'''API functions for adding data to CKAN.'''

import logging
import random
import re

from pylons import config
import paste.deploy.converters
from sqlalchemy import func

import ckan.lib.plugins as lib_plugins
import ckan.logic as logic
import ckan.plugins as plugins
import ckan.lib.dictization
import ckan.logic.action
import ckan.logic.schema
import ckan.lib.dictization.model_dictize as model_dictize
import ckan.lib.dictization.model_save as model_save
import ckan.lib.navl.dictization_functions
import ckan.lib.uploader as uploader
import ckan.lib.navl.validators as validators
import ckan.lib.mailer as mailer
import ckan.lib.datapreview

from ckan.common import _
from ckan import new_authz

# FIXME this looks nasty and should be shared better
from ckan.logic.action.update import _update_package_relationship

log = logging.getLogger(__name__)

# Define some shortcuts
# Ensure they are module-private so that they don't get loaded as available
# actions in the action API.
_validate = ckan.lib.navl.dictization_functions.validate
_check_access = logic.check_access
_get_action = logic.get_action
ValidationError = logic.ValidationError
NotFound = logic.NotFound
_get_or_bust = logic.get_or_bust


def package_create(context, data_dict):
    '''Create a new dataset (package).

    You must be authorized to create new datasets. If you specify any groups
    for the new dataset, you must also be authorized to edit these groups.

    Plugins may change the parameters of this function depending on the value
    of the ``type`` parameter, see the
    :py:class:`~ckan.plugins.interfaces.IDatasetForm` plugin interface.

    :param name: the name of the new dataset, must be between 2 and 100
        characters long and contain only lowercase alphanumeric characters,
        ``-`` and ``_``, e.g. ``'warandpeace'``
    :type name: string
    :param title: the title of the dataset (optional, default: same as
        ``name``)
    :type title: string
    :param author: the name of the dataset's author (optional)
    :type author: string
    :param author_email: the email address of the dataset's author (optional)
    :type author_email: string
    :param maintainer: the name of the dataset's maintainer (optional)
    :type maintainer: string
    :param maintainer_email: the email address of the dataset's maintainer
        (optional)
    :type maintainer_email: string
    :param license_id: the id of the dataset's license, see
        :py:func:`~ckan.logic.action.get.license_list` for available values
        (optional)
    :type license_id: license id string
    :param notes: a description of the dataset (optional)
    :type notes: string
    :param url: a URL for the dataset's source (optional)
    :type url: string
    :param version: (optional)
    :type version: string, no longer than 100 characters
    :param state: the current state of the dataset, e.g. ``'active'`` or
        ``'deleted'``, only active datasets show up in search results and
        other lists of datasets, this parameter will be ignored if you are not
        authorized to change the state of the dataset (optional, default:
        ``'active'``)
    :type state: string
    :param type: the type of the dataset (optional),
        :py:class:`~ckan.plugins.interfaces.IDatasetForm` plugins
        associate themselves with different dataset types and provide custom
        dataset handling behaviour for these types
    :type type: string
    :param resources: the dataset's resources, see
        :py:func:`resource_create` for the format of resource dictionaries
        (optional)
    :type resources: list of resource dictionaries
    :param tags: the dataset's tags, see :py:func:`tag_create` for the format
        of tag dictionaries (optional)
    :type tags: list of tag dictionaries
    :param extras: the dataset's extras (optional), extras are arbitrary
        (key: value) metadata items that can be added to datasets, each extra
        dictionary should have keys ``'key'`` (a string), ``'value'`` (a
        string)
    :type extras: list of dataset extra dictionaries
    :param relationships_as_object: see :py:func:`package_relationship_create`
        for the format of relationship dictionaries (optional)
    :type relationships_as_object: list of relationship dictionaries
    :param relationships_as_subject: see :py:func:`package_relationship_create`
        for the format of relationship dictionaries (optional)
    :type relationships_as_subject: list of relationship dictionaries
    :param groups: the groups to which the dataset belongs (optional), each
        group dictionary should have one or more of the following keys which
        identify an existing group:
        ``'id'`` (the id of the group, string), or ``'name'`` (the name of the
        group, string),  to see which groups exist
        call :py:func:`~ckan.logic.action.get.group_list`
    :type groups: list of dictionaries
    :param owner_org: the id of the dataset's owning organization, see
        :py:func:`~ckan.logic.action.get.organization_list` or
        :py:func:`~ckan.logic.action.get.organization_list_for_user` for
        available values (optional)
    :type owner_org: string

    :returns: the newly created dataset (unless 'return_id_only' is set to True
              in the context, in which case just the dataset id will
              be returned)
    :rtype: dictionary

    '''
    model = context['model']
    user = context['user']

    if 'type' not in data_dict:
        package_plugin = lib_plugins.lookup_package_plugin()
        try:
            # use first type as default if user didn't provide type
            package_type = package_plugin.package_types()[0]
        except (AttributeError, IndexError):
            package_type = 'dataset'
            # in case a 'dataset' plugin was registered w/o fallback
            package_plugin = lib_plugins.lookup_package_plugin(package_type)
        data_dict['type'] = package_type
    else:
        package_plugin = lib_plugins.lookup_package_plugin(data_dict['type'])

    if 'schema' in context:
        schema = context['schema']
    else:
        schema = package_plugin.create_package_schema()

    _check_access('package_create', context, data_dict)

    if 'api_version' not in context:
        # check_data_dict() is deprecated. If the package_plugin has a
        # check_data_dict() we'll call it, if it doesn't have the method we'll
        # do nothing.
        check_data_dict = getattr(package_plugin, 'check_data_dict', None)
        if check_data_dict:
            try:
                check_data_dict(data_dict, schema)
            except TypeError:
                # Old plugins do not support passing the schema so we need
                # to ensure they still work
                package_plugin.check_data_dict(data_dict)

    data, errors = lib_plugins.plugin_validate(
        package_plugin, context, data_dict, schema, 'package_create')
    log.debug('package_create validate_errs=%r user=%s package=%s data=%r',
              errors, context.get('user'),
              data.get('name'), data_dict)

    if errors:
        model.Session.rollback()
        raise ValidationError(errors)

    rev = model.repo.new_revision()
    rev.author = user
    if 'message' in context:
        rev.message = context['message']
    else:
        rev.message = _(u'REST API: Create object %s') % data.get("name")

    if user:
        user_obj = model.User.by_name(user.decode('utf8'))
        if user_obj:
            data['creator_user_id'] = user_obj.id

    pkg = model_save.package_dict_save(data, context)

    # Needed to let extensions know the package and resources ids
    model.Session.flush()
    data['id'] = pkg.id
    if data.get('resources'):
        for index, resource in enumerate(data['resources']):
            resource['id'] = pkg.resources[index].id

    context_org_update = context.copy()
    context_org_update['ignore_auth'] = True
    context_org_update['defer_commit'] = True
    _get_action('package_owner_org_update')(context_org_update,
                                            {'id': pkg.id,
                                             'organization_id': pkg.owner_org})

    for item in plugins.PluginImplementations(plugins.IPackageController):
        item.create(pkg)

        item.after_create(context, data)

    # Make sure that a user provided schema is not used in create_views
    # and on package_show
    context.pop('schema', None)

    # Create default views for resources if necessary
    if data.get('resources'):
        logic.get_action('package_create_default_resource_views')(
            {'model': context['model'], 'user': context['user'],
             'ignore_auth': True},
            {'package': data})

    if not context.get('defer_commit'):
        model.repo.commit()

    ## need to let rest api create
    context["package"] = pkg
    ## this is added so that the rest controller can make a new location
    context["id"] = pkg.id
    log.debug('Created object %s' % pkg.name)

    return_id_only = context.get('return_id_only', False)

    output = context['id'] if return_id_only \
        else _get_action('package_show')(context, {'id': context['id']})

    return output


def resource_create(context, data_dict):
    '''Appends a new resource to a datasets list of resources.

    :param package_id: id of package that the resource should be added to.

    :type package_id: string
    :param url: url of resource
    :type url: string
    :param revision_id: (optional)
    :type revision_id: string
    :param description: (optional)
    :type description: string
    :param format: (optional)
    :type format: string
    :param hash: (optional)
    :type hash: string
    :param name: (optional)
    :type name: string
    :param resource_type: (optional)
    :type resource_type: string
    :param mimetype: (optional)
    :type mimetype: string
    :param mimetype_inner: (optional)
    :type mimetype_inner: string
    :param webstore_url: (optional)
    :type webstore_url: string
    :param cache_url: (optional)
    :type cache_url: string
    :param size: (optional)
    :type size: int
    :param created: (optional)
    :type created: iso date string
    :param last_modified: (optional)
    :type last_modified: iso date string
    :param cache_last_updated: (optional)
    :type cache_last_updated: iso date string
    :param webstore_last_updated: (optional)
    :type webstore_last_updated: iso date string
    :param upload: (optional)
    :type upload: FieldStorage (optional) needs multipart/form-data

    :returns: the newly created resource
    :rtype: dictionary

    '''
    model = context['model']
    user = context['user']

    package_id = _get_or_bust(data_dict, 'package_id')
    _get_or_bust(data_dict, 'url')

    pkg_dict = _get_action('package_show')(
        dict(context, return_type='dict'),
        {'id': package_id})

    _check_access('resource_create', context, data_dict)

    for plugin in plugins.PluginImplementations(plugins.IResourceController):
        plugin.before_create(context, data_dict)

    if not 'resources' in pkg_dict:
        pkg_dict['resources'] = []

    upload = uploader.get_resource_uploader(data_dict)

    pkg_dict['resources'].append(data_dict)

    try:
        context['defer_commit'] = True
        context['use_cache'] = False
        _get_action('package_update')(context, pkg_dict)
        context.pop('defer_commit')
    except ValidationError, e:
        errors = e.error_dict['resources'][-1]
        raise ValidationError(errors)

    ## Get out resource_id resource from model as it will not appear in
    ## package_show until after commit
    upload.upload(context['package'].resources[-1].id,
                  uploader.get_max_resource_size())
    model.repo.commit()

    ##  Run package show again to get out actual last_resource
    updated_pkg_dict = _get_action('package_show')(context, {'id': package_id})
    resource = updated_pkg_dict['resources'][-1]

    for plugin in plugins.PluginImplementations(plugins.IResourceController):
        plugin.after_create(context, resource)

    return resource


def resource_view_create(context, data_dict):
    '''Creates a new resource view.

    :param resource_id: id of the resource
    :type resource_id: string
    :param title: the title of the view
    :type title: string
    :param description: a description of the view (optional)
    :type description: string
    :param view_type: type of view
    :type view_type: string
    :param config: options necessary to recreate a view state (optional)
    :type config: JSON string

    :returns: the newly created resource view
    :rtype: dictionary

    '''
    model = context['model']

    resource_id = _get_or_bust(data_dict, 'resource_id')
    view_type = _get_or_bust(data_dict, 'view_type')
    view_plugin = ckan.lib.datapreview.get_view_plugin(view_type)

    if not view_plugin:
        raise ValidationError(
            {"view_type": "No plugin found for view_type {view_type}".format(
                view_type=view_type
            )}
        )

    default = logic.schema.default_create_resource_view_schema(view_plugin)
    schema = context.get('schema', default)
    plugin_schema = view_plugin.info().get('schema', {})
    schema.update(plugin_schema)

    data, errors = _validate(data_dict, schema, context)
    if errors:
        model.Session.rollback()
        raise ValidationError(errors)

    _check_access('resource_view_create', context, data_dict)

    if context.get('preview'):
        return data

    max_order = model.Session.query(
        func.max(model.ResourceView.order)
        ).filter_by(resource_id=resource_id).first()

    order = 0
    if max_order[0] is not None:
        order = max_order[0] + 1
    data['order'] = order

    resource_view = model_save.resource_view_dict_save(data, context)
    if not context.get('defer_commit'):
        model.repo.commit()
    return model_dictize.resource_view_dictize(resource_view, context)


def resource_create_default_resource_views(context, data_dict):
    '''
    Creates the default views (if necessary) on the provided resource

    The function will get the plugins for the default views defined in
    the configuration, and if some were found the `can_view` method of
    each one of them will be called to determine if a resource view should
    be created. Resource views extensions get the resource dict and the
    parent dataset dict.

    If the latter is not provided, `package_show` is called to get it.

    By default only view plugins that don't require the resource data to be in
    the DataStore are called. See
    :py:func:`ckan.logic.action.create.package_create_default_resource_views.``
    for details on the ``create_datastore_views`` parameter.

    :param resource: full resource dict
    :type resource: dict
    :param package: full dataset dict (optional, if not provided
        :py:func:`~ckan.logic.action.get.package_show` will be called).
    :type package: dict
    :param create_datastore_views: whether to create views that rely on data
        being on the DataStore (optional, defaults to False)
    :type create_datastore_views: bool

    :returns: a list of resource views created (empty if none were created)
    :rtype: list of dictionaries
    '''

    resource_dict = _get_or_bust(data_dict, 'resource')

    _check_access('resource_create_default_resource_views', context, data_dict)

    dataset_dict = data_dict.get('package')

    create_datastore_views = paste.deploy.converters.asbool(
        data_dict.get('create_datastore_views', False))

    return ckan.lib.datapreview.add_views_to_resource(
        context,
        resource_dict,
        dataset_dict,
        view_types=[],
        create_datastore_views=create_datastore_views)


def package_create_default_resource_views(context, data_dict):
    '''
    Creates the default views on all resources of the provided dataset

    By default only view plugins that don't require the resource data to be in
    the DataStore are called. Passing `create_datastore_views` as True will
    only create views that require data to be in the DataStore. The first case
    happens when the function is called from `package_create` or
    `package_update`, the second when it's called from the DataPusher when
    data was uploaded to the DataStore.

    :param package: full dataset dict (ie the one obtained
        calling :py:func:`~ckan.logic.action.get.package_show`).
    :type package: dict
    :param create_datastore_views: whether to create views that rely on data
        being on the DataStore (optional, defaults to False)
    :type create_datastore_views: bool

    :returns: a list of resource views created (empty if none were created)
    :rtype: list of dictionaries
    '''

    dataset_dict = _get_or_bust(data_dict, 'package')

    _check_access('package_create_default_resource_views', context, data_dict)

    create_datastore_views = paste.deploy.converters.asbool(
        data_dict.get('create_datastore_views', False))

    return ckan.lib.datapreview.add_views_to_dataset_resources(
        context,
        dataset_dict,
        view_types=[],
        create_datastore_views=create_datastore_views)


def related_create(context, data_dict):
    '''Add a new related item to a dataset.

    You must provide your API key in the Authorization header.

    :param title: the title of the related item
    :type title: string
    :param type: the type of the related item, e.g. ``'Application'``,
        ``'Idea'`` or ``'Visualisation'``
    :type type: string
    :param id: the id of the related item (optional)
    :type id: string
    :param description: the description of the related item (optional)
    :type description: string
    :param url: the URL to the related item (optional)
    :type url: string
    :param image_url: the URL to the image for the related item (optional)
    :type image_url: string
    :param dataset_id: the name or id of the dataset that the related item
        belongs to (optional)
    :type dataset_id: string

    :returns: the newly created related item
    :rtype: dictionary

    '''
    model = context['model']
    session = context['session']
    user = context['user']
    userobj = model.User.get(user)

    _check_access('related_create', context, data_dict)

    data_dict["owner_id"] = userobj.id
    data, errors = _validate(
        data_dict, ckan.logic.schema.default_related_schema(), context)
    if errors:
        model.Session.rollback()
        raise ValidationError(errors)

    related = model_save.related_dict_save(data, context)
    if not context.get('defer_commit'):
        model.repo.commit_and_remove()

    dataset_dict = None
    if 'dataset_id' in data_dict:
        dataset = model.Package.get(data_dict['dataset_id'])
        dataset.related.append(related)
        model.repo.commit_and_remove()
        dataset_dict = ckan.lib.dictization.table_dictize(dataset, context)

    session.flush()

    related_dict = model_dictize.related_dictize(related, context)
    activity_dict = {
        'user_id': userobj.id,
        'object_id': related.id,
        'activity_type': 'new related item',
    }
    activity_dict['data'] = {
        'related': related_dict,
        'dataset': dataset_dict,
    }
    activity_create_context = {
        'model': model,
        'user': user,
        'defer_commit': True,
        'ignore_auth': True,
        'session': session
    }
    logic.get_action('activity_create')(activity_create_context,
                                        activity_dict)
    session.commit()

    context["related"] = related
    context["id"] = related.id
    log.debug('Created object %s' % related.title)
    return related_dict


def package_relationship_create(context, data_dict):
    '''Create a relationship between two datasets (packages).

    You must be authorized to edit both the subject and the object datasets.

    :param subject: the id or name of the dataset that is the subject of the
        relationship
    :type subject: string
    :param object: the id or name of the dataset that is the object of the
        relationship
    :param type: the type of the relationship, one of ``'depends_on'``,
        ``'dependency_of'``, ``'derives_from'``, ``'has_derivation'``,
        ``'links_to'``, ``'linked_from'``, ``'child_of'`` or ``'parent_of'``
    :type type: string
    :param comment: a comment about the relationship (optional)
    :type comment: string

    :returns: the newly created package relationship
    :rtype: dictionary

    '''
    model = context['model']
    user = context['user']
    schema = context.get('schema') \
        or ckan.logic.schema.default_create_relationship_schema()
    api = context.get('api_version')
    ref_package_by = 'id' if api == 2 else 'name'

    id, id2, rel_type = _get_or_bust(data_dict, ['subject', 'object', 'type'])
    comment = data_dict.get('comment', u'')

    pkg1 = model.Package.get(id)
    pkg2 = model.Package.get(id2)
    if not pkg1:
        raise NotFound('Subject package %r was not found.' % id)
    if not pkg2:
        return NotFound('Object package %r was not found.' % id2)

    data, errors = _validate(data_dict, schema, context)
    if errors:
        model.Session.rollback()
        raise ValidationError(errors)

    _check_access('package_relationship_create', context, data_dict)

    # Create a Package Relationship.
    existing_rels = pkg1.get_relationships_with(pkg2, rel_type)
    if existing_rels:
        return _update_package_relationship(existing_rels[0],
                                            comment, context)
    rev = model.repo.new_revision()
    rev.author = user
    rev.message = _(u'REST API: Create package relationship: %s %s %s') \
        % (pkg1, rel_type, pkg2)
    rel = pkg1.add_relationship(rel_type, pkg2, comment=comment)
    if not context.get('defer_commit'):
        model.repo.commit_and_remove()
    context['relationship'] = rel

    relationship_dicts = rel.as_dict(ref_package_by=ref_package_by)
    return relationship_dicts


def member_create(context, data_dict=None):
    '''Make an object (e.g. a user, dataset or group) a member of a group.

    If the object is already a member of the group then the capacity of the
    membership will be updated.

    You must be authorized to edit the group.

    :param id: the id or name of the group to add the object to
    :type id: string
    :param object: the id or name of the object to add
    :type object: string
    :param object_type: the type of the object being added, e.g. ``'package'``
        or ``'user'``
    :type object_type: string
    :param capacity: the capacity of the membership
    :type capacity: string

    :returns: the newly created (or updated) membership
    :rtype: dictionary

    '''
    model = context['model']
    user = context['user']

    rev = model.repo.new_revision()
    rev.author = user
    if 'message' in context:
        rev.message = context['message']
    else:
        rev.message = _(u'REST API: Create member object %s') \
            % data_dict.get('name', '')

    group_id, obj_id, obj_type, capacity = \
        _get_or_bust(data_dict, ['id', 'object', 'object_type', 'capacity'])

    group = model.Group.get(group_id)
    if not group:
        raise NotFound('Group was not found.')

    obj_class = ckan.logic.model_name_to_class(model, obj_type)
    obj = obj_class.get(obj_id)
    if not obj:
        raise NotFound('%s was not found.' % obj_type.title())

    _check_access('member_create', context, data_dict)

    # Look up existing, in case it exists
    member = model.Session.query(model.Member).\
        filter(model.Member.table_name == obj_type).\
        filter(model.Member.table_id == obj.id).\
        filter(model.Member.group_id == group.id).\
        filter(model.Member.state == 'active').first()
    if not member:
        member = model.Member(table_name=obj_type,
                              table_id=obj.id,
                              group_id=group.id,
                              state='active')

    member.capacity = capacity

    model.Session.add(member)
    model.repo.commit()

    return model_dictize.member_dictize(member, context)


def _group_or_org_create(context, data_dict, is_org=False):
    model = context['model']
    user = context['user']
    session = context['session']
    data_dict['is_organization'] = is_org

    upload = uploader.get_uploader('group')
    upload.update_data_dict(data_dict, 'image_url',
                            'image_upload', 'clear_upload')
    # get the schema
    group_type = data_dict.get('type')
    group_plugin = lib_plugins.lookup_group_plugin(group_type)
    try:
        schema = group_plugin.form_to_db_schema_options({
            'type': 'create', 'api': 'api_version' in context,
            'context': context})
    except AttributeError:
        schema = group_plugin.form_to_db_schema()

    if 'api_version' not in context:
        # old plugins do not support passing the schema so we need
        # to ensure they still work
        try:
            group_plugin.check_data_dict(data_dict, schema)
        except TypeError:
            group_plugin.check_data_dict(data_dict)

    data, errors = lib_plugins.plugin_validate(
        group_plugin, context, data_dict, schema,
        'organization_create' if is_org else 'group_create')
    log.debug('group_create validate_errs=%r user=%s group=%s data_dict=%r',
              errors, context.get('user'), data_dict.get('name'), data_dict)

    if errors:
        session.rollback()
        raise ValidationError(errors)

    rev = model.repo.new_revision()
    rev.author = user

    if 'message' in context:
        rev.message = context['message']
    else:
        rev.message = _(u'REST API: Create object %s') % data.get("name")

    group = model_save.group_dict_save(data, context)

    # Needed to let extensions know the group id
    session.flush()

    if is_org:
        plugin_type = plugins.IOrganizationController
    else:
        plugin_type = plugins.IGroupController

    for item in plugins.PluginImplementations(plugin_type):
        item.create(group)

    if is_org:
        activity_type = 'new organization'
    else:
        activity_type = 'new group'

    user_id = model.User.by_name(user.decode('utf8')).id

    activity_dict = {
        'user_id': user_id,
        'object_id': group.id,
        'activity_type': activity_type,
    }
    activity_dict['data'] = {
        'group': ckan.lib.dictization.table_dictize(group, context)
    }
    activity_create_context = {
        'model': model,
        'user': user,
        'defer_commit': True,
        'ignore_auth': True,
        'session': session
    }
    logic.get_action('activity_create')(activity_create_context, activity_dict)

    upload.upload(uploader.get_max_image_size())

    if not context.get('defer_commit'):
        model.repo.commit()
    context["group"] = group
    context["id"] = group.id

    # creator of group/org becomes an admin
    # this needs to be after the repo.commit or else revisions break
    member_dict = {
        'id': group.id,
        'object': user_id,
        'object_type': 'user',
        'capacity': 'admin',
    }
    member_create_context = {
        'model': model,
        'user': user,
        'ignore_auth': True,  # we are not a member of the group at this point
        'session': session
    }
    logic.get_action('member_create')(member_create_context, member_dict)

    log.debug('Created object %s' % group.name)

    return_id_only = context.get('return_id_only', False)
    action = 'organization_show' if is_org else 'group_show'

    output = context['id'] if return_id_only \
        else _get_action(action)(context, {'id': group.id})

    return output


def group_create(context, data_dict):
    '''Create a new group.

    You must be authorized to create groups.

    Plugins may change the parameters of this function depending on the value
    of the ``type`` parameter, see the
    :py:class:`~ckan.plugins.interfaces.IGroupForm` plugin interface.

    :param name: the name of the group, a string between 2 and 100 characters
        long, containing only lowercase alphanumeric characters, ``-`` and
        ``_``
    :type name: string
    :param id: the id of the group (optional)
    :type id: string
    :param title: the title of the group (optional)
    :type title: string
    :param description: the description of the group (optional)
    :type description: string
    :param image_url: the URL to an image to be displayed on the group's page
        (optional)
    :type image_url: string
    :param type: the type of the group (optional),
        :py:class:`~ckan.plugins.interfaces.IGroupForm` plugins
        associate themselves with different group types and provide custom
        group handling behaviour for these types
        Cannot be 'organization'
    :type type: string
    :param state: the current state of the group, e.g. ``'active'`` or
        ``'deleted'``, only active groups show up in search results and
        other lists of groups, this parameter will be ignored if you are not
        authorized to change the state of the group (optional, default:
        ``'active'``)
    :type state: string
    :param approval_status: (optional)
    :type approval_status: string
    :param extras: the group's extras (optional), extras are arbitrary
        (key: value) metadata items that can be added to groups, each extra
        dictionary should have keys ``'key'`` (a string), ``'value'`` (a
        string), and optionally ``'deleted'``
    :type extras: list of dataset extra dictionaries
    :param packages: the datasets (packages) that belong to the group, a list
        of dictionaries each with keys ``'name'`` (string, the id or name of
        the dataset) and optionally ``'title'`` (string, the title of the
        dataset)
    :type packages: list of dictionaries
    :param groups: the groups that belong to the group, a list of dictionaries
        each with key ``'name'`` (string, the id or name of the group) and
        optionally ``'capacity'`` (string, the capacity in which the group is
        a member of the group)
    :type groups: list of dictionaries
    :param users: the users that belong to the group, a list of dictionaries
        each with key ``'name'`` (string, the id or name of the user) and
        optionally ``'capacity'`` (string, the capacity in which the user is
        a member of the group)
    :type users: list of dictionaries

    :returns: the newly created group (unless 'return_id_only' is set to True
              in the context, in which case just the group id will
              be returned)
    :rtype: dictionary

    '''
    # wrapper for creating groups
    if data_dict.get('type') == 'organization':
        # FIXME better exception?
        raise Exception(_('Trying to create an organization as a group'))
    _check_access('group_create', context, data_dict)
    return _group_or_org_create(context, data_dict)


def organization_create(context, data_dict):
    '''Create a new organization.

    You must be authorized to create organizations.

    Plugins may change the parameters of this function depending on the value
    of the ``type`` parameter, see the
    :py:class:`~ckan.plugins.interfaces.IGroupForm` plugin interface.

    :param name: the name of the organization, a string between 2 and
        100 characters long, containing only lowercase alphanumeric
        characters, ``-`` and ``_``
    :type name: string
    :param id: the id of the organization (optional)
    :type id: string
    :param title: the title of the organization (optional)
    :type title: string
    :param description: the description of the organization (optional)
    :type description: string
    :param image_url: the URL to an image to be displayed on the
        organization's page (optional)
    :type image_url: string
    :param state: the current state of the organization, e.g. ``'active'`` or
        ``'deleted'``, only active organizations show up in search results and
        other lists of organizations, this parameter will be ignored if you
        are not authorized to change the state of the organization
        (optional, default: ``'active'``)
    :type state: string
    :param approval_status: (optional)
    :type approval_status: string
    :param extras: the organization's extras (optional), extras are arbitrary
        (key: value) metadata items that can be added to organizations,
        each extra
        dictionary should have keys ``'key'`` (a string), ``'value'`` (a
        string), and optionally ``'deleted'``
    :type extras: list of dataset extra dictionaries
    :param packages: the datasets (packages) that belong to the organization,
        a list of dictionaries each with keys ``'name'`` (string, the id
        or name of the dataset) and optionally ``'title'`` (string, the
        title of the dataset)
    :type packages: list of dictionaries
    :param users: the users that belong to the organization, a list
        of dictionaries each with key ``'name'`` (string, the id or name
        of the user) and optionally ``'capacity'`` (string, the capacity
        in which the user is a member of the organization)
    :type users: list of dictionaries

    :returns: the newly created organization (unless 'return_id_only' is set
              to True in the context, in which case just the organization id
              will be returned)
    :rtype: dictionary

    '''
    # wrapper for creating organizations
    data_dict['type'] = 'organization'
    _check_access('organization_create', context, data_dict)
    return _group_or_org_create(context, data_dict, is_org=True)


@logic.auth_audit_exempt
def rating_create(context, data_dict):
    '''Rate a dataset (package).

    You must provide your API key in the Authorization header.

    :param package: the name or id of the dataset to rate
    :type package: string
    :param rating: the rating to give to the dataset, an integer between 1 and
        5
    :type rating: int

    :returns: a dictionary with two keys: ``'rating average'`` (the average
        rating of the dataset you rated) and ``'rating count'`` (the number of
        times the dataset has been rated)
    :rtype: dictionary

    '''
    model = context['model']
    user = context.get("user")

    package_ref = data_dict.get('package')
    rating = data_dict.get('rating')
    opts_err = None
    if not package_ref:
        opts_err = _('You must supply a package id or name '
                     '(parameter "package").')
    elif not rating:
        opts_err = _('You must supply a rating (parameter "rating").')
    else:
        try:
            rating_int = int(rating)
        except ValueError:
            opts_err = _('Rating must be an integer value.')
        else:
            package = model.Package.get(package_ref)
            if rating < model.MIN_RATING or rating > model.MAX_RATING:
                opts_err = _('Rating must be between %i and %i.') \
                    % (model.MIN_RATING, model.MAX_RATING)
            elif not package:
                opts_err = _('Not found') + ': %r' % package_ref
    if opts_err:
        raise ValidationError(opts_err)

    user = model.User.by_name(user)
    package.set_rating(user, rating_int)
    model.repo.commit()

    package = model.Package.get(package_ref)
    ret_dict = {'rating average': package.get_average_rating(),
                'rating count': len(package.ratings)}
    return ret_dict


def user_create(context, data_dict):
    '''Create a new user.

    You must be authorized to create users.

    :param name: the name of the new user, a string between 2 and 100
        characters in length, containing only lowercase alphanumeric
        characters, ``-`` and ``_``
    :type name: string
    :param email: the email address for the new user
    :type email: string
    :param password: the password of the new user, a string of at least 4
        characters
    :type password: string
    :param id: the id of the new user (optional)
    :type id: string
    :param fullname: the full name of the new user (optional)
    :type fullname: string
    :param about: a description of the new user (optional)
    :type about: string
    :param openid: (optional)
    :type openid: string

    :returns: the newly created yser
    :rtype: dictionary

    '''
    model = context['model']
    schema = context.get('schema') or ckan.logic.schema.default_user_schema()
    session = context['session']

    _check_access('user_create', context, data_dict)

    data, errors = _validate(data_dict, schema, context)

    if errors:
        session.rollback()
        raise ValidationError(errors)

<<<<<<< HEAD
    # user schema prevents non-sysadmins from providing password_hash
    if 'password_hash' in data:
=======
    # allow importing password_hash from another ckan
    if new_authz.is_sysadmin(context['user']) and 'password_hash' in data:
>>>>>>> 539b57c7
        data['_password'] = data.pop('password_hash')

    user = model_save.user_dict_save(data, context)

    # Flush the session to cause user.id to be initialised, because
    # activity_create() (below) needs it.
    session.flush()

    activity_create_context = {
        'model': model,
        'user': context['user'],
        'defer_commit': True,
        'ignore_auth': True,
        'session': session
    }
    activity_dict = {
        'user_id': user.id,
        'object_id': user.id,
        'activity_type': 'new user',
    }
    logic.get_action('activity_create')(activity_create_context, activity_dict)

    if not context.get('defer_commit'):
        model.repo.commit()

    # A new context is required for dictizing the newly constructed user in
    # order that all the new user's data is returned, in particular, the
    # api_key.
    #
    # The context is copied so as not to clobber the caller's context dict.
    user_dictize_context = context.copy()
    user_dictize_context['keep_apikey'] = True
    user_dictize_context['keep_email'] = True
    user_dict = model_dictize.user_dictize(user, user_dictize_context)

    context['user_obj'] = user
    context['id'] = user.id

    model.Dashboard.get(user.id)  # Create dashboard for user.

    log.debug('Created user {name}'.format(name=user.name))
    return user_dict


def user_invite(context, data_dict):
    '''Invite a new user.

    You must be authorized to create group members.

    :param email: the email of the user to be invited to the group
    :type email: string
    :param group_id: the id or name of the group
    :type group_id: string
    :param role: role of the user in the group. One of ``member``, ``editor``,
        or ``admin``
    :type role: string

    :returns: the newly created yser
    :rtype: dictionary
    '''
    _check_access('user_invite', context, data_dict)

    schema = context.get('schema',
                         ckan.logic.schema.default_user_invite_schema())
    data, errors = _validate(data_dict, schema, context)
    if errors:
        raise ValidationError(errors)

    name = _get_random_username_from_email(data['email'])
    password = str(random.SystemRandom().random())
    data['name'] = name
    data['password'] = password
    data['state'] = ckan.model.State.PENDING
    user_dict = _get_action('user_create')(context, data)
    user = ckan.model.User.get(user_dict['id'])
    member_dict = {
        'username': user.id,
        'id': data['group_id'],
        'role': data['role']
    }
    _get_action('group_member_create')(context, member_dict)
    mailer.send_invite(user)
    return model_dictize.user_dictize(user, context)


def _get_random_username_from_email(email):
    localpart = email.split('@')[0]
    cleaned_localpart = re.sub(r'[^\w]', '-', localpart).lower()

    # if we can't create a unique user name within this many attempts
    # then something else is probably wrong and we should give up
    max_name_creation_attempts = 100

    for i in range(max_name_creation_attempts):
        random_number = random.SystemRandom().random() * 10000
        name = '%s-%d' % (cleaned_localpart, random_number)
        if not ckan.model.User.get(name):
            return name

    return cleaned_localpart


## Modifications for rest api

def package_create_rest(context, data_dict):
    _check_access('package_create_rest', context, data_dict)
    dictized_package = model_save.package_api_to_dict(data_dict, context)
    dictized_after = _get_action('package_create')(context, dictized_package)
    pkg = context['package']
    package_dict = model_dictize.package_to_api(pkg, context)
    data_dict['id'] = pkg.id
    return package_dict


def group_create_rest(context, data_dict):
    _check_access('group_create_rest', context, data_dict)
    dictized_group = model_save.group_api_to_dict(data_dict, context)
    dictized_after = _get_action('group_create')(context, dictized_group)
    group = context['group']
    group_dict = model_dictize.group_to_api(group, context)
    data_dict['id'] = group.id
    return group_dict


def vocabulary_create(context, data_dict):
    '''Create a new tag vocabulary.

    You must be a sysadmin to create vocabularies.

    :param name: the name of the new vocabulary, e.g. ``'Genre'``
    :type name: string
    :param tags: the new tags to add to the new vocabulary, for the format of
        tag dictionaries see :py:func:`tag_create`
    :type tags: list of tag dictionaries

    :returns: the newly-created vocabulary
    :rtype: dictionary

    '''
    model = context['model']
    schema = context.get('schema') or \
        ckan.logic.schema.default_create_vocabulary_schema()

    _check_access('vocabulary_create', context, data_dict)

    data, errors = _validate(data_dict, schema, context)

    if errors:
        model.Session.rollback()
        raise ValidationError(errors)

    vocabulary = model_save.vocabulary_dict_save(data, context)

    if not context.get('defer_commit'):
        model.repo.commit()

    log.debug('Created Vocabulary %s' % vocabulary.name)

    return model_dictize.vocabulary_dictize(vocabulary, context)


def activity_create(context, activity_dict, **kw):
    '''Create a new activity stream activity.

    You must be a sysadmin to create new activities.

    :param user_id: the name or id of the user who carried out the activity,
        e.g. ``'seanh'``
    :type user_id: string
    :param object_id: the name or id of the object of the activity, e.g.
        ``'my_dataset'``
    :param activity_type: the type of the activity, this must be an activity
        type that CKAN knows how to render, e.g. ``'new package'``,
        ``'changed user'``, ``'deleted group'`` etc.
    :type activity_type: string
    :param data: any additional data about the activity
    :type data: dictionary

    :returns: the newly created activity
    :rtype: dictionary

    '''

    _check_access('activity_create', context, activity_dict)

    # this action had a ignore_auth param which has been removed
    # removed in 2.2
    if 'ignore_auth' in kw:
        raise Exception('Activity Stream calling parameters have changed '
                        'ignore_auth must be passed in the context not as '
                        'a param')

    if not paste.deploy.converters.asbool(
            config.get('ckan.activity_streams_enabled', 'true')):
        return

    model = context['model']

    # Any revision_id that the caller attempts to pass in the activity_dict is
    # ignored and overwritten here.
    if getattr(model.Session, 'revision', None):
        activity_dict['revision_id'] = model.Session.revision.id
    else:
        activity_dict['revision_id'] = None

    schema = context.get('schema') or \
        ckan.logic.schema.default_create_activity_schema()

    data, errors = _validate(activity_dict, schema, context)
    if errors:
        raise ValidationError(errors)

    activity = model_save.activity_dict_save(data, context)

    if not context.get('defer_commit'):
        model.repo.commit()

    log.debug("Created '%s' activity" % activity.activity_type)
    return model_dictize.activity_dictize(activity, context)


def package_relationship_create_rest(context, data_dict):
    # rename keys
    key_map = {'id': 'subject',
               'id2': 'object',
               'rel': 'type'}
    # Don't be destructive to enable parameter values for
    # object and type to override the URL parameters.
    data_dict = ckan.logic.action.rename_keys(data_dict, key_map,
                                              destructive=False)

    relationship_dict = _get_action('package_relationship_create')(
        context, data_dict)
    return relationship_dict


def tag_create(context, data_dict):
    '''Create a new vocabulary tag.

    You must be a sysadmin to create vocabulary tags.

    You can only use this function to create tags that belong to a vocabulary,
    not to create free tags. (To create a new free tag simply add the tag to
    a package, e.g. using the
    :py:func:`~ckan.logic.action.update.package_update` function.)

    :param name: the name for the new tag, a string between 2 and 100
        characters long containing only alphanumeric characters and ``-``,
        ``_`` and ``.``, e.g. ``'Jazz'``
    :type name: string
    :param vocabulary_id: the id of the vocabulary that the new tag
        should be added to, e.g. the id of vocabulary ``'Genre'``
    :type vocabulary_id: string

    :returns: the newly-created tag
    :rtype: dictionary

    '''
    model = context['model']

    _check_access('tag_create', context, data_dict)

    schema = context.get('schema') or \
        ckan.logic.schema.default_create_tag_schema()
    data, errors = _validate(data_dict, schema, context)
    if errors:
        raise ValidationError(errors)

    tag = model_save.tag_dict_save(data_dict, context)

    if not context.get('defer_commit'):
        model.repo.commit()

    log.debug("Created tag '%s' " % tag)
    return model_dictize.tag_dictize(tag, context)


def follow_user(context, data_dict):
    '''Start following another user.

    You must provide your API key in the Authorization header.

    :param id: the id or name of the user to follow, e.g. ``'joeuser'``
    :type id: string

    :returns: a representation of the 'follower' relationship between yourself
        and the other user
    :rtype: dictionary

    '''
    if 'user' not in context:
        raise logic.NotAuthorized(_("You must be logged in to follow users"))

    model = context['model']
    session = context['session']

    userobj = model.User.get(context['user'])
    if not userobj:
        raise logic.NotAuthorized(_("You must be logged in to follow users"))

    schema = (context.get('schema')
              or ckan.logic.schema.default_follow_user_schema())

    validated_data_dict, errors = _validate(data_dict, schema, context)

    if errors:
        model.Session.rollback()
        raise ValidationError(errors)

    # Don't let a user follow herself.
    if userobj.id == validated_data_dict['id']:
        message = _('You cannot follow yourself')
        raise ValidationError({'message': message}, error_summary=message)

    # Don't let a user follow someone she is already following.
    if model.UserFollowingUser.is_following(userobj.id,
                                            validated_data_dict['id']):
        followeduserobj = model.User.get(validated_data_dict['id'])
        name = followeduserobj.display_name
        message = _('You are already following {0}').format(name)
        raise ValidationError({'message': message}, error_summary=message)

    follower = model_save.follower_dict_save(
        validated_data_dict, context, model.UserFollowingUser)

    if not context.get('defer_commit'):
        model.repo.commit()

    log.debug(u'User {follower} started following user {object}'.format(
        follower=follower.follower_id, object=follower.object_id))

    return model_dictize.user_following_user_dictize(follower, context)


def follow_dataset(context, data_dict):
    '''Start following a dataset.

    You must provide your API key in the Authorization header.

    :param id: the id or name of the dataset to follow, e.g. ``'warandpeace'``
    :type id: string

    :returns: a representation of the 'follower' relationship between yourself
        and the dataset
    :rtype: dictionary

    '''

    if not 'user' in context:
        raise logic.NotAuthorized(
            _("You must be logged in to follow a dataset."))

    model = context['model']
    session = context['session']

    userobj = model.User.get(context['user'])
    if not userobj:
        raise logic.NotAuthorized(
            _("You must be logged in to follow a dataset."))

    schema = (context.get('schema')
              or ckan.logic.schema.default_follow_dataset_schema())

    validated_data_dict, errors = _validate(data_dict, schema, context)

    if errors:
        model.Session.rollback()
        raise ValidationError(errors)

    # Don't let a user follow a dataset she is already following.
    if model.UserFollowingDataset.is_following(userobj.id,
                                               validated_data_dict['id']):
        # FIXME really package model should have this logic and provide
        # 'display_name' like users and groups
        pkgobj = model.Package.get(validated_data_dict['id'])
        name = pkgobj.title or pkgobj.name or pkgobj.id
        message = _(
            'You are already following {0}').format(name)
        raise ValidationError({'message': message}, error_summary=message)

    follower = model_save.follower_dict_save(validated_data_dict, context,
                                             model.UserFollowingDataset)

    if not context.get('defer_commit'):
        model.repo.commit()

    log.debug(u'User {follower} started following dataset {object}'.format(
        follower=follower.follower_id, object=follower.object_id))

    return model_dictize.user_following_dataset_dictize(follower, context)


def _group_or_org_member_create(context, data_dict, is_org=False):
    # creator of group/org becomes an admin
    # this needs to be after the repo.commit or else revisions break
    model = context['model']
    user = context['user']
    session = context['session']

    schema = ckan.logic.schema.member_schema()
    data, errors = _validate(data_dict, schema, context)

    username = _get_or_bust(data_dict, 'username')
    role = data_dict.get('role')
    group_id = data_dict.get('id')
    group = model.Group.get(group_id)
    result = model.User.get(username)
    if result:
        user_id = result.id
    else:
        message = _(u'User {username} does not exist.').format(
            username=username)
        raise ValidationError({'message': message}, error_summary=message)
    member_dict = {
        'id': group.id,
        'object': user_id,
        'object_type': 'user',
        'capacity': role,
    }
    member_create_context = {
        'model': model,
        'user': user,
        'session': session,
        'ignore_auth': context.get('ignore_auth'),
    }
    return logic.get_action('member_create')(member_create_context,
                                             member_dict)


def group_member_create(context, data_dict):
    '''Make a user a member of a group.

    You must be authorized to edit the group.

    :param id: the id or name of the group
    :type id: string
    :param username: name or id of the user to be made member of the group
    :type username: string
    :param role: role of the user in the group. One of ``member``, ``editor``,
        or ``admin``
    :type role: string

    :returns: the newly created (or updated) membership
    :rtype: dictionary
    '''
    _check_access('group_member_create', context, data_dict)
    return _group_or_org_member_create(context, data_dict)


def organization_member_create(context, data_dict):
    '''Make a user a member of an organization.

    You must be authorized to edit the organization.

    :param id: the id or name of the organization
    :type id: string
    :param username: name or id of the user to be made member of the
        organization
    :type username: string
    :param role: role of the user in the organization. One of ``member``,
        ``editor``, or ``admin``
    :type role: string

    :returns: the newly created (or updated) membership
    :rtype: dictionary
    '''
    _check_access('organization_member_create', context, data_dict)
    return _group_or_org_member_create(context, data_dict, is_org=True)


def follow_group(context, data_dict):
    '''Start following a group.

    You must provide your API key in the Authorization header.

    :param id: the id or name of the group to follow, e.g. ``'roger'``
    :type id: string

    :returns: a representation of the 'follower' relationship between yourself
        and the group
    :rtype: dictionary

    '''
    if 'user' not in context:
        raise logic.NotAuthorized(
            _("You must be logged in to follow a group."))

    model = context['model']
    session = context['session']

    userobj = model.User.get(context['user'])
    if not userobj:
        raise logic.NotAuthorized(
            _("You must be logged in to follow a group."))

    schema = context.get('schema',
                         ckan.logic.schema.default_follow_group_schema())

    validated_data_dict, errors = _validate(data_dict, schema, context)

    if errors:
        model.Session.rollback()
        raise ValidationError(errors)

    # Don't let a user follow a group she is already following.
    if model.UserFollowingGroup.is_following(userobj.id,
                                             validated_data_dict['id']):
        groupobj = model.Group.get(validated_data_dict['id'])
        name = groupobj.display_name
        message = _(
            'You are already following {0}').format(name)
        raise ValidationError({'message': message}, error_summary=message)

    follower = model_save.follower_dict_save(validated_data_dict, context,
                                             model.UserFollowingGroup)

    if not context.get('defer_commit'):
        model.repo.commit()

    log.debug(u'User {follower} started following group {object}'.format(
        follower=follower.follower_id, object=follower.object_id))

    return model_dictize.user_following_group_dictize(follower, context)<|MERGE_RESOLUTION|>--- conflicted
+++ resolved
@@ -1017,13 +1017,8 @@
         session.rollback()
         raise ValidationError(errors)
 
-<<<<<<< HEAD
     # user schema prevents non-sysadmins from providing password_hash
     if 'password_hash' in data:
-=======
-    # allow importing password_hash from another ckan
-    if new_authz.is_sysadmin(context['user']) and 'password_hash' in data:
->>>>>>> 539b57c7
         data['_password'] = data.pop('password_hash')
 
     user = model_save.user_dict_save(data, context)
