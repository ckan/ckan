--- conflicted
+++ resolved
@@ -363,8 +363,21 @@
 
     _unfollow(context, data_dict, schema,
             context['model'].UserFollowingDataset)
-<<<<<<< HEAD
-            
+
+
+def unfollow_group(context, data_dict):
+    '''Stop following a group.
+
+    :param id: the id or name of the group to stop following
+    :type id: string
+
+    '''
+    schema = context.get('schema',
+            ckan.logic.schema.default_follow_group_schema())
+    _unfollow(context, data_dict, schema,
+            context['model'].UserFollowingGroup)
+
+
 def subscription_delete(context, data_dict):
     '''Delete a subscription.
 
@@ -395,18 +408,3 @@
 
     subscription.delete()
     model.repo.commit()
-    
-=======
-
-def unfollow_group(context, data_dict):
-    '''Stop following a group.
-
-    :param id: the id or name of the group to stop following
-    :type id: string
-
-    '''
-    schema = context.get('schema',
-            ckan.logic.schema.default_follow_group_schema())
-    _unfollow(context, data_dict, schema,
-            context['model'].UserFollowingGroup)
->>>>>>> 218bfdef
