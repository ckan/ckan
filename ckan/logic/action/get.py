# encoding: utf-8

'''API functions for searching for and getting data from CKAN.'''

import uuid
import logging
import json
import datetime
import socket

from ckan.common import config
import sqlalchemy
from paste.deploy.converters import asbool

import ckan.lib.dictization
import ckan.logic as logic
import ckan.logic.action
import ckan.logic.schema
import ckan.lib.dictization.model_dictize as model_dictize
import ckan.lib.navl.dictization_functions
import ckan.model as model
import ckan.model.misc as misc
import ckan.plugins as plugins
import ckan.lib.search as search
import ckan.lib.plugins as lib_plugins
import ckan.lib.datapreview as datapreview
import ckan.authz as authz

from ckan.common import _

log = logging.getLogger('ckan.logic')

# Define some shortcuts
# Ensure they are module-private so that they don't get loaded as available
# actions in the action API.
_validate = ckan.lib.navl.dictization_functions.validate
_table_dictize = ckan.lib.dictization.table_dictize
_check_access = logic.check_access
NotFound = logic.NotFound
ValidationError = logic.ValidationError
_get_or_bust = logic.get_or_bust

_select = sqlalchemy.sql.select
_aliased = sqlalchemy.orm.aliased
_or_ = sqlalchemy.or_
_and_ = sqlalchemy.and_
_func = sqlalchemy.func
_desc = sqlalchemy.desc
_case = sqlalchemy.case
_text = sqlalchemy.text


def _filter_activity_by_user(activity_list, users=[]):
    '''
    Return the given ``activity_list`` with activities from the specified
    users removed. The users parameters should be a list of ids.

    A *new* filtered list is returned, the given ``activity_list`` itself is
    not modified.
    '''
    if not len(users):
        return activity_list
    new_list = []
    for activity in activity_list:
        if activity.user_id not in users:
            new_list.append(activity)
    return new_list


def _activity_stream_get_filtered_users():
    '''
    Get the list of users from the :ref:`ckan.hide_activity_from_users` config
    option and return a list of their ids. If the config is not specified,
    returns the id of the site user.
    '''
    users = config.get('ckan.hide_activity_from_users')
    if users:
        users_list = users.split()
    else:
        context = {'model': model, 'ignore_auth': True}
        site_user = logic.get_action('get_site_user')(context)
        users_list = [site_user.get('name')]

    return model.User.user_ids_for_name_or_id(users_list)


def _package_list_with_resources(context, package_revision_list):
    package_list = []
    for package in package_revision_list:
        result_dict = model_dictize.package_dictize(package,context)
        package_list.append(result_dict)
    return package_list


def site_read(context, data_dict=None):
    '''Return ``True``.

    :rtype: boolean
    '''
    _check_access('site_read', context, data_dict)
    return True


@logic.validate(logic.schema.default_pagination_schema)
def package_list(context, data_dict):
    '''Return a list of the names of the site's datasets (packages).

    :param limit: if given, the list of datasets will be broken into pages of
        at most ``limit`` datasets per page and only one page will be returned
        at a time (optional)
    :type limit: int
    :param offset: when ``limit`` is given, the offset to start
        returning packages from
    :type offset: int

    :rtype: list of strings

    '''
    model = context["model"]
    api = context.get("api_version", 1)

    _check_access('package_list', context, data_dict)

    package_table = model.package_table
    col = (package_table.c.id
           if api == 2 else package_table.c.name)
    query = _select([col])
    query = query.where(_and_(
        package_table.c.state == 'active',
        package_table.c.private == False,
    ))
    query = query.order_by(col)

    limit = data_dict.get('limit')
    if limit:
        query = query.limit(limit)

    offset = data_dict.get('offset')
    if offset:
        query = query.offset(offset)

    ## Returns the first field in each result record
    return [r[0] for r in query.execute()]


@logic.validate(logic.schema.default_package_list_schema)
def current_package_list_with_resources(context, data_dict):
    '''Return a list of the site's datasets (packages) and their resources.

    The list is sorted most-recently-modified first.

    :param limit: if given, the list of datasets will be broken into pages of
        at most ``limit`` datasets per page and only one page will be returned
        at a time (optional)
    :type limit: int
    :param offset: when ``limit`` is given, the offset to start
        returning packages from
    :type offset: int
    :param page: when ``limit`` is given, which page to return,
        Deprecated: use ``offset``
    :type page: int

    :rtype: list of dictionaries

    '''
    model = context["model"]
    limit = data_dict.get('limit')
    offset = data_dict.get('offset', 0)
    user = context['user']

    if not 'offset' in data_dict and 'page' in data_dict:
        log.warning('"page" parameter is deprecated.  '
                    'Use the "offset" parameter instead')
        page = data_dict['page']
        if limit:
            offset = (page - 1) * limit
        else:
            offset = 0

    _check_access('current_package_list_with_resources', context, data_dict)

    search = package_search(context, {
        'q': '', 'rows': limit, 'start': offset,
        'include_private': authz.is_sysadmin(user) })
    return search.get('results', [])


def revision_list(context, data_dict):
    '''Return a list of the IDs of the site's revisions. They are sorted with
    the newest first.

    Since the results are limited to 50 IDs, you can page through them using
    parameter ``since_id``.

    :param since_id: the revision ID after which you want the revisions
    :type id: string
    :param since_time: the timestamp after which you want the revisions
    :type id: string
    :param sort: the order to sort the related items in, possible values are
      'time_asc', 'time_desc' (default). (optional)
    :type sort: string
    :rtype: list of revision IDs, limited to 50

    '''
    model = context['model']
    since_id = data_dict.get('since_id')
    since_time_str = data_dict.get('since_time')
    sort_str = data_dict.get('sort')
    PAGE_LIMIT = 50

    _check_access('revision_list', context, data_dict)

    since_time = None
    if since_id:
        rev = model.Session.query(model.Revision).get(since_id)
        if rev is None:
            raise NotFound
        since_time = rev.timestamp
    elif since_time_str:
        try:
            from ckan.lib import helpers as h
            since_time = h.date_str_to_datetime(since_time_str)
        except ValueError:
            raise logic.ValidationError('Timestamp did not parse')
    revs = model.Session.query(model.Revision)
    if since_time:
        revs = revs.filter(model.Revision.timestamp > since_time)

    sortables = {
        'time_asc': model.Revision.timestamp.asc,
        'time_desc': model.Revision.timestamp.desc,
    }
    if sort_str and sort_str not in sortables:
        raise logic.ValidationError(
            'Invalid sort value. Allowable values: %r' % sortables.keys())
    sort_func = sortables.get(sort_str or 'time_desc')
    revs = revs.order_by(sort_func())

    revs = revs.limit(PAGE_LIMIT)
    return [rev_.id for rev_ in revs]


def package_revision_list(context, data_dict):
    '''Return a dataset (package)'s revisions as a list of dictionaries.

    :param id: the id or name of the dataset
    :type id: string

    '''
    model = context["model"]
    id = _get_or_bust(data_dict, "id")
    pkg = model.Package.get(id)
    if pkg is None:
        raise NotFound

    _check_access('package_revision_list', context, data_dict)

    revision_dicts = []
    for revision, object_revisions in pkg.all_related_revisions:
        revision_dicts.append(model.revision_as_dict(revision,
                                                     include_packages=False,
                                                     include_groups=False))
    return revision_dicts


def member_list(context, data_dict=None):
    '''Return the members of a group.

    The user must have permission to 'get' the group.

    :param id: the id or name of the group
    :type id: string
    :param object_type: restrict the members returned to those of a given type,
      e.g. ``'user'`` or ``'package'`` (optional, default: ``None``)
    :type object_type: string
    :param capacity: restrict the members returned to those with a given
      capacity, e.g. ``'member'``, ``'editor'``, ``'admin'``, ``'public'``,
      ``'private'`` (optional, default: ``None``)
    :type capacity: string

    :rtype: list of (id, type, capacity) tuples

    :raises: :class:`ckan.logic.NotFound`: if the group doesn't exist

    '''
    model = context['model']

    group = model.Group.get(_get_or_bust(data_dict, 'id'))
    if not group:
        raise NotFound

    obj_type = data_dict.get('object_type', None)
    capacity = data_dict.get('capacity', None)

    # User must be able to update the group to remove a member from it
    _check_access('group_show', context, data_dict)

    q = model.Session.query(model.Member).\
        filter(model.Member.group_id == group.id).\
        filter(model.Member.state == "active")

    if obj_type:
        q = q.filter(model.Member.table_name == obj_type)
    if capacity:
        q = q.filter(model.Member.capacity == capacity)

    trans = authz.roles_trans()

    def translated_capacity(capacity):
        try:
            return trans[capacity]
        except KeyError:
            return capacity

    return [(m.table_id, m.table_name, translated_capacity(m.capacity))
            for m in q.all()]


def _group_or_org_list(context, data_dict, is_org=False):
    model = context['model']
    api = context.get('api_version')
    groups = data_dict.get('groups')
    group_type = data_dict.get('type', 'group')
    ref_group_by = 'id' if api == 2 else 'name'
    pagination_dict = {}
    limit = data_dict.get('limit')
    if limit:
        pagination_dict['limit'] = data_dict['limit']
    offset = data_dict.get('offset')
    if offset:
        pagination_dict['offset'] = data_dict['offset']
    if pagination_dict:
        pagination_dict, errors = _validate(
            data_dict, logic.schema.default_pagination_schema(), context)
        if errors:
            raise ValidationError(errors)
    sort = data_dict.get('sort') or 'name'
    q = data_dict.get('q')

    all_fields = asbool(data_dict.get('all_fields', None))

    # order_by deprecated in ckan 1.8
    # if it is supplied and sort isn't use order_by and raise a warning
    order_by = data_dict.get('order_by', '')
    if order_by:
        log.warn('`order_by` deprecated please use `sort`')
        if not data_dict.get('sort'):
            sort = order_by

    # if the sort is packages and no sort direction is supplied we want to do a
    # reverse sort to maintain compatibility.
    if sort.strip() in ('packages', 'package_count'):
        sort = 'package_count desc'

    sort_info = _unpick_search(sort,
                               allowed_fields=['name', 'packages',
                                               'package_count', 'title'],
                               total=1)

    if sort_info and sort_info[0][0] == 'package_count':
        query = model.Session.query(model.Group.id,
                                    model.Group.name,
                                    sqlalchemy.func.count(model.Group.id))

        query = query.filter(model.Member.group_id == model.Group.id) \
                     .filter(model.Member.table_id == model.Package.id) \
                     .filter(model.Member.table_name == 'package') \
                     .filter(model.Package.state == 'active')
    else:
        query = model.Session.query(model.Group.id,
                                    model.Group.name)

    query = query.filter(model.Group.state == 'active')

    if groups:
        query = query.filter(model.Group.name.in_(groups))
    if q:
        q = u'%{0}%'.format(q)
        query = query.filter(_or_(
            model.Group.name.ilike(q),
            model.Group.title.ilike(q),
            model.Group.description.ilike(q),
        ))

    query = query.filter(model.Group.is_organization == is_org)
    query = query.filter(model.Group.type == group_type)

    if sort_info:
        sort_field = sort_info[0][0]
        sort_direction = sort_info[0][1]
        if sort_field == 'package_count':
            query = query.group_by(model.Group.id, model.Group.name)
            sort_model_field = sqlalchemy.func.count(model.Group.id)
        elif sort_field == 'name':
            sort_model_field = model.Group.name
        elif sort_field == 'title':
            sort_model_field = model.Group.title

        if sort_direction == 'asc':
            query = query.order_by(sqlalchemy.asc(sort_model_field))
        else:
            query = query.order_by(sqlalchemy.desc(sort_model_field))

    if limit:
        query = query.limit(limit)
    if offset:
        query = query.offset(offset)

    groups = query.all()

    if all_fields:
        action = 'organization_show' if is_org else 'group_show'
        group_list = []
        for group in groups:
            data_dict['id'] = group.id
            for key in ('include_extras', 'include_tags', 'include_users',
                        'include_groups', 'include_followers'):
                if key not in data_dict:
                    data_dict[key] = False

            group_list.append(logic.get_action(action)(context, data_dict))
    else:
        group_list = [getattr(group, ref_group_by) for group in groups]

    return group_list


def group_list(context, data_dict):
    '''Return a list of the names of the site's groups.

    :param order_by: the field to sort the list by, must be ``'name'`` or
      ``'packages'`` (optional, default: ``'name'``) Deprecated use sort.
    :type order_by: string
    :param sort: sorting of the search results.  Optional.  Default:
        "name asc" string of field name and sort-order. The allowed fields are
        'name', 'package_count' and 'title'
    :type sort: string
    :param limit: if given, the list of groups will be broken into pages of
        at most ``limit`` groups per page and only one page will be returned
        at a time (optional)
    :type limit: int
    :param offset: when ``limit`` is given, the offset to start
        returning groups from
    :type offset: int
    :param groups: a list of names of the groups to return, if given only
        groups whose names are in this list will be returned (optional)
    :type groups: list of strings
    :param all_fields: return group dictionaries instead of just names. Only
        core fields are returned - get some more using the include_* options.
        Returning a list of packages is too expensive, so the `packages`
        property for each group is deprecated, but there is a count of the
        packages in the `package_count` property.
        (optional, default: ``False``)
    :type all_fields: boolean
    :param include_extras: if all_fields, include the group extra fields
        (optional, default: ``False``)
    :type include_extras: boolean
    :param include_tags: if all_fields, include the group tags
        (optional, default: ``False``)
    :type include_tags: boolean
    :param include_groups: if all_fields, include the groups the groups are in
        (optional, default: ``False``).
    :type include_groups: boolean
    :param include_users: if all_fields, include the group users
        (optional, default: ``False``).
    :type include_users: boolean


    :rtype: list of strings

    '''
    _check_access('group_list', context, data_dict)
    return _group_or_org_list(context, data_dict)


def organization_list(context, data_dict):
    '''Return a list of the names of the site's organizations.

    :param order_by: the field to sort the list by, must be ``'name'`` or
      ``'packages'`` (optional, default: ``'name'``) Deprecated use sort.
    :type order_by: string
    :param sort: sorting of the search results.  Optional.  Default:
        "name asc" string of field name and sort-order. The allowed fields are
        'name', 'package_count' and 'title'
    :type sort: string
    :param limit: if given, the list of organizations will be broken into pages
        of at most ``limit`` organizations per page and only one page will be
        returned at a time (optional)
    :type limit: int
    :param offset: when ``limit`` is given, the offset to start
        returning organizations from
    :type offset: int
    :param organizations: a list of names of the groups to return,
        if given only groups whose names are in this list will be
        returned (optional)
    :type organizations: list of strings
    :param all_fields: return group dictionaries instead of just names. Only
        core fields are returned - get some more using the include_* options.
        Returning a list of packages is too expensive, so the `packages`
        property for each group is deprecated, but there is a count of the
        packages in the `package_count` property.
        (optional, default: ``False``)
    :type all_fields: boolean
    :param include_extras: if all_fields, include the organization extra fields
        (optional, default: ``False``)
    :type include_extras: boolean
    :param include_tags: if all_fields, include the organization tags
        (optional, default: ``False``)
    :type include_tags: boolean
    :param include_groups: if all_fields, include the organizations the
        organizations are in
        (optional, default: ``False``)
    :type all_fields: boolean
    :param include_users: if all_fields, include the organization users
        (optional, default: ``False``).
    :type include_users: boolean

    :rtype: list of strings

    '''
    _check_access('organization_list', context, data_dict)
    data_dict['groups'] = data_dict.pop('organizations', [])
    data_dict.setdefault('type', 'organization')
    return _group_or_org_list(context, data_dict, is_org=True)


def group_list_authz(context, data_dict):
    '''Return the list of groups that the user is authorized to edit.

    :param available_only: remove the existing groups in the package
      (optional, default: ``False``)
    :type available_only: boolean

    :param am_member: if ``True`` return only the groups the logged-in user is
      a member of, otherwise return all groups that the user is authorized to
      edit (for example, sysadmin users are authorized to edit all groups)
      (optional, default: ``False``)
    :type am-member: boolean

    :returns: list of dictized groups that the user is authorized to edit
    :rtype: list of dicts

    '''
    model = context['model']
    user = context['user']
    available_only = data_dict.get('available_only', False)
    am_member = data_dict.get('am_member', False)

    _check_access('group_list_authz', context, data_dict)

    sysadmin = authz.is_sysadmin(user)
    roles = authz.get_roles_with_permission('manage_group')
    if not roles:
        return []
    user_id = authz.get_user_id_for_username(user, allow_none=True)
    if not user_id:
        return []

    if not sysadmin or am_member:
        q = model.Session.query(model.Member) \
            .filter(model.Member.table_name == 'user') \
            .filter(model.Member.capacity.in_(roles)) \
            .filter(model.Member.table_id == user_id) \
            .filter(model.Member.state == 'active')
        group_ids = []
        for row in q.all():
            group_ids.append(row.group_id)

        if not group_ids:
            return []

    q = model.Session.query(model.Group) \
        .filter(model.Group.is_organization == False) \
        .filter(model.Group.state == 'active')

    if not sysadmin or am_member:
        q = q.filter(model.Group.id.in_(group_ids))

    groups = q.all()

    if available_only:
        package = context.get('package')
        if package:
            groups = set(groups) - set(package.get_groups())

    group_list = model_dictize.group_list_dictize(groups, context)
    return group_list


def organization_list_for_user(context, data_dict):
    '''Return the organizations that the user has a given permission for.

    By default this returns the list of organizations that the currently
    authorized user can edit, i.e. the list of organizations that the user is an
    admin of.

    Specifically it returns the list of organizations that the currently
    authorized user has a given permission (for example: "manage_group") against.

    When a user becomes a member of an organization in CKAN they're given a
    "capacity" (sometimes called a "role"), for example "member", "editor" or
    "admin".

    Each of these roles has certain permissions associated with it. For example
    the admin role has the "admin" permission (which means they have permission
    to do anything). The editor role has permissions like "create_dataset",
    "update_dataset" and "delete_dataset".  The member role has the "read"
    permission.

    This function returns the list of organizations that the authorized user
    has a given permission for. For example the list of organizations that the
    user is an admin of, or the list of organizations that the user can create
    datasets in. This takes account of when permissions cascade down an
    organization hierarchy.

    :param permission: the permission the user has against the
        returned organizations, for example ``"read"`` or ``"create_dataset"``
        (optional, default: ``"edit_group"``)
    :type permission: string

    :returns: list of organizations that the user has the given permission for
    :rtype: list of dicts

    '''
    model = context['model']
    user = context['user']

    _check_access('organization_list_for_user', context, data_dict)
    sysadmin = authz.is_sysadmin(user)

    orgs_q = model.Session.query(model.Group) \
        .filter(model.Group.is_organization == True) \
        .filter(model.Group.state == 'active')

    if not sysadmin:
        # for non-Sysadmins check they have the required permission

        # NB 'edit_group' doesn't exist so by default this action returns just
        # orgs with admin role
        permission = data_dict.get('permission', 'edit_group')

        roles = authz.get_roles_with_permission(permission)

        if not roles:
            return []
        user_id = authz.get_user_id_for_username(user, allow_none=True)
        if not user_id:
            return []

        q = model.Session.query(model.Member, model.Group) \
            .filter(model.Member.table_name == 'user') \
            .filter(model.Member.capacity.in_(roles)) \
            .filter(model.Member.table_id == user_id) \
            .filter(model.Member.state == 'active') \
            .join(model.Group)

        group_ids = set()
        roles_that_cascade = \
            authz.check_config_permission('roles_that_cascade_to_sub_groups')
        for member, group in q.all():
            if member.capacity in roles_that_cascade:
                group_ids |= set([
                    grp_tuple[0] for grp_tuple
                    in group.get_children_group_hierarchy(type='organization')
                    ])
            group_ids.add(group.id)

        if not group_ids:
            return []

        orgs_q = orgs_q.filter(model.Group.id.in_(group_ids))

    orgs_list = model_dictize.group_list_dictize(orgs_q.all(), context)
    return orgs_list


def _group_or_org_revision_list(context, data_dict):
    '''Return a group's revisions.

    :param id: the name or id of the group
    :type id: string

    :rtype: list of dictionaries

    '''
    model = context['model']
    id = _get_or_bust(data_dict, 'id')
    group = model.Group.get(id)
    if group is None:
        raise NotFound

    revision_dicts = []
    for revision, object_revisions in group.all_related_revisions:
        revision_dicts.append(model.revision_as_dict(revision,
                                                     include_packages=False,
                                                     include_groups=False))
    return revision_dicts


def group_revision_list(context, data_dict):
    '''Return a group's revisions.

    :param id: the name or id of the group
    :type id: string

    :rtype: list of dictionaries

    '''

    _check_access('group_revision_list', context, data_dict)
    return _group_or_org_revision_list(context, data_dict)


def organization_revision_list(context, data_dict):
    '''Return an organization's revisions.

    :param id: the name or id of the organization
    :type id: string

    :rtype: list of dictionaries

    '''

    _check_access('organization_revision_list', context, data_dict)
    return _group_or_org_revision_list(context, data_dict)


def license_list(context, data_dict):
    '''Return the list of licenses available for datasets on the site.

    :rtype: list of dictionaries

    '''
    model = context["model"]

    _check_access('license_list', context, data_dict)

    license_register = model.Package.get_license_register()
    licenses = license_register.values()
    licenses = [l.as_dict() for l in licenses]
    return licenses


def tag_list(context, data_dict):
    '''Return a list of the site's tags.

    By default only free tags (tags that don't belong to a vocabulary) are
    returned. If the ``vocabulary_id`` argument is given then only tags
    belonging to that vocabulary will be returned instead.

    :param query: a tag name query to search for, if given only tags whose
        names contain this string will be returned (optional)
    :type query: string
    :param vocabulary_id: the id or name of a vocabulary, if give only tags
        that belong to this vocabulary will be returned (optional)
    :type vocabulary_id: string
    :param all_fields: return full tag dictionaries instead of just names
        (optional, default: ``False``)
    :type all_fields: boolean

    :rtype: list of dictionaries

    '''
    model = context['model']

    vocab_id_or_name = data_dict.get('vocabulary_id')
    query = data_dict.get('query') or data_dict.get('q')
    if query:
        query = query.strip()
    all_fields = data_dict.get('all_fields', None)

    _check_access('tag_list', context, data_dict)

    if query:
        tags, count = _tag_search(context, data_dict)
    else:
        tags = model.Tag.all(vocab_id_or_name)

    if tags:
        if all_fields:
            tag_list = model_dictize.tag_list_dictize(tags, context)
        else:
            tag_list = [tag.name for tag in tags]
    else:
        tag_list = []

    return tag_list


def user_list(context, data_dict):
    '''Return a list of the site's user accounts.

    :param q: restrict the users returned to those whose names contain a string
      (optional)
    :type q: string
    :param order_by: which field to sort the list by (optional, default:
      ``'name'``). Can be any user field or ``edits`` (i.e. number_of_edits).
    :type order_by: string

    :rtype: list of user dictionaries. User properties include:
      ``number_of_edits`` which counts the revisions by the user and
      ``number_created_packages`` which excludes datasets which are private
      or draft state.

    '''
    model = context['model']

    _check_access('user_list', context, data_dict)

    q = data_dict.get('q', '')
    order_by = data_dict.get('order_by', 'name')

    query = model.Session.query(
        model.User,
        model.User.name.label('name'),
        model.User.fullname.label('fullname'),
        model.User.about.label('about'),
        model.User.about.label('email'),
        model.User.created.label('created'),
        _select([_func.count(model.Revision.id)],
                _or_(
                    model.Revision.author == model.User.name,
                    model.Revision.author == model.User.openid
                )).label('number_of_edits'),
        _select([_func.count(model.Package.id)],
                _and_(
                    model.Package.creator_user_id == model.User.id,
                    model.Package.state == 'active',
                    model.Package.private == False,
                )).label('number_created_packages')
    )

    if q:
        query = model.User.search(q, query, user_name=context.get('user'))

    if order_by == 'edits':
        query = query.order_by(_desc(
            _select([_func.count(model.Revision.id)],
                    _or_(
                        model.Revision.author == model.User.name,
                        model.Revision.author == model.User.openid))))

    else:
        query = query.order_by(
            _case([(
                _or_(model.User.fullname == None,
                     model.User.fullname == ''),
                model.User.name)],
                else_=model.User.fullname))

    # Filter deleted users
    query = query.filter(model.User.state != model.State.DELETED)

    ## hack for pagination
    if context.get('return_query'):
        return query

    users_list = []

    for user in query.all():
        result_dict = model_dictize.user_dictize(user[0], context)
        users_list.append(result_dict)

    return users_list


def package_relationships_list(context, data_dict):
    '''Return a dataset (package)'s relationships.

    :param id: the id or name of the first package
    :type id: string
    :param id2: the id or name of the second package
    :type id: string
    :param rel: relationship as string see
        :py:func:`~ckan.logic.action.create.package_relationship_create` for
        the relationship types (optional)

    :rtype: list of dictionaries

    '''
    ##TODO needs to work with dictization layer
    model = context['model']
    api = context.get('api_version')

    id = _get_or_bust(data_dict, "id")
    id2 = data_dict.get("id2")
    rel = data_dict.get("rel")
    ref_package_by = 'id' if api == 2 else 'name'
    pkg1 = model.Package.get(id)
    pkg2 = None
    if not pkg1:
        raise NotFound('First package named in request was not found.')
    if id2:
        pkg2 = model.Package.get(id2)
        if not pkg2:
            raise NotFound('Second package named in address was not found.')

    if rel == 'relationships':
        rel = None

    _check_access('package_relationships_list', context, data_dict)

    # TODO: How to handle this object level authz?
    # Currently we don't care
    relationships = pkg1.get_relationships(with_package=pkg2, type=rel)

    if rel and not relationships:
        raise NotFound('Relationship "%s %s %s" not found.'
                       % (id, rel, id2))

    relationship_dicts = [
        rel.as_dict(pkg1, ref_package_by=ref_package_by)
        for rel in relationships]

    return relationship_dicts


def package_show(context, data_dict):
    '''Return the metadata of a dataset (package) and its resources.

    :param id: the id or name of the dataset
    :type id: string
    :param use_default_schema: use default package schema instead of
        a custom schema defined with an IDatasetForm plugin (default: False)
    :type use_default_schema: bool
    :param include_tracking: add tracking information to dataset and
        resources (default: False)
    :type include_tracking: bool
    :rtype: dictionary

    '''
    model = context['model']
    context['session'] = model.Session
    name_or_id = data_dict.get("id") or _get_or_bust(data_dict, 'name_or_id')

    pkg = model.Package.get(name_or_id)

    if pkg is None:
        raise NotFound

    context['package'] = pkg

    _check_access('package_show', context, data_dict)

    if data_dict.get('use_default_schema', False):
        context['schema'] = ckan.logic.schema.default_show_package_schema()
    include_tracking = asbool(data_dict.get('include_tracking', False))

    package_dict = None
    use_cache = (context.get('use_cache', True)
                 and not 'revision_id' in context
                 and not 'revision_date' in context)
    if use_cache:
        try:
            search_result = search.show(name_or_id)
        except (search.SearchError, socket.error):
            pass
        else:
            use_validated_cache = 'schema' not in context
            if use_validated_cache and 'validated_data_dict' in search_result:
                package_json = search_result['validated_data_dict']
                package_dict = json.loads(package_json)
                package_dict_validated = True
            else:
                package_dict = json.loads(search_result['data_dict'])
                package_dict_validated = False
            metadata_modified = pkg.metadata_modified.isoformat()
            search_metadata_modified = search_result['metadata_modified']
            # solr stores less precice datetime,
            # truncate to 22 charactors to get good enough match
            if metadata_modified[:22] != search_metadata_modified[:22]:
                package_dict = None

    if not package_dict:
        package_dict = model_dictize.package_dictize(pkg, context)
        package_dict_validated = False

    if include_tracking:
        # page-view tracking summary data
        package_dict['tracking_summary'] = (
            model.TrackingSummary.get_for_package(package_dict['id']))

        for resource_dict in package_dict['resources']:
            _add_tracking_summary_to_resource_dict(resource_dict, model)

    if context.get('for_view'):
        for item in plugins.PluginImplementations(plugins.IPackageController):
            package_dict = item.before_view(package_dict)

    for item in plugins.PluginImplementations(plugins.IPackageController):
        item.read(pkg)

    for item in plugins.PluginImplementations(plugins.IResourceController):
        for resource_dict in package_dict['resources']:
            item.before_show(resource_dict)

    if not package_dict_validated:
        package_plugin = lib_plugins.lookup_package_plugin(
            package_dict['type'])
        if 'schema' in context:
            schema = context['schema']
        else:
            schema = package_plugin.show_package_schema()
        if schema and context.get('validate', True):
            package_dict, errors = lib_plugins.plugin_validate(
                package_plugin, context, package_dict, schema,
                'package_show')

    for item in plugins.PluginImplementations(plugins.IPackageController):
        item.after_show(context, package_dict)

    return package_dict


def _add_tracking_summary_to_resource_dict(resource_dict, model):
    '''Add page-view tracking summary data to the given resource dict.

    '''
    tracking_summary = model.TrackingSummary.get_for_resource(
        resource_dict['url'])
    resource_dict['tracking_summary'] = tracking_summary


def resource_show(context, data_dict):
    '''Return the metadata of a resource.

    :param id: the id of the resource
    :type id: string
    :param include_tracking: add tracking information to dataset and
        resources (default: False)
    :type include_tracking: bool

    :rtype: dictionary

    '''
    model = context['model']
    id = _get_or_bust(data_dict, 'id')

    resource = model.Resource.get(id)
    resource_context = dict(context, resource=resource)

    if not resource:
        raise NotFound

    _check_access('resource_show', resource_context, data_dict)

    pkg_dict = logic.get_action('package_show')(
        dict(context),
        {'id': resource.package.id,
        'include_tracking': asbool(data_dict.get('include_tracking', False))})

    for resource_dict in pkg_dict['resources']:
        if resource_dict['id'] == id:
            break
    else:
        log.error('Could not find resource %s after all', id)
        raise NotFound(_('Resource was not found.'))

    return resource_dict


def resource_view_show(context, data_dict):
    '''
    Return the metadata of a resource_view.

    :param id: the id of the resource_view
    :type id: string

    :rtype: dictionary
    '''
    model = context['model']
    id = _get_or_bust(data_dict, 'id')

    resource_view = model.ResourceView.get(id)
    if not resource_view:
        _check_access('resource_view_show', context, data_dict)
        raise NotFound

    context['resource_view'] = resource_view
    context['resource'] = model.Resource.get(resource_view.resource_id)

    _check_access('resource_view_show', context, data_dict)
    return model_dictize.resource_view_dictize(resource_view, context)


def resource_view_list(context, data_dict):
    '''
    Return the list of resource views for a particular resource.

    :param id: the id of the resource
    :type id: string

    :rtype: list of dictionaries.
    '''
    model = context['model']
    id = _get_or_bust(data_dict, 'id')
    resource = model.Resource.get(id)
    if not resource:
        raise NotFound
    context['resource'] = resource
    _check_access('resource_view_list', context, data_dict)
    q = model.Session.query(model.ResourceView).filter_by(resource_id=id)
    ## only show views when there is the correct plugin enabled
    resource_views = [
        resource_view for resource_view
        in q.order_by(model.ResourceView.order).all()
        if datapreview.get_view_plugin(resource_view.view_type)
    ]
    return model_dictize.resource_view_list_dictize(resource_views, context)


def resource_status_show(context, data_dict):
    '''Return the statuses of a resource's tasks.

    :param id: the id of the resource
    :type id: string

    :rtype: list of (status, date_done, traceback, task_status) dictionaries

    '''

    _check_access('resource_status_show', context, data_dict)

    try:
        import ckan.lib.celery_app as celery_app
    except ImportError:
        return {'message': 'queue is not installed on this instance'}

    model = context['model']
    id = _get_or_bust(data_dict, 'id')

    # needs to be text query as celery tables are not in our model
    q = _text("""
        select status, date_done, traceback, task_status.*
        from task_status left join celery_taskmeta
        on task_status.value = celery_taskmeta.task_id
           and key = 'celery_task_id'
        where entity_id = :entity_id
    """)
    try:
        result = model.Session.connection().execute(q, entity_id=id)
    except sqlalchemy.exc.ProgrammingError:
        # celery tables (celery_taskmeta) may not be created even with celery
        # installed, causing ProgrammingError exception.
        return {'message': 'queue tables not installed on this instance'}
    result_list = [_table_dictize(row, context) for row in result]
    return result_list


@logic.auth_audit_exempt
def revision_show(context, data_dict):
    '''Return the details of a revision.

    :param id: the id of the revision
    :type id: string

    :rtype: dictionary
    '''
    model = context['model']
    api = context.get('api_version')
    id = _get_or_bust(data_dict, 'id')
    ref_package_by = 'id' if api == 2 else 'name'

    rev = model.Session.query(model.Revision).get(id)
    if rev is None:
        raise NotFound
    rev_dict = model.revision_as_dict(rev, include_packages=True,
                                      ref_package_by=ref_package_by)
    return rev_dict


def _group_or_org_show(context, data_dict, is_org=False):
    model = context['model']
    id = _get_or_bust(data_dict, 'id')

    group = model.Group.get(id)
    context['group'] = group

    include_datasets = asbool(data_dict.get('include_datasets', False))
    packages_field = 'datasets' if include_datasets else 'dataset_count'

    include_tags = asbool(data_dict.get('include_tags', True))
    include_users = asbool(data_dict.get('include_users', True))
    include_groups = asbool(data_dict.get('include_groups', True))
    include_extras = asbool(data_dict.get('include_extras', True))
    include_followers = asbool(data_dict.get('include_followers', True))

    if group is None:
        raise NotFound
    if is_org and not group.is_organization:
        raise NotFound
    if not is_org and group.is_organization:
        raise NotFound

    if is_org:
        _check_access('organization_show', context, data_dict)
    else:
        _check_access('group_show', context, data_dict)

    group_dict = model_dictize.group_dictize(group, context,
                                             packages_field=packages_field,
                                             include_tags=include_tags,
                                             include_extras=include_extras,
                                             include_groups=include_groups,
                                             include_users=include_users,)

    if is_org:
        plugin_type = plugins.IOrganizationController
    else:
        plugin_type = plugins.IGroupController

    for item in plugins.PluginImplementations(plugin_type):
        item.read(group)

    group_plugin = lib_plugins.lookup_group_plugin(group_dict['type'])
    try:
        schema = group_plugin.db_to_form_schema_options({
            'type': 'show',
            'api': 'api_version' in context,
            'context': context})
    except AttributeError:
        schema = group_plugin.db_to_form_schema()

    if include_followers:
        group_dict['num_followers'] = logic.get_action('group_follower_count')(
            {'model': model, 'session': model.Session},
            {'id': group_dict['id']})
    else:
        group_dict['num_followers'] = 0

    if schema is None:
        schema = logic.schema.default_show_group_schema()
    group_dict, errors = lib_plugins.plugin_validate(
        group_plugin, context, group_dict, schema,
        'organization_show' if is_org else 'group_show')
    return group_dict


def group_show(context, data_dict):
    '''Return the details of a group.

    :param id: the id or name of the group
    :type id: string
    :param include_datasets: include a list of the group's datasets
         (optional, default: ``False``)
    :type id: boolean
    :param include_extras: include the group's extra fields
         (optional, default: ``True``)
    :type id: boolean
    :param include_users: include the group's users
         (optional, default: ``True``)
    :type id: boolean
    :param include_groups: include the group's sub groups
         (optional, default: ``True``)
    :type id: boolean
    :param include_tags: include the group's tags
         (optional, default: ``True``)
    :type id: boolean
    :param include_followers: include the group's number of followers
         (optional, default: ``True``)
    :type id: boolean

    :rtype: dictionary

    .. note:: Only its first 1000 datasets are returned

    '''
    return _group_or_org_show(context, data_dict)


def organization_show(context, data_dict):
    '''Return the details of a organization.

    :param id: the id or name of the organization
    :type id: string
    :param include_datasets: include a list of the organization's datasets
         (optional, default: ``False``)
    :type id: boolean
    :param include_extras: include the organization's extra fields
         (optional, default: ``True``)
    :type id: boolean
    :param include_users: include the organization's users
         (optional, default: ``True``)
    :type id: boolean
    :param include_groups: include the organization's sub groups
         (optional, default: ``True``)
    :type id: boolean
    :param include_tags: include the organization's tags
         (optional, default: ``True``)
    :type id: boolean
    :param include_followers: include the organization's number of followers
         (optional, default: ``True``)
    :type id: boolean


    :rtype: dictionary

    .. note:: Only its first 1000 datasets are returned
    '''
    return _group_or_org_show(context, data_dict, is_org=True)


def group_package_show(context, data_dict):
    '''Return the datasets (packages) of a group.

    :param id: the id or name of the group
    :type id: string
    :param limit: the maximum number of datasets to return (optional)
    :type limit: int

    :rtype: list of dictionaries

    '''

    model = context['model']
    group_id = _get_or_bust(data_dict, 'id')

    limit = data_dict.get('limit')
    if limit:
        try:
            limit = int(data_dict.get('limit'))
            if limit < 0:
                raise logic.ValidationError('Limit must be a positive integer')
        except ValueError:
            raise logic.ValidationError('Limit must be a positive integer')

    group = model.Group.get(group_id)
    context['group'] = group
    if group is None:
        raise NotFound

    _check_access('group_show', context, data_dict)

    result = logic.get_action('package_search')(context, {
        'fq': 'groups:{0}'.format(group.name),
        'rows': limit,
    })

    return result['results']


def tag_show(context, data_dict):
    '''Return the details of a tag and all its datasets.

    :param id: the name or id of the tag
    :type id: string
    :param vocabulary_id: the id or name of the tag vocabulary that the tag is
        in - if it is not specified it will assume it is a free tag.
        (optional)
    :type vocabulary_id: string
    :param include_datasets: include a list of the tag's datasets. (Up to a
        limit of 1000 - for more flexibility, use package_search - see
        :py:func:`package_search` for an example.)
        (optional, default: ``False``)
    :type include_datasets: bool

    :returns: the details of the tag, including a list of all of the tag's
        datasets and their details
    :rtype: dictionary
    '''

    model = context['model']
    id = _get_or_bust(data_dict, 'id')
    include_datasets = asbool(data_dict.get('include_datasets', False))

    tag = model.Tag.get(id, vocab_id_or_name=data_dict.get('vocabulary_id'))
    context['tag'] = tag

    if tag is None:
        raise NotFound

    _check_access('tag_show', context, data_dict)
    return model_dictize.tag_dictize(tag, context,
                                     include_datasets=include_datasets)


def user_show(context, data_dict):
    '''Return a user account.

    Either the ``id`` or the ``user_obj`` parameter must be given.

    :param id: the id or name of the user (optional)
    :type id: string
    :param user_obj: the user dictionary of the user (optional)
    :type user_obj: user dictionary
    :param include_datasets: Include a list of datasets the user has created.
        If it is the same user or a sysadmin requesting, it includes datasets
        that are draft or private.
        (optional, default:``False``, limit:50)
    :type include_datasets: boolean
    :param include_num_followers: Include the number of followers the user has
        (optional, default:``False``)
    :type include_num_followers: boolean
    :param include_password_hash: Include the stored password hash
        (sysadmin only, optional, default:``False``)
    :type include_password_hash: boolean

    :returns: the details of the user. Includes email_hash, number_of_edits and
        number_created_packages (which excludes draft or private datasets
        unless it is the same user or sysadmin making the request). Excludes
        the password (hash) and reset_key. If it is the same user or a
        sysadmin requesting, the email and apikey are included.
    :rtype: dictionary

    '''
    _check_access('user_show', context, data_dict)

    model = context['model']

    id = data_dict.get('id', None)
    provided_user = data_dict.get('user_obj', None)
    if id:
        user_obj = model.User.get(id)
        context['user_obj'] = user_obj
        if user_obj is None:
            raise NotFound
    elif provided_user:
        context['user_obj'] = user_obj = provided_user
    else:
        raise NotFound

    # include private and draft datasets?
    requester = context.get('user')
    sysadmin = False
    if requester:
        sysadmin = authz.is_sysadmin(requester)
        requester_looking_at_own_account = requester == user_obj.name
        include_private_and_draft_datasets = (
            sysadmin or requester_looking_at_own_account)
    else:
        include_private_and_draft_datasets = False
    context['count_private_and_draft_datasets'] = \
        include_private_and_draft_datasets

    include_password_hash = sysadmin and asbool(
        data_dict.get('include_password_hash', False))

    user_dict = model_dictize.user_dictize(
        user_obj, context, include_password_hash)

    if context.get('return_minimal'):
        log.warning('Use of the "return_minimal" in user_show is '
                    'deprecated.')
        return user_dict

    if asbool(data_dict.get('include_datasets', False)):
        user_dict['datasets'] = []

        fq = "+creator_user_id:{0}".format(user_dict['id'])

        search_dict = {'rows': 50}

        if include_private_and_draft_datasets:
            search_dict.update({
                'include_private': True,
                'include_drafts': True})

        search_dict.update({'fq': fq})

        user_dict['datasets'] = \
            logic.get_action('package_search')(context=context,
                                               data_dict=search_dict) \
            .get('results')

    if asbool(data_dict.get('include_num_followers', False)):
        user_dict['num_followers'] = logic.get_action('user_follower_count')(
            {'model': model, 'session': model.Session},
            {'id': user_dict['id']})

    return user_dict


def package_show_rest(context, data_dict):
    _check_access('package_show_rest', context, data_dict)

    logic.get_action('package_show')(context, data_dict)

    pkg = context['package']

    package_dict = model_dictize.package_to_api(pkg, context)

    return package_dict


def group_show_rest(context, data_dict):
    _check_access('group_show_rest', context, data_dict)

    logic.get_action('group_show')(context, data_dict)
    group = context['group']

    group_dict = model_dictize.group_to_api(group, context)

    return group_dict


def tag_show_rest(context, data_dict):
    _check_access('tag_show_rest', context, data_dict)

    logic.get_action('tag_show')(context, data_dict)
    tag = context['tag']

    tag_dict = model_dictize.tag_to_api(tag, context)

    return tag_dict


@logic.validate(logic.schema.default_autocomplete_schema)
def package_autocomplete(context, data_dict):
    '''Return a list of datasets (packages) that match a string.

    Datasets with names or titles that contain the query string will be
    returned.

    :param q: the string to search for
    :type q: string
    :param limit: the maximum number of resource formats to return (optional,
        default: 10)
    :type limit: int

    :rtype: list of dictionaries

    '''
    model = context['model']

    _check_access('package_autocomplete', context, data_dict)

    limit = data_dict.get('limit', 10)
    q = data_dict['q']

    like_q = u"%s%%" % q

    query = model.Session.query(model.Package)
    query = query.filter(model.Package.state == 'active')
    query = query.filter(model.Package.private == False)
    query = query.filter(_or_(model.Package.name.ilike(like_q),
                              model.Package.title.ilike(like_q)))
    query = query.limit(limit)

    q_lower = q.lower()
    pkg_list = []
    for package in query:
        if package.name.startswith(q_lower):
            match_field = 'name'
            match_displayed = package.name
        else:
            match_field = 'title'
            match_displayed = '%s (%s)' % (package.title, package.name)
        result_dict = {
            'name': package.name,
            'title': package.title,
            'match_field': match_field,
            'match_displayed': match_displayed}
        pkg_list.append(result_dict)

    return pkg_list


@logic.validate(logic.schema.default_autocomplete_schema)
def format_autocomplete(context, data_dict):
    '''Return a list of resource formats whose names contain a string.

    :param q: the string to search for
    :type q: string
    :param limit: the maximum number of resource formats to return (optional,
        default: 5)
    :type limit: int

    :rtype: list of strings

    '''
    model = context['model']
    session = context['session']

    _check_access('format_autocomplete', context, data_dict)

    q = data_dict['q']
    limit = data_dict.get('limit', 5)

    like_q = u'%' + q + u'%'

    query = (session.query(
        model.Resource.format,
        _func.count(model.Resource.format).label('total'))
        .filter(_and_(
            model.Resource.state == 'active',
        ))
        .filter(model.Resource.format.ilike(like_q))
        .group_by(model.Resource.format)
        .order_by('total DESC')
        .limit(limit))

    return [resource.format.lower() for resource in query]


@logic.validate(logic.schema.default_autocomplete_schema)
def user_autocomplete(context, data_dict):
    '''Return a list of user names that contain a string.

    :param q: the string to search for
    :type q: string
    :param limit: the maximum number of user names to return (optional,
        default: 20)
    :type limit: int

    :rtype: a list of user dictionaries each with keys ``'name'``,
        ``'fullname'``, and ``'id'``

    '''
    model = context['model']
    user = context['user']

    _check_access('user_autocomplete', context, data_dict)

    q = data_dict['q']
    limit = data_dict.get('limit', 20)

    query = model.User.search(q)
    query = query.filter(model.User.state != model.State.DELETED)
    query = query.limit(limit)

    user_list = []
    for user in query.all():
        result_dict = {}
        for k in ['id', 'name', 'fullname']:
            result_dict[k] = getattr(user, k)

        user_list.append(result_dict)

    return user_list


def organization_autocomplete(context, data_dict):
    '''
    Return a list of organization names that contain a string.

    :param q: the string to search for
    :type q: string
    :param limit: the maximum number of organizations to return (optional,
        default: 20)
    :type limit: int

    :rtype: a list of organization dictionaries each with keys ``'name'``,
        ``'title'``, and ``'id'``
    '''

    _check_access('organization_autocomplete', context, data_dict)

    q = data_dict['q']
    limit = data_dict.get('limit', 20)
    model = context['model']

    query = model.Group.search_by_name_or_title(q, group_type=None, is_org=True)

    organization_list = []
    for organization in query.all():
        result_dict = {}
        for k in ['id', 'name', 'title']:
            result_dict[k] = getattr(organization, k)
        organization_list.append(result_dict)

    return organization_list


def package_search(context, data_dict):
    '''
    Searches for packages satisfying a given search criteria.

    This action accepts solr search query parameters (details below), and
    returns a dictionary of results, including dictized datasets that match
    the search criteria, a search count and also facet information.

    **Solr Parameters:**

    For more in depth treatment of each paramter, please read the `Solr
    Documentation <http://wiki.apache.org/solr/CommonQueryParameters>`_.

    This action accepts a *subset* of solr's search query parameters:


    :param q: the solr query.  Optional.  Default: ``"*:*"``
    :type q: string
    :param fq: any filter queries to apply.  Note: ``+site_id:{ckan_site_id}``
        is added to this string prior to the query being executed.
    :type fq: string
    :param sort: sorting of the search results.  Optional.  Default:
        ``'relevance asc, metadata_modified desc'``.  As per the solr
        documentation, this is a comma-separated string of field names and
        sort-orderings.
    :type sort: string
    :param rows: the number of matching rows to return. There is a hard limit
        of 1000 datasets per query.
    :type rows: int
    :param start: the offset in the complete result for where the set of
        returned datasets should begin.
    :type start: int
    :param facet: whether to enable faceted results.  Default: ``True``.
    :type facet: string
    :param facet.mincount: the minimum counts for facet fields should be
        included in the results.
    :type facet.mincount: int
    :param facet.limit: the maximum number of values the facet fields return.
        A negative value means unlimited. This can be set instance-wide with
        the :ref:`search.facets.limit` config option. Default is 50.
    :type facet.limit: int
    :param facet.field: the fields to facet upon.  Default empty.  If empty,
        then the returned facet information is empty.
    :type facet.field: list of strings
    :param include_drafts: if ``True``, draft datasets will be included in the
        results. A user will only be returned their own draft datasets, and a
        sysadmin will be returned all draft datasets. Optional, the default is
        ``False``.
    :type include_drafts: boolean
    :param include_private: if ``True``, private datasets will be included in
        the results. Only private datasets from the user's organizations will
        be returned and sysadmins will be returned all private datasets.
        Optional, the default is ``False``.
    :param use_default_schema: use default package schema instead of
        a custom schema defined with an IDatasetForm plugin (default: False)
    :type use_default_schema: bool


    The following advanced Solr parameters are supported as well. Note that
    some of these are only available on particular Solr versions. See Solr's
    `dismax`_ and `edismax`_ documentation for further details on them:

    ``qf``, ``wt``, ``bf``, ``boost``, ``tie``, ``defType``, ``mm``


    .. _dismax: http://wiki.apache.org/solr/DisMaxQParserPlugin
    .. _edismax: http://wiki.apache.org/solr/ExtendedDisMax


    **Examples:**

    ``q=flood`` datasets containing the word `flood`, `floods` or `flooding`
    ``fq=tags:economy`` datasets with the tag `economy`
    ``facet.field=["tags"] facet.limit=10 rows=0`` top 10 tags

    **Results:**

    The result of this action is a dict with the following keys:

    :rtype: A dictionary with the following keys
    :param count: the number of results found.  Note, this is the total number
        of results found, not the total number of results returned (which is
        affected by limit and row parameters used in the input).
    :type count: int
    :param results: ordered list of datasets matching the query, where the
        ordering defined by the sort parameter used in the query.
    :type results: list of dictized datasets.
    :param facets: DEPRECATED.  Aggregated information about facet counts.
    :type facets: DEPRECATED dict
    :param search_facets: aggregated information about facet counts.  The outer
        dict is keyed by the facet field name (as used in the search query).
        Each entry of the outer dict is itself a dict, with a "title" key, and
        an "items" key.  The "items" key's value is a list of dicts, each with
        "count", "display_name" and "name" entries.  The display_name is a
        form of the name that can be used in titles.
    :type search_facets: nested dict of dicts.

    An example result: ::

     {'count': 2,
      'results': [ { <snip> }, { <snip> }],
      'search_facets': {u'tags': {'items': [{'count': 1,
                                             'display_name': u'tolstoy',
                                             'name': u'tolstoy'},
                                            {'count': 2,
                                             'display_name': u'russian',
                                             'name': u'russian'}
                                           ]
                                 }
                       }
     }

    **Limitations:**

    The full solr query language is not exposed, including.

    fl
        The parameter that controls which fields are returned in the solr
        query.
        fl can be  None or a list of result fields, such as ['id', 'extras_custom_field'].
        if fl = None, datasets are returned as a list of full dictionary.
    '''
    # sometimes context['schema'] is None
    schema = (context.get('schema') or
              logic.schema.default_package_search_schema())
    data_dict, errors = _validate(data_dict, schema, context)
    # put the extras back into the data_dict so that the search can
    # report needless parameters
    data_dict.update(data_dict.get('__extras', {}))
    data_dict.pop('__extras', None)
    if errors:
        raise ValidationError(errors)

    model = context['model']
    session = context['session']
    user = context.get('user')

    _check_access('package_search', context, data_dict)

    # Move ext_ params to extras and remove them from the root of the search
    # params, so they don't cause and error
    data_dict['extras'] = data_dict.get('extras', {})
    for key in [key for key in data_dict.keys() if key.startswith('ext_')]:
        data_dict['extras'][key] = data_dict.pop(key)

    # check if some extension needs to modify the search params
    for item in plugins.PluginImplementations(plugins.IPackageController):
        data_dict = item.before_search(data_dict)

    # the extension may have decided that it is not necessary to perform
    # the query
    abort = data_dict.get('abort_search', False)

    if data_dict.get('sort') in (None, 'rank'):
        data_dict['sort'] = 'score desc, metadata_modified desc'

    results = []
    if not abort:
        if asbool(data_dict.get('use_default_schema')):
            data_source = 'data_dict'
        else:
            data_source = 'validated_data_dict'
        data_dict.pop('use_default_schema', None)

        result_fl = data_dict.get('fl')
        if not result_fl:
            data_dict['fl'] = 'id {0}'.format(data_source)
        else:
            data_dict['fl'] = ' '.join(result_fl)

        # we should remove any mention of capacity from the fq and
        # instead set it to only retrieve public datasets
        fq = data_dict.get('fq', '')

        # Remove before these hit solr FIXME: whitelist instead
        include_private = asbool(data_dict.pop('include_private', False))
        include_drafts = asbool(data_dict.pop('include_drafts', False))

        capacity_fq = 'capacity:"public"'
        if include_private and authz.is_sysadmin(user):
            capacity_fq = None
        elif include_private and user:
            orgs = logic.get_action('organization_list_for_user')(
                {'user': user}, {'permission': 'read'})
            if orgs:
                capacity_fq = '({0} OR owner_org:({1}))'.format(
                    capacity_fq,
                    ' OR '.join(org['id'] for org in orgs))
            if include_drafts:
                capacity_fq = '({0} OR creator_user_id:({1}))'.format(
                    capacity_fq,
                    authz.get_user_id_for_username(user))

        if capacity_fq:
            fq = ' '.join(p for p in fq.split() if 'capacity:' not in p)
            data_dict['fq'] = capacity_fq + ' ' + fq

        fq = data_dict.get('fq', '')
        if include_drafts:
            user_id = authz.get_user_id_for_username(user, allow_none=True)
            if authz.is_sysadmin(user):
                data_dict['fq'] = '+state:(active OR draft) ' + fq
            elif user_id:
                # Query to return all active datasets, and all draft datasets
                # for this user.
                u_fq = ' ((creator_user_id:{0} AND +state:(draft OR active))' \
                       ' OR state:active) '.format(user_id)
                data_dict['fq'] = u_fq + ' ' + fq
        elif not authz.is_sysadmin(user):
            data_dict['fq'] = '+state:active ' + fq

        # Pop these ones as Solr does not need them
        extras = data_dict.pop('extras', None)

        query = search.query_for(model.Package)
        query.run(data_dict)

        # Add them back so extensions can use them on after_search
        data_dict['extras'] = extras

        if result_fl:
            for package in query.results:
                if package.get('extras'):
                    package.update(package['extras'] )
                    package.pop('extras')
                results.append(package)
        else:
            for package in query.results:
                # get the package object
                package_dict = package.get(data_source)
                ## use data in search index if there
                if package_dict:
                    # the package_dict still needs translating when being viewed
                    package_dict = json.loads(package_dict)
                    if context.get('for_view'):
                        for item in plugins.PluginImplementations(
                                plugins.IPackageController):
                            package_dict = item.before_view(package_dict)
                    results.append(package_dict)
                else:
                    log.error('No package_dict is coming from solr for package '
                              'id %s', package['id'])

        count = query.count
        facets = query.facets
        facet_ranges = query.facet_ranges
    else:
        count = 0
        facets = {}
        facet_ranges = None
        results = []

    search_results = {
        'count': count,
        'facets': facets,
        'facet_ranges': facet_ranges,
        'results': results,
        'sort': data_dict['sort']
    }

    # create a lookup table of group name to title for all the groups and
    # organizations in the current search's facets.
    group_names = []
    for field_name in ('groups', 'organization'):
        group_names.extend(facets.get(field_name, {}).keys())

    groups = (session.query(model.Group.name, model.Group.title)
                    .filter(model.Group.name.in_(group_names))
                    .all()
              if group_names else [])
    group_titles_by_name = dict(groups)

    # Transform facets into a more useful data structure.
    restructured_facets = {}
    for key, value in facets.items():
        restructured_facets[key] = {
            'title': key,
            'items': []
        }
        for key_, value_ in value.items():
            new_facet_dict = {}
            new_facet_dict['name'] = key_
            if key in ('groups', 'organization'):
                display_name = group_titles_by_name.get(key_, key_)
                display_name = display_name if display_name and display_name.strip() else key_
                new_facet_dict['display_name'] = display_name
            elif key == 'license_id':
                license = model.Package.get_license_register().get(key_)
                if license:
                    new_facet_dict['display_name'] = license.title
                else:
                    new_facet_dict['display_name'] = key_
            else:
                new_facet_dict['display_name'] = key_
            new_facet_dict['count'] = value_
            restructured_facets[key]['items'].append(new_facet_dict)
    search_results['search_facets'] = restructured_facets

    # check if some extension needs to modify the search results
    for item in plugins.PluginImplementations(plugins.IPackageController):
        search_results = item.after_search(search_results, data_dict)

    # After extensions have had a chance to modify the facets, sort them by
    # display name.
    for facet in search_results['search_facets']:
        search_results['search_facets'][facet]['items'] = sorted(
            search_results['search_facets'][facet]['items'],
            key=lambda facet: facet['display_name'], reverse=True)

    return search_results


@logic.validate(logic.schema.default_resource_search_schema)
def resource_search(context, data_dict):
    '''
    Searches for resources satisfying a given search criteria.

    It returns a dictionary with 2 fields: ``count`` and ``results``.  The
    ``count`` field contains the total number of Resources found without the
    limit or query parameters having an effect.  The ``results`` field is a
    list of dictized Resource objects.

    The 'query' parameter is a required field.  It is a string of the form
    ``{field}:{term}`` or a list of strings, each of the same form.  Within
    each string, ``{field}`` is a field or extra field on the Resource domain
    object.

    If ``{field}`` is ``"hash"``, then an attempt is made to match the
    `{term}` as a *prefix* of the ``Resource.hash`` field.

    If ``{field}`` is an extra field, then an attempt is made to match against
    the extra fields stored against the Resource.

    Note: The search is limited to search against extra fields declared in
    the config setting ``ckan.extra_resource_fields``.

    Note: Due to a Resource's extra fields being stored as a json blob, the
    match is made against the json string representation.  As such, false
    positives may occur:

    If the search criteria is: ::

        query = "field1:term1"

    Then a json blob with the string representation of: ::

        {"field1": "foo", "field2": "term1"}

    will match the search criteria!  This is a known short-coming of this
    approach.

    All matches are made ignoring case; and apart from the ``"hash"`` field,
    a term matches if it is a substring of the field's value.

    Finally, when specifying more than one search criteria, the criteria are
    AND-ed together.

    The ``order`` parameter is used to control the ordering of the results.
    Currently only ordering one field is available, and in ascending order
    only.

    The ``fields`` parameter is deprecated as it is not compatible with calling
    this action with a GET request to the action API.

    The context may contain a flag, `search_query`, which if True will make
    this action behave as if being used by the internal search api.  ie - the
    results will not be dictized, and SearchErrors are thrown for bad search
    queries (rather than ValidationErrors).

    :param query: The search criteria.  See above for description.
    :type query: string or list of strings of the form ``{field}:{term1}``
    :param fields: Deprecated
    :type fields: dict of fields to search terms.
    :param order_by: A field on the Resource model that orders the results.
    :type order_by: string
    :param offset: Apply an offset to the query.
    :type offset: int
    :param limit: Apply a limit to the query.
    :type limit: int

    :returns:  A dictionary with a ``count`` field, and a ``results`` field.
    :rtype: dict

    '''
    model = context['model']

    # Allow either the `query` or `fields` parameter to be given, but not both.
    # Once `fields` parameter is dropped, this can be made simpler.
    # The result of all this gumpf is to populate the local `fields` variable
    # with mappings from field names to list of search terms, or a single
    # search-term string.
    query = data_dict.get('query')
    fields = data_dict.get('fields')

    if query is None and fields is None:
        raise ValidationError({'query': _('Missing value')})

    elif query is not None and fields is not None:
        raise ValidationError(
            {'fields': _('Do not specify if using "query" parameter')})

    elif query is not None:
        if isinstance(query, basestring):
            query = [query]
        try:
            fields = dict(pair.split(":", 1) for pair in query)
        except ValueError:
            raise ValidationError(
                {'query': _('Must be <field>:<value> pair(s)')})

    else:
        log.warning('Use of the "fields" parameter in resource_search is '
                    'deprecated.  Use the "query" parameter instead')

        # The legacy fields paramter splits string terms.
        # So maintain that behaviour
        split_terms = {}
        for field, terms in fields.items():
            if isinstance(terms, basestring):
                terms = terms.split()
            split_terms[field] = terms
        fields = split_terms

    order_by = data_dict.get('order_by')
    offset = data_dict.get('offset')
    limit = data_dict.get('limit')

    q = model.Session.query(model.Resource) \
         .join(model.Package) \
         .filter(model.Package.state == 'active') \
         .filter(model.Package.private == False) \
         .filter(model.Resource.state == 'active') \

    resource_fields = model.Resource.get_columns()
    for field, terms in fields.items():

        if isinstance(terms, basestring):
            terms = [terms]

        if field not in resource_fields:
            msg = _('Field "{field}" not recognised in resource_search.')\
                .format(field=field)

            # Running in the context of the internal search api.
            if context.get('search_query', False):
                raise search.SearchError(msg)

            # Otherwise, assume we're in the context of an external api
            # and need to provide meaningful external error messages.
            raise ValidationError({'query': msg})

        for term in terms:

            # prevent pattern injection
            term = misc.escape_sql_like_special_characters(term)

            model_attr = getattr(model.Resource, field)

            # Treat the has field separately, see docstring.
            if field == 'hash':
                q = q.filter(model_attr.ilike(unicode(term) + '%'))

            # Resource extras are stored in a json blob.  So searching for
            # matching fields is a bit trickier.  See the docstring.
            elif field in model.Resource.get_extra_columns():
                model_attr = getattr(model.Resource, 'extras')

                like = _or_(
                    model_attr.ilike(
                        u'''%%"%s": "%%%s%%",%%''' % (field, term)),
                    model_attr.ilike(
                        u'''%%"%s": "%%%s%%"}''' % (field, term))
                )
                q = q.filter(like)

            # Just a regular field
            else:
                q = q.filter(model_attr.ilike('%' + unicode(term) + '%'))

    if order_by is not None:
        if hasattr(model.Resource, order_by):
            q = q.order_by(getattr(model.Resource, order_by))

    count = q.count()
    q = q.offset(offset)
    q = q.limit(limit)

    results = []
    for result in q:
        if isinstance(result, tuple) \
                and isinstance(result[0], model.DomainObject):
            # This is the case for order_by rank due to the add_column.
            results.append(result[0])
        else:
            results.append(result)

    # If run in the context of a search query, then don't dictize the results.
    if not context.get('search_query', False):
        results = model_dictize.resource_list_dictize(results, context)

    return {'count': count,
            'results': results}


def _tag_search(context, data_dict):
    model = context['model']

    terms = data_dict.get('query') or data_dict.get('q') or []
    if isinstance(terms, basestring):
        terms = [terms]
    terms = [t.strip() for t in terms if t.strip()]

    if 'fields' in data_dict:
        log.warning('"fields" parameter is deprecated.  '
                    'Use the "query" parameter instead')

    fields = data_dict.get('fields', {})
    offset = data_dict.get('offset')
    limit = data_dict.get('limit')

    # TODO: should we check for user authentication first?
    q = model.Session.query(model.Tag)

    if 'vocabulary_id' in data_dict:
        # Filter by vocabulary.
        vocab = model.Vocabulary.get(_get_or_bust(data_dict, 'vocabulary_id'))
        if not vocab:
            raise NotFound
        q = q.filter(model.Tag.vocabulary_id == vocab.id)
    else:
        # If no vocabulary_name in data dict then show free tags only.
        q = q.filter(model.Tag.vocabulary_id == None)
        # If we're searching free tags, limit results to tags that are
        # currently applied to a package.
        q = q.distinct().join(model.Tag.package_tags)

    for field, value in fields.items():
        if field in ('tag', 'tags'):
            terms.append(value)

    if not len(terms):
        return [], 0

    for term in terms:
        escaped_term = misc.escape_sql_like_special_characters(
            term, escape='\\')
        q = q.filter(model.Tag.name.ilike('%' + escaped_term + '%'))

    count = q.count()
    q = q.offset(offset)
    q = q.limit(limit)
    return q.all(), count


def tag_search(context, data_dict):
    '''Return a list of tags whose names contain a given string.

    By default only free tags (tags that don't belong to any vocabulary) are
    searched. If the ``vocabulary_id`` argument is given then only tags
    belonging to that vocabulary will be searched instead.

    :param query: the string(s) to search for
    :type query: string or list of strings
    :param vocabulary_id: the id or name of the tag vocabulary to search in
      (optional)
    :type vocabulary_id: string
    :param fields: deprecated
    :type fields: dictionary
    :param limit: the maximum number of tags to return
    :type limit: int
    :param offset: when ``limit`` is given, the offset to start returning tags
        from
    :type offset: int

    :returns: A dictionary with the following keys:

      ``'count'``
        The number of tags in the result.

      ``'results'``
        The list of tags whose names contain the given string, a list of
        dictionaries.

    :rtype: dictionary

    '''
    tags, count = _tag_search(context, data_dict)
    return {'count': count,
            'results': [_table_dictize(tag, context) for tag in tags]}


def tag_autocomplete(context, data_dict):
    '''Return a list of tag names that contain a given string.

    By default only free tags (tags that don't belong to any vocabulary) are
    searched. If the ``vocabulary_id`` argument is given then only tags
    belonging to that vocabulary will be searched instead.

    :param query: the string to search for
    :type query: string
    :param vocabulary_id: the id or name of the tag vocabulary to search in
      (optional)
    :type vocabulary_id: string
    :param fields: deprecated
    :type fields: dictionary
    :param limit: the maximum number of tags to return
    :type limit: int
    :param offset: when ``limit`` is given, the offset to start returning tags
        from
    :type offset: int

    :rtype: list of strings

    '''
    _check_access('tag_autocomplete', context, data_dict)
    matching_tags, count = _tag_search(context, data_dict)
    if matching_tags:
        return [tag.name for tag in matching_tags]
    else:
        return []


def task_status_show(context, data_dict):
    '''Return a task status.

    Either the ``id`` parameter *or* the ``entity_id``, ``task_type`` *and*
    ``key`` parameters must be given.

    :param id: the id of the task status (optional)
    :type id: string
    :param entity_id: the entity_id of the task status (optional)
    :type entity_id: string
    :param task_type: the task_type of the task status (optional)
    :type tast_type: string
    :param key: the key of the task status (optional)
    :type key: string

    :rtype: dictionary
    '''
    model = context['model']
    id = data_dict.get('id')

    if id:
        task_status = model.TaskStatus.get(id)
    else:
        query = model.Session.query(model.TaskStatus)\
            .filter(_and_(
                model.TaskStatus.entity_id
                == _get_or_bust(data_dict, 'entity_id'),
                model.TaskStatus.task_type
                == _get_or_bust(data_dict, 'task_type'),
                model.TaskStatus.key
                == _get_or_bust(data_dict, 'key')
            ))
        task_status = query.first()

    context['task_status'] = task_status

    _check_access('task_status_show', context, data_dict)

    if task_status is None:
        raise NotFound

    task_status_dict = model_dictize.task_status_dictize(task_status, context)
    return task_status_dict


def term_translation_show(context, data_dict):
    '''Return the translations for the given term(s) and language(s).

    :param terms: the terms to search for translations of, e.g. ``'Russian'``,
        ``'romantic novel'``
    :type terms: list of strings
    :param lang_codes: the language codes of the languages to search for
        translations into, e.g. ``'en'``, ``'de'`` (optional, default is to
        search for translations into any language)
    :type lang_codes: list of language code strings

    :rtype: a list of term translation dictionaries each with keys ``'term'``
        (the term searched for, in the source language), ``'term_translation'``
        (the translation of the term into the target language) and
        ``'lang_code'`` (the language code of the target language)
    '''
    model = context['model']

    trans_table = model.term_translation_table

    q = _select([trans_table])

    if 'terms' not in data_dict:
        raise ValidationError({'terms': 'terms not in data'})

    # This action accepts `terms` as either a list of strings, or a single
    # string.
    terms = _get_or_bust(data_dict, 'terms')
    if isinstance(terms, basestring):
        terms = [terms]
    if terms:
        q = q.where(trans_table.c.term.in_(terms))

    # This action accepts `lang_codes` as either a list of strings, or a single
    # string.
    if 'lang_codes' in data_dict:
        lang_codes = _get_or_bust(data_dict, 'lang_codes')
        if isinstance(lang_codes, basestring):
            lang_codes = [lang_codes]
        q = q.where(trans_table.c.lang_code.in_(lang_codes))

    conn = model.Session.connection()
    cursor = conn.execute(q)

    results = []

    for row in cursor:
        results.append(_table_dictize(row, context))

    return results


# Only internal services are allowed to call get_site_user.
def get_site_user(context, data_dict):
    '''Return the ckan site user

    :param defer_commit: by default (or if set to false) get_site_user will
        commit and clean up the current transaction. If set to true, caller
        is responsible for commiting transaction after get_site_user is
        called. Leaving open connections can cause cli commands to hang!
        (optional, default: False)
    :type defer_commit: boolean
    '''
    _check_access('get_site_user', context, data_dict)
    model = context['model']
    site_id = config.get('ckan.site_id', 'ckan_site_user')
    user = model.User.get(site_id)
    if not user:
        apikey = str(uuid.uuid4())
        user = model.User(name=site_id,
                          password=apikey,
                          apikey=apikey)
        # make sysadmin
        user.sysadmin = True
        model.Session.add(user)
        model.Session.flush()
        if not context.get('defer_commit'):
            model.repo.commit()

    return {'name': user.name,
            'apikey': user.apikey}


def status_show(context, data_dict):
    '''Return a dictionary with information about the site's configuration.

    :rtype: dictionary

    '''
    return {
        'site_title': config.get('ckan.site_title'),
        'site_description': config.get('ckan.site_description'),
        'site_url': config.get('ckan.site_url'),
        'ckan_version': ckan.__version__,
        'error_emails_to': config.get('email_to'),
        'locale_default': config.get('ckan.locale_default'),
        'extensions': config.get('ckan.plugins').split(),
    }


def vocabulary_list(context, data_dict):
    '''Return a list of all the site's tag vocabularies.

    :rtype: list of dictionaries

    '''
    _check_access('vocabulary_list', context, data_dict)

    model = context['model']
    vocabulary_objects = model.Session.query(model.Vocabulary).all()
    return model_dictize.vocabulary_list_dictize(vocabulary_objects, context)


def vocabulary_show(context, data_dict):
    '''Return a single tag vocabulary.

    :param id: the id or name of the vocabulary
    :type id: string
    :return: the vocabulary.
    :rtype: dictionary

    '''
    _check_access('vocabulary_show', context, data_dict)

    model = context['model']
    vocab_id = data_dict.get('id')
    if not vocab_id:
        raise ValidationError({'id': _('id not in data')})
    vocabulary = model.vocabulary.Vocabulary.get(vocab_id)
    if vocabulary is None:
        raise NotFound(_('Could not find vocabulary "%s"') % vocab_id)
    vocabulary_dict = model_dictize.vocabulary_dictize(vocabulary, context)
    return vocabulary_dict


@logic.validate(logic.schema.default_activity_list_schema)
def user_activity_list(context, data_dict):
    '''Return a user's public activity stream.

    You must be authorized to view the user's profile.


    :param id: the id or name of the user
    :type id: string
    :param offset: where to start getting activity items from
        (optional, default: 0)
    :type offset: int
    :param limit: the maximum number of activities to return
        (optional, default: 31, the default value is configurable via the
        ckan.activity_list_limit setting)
    :type limit: int

    :rtype: list of dictionaries

    '''
    # FIXME: Filter out activities whose subject or object the user is not
    # authorized to read.
    _check_access('user_show', context, data_dict)

    model = context['model']

    user_ref = data_dict.get('id')  # May be user name or id.
    user = model.User.get(user_ref)
    if user is None:
        raise logic.NotFound

    offset = data_dict.get('offset', 0)
    limit = int(
        data_dict.get('limit', config.get('ckan.activity_list_limit', 31)))

    _activity_objects = model.activity.user_activity_list(user.id, limit=limit,
            offset=offset)
    activity_objects = _filter_activity_by_user(_activity_objects,
            _activity_stream_get_filtered_users())

    return model_dictize.activity_list_dictize(activity_objects, context)


@logic.validate(logic.schema.default_activity_list_schema)
def package_activity_list(context, data_dict):
    '''Return a package's activity stream.

    You must be authorized to view the package.

    :param id: the id or name of the package
    :type id: string
    :param offset: where to start getting activity items from
        (optional, default: 0)
    :type offset: int
    :param limit: the maximum number of activities to return
        (optional, default: 31, the default value is configurable via the
        ckan.activity_list_limit setting)
    :type limit: int

    :rtype: list of dictionaries

    '''
    # FIXME: Filter out activities whose subject or object the user is not
    # authorized to read.
    _check_access('package_show', context, data_dict)

    model = context['model']

    package_ref = data_dict.get('id')  # May be name or ID.
    package = model.Package.get(package_ref)

    if package is None:
        raise logic.NotFound

    offset = int(data_dict.get('offset', 0))
    limit = int(
        data_dict.get(
            'limit',
            config.get('ckan.activity_list_limit', 31)
        )
    )

    _activity_objects = model.activity.package_activity_list(
        package.id,
        limit=limit,
        offset=offset
    )
    activity_objects = _filter_activity_by_user(
        _activity_objects,
        _activity_stream_get_filtered_users()
    )

    return model_dictize.activity_list_dictize(activity_objects, context)


@logic.validate(logic.schema.default_activity_list_schema)
def group_activity_list(context, data_dict):
    '''Return a group's activity stream.

    You must be authorized to view the group.

    :param id: the id or name of the group
    :type id: string
    :param offset: where to start getting activity items from
        (optional, default: 0)
    :type offset: int
    :param limit: the maximum number of activities to return
        (optional, default: 31, the default value is configurable via the
        ckan.activity_list_limit setting)
    :type limit: int

    :rtype: list of dictionaries

    '''
    # FIXME: Filter out activities whose subject or object the user is not
    # authorized to read.
    _check_access('group_show', context, data_dict)

    model = context['model']
    group_id = data_dict.get('id')
    offset = data_dict.get('offset', 0)
    limit = int(
        data_dict.get('limit', config.get('ckan.activity_list_limit', 31)))

    # Convert group_id (could be id or name) into id.
    group_show = logic.get_action('group_show')
    group_id = group_show(context, {'id': group_id})['id']

    _activity_objects = model.activity.group_activity_list(group_id,
            limit=limit, offset=offset)
    activity_objects = _filter_activity_by_user(_activity_objects,
            _activity_stream_get_filtered_users())

    return model_dictize.activity_list_dictize(activity_objects, context)


@logic.validate(logic.schema.default_activity_list_schema)
def organization_activity_list(context, data_dict):
    '''Return a organization's activity stream.

    :param id: the id or name of the organization
    :type id: string

    :rtype: list of dictionaries

    '''
    # FIXME: Filter out activities whose subject or object the user is not
    # authorized to read.
    _check_access('organization_show', context, data_dict)

    model = context['model']
    org_id = data_dict.get('id')
    offset = data_dict.get('offset', 0)
    limit = int(
        data_dict.get('limit', config.get('ckan.activity_list_limit', 31)))

    # Convert org_id (could be id or name) into id.
    org_show = logic.get_action('organization_show')
    org_id = org_show(context, {'id': org_id})['id']

    activity_objects = model.activity.group_activity_list(org_id,
            limit=limit, offset=offset)
    """
    activity_objects = _filter_activity_by_user(_activity_objects,
            _activity_stream_get_filtered_users())
    """

    return model_dictize.activity_list_dictize(activity_objects, context)


@logic.validate(logic.schema.default_pagination_schema)
def recently_changed_packages_activity_list(context, data_dict):
    '''Return the activity stream of all recently added or changed packages.

    :param offset: where to start getting activity items from
        (optional, default: 0)
    :type offset: int
    :param limit: the maximum number of activities to return
        (optional, default: 31, the default value is configurable via the
        ckan.activity_list_limit setting)
    :type limit: int

    :rtype: list of dictionaries

    '''
    # FIXME: Filter out activities whose subject or object the user is not
    # authorized to read.
    model = context['model']
    offset = data_dict.get('offset', 0)
    limit = int(
        data_dict.get('limit', config.get('ckan.activity_list_limit', 31)))

    _activity_objects = model.activity.recently_changed_packages_activity_list(
            limit=limit, offset=offset)
    activity_objects = _filter_activity_by_user(_activity_objects,
            _activity_stream_get_filtered_users())

    return model_dictize.activity_list_dictize(activity_objects, context)


def activity_detail_list(context, data_dict):
    '''Return an activity's list of activity detail items.

    :param id: the id of the activity
    :type id: string
    :rtype: list of dictionaries.

    '''
    # FIXME: Filter out activities whose subject or object the user is not
    # authorized to read.
    model = context['model']
    activity_id = _get_or_bust(data_dict, 'id')
    activity_detail_objects = model.ActivityDetail.by_activity_id(activity_id)
    return model_dictize.activity_detail_list_dictize(
        activity_detail_objects, context)


def _follower_count(context, data_dict, default_schema, ModelClass):
    schema = context.get('schema', default_schema)
    data_dict, errors = _validate(data_dict, schema, context)
    if errors:
        raise ValidationError(errors)
    return ModelClass.follower_count(data_dict['id'])


def user_follower_count(context, data_dict):
    '''Return the number of followers of a user.

    :param id: the id or name of the user
    :type id: string

    :rtype: int

    '''
    return _follower_count(
        context, data_dict,
        ckan.logic.schema.default_follow_user_schema(),
        context['model'].UserFollowingUser)


def dataset_follower_count(context, data_dict):
    '''Return the number of followers of a dataset.

    :param id: the id or name of the dataset
    :type id: string

    :rtype: int

    '''
    return _follower_count(
        context, data_dict,
        ckan.logic.schema.default_follow_dataset_schema(),
        context['model'].UserFollowingDataset)


def group_follower_count(context, data_dict):
    '''Return the number of followers of a group.

    :param id: the id or name of the group
    :type id: string

    :rtype: int

    '''
    return _follower_count(
        context, data_dict,
        ckan.logic.schema.default_follow_group_schema(),
        context['model'].UserFollowingGroup)


def organization_follower_count(context, data_dict):
    '''Return the number of followers of an organization.

    :param id: the id or name of the organization
    :type id: string

    :rtype: int

    '''
    return group_follower_count(context, data_dict)


def _follower_list(context, data_dict, default_schema, FollowerClass):
    schema = context.get('schema', default_schema)
    data_dict, errors = _validate(data_dict, schema, context)
    if errors:
        raise ValidationError(errors)

    # Get the list of Follower objects.
    model = context['model']
    object_id = data_dict.get('id')
    followers = FollowerClass.follower_list(object_id)

    # Convert the list of Follower objects to a list of User objects.
    users = [model.User.get(follower.follower_id) for follower in followers]
    users = [user for user in users if user is not None]

    # Dictize the list of User objects.
    return model_dictize.user_list_dictize(users, context)


def user_follower_list(context, data_dict):
    '''Return the list of users that are following the given user.

    :param id: the id or name of the user
    :type id: string

    :rtype: list of dictionaries

    '''
    _check_access('user_follower_list', context, data_dict)
    return _follower_list(
        context, data_dict,
        ckan.logic.schema.default_follow_user_schema(),
        context['model'].UserFollowingUser)


def dataset_follower_list(context, data_dict):
    '''Return the list of users that are following the given dataset.

    :param id: the id or name of the dataset
    :type id: string

    :rtype: list of dictionaries

    '''
    _check_access('dataset_follower_list', context, data_dict)
    return _follower_list(
        context, data_dict,
        ckan.logic.schema.default_follow_dataset_schema(),
        context['model'].UserFollowingDataset)


def group_follower_list(context, data_dict):
    '''Return the list of users that are following the given group.

    :param id: the id or name of the group
    :type id: string

    :rtype: list of dictionaries

    '''
    _check_access('group_follower_list', context, data_dict)
    return _follower_list(
        context, data_dict,
        ckan.logic.schema.default_follow_group_schema(),
        context['model'].UserFollowingGroup)


def organization_follower_list(context, data_dict):
    '''Return the list of users that are following the given organization.

    :param id: the id or name of the organization
    :type id: string

    :rtype: list of dictionaries

    '''
    _check_access('organization_follower_list', context, data_dict)
    return _follower_list(
        context, data_dict,
        ckan.logic.schema.default_follow_group_schema(),
        context['model'].UserFollowingGroup)

def _am_following(context, data_dict, default_schema, FollowerClass):
    schema = context.get('schema', default_schema)
    data_dict, errors = _validate(data_dict, schema, context)
    if errors:
        raise ValidationError(errors)

    if 'user' not in context:
        raise logic.NotAuthorized

    model = context['model']

    userobj = model.User.get(context['user'])
    if not userobj:
        raise logic.NotAuthorized

    object_id = data_dict.get('id')

    return FollowerClass.is_following(userobj.id, object_id)


def am_following_user(context, data_dict):
    '''Return ``True`` if you're following the given user, ``False`` if not.

    :param id: the id or name of the user
    :type id: string

    :rtype: boolean

    '''
    return _am_following(
        context, data_dict,
        ckan.logic.schema.default_follow_user_schema(),
        context['model'].UserFollowingUser)


def am_following_dataset(context, data_dict):
    '''Return ``True`` if you're following the given dataset, ``False`` if not.

    :param id: the id or name of the dataset
    :type id: string

    :rtype: boolean

    '''
    return _am_following(
        context, data_dict,
        ckan.logic.schema.default_follow_dataset_schema(),
        context['model'].UserFollowingDataset)


def am_following_group(context, data_dict):
    '''Return ``True`` if you're following the given group, ``False`` if not.

    :param id: the id or name of the group
    :type id: string

    :rtype: boolean

    '''
    return _am_following(
        context, data_dict,
        ckan.logic.schema.default_follow_group_schema(),
        context['model'].UserFollowingGroup)


def _followee_count(context, data_dict, FollowerClass):
    if not context.get('skip_validation'):
        schema = context.get('schema',
                             ckan.logic.schema.default_follow_user_schema())
        data_dict, errors = _validate(data_dict, schema, context)
        if errors:
            raise ValidationError(errors)
    return FollowerClass.followee_count(data_dict['id'])


def followee_count(context, data_dict):
    '''Return the number of objects that are followed by the given user.

    Counts all objects, of any type, that the given user is following
    (e.g. followed users, followed datasets, followed groups).

    :param id: the id of the user
    :type id: string

    :rtype: int

    '''
    model = context['model']
    followee_users = _followee_count(context, data_dict,
                                     model.UserFollowingUser)

    # followee_users has validated data_dict so the following functions don't
    # need to validate it again.
    context['skip_validation'] = True

    followee_datasets = _followee_count(context, data_dict,
                                        model.UserFollowingDataset)
    followee_groups = _followee_count(context, data_dict,
                                      model.UserFollowingGroup)

    return sum((followee_users, followee_datasets, followee_groups))


def user_followee_count(context, data_dict):
    '''Return the number of users that are followed by the given user.

    :param id: the id of the user
    :type id: string

    :rtype: int

    '''
    return _followee_count(
        context, data_dict,
        context['model'].UserFollowingUser)


def dataset_followee_count(context, data_dict):
    '''Return the number of datasets that are followed by the given user.

    :param id: the id of the user
    :type id: string

    :rtype: int

    '''
    return _followee_count(
        context, data_dict,
        context['model'].UserFollowingDataset)


def group_followee_count(context, data_dict):
    '''Return the number of groups that are followed by the given user.

    :param id: the id of the user
    :type id: string

    :rtype: int

    '''
    return _followee_count(
        context, data_dict,
        context['model'].UserFollowingGroup)


@logic.validate(logic.schema.default_follow_user_schema)
def followee_list(context, data_dict):
    '''Return the list of objects that are followed by the given user.

    Returns all objects, of any type, that the given user is following
    (e.g. followed users, followed datasets, followed groups.. ).

    :param id: the id of the user
    :type id: string

    :param q: a query string to limit results by, only objects whose display
        name begins with the given string (case-insensitive) wil be returned
        (optional)
    :type q: string

    :rtype: list of dictionaries, each with keys ``'type'`` (e.g. ``'user'``,
        ``'dataset'`` or ``'group'``), ``'display_name'`` (e.g. a user's
        display name, or a package's title) and ``'dict'`` (e.g. a dict
        representing the followed user, package or group, the same as the dict
        that would be returned by :py:func:`user_show`,
        :py:func:`package_show` or :py:func:`group_show`)

    '''
    _check_access('followee_list', context, data_dict)

    def display_name(followee):
        '''Return a display name for the given user, group or dataset dict.'''
        display_name = followee.get('display_name')
        fullname = followee.get('fullname')
        title = followee.get('title')
        name = followee.get('name')
        return display_name or fullname or title or name

    # Get the followed objects.
    # TODO: Catch exceptions raised by these *_followee_list() functions?
    # FIXME should we be changing the context like this it seems dangerous
    followee_dicts = []
    context['skip_validation'] = True
    context['ignore_auth'] = True
    for followee_list_function, followee_type in (
            (user_followee_list, 'user'),
            (dataset_followee_list, 'dataset'),
            (group_followee_list, 'group'),
            (organization_followee_list, 'organization')):
        dicts = followee_list_function(context, data_dict)
        for d in dicts:
            followee_dicts.append(
                {'type': followee_type,
                 'display_name': display_name(d),
                 'dict': d})

    followee_dicts.sort(key=lambda d: d['display_name'])

    q = data_dict.get('q')
    if q:
        q = q.strip().lower()
        matching_followee_dicts = []
        for followee_dict in followee_dicts:
            if followee_dict['display_name'].strip().lower().startswith(q):
                matching_followee_dicts.append(followee_dict)
        followee_dicts = matching_followee_dicts

    return followee_dicts


def user_followee_list(context, data_dict):
    '''Return the list of users that are followed by the given user.

    :param id: the id of the user
    :type id: string

    :rtype: list of dictionaries

    '''
    _check_access('user_followee_list', context, data_dict)

    if not context.get('skip_validation'):
        schema = context.get('schema') or (
            ckan.logic.schema.default_follow_user_schema())
        data_dict, errors = _validate(data_dict, schema, context)
        if errors:
            raise ValidationError(errors)

    # Get the list of Follower objects.
    model = context['model']
    user_id = _get_or_bust(data_dict, 'id')
    followees = model.UserFollowingUser.followee_list(user_id)

    # Convert the list of Follower objects to a list of User objects.
    users = [model.User.get(followee.object_id) for followee in followees]
    users = [user for user in users if user is not None]

    # Dictize the list of User objects.
    return model_dictize.user_list_dictize(users, context)


def dataset_followee_list(context, data_dict):
    '''Return the list of datasets that are followed by the given user.

    :param id: the id or name of the user
    :type id: string

    :rtype: list of dictionaries

    '''
    _check_access('dataset_followee_list', context, data_dict)

    if not context.get('skip_validation'):
        schema = context.get('schema') or (
            ckan.logic.schema.default_follow_user_schema())
        data_dict, errors = _validate(data_dict, schema, context)
        if errors:
            raise ValidationError(errors)

    # Get the list of Follower objects.
    model = context['model']
    user_id = _get_or_bust(data_dict, 'id')
    followees = model.UserFollowingDataset.followee_list(user_id)

    # Convert the list of Follower objects to a list of Package objects.
    datasets = [model.Package.get(followee.object_id)
                for followee in followees]
    datasets = [dataset for dataset in datasets if dataset is not None]

    # Dictize the list of Package objects.
    return [model_dictize.package_dictize(dataset, context)
            for dataset in datasets]


def group_followee_list(context, data_dict):
    '''Return the list of groups that are followed by the given user.

    :param id: the id or name of the user
    :type id: string

    :rtype: list of dictionaries

    '''
    _check_access('group_followee_list', context, data_dict)

    return _group_or_org_followee_list(context, data_dict, is_org=False)


def organization_followee_list(context, data_dict):
    '''Return the list of organizations that are followed by the given user.

    :param id: the id or name of the user
    :type id: string

    :rtype: list of dictionaries

    '''

    _check_access('organization_followee_list', context, data_dict)

    return _group_or_org_followee_list(context, data_dict, is_org=True)


def _group_or_org_followee_list(context, data_dict, is_org=False):

    if not context.get('skip_validation'):
        schema = context.get('schema',
                             ckan.logic.schema.default_follow_user_schema())
        data_dict, errors = _validate(data_dict, schema, context)
        if errors:
            raise ValidationError(errors)

    # Get the list of UserFollowingGroup objects.
    model = context['model']
    user_id = _get_or_bust(data_dict, 'id')
    followees = model.UserFollowingGroup.followee_list(user_id)

    # Convert the UserFollowingGroup objects to a list of Group objects.
    groups = [model.Group.get(followee.object_id) for followee in followees]
    groups = [group for group in groups
              if group is not None and group.is_organization == is_org]

    # Dictize the list of Group objects.
    return [model_dictize.group_dictize(group, context) for group in groups]


@logic.validate(logic.schema.default_pagination_schema)
def dashboard_activity_list(context, data_dict):
    '''Return the authorized (via login or API key) user's dashboard activity
       stream.

    Unlike the activity dictionaries returned by other ``*_activity_list``
    actions, these activity dictionaries have an extra boolean value with key
    ``is_new`` that tells you whether the activity happened since the user last
    viewed her dashboard (``'is_new': True``) or not (``'is_new': False``).

    The user's own activities are always marked ``'is_new': False``.

    :param offset: where to start getting activity items from
        (optional, default: 0)
    :type offset: int
    :param limit: the maximum number of activities to return
        (optional, default: 31, the default value is configurable via the
        :ref:`ckan.activity_list_limit` setting)

    :rtype: list of activity dictionaries

    '''
    _check_access('dashboard_activity_list', context, data_dict)

    model = context['model']
    user_id = model.User.get(context['user']).id
    offset = data_dict.get('offset', 0)
    limit = int(
        data_dict.get('limit', config.get('ckan.activity_list_limit', 31)))

    # FIXME: Filter out activities whose subject or object the user is not
    # authorized to read.
    _activity_objects = model.activity.dashboard_activity_list(user_id,
            limit=limit, offset=offset)

    activity_objects = _filter_activity_by_user(_activity_objects,
            _activity_stream_get_filtered_users())
    activity_dicts = model_dictize.activity_list_dictize(
        activity_objects, context)

    # Mark the new (not yet seen by user) activities.
    strptime = datetime.datetime.strptime
    fmt = '%Y-%m-%dT%H:%M:%S.%f'
    last_viewed = model.Dashboard.get(user_id).activity_stream_last_viewed
    for activity in activity_dicts:
        if activity['user_id'] == user_id:
            # Never mark the user's own activities as new.
            activity['is_new'] = False
        else:
            activity['is_new'] = (
                strptime(activity['timestamp'], fmt) > last_viewed)

    return activity_dicts


<<<<<<< HEAD
@logic.validate(ckan.logic.schema.default_pagination_schema)
def dashboard_activity_list_html(context, data_dict):
    '''Return the authorized (via login or API key) user's dashboard activity
       stream as HTML.

    The activity stream is rendered as a snippet of HTML meant to be included
    in an HTML page, i.e. it doesn't have any HTML header or footer.

    :param offset: where to start getting activity items from
        (optional, default: 0)
    :type offset: int
    :param limit: the maximum number of activities to return
        (optional, default: 31, the default value is configurable via the
        ckan.activity_list_limit setting)
    :type limit: int

    :rtype: string

    '''
    activity_stream = dashboard_activity_list(context, data_dict)
    model = context['model']
    offset = data_dict.get('offset', 0)
    extra_vars = {
        'controller': 'user',
        'action': 'dashboard',
        'offset': offset,
    }
    return activity_streams.activity_list_to_html(context, activity_stream,
                                                  extra_vars)


=======
>>>>>>> 1ed2d844
def dashboard_new_activities_count(context, data_dict):
    '''Return the number of new activities in the user's dashboard.

    Return the number of new activities in the authorized user's dashboard
    activity stream.

    Activities from the user herself are not counted by this function even
    though they appear in the dashboard (users don't want to be notified about
    things they did themselves).

    :rtype: int

    '''
    _check_access('dashboard_new_activities_count', context, data_dict)
    activities = logic.get_action('dashboard_activity_list')(
        context, data_dict)
    return len([activity for activity in activities if activity['is_new']])


def _unpick_search(sort, allowed_fields=None, total=None):
    ''' This is a helper function that takes a sort string
    eg 'name asc, last_modified desc' and returns a list of
    split field order eg [('name', 'asc'), ('last_modified', 'desc')]
    allowed_fields can limit which field names are ok.
    total controls how many sorts can be specifed '''
    sorts = []
    split_sort = sort.split(',')
    for part in split_sort:
        split_part = part.strip().split()
        field = split_part[0]
        if len(split_part) > 1:
            order = split_part[1].lower()
        else:
            order = 'asc'
        if allowed_fields:
            if field not in allowed_fields:
                raise ValidationError('Cannot sort by field `%s`' % field)
        if order not in ['asc', 'desc']:
            raise ValidationError('Invalid sort direction `%s`' % order)
        sorts.append((field, order))
    if total and len(sorts) > total:
        raise ValidationError(
            'Too many sort criteria provided only %s allowed' % total)
    return sorts


def member_roles_list(context, data_dict):
    '''Return the possible roles for members of groups and organizations.

    :param group_type: the group type, either ``"group"`` or ``"organization"``
        (optional, default ``"organization"``)
    :type id: string
    :returns: a list of dictionaries each with two keys: ``"text"`` (the
        display name of the role, e.g. ``"Admin"``) and ``"value"`` (the
        internal name of the role, e.g. ``"admin"``)
    :rtype: list of dictionaries

    '''
    group_type = data_dict.get('group_type', 'organization')
    roles_list = authz.roles_list()
    if group_type == 'group':
        roles_list = [role for role in roles_list
                      if role['value'] != 'editor']

    _check_access('member_roles_list', context, data_dict)
    return roles_list


def help_show(context, data_dict):
    '''Return the help string for a particular API action.

    :param name: Action function name (eg `user_create`, `package_search`)
    :type name: string
    :returns: The help string for the action function, or None if the function
              does not have a docstring.
    :rtype: string

    :raises: :class:`ckan.logic.NotFound`: if the action function doesn't exist

    '''

    function_name = logic.get_or_bust(data_dict, 'name')

    _check_access('help_show', context, data_dict)

    try:
        function = logic.get_action(function_name)
    except KeyError:
        raise NotFound('Action function not found')

    return function.__doc__


def config_option_show(context, data_dict):
    '''Show the current value of a particular configuration option.

    Only returns runtime-editable config options (the ones returned by
    :py:func:`~ckan.logic.action.get.config_option_list`), which can be updated with the
    :py:func:`~ckan.logic.action.update.config_option_update` action.

    :param key: The configuration option key
    :type key: string

    :returns: The value of the config option from either the system_info table
        or ini file.
    :rtype: string

    :raises: :class:`ckan.logic.ValidationError`: if config option is not in
        the schema (whitelisted as editable).
    '''

    _check_access('config_option_show', context, data_dict)

    key = _get_or_bust(data_dict, 'key')

    schema = ckan.logic.schema.update_configuration_schema()

    # Only return whitelisted keys
    if key not in schema:
        raise ValidationError(
            'Configuration option \'{0}\' can not be shown'.format(key))

    # return the value from config
    return config.get(key, None)


def config_option_list(context, data_dict):
    '''Return a list of runtime-editable config options keys that can be
       updated with :py:func:`~ckan.logic.action.update.config_option_update`.

    :returns: A list of config option keys.
    :rtype: list
    '''

    _check_access('config_option_list', context, data_dict)

    schema = ckan.logic.schema.update_configuration_schema()

    return schema.keys()<|MERGE_RESOLUTION|>--- conflicted
+++ resolved
@@ -3208,40 +3208,6 @@
     return activity_dicts
 
 
-<<<<<<< HEAD
-@logic.validate(ckan.logic.schema.default_pagination_schema)
-def dashboard_activity_list_html(context, data_dict):
-    '''Return the authorized (via login or API key) user's dashboard activity
-       stream as HTML.
-
-    The activity stream is rendered as a snippet of HTML meant to be included
-    in an HTML page, i.e. it doesn't have any HTML header or footer.
-
-    :param offset: where to start getting activity items from
-        (optional, default: 0)
-    :type offset: int
-    :param limit: the maximum number of activities to return
-        (optional, default: 31, the default value is configurable via the
-        ckan.activity_list_limit setting)
-    :type limit: int
-
-    :rtype: string
-
-    '''
-    activity_stream = dashboard_activity_list(context, data_dict)
-    model = context['model']
-    offset = data_dict.get('offset', 0)
-    extra_vars = {
-        'controller': 'user',
-        'action': 'dashboard',
-        'offset': offset,
-    }
-    return activity_streams.activity_list_to_html(context, activity_stream,
-                                                  extra_vars)
-
-
-=======
->>>>>>> 1ed2d844
 def dashboard_new_activities_count(context, data_dict):
     '''Return the number of new activities in the user's dashboard.
 
