--- conflicted
+++ resolved
@@ -326,13 +326,6 @@
 
     if all_fields:
         # all_fields is really computationally expensive, so need a tight limit
-<<<<<<< HEAD
-        max_limit = config.get(
-            'ckan.group_and_organization_list_all_fields_max', 25)
-    else:
-        max_limit = config.get('ckan.group_and_organization_list_max', 1000)
-    if limit is None or limit > max_limit:
-=======
         try:
             max_limit = int(config.get(
                 'ckan.group_and_organization_list_all_fields_max', 25))
@@ -345,7 +338,6 @@
             max_limit = 1000
 
     if limit is None or int(limit) > max_limit:
->>>>>>> ee5c8dc6
         limit = max_limit
 
     # order_by deprecated in ckan 1.8
