# encoding: utf-8

'''API functions for searching for and getting data from CKAN.'''

import uuid
import logging
import json
import datetime
import socket

from ckan.common import config
import sqlalchemy
from paste.deploy.converters import asbool
from six import string_types, text_type

import ckan.lib.dictization
import ckan.logic as logic
import ckan.logic.action
import ckan.logic.schema
import ckan.lib.dictization.model_dictize as model_dictize
import ckan.lib.jobs as jobs
import ckan.lib.navl.dictization_functions
import ckan.model as model
import ckan.model.misc as misc
import ckan.plugins as plugins
import ckan.lib.search as search
import ckan.lib.plugins as lib_plugins
import ckan.lib.datapreview as datapreview
import ckan.authz as authz

from ckan.common import _

log = logging.getLogger('ckan.logic')

# Define some shortcuts
# Ensure they are module-private so that they don't get loaded as available
# actions in the action API.
_validate = ckan.lib.navl.dictization_functions.validate
_table_dictize = ckan.lib.dictization.table_dictize
_check_access = logic.check_access
NotFound = logic.NotFound
ValidationError = logic.ValidationError
_get_or_bust = logic.get_or_bust

_select = sqlalchemy.sql.select
_aliased = sqlalchemy.orm.aliased
_or_ = sqlalchemy.or_
_and_ = sqlalchemy.and_
_func = sqlalchemy.func
_desc = sqlalchemy.desc
_case = sqlalchemy.case
_text = sqlalchemy.text


def _filter_activity_by_user(activity_list, users=[]):
    '''
    Return the given ``activity_list`` with activities from the specified
    users removed. The users parameters should be a list of ids.

    A *new* filtered list is returned, the given ``activity_list`` itself is
    not modified.
    '''
    if not len(users):
        return activity_list
    new_list = []
    for activity in activity_list:
        if activity.user_id not in users:
            new_list.append(activity)
    return new_list


def _activity_stream_get_filtered_users():
    '''
    Get the list of users from the :ref:`ckan.hide_activity_from_users` config
    option and return a list of their ids. If the config is not specified,
    returns the id of the site user.
    '''
    users = config.get('ckan.hide_activity_from_users')
    if users:
        users_list = users.split()
    else:
        context = {'model': model, 'ignore_auth': True}
        site_user = logic.get_action('get_site_user')(context)
        users_list = [site_user.get('name')]

    return model.User.user_ids_for_name_or_id(users_list)


def _package_list_with_resources(context, package_revision_list):
    package_list = []
    for package in package_revision_list:
        result_dict = model_dictize.package_dictize(package,context)
        package_list.append(result_dict)
    return package_list


def site_read(context, data_dict=None):
    '''Return ``True``.

    :rtype: bool
    '''
    _check_access('site_read', context, data_dict)
    return True


@logic.validate(logic.schema.default_pagination_schema)
def package_list(context, data_dict):
    '''Return a list of the names of the site's datasets (packages).

    :param limit: if given, the list of datasets will be broken into pages of
        at most ``limit`` datasets per page and only one page will be returned
        at a time (optional)
    :type limit: int
    :param offset: when ``limit`` is given, the offset to start
        returning packages from
    :type offset: int

    :rtype: list of strings

    '''
    model = context["model"]
    api = context.get("api_version", 1)

    _check_access('package_list', context, data_dict)

    package_table = model.package_table
    col = (package_table.c.id
           if api == 2 else package_table.c.name)
    query = _select([col])
    query = query.where(_and_(
        package_table.c.state == 'active',
        package_table.c.private == False,
    ))
    query = query.order_by(col)

    limit = data_dict.get('limit')
    if limit:
        query = query.limit(limit)

    offset = data_dict.get('offset')
    if offset:
        query = query.offset(offset)

    ## Returns the first field in each result record
    return [r[0] for r in query.execute()]


@logic.validate(logic.schema.default_package_list_schema)
def current_package_list_with_resources(context, data_dict):
    '''Return a list of the site's datasets (packages) and their resources.

    The list is sorted most-recently-modified first.

    :param limit: if given, the list of datasets will be broken into pages of
        at most ``limit`` datasets per page and only one page will be returned
        at a time (optional)
    :type limit: int
    :param offset: when ``limit`` is given, the offset to start
        returning packages from
    :type offset: int
    :param page: when ``limit`` is given, which page to return,
        Deprecated: use ``offset``
    :type page: int

    :rtype: list of dictionaries

    '''
    model = context["model"]
    limit = data_dict.get('limit')
    offset = data_dict.get('offset', 0)
    user = context['user']

    if not 'offset' in data_dict and 'page' in data_dict:
        log.warning('"page" parameter is deprecated.  '
                    'Use the "offset" parameter instead')
        page = data_dict['page']
        if limit:
            offset = (page - 1) * limit
        else:
            offset = 0

    _check_access('current_package_list_with_resources', context, data_dict)

    search = package_search(context, {
        'q': '', 'rows': limit, 'start': offset,
        'include_private': authz.is_sysadmin(user) })
    return search.get('results', [])


def revision_list(context, data_dict):
    '''Return a list of the IDs of the site's revisions. They are sorted with
    the newest first.

    Since the results are limited to 50 IDs, you can page through them using
    parameter ``since_id``.

    :param since_id: the revision ID after which you want the revisions
    :type since_id: string
    :param since_time: the timestamp after which you want the revisions
    :type since_time: string
    :param sort: the order to sort the related items in, possible values are
      'time_asc', 'time_desc' (default). (optional)
    :type sort: string
    :rtype: list of revision IDs, limited to 50

    '''
    model = context['model']
    since_id = data_dict.get('since_id')
    since_time_str = data_dict.get('since_time')
    sort_str = data_dict.get('sort')
    PAGE_LIMIT = 50

    _check_access('revision_list', context, data_dict)

    since_time = None
    if since_id:
        rev = model.Session.query(model.Revision).get(since_id)
        if rev is None:
            raise NotFound
        since_time = rev.timestamp
    elif since_time_str:
        try:
            from ckan.lib import helpers as h
            since_time = h.date_str_to_datetime(since_time_str)
        except ValueError:
            raise logic.ValidationError('Timestamp did not parse')
    revs = model.Session.query(model.Revision)
    if since_time:
        revs = revs.filter(model.Revision.timestamp > since_time)

    sortables = {
        'time_asc': model.Revision.timestamp.asc,
        'time_desc': model.Revision.timestamp.desc,
    }
    if sort_str and sort_str not in sortables:
        raise logic.ValidationError(
            'Invalid sort value. Allowable values: %r' % sortables.keys())
    sort_func = sortables.get(sort_str or 'time_desc')
    revs = revs.order_by(sort_func())

    revs = revs.limit(PAGE_LIMIT)
    return [rev_.id for rev_ in revs]


def package_revision_list(context, data_dict):
    '''Return a dataset (package)'s revisions as a list of dictionaries.

    :param id: the id or name of the dataset
    :type id: string

    '''
    model = context["model"]
    id = _get_or_bust(data_dict, "id")
    pkg = model.Package.get(id)
    if pkg is None:
        raise NotFound

    _check_access('package_revision_list', context, data_dict)

    revision_dicts = []
    for revision, object_revisions in pkg.all_related_revisions:
        revision_dicts.append(model.revision_as_dict(revision,
                                                     include_packages=False,
                                                     include_groups=False))
    return revision_dicts


def member_list(context, data_dict=None):
    '''Return the members of a group.

    The user must have permission to 'get' the group.

    :param id: the id or name of the group
    :type id: string
    :param object_type: restrict the members returned to those of a given type,
      e.g. ``'user'`` or ``'package'`` (optional, default: ``None``)
    :type object_type: string
    :param capacity: restrict the members returned to those with a given
      capacity, e.g. ``'member'``, ``'editor'``, ``'admin'``, ``'public'``,
      ``'private'`` (optional, default: ``None``)
    :type capacity: string

    :rtype: list of (id, type, capacity) tuples

    :raises: :class:`ckan.logic.NotFound`: if the group doesn't exist

    '''
    model = context['model']

    group = model.Group.get(_get_or_bust(data_dict, 'id'))
    if not group:
        raise NotFound

    obj_type = data_dict.get('object_type', None)
    capacity = data_dict.get('capacity', None)

    # User must be able to update the group to remove a member from it
    _check_access('group_show', context, data_dict)

    q = model.Session.query(model.Member).\
        filter(model.Member.group_id == group.id).\
        filter(model.Member.state == "active")

    if obj_type:
        q = q.filter(model.Member.table_name == obj_type)
    if capacity:
        q = q.filter(model.Member.capacity == capacity)

    trans = authz.roles_trans()

    def translated_capacity(capacity):
        try:
            return trans[capacity]
        except KeyError:
            return capacity

    return [(m.table_id, m.table_name, translated_capacity(m.capacity))
            for m in q.all()]


def _group_or_org_list(context, data_dict, is_org=False):
    model = context['model']
    api = context.get('api_version')
    groups = data_dict.get('groups')
    group_type = data_dict.get('type', 'group')
    ref_group_by = 'id' if api == 2 else 'name'
    pagination_dict = {}
    limit = data_dict.get('limit')
    if limit:
        pagination_dict['limit'] = data_dict['limit']
    offset = data_dict.get('offset')
    if offset:
        pagination_dict['offset'] = data_dict['offset']
    if pagination_dict:
        pagination_dict, errors = _validate(
            data_dict, logic.schema.default_pagination_schema(), context)
        if errors:
            raise ValidationError(errors)
    sort = data_dict.get('sort') or 'title'
    q = data_dict.get('q')

    all_fields = asbool(data_dict.get('all_fields', None))

    # order_by deprecated in ckan 1.8
    # if it is supplied and sort isn't use order_by and raise a warning
    order_by = data_dict.get('order_by', '')
    if order_by:
        log.warn('`order_by` deprecated please use `sort`')
        if not data_dict.get('sort'):
            sort = order_by

    # if the sort is packages and no sort direction is supplied we want to do a
    # reverse sort to maintain compatibility.
    if sort.strip() in ('packages', 'package_count'):
        sort = 'package_count desc'

    sort_info = _unpick_search(sort,
                               allowed_fields=['name', 'packages',
                                               'package_count', 'title'],
                               total=1)

    if sort_info and sort_info[0][0] == 'package_count':
        query = model.Session.query(model.Group.id,
                                    model.Group.name,
                                    sqlalchemy.func.count(model.Group.id))

        query = query.filter(model.Member.group_id == model.Group.id) \
                     .filter(model.Member.table_id == model.Package.id) \
                     .filter(model.Member.table_name == 'package') \
                     .filter(model.Package.state == 'active')
    else:
        query = model.Session.query(model.Group.id,
                                    model.Group.name)

    query = query.filter(model.Group.state == 'active')

    if groups:
        query = query.filter(model.Group.name.in_(groups))
    if q:
        q = u'%{0}%'.format(q)
        query = query.filter(_or_(
            model.Group.name.ilike(q),
            model.Group.title.ilike(q),
            model.Group.description.ilike(q),
        ))

    query = query.filter(model.Group.is_organization == is_org)
    query = query.filter(model.Group.type == group_type)

    if sort_info:
        sort_field = sort_info[0][0]
        sort_direction = sort_info[0][1]
        if sort_field == 'package_count':
            query = query.group_by(model.Group.id, model.Group.name)
            sort_model_field = sqlalchemy.func.count(model.Group.id)
        elif sort_field == 'name':
            sort_model_field = model.Group.name
        elif sort_field == 'title':
            sort_model_field = model.Group.title

        if sort_direction == 'asc':
            query = query.order_by(sqlalchemy.asc(sort_model_field))
        else:
            query = query.order_by(sqlalchemy.desc(sort_model_field))

    if limit:
        query = query.limit(limit)
    if offset:
        query = query.offset(offset)

    groups = query.all()

    if all_fields:
        action = 'organization_show' if is_org else 'group_show'
        group_list = []
        for group in groups:
            data_dict['id'] = group.id
            for key in ('include_extras', 'include_tags', 'include_users',
                        'include_groups', 'include_followers'):
                if key not in data_dict:
                    data_dict[key] = False

            group_list.append(logic.get_action(action)(context, data_dict))
    else:
        group_list = [getattr(group, ref_group_by) for group in groups]

    return group_list


def group_list(context, data_dict):
    '''Return a list of the names of the site's groups.

    :param order_by: the field to sort the list by, must be ``'name'`` or
      ``'packages'`` (optional, default: ``'name'``) Deprecated use sort.
    :type order_by: string
    :param sort: sorting of the search results.  Optional.  Default:
        "name asc" string of field name and sort-order. The allowed fields are
        'name', 'package_count' and 'title'
    :type sort: string
    :param limit: if given, the list of groups will be broken into pages of
        at most ``limit`` groups per page and only one page will be returned
        at a time (optional)
    :type limit: int
    :param offset: when ``limit`` is given, the offset to start
        returning groups from
    :type offset: int
    :param groups: a list of names of the groups to return, if given only
        groups whose names are in this list will be returned (optional)
    :type groups: list of strings
    :param all_fields: return group dictionaries instead of just names. Only
        core fields are returned - get some more using the include_* options.
        Returning a list of packages is too expensive, so the `packages`
        property for each group is deprecated, but there is a count of the
        packages in the `package_count` property.
        (optional, default: ``False``)
    :type all_fields: bool
    :param include_dataset_count: if all_fields, include the full package_count
        (optional, default: ``True``)
    :type include_dataset_count: bool
    :param include_extras: if all_fields, include the group extra fields
        (optional, default: ``False``)
    :type include_extras: bool
    :param include_tags: if all_fields, include the group tags
        (optional, default: ``False``)
    :type include_tags: bool
    :param include_groups: if all_fields, include the groups the groups are in
        (optional, default: ``False``).
    :type include_groups: bool
    :param include_users: if all_fields, include the group users
        (optional, default: ``False``).
    :type include_users: bool

    :rtype: list of strings
    '''
    _check_access('group_list', context, data_dict)
    return _group_or_org_list(context, data_dict)


def organization_list(context, data_dict):
    '''Return a list of the names of the site's organizations.

    :param order_by: the field to sort the list by, must be ``'name'`` or
      ``'packages'`` (optional, default: ``'name'``) Deprecated use sort.
    :type order_by: string
    :param sort: sorting of the search results.  Optional.  Default:
        "name asc" string of field name and sort-order. The allowed fields are
        'name', 'package_count' and 'title'
    :type sort: string
    :param limit: if given, the list of organizations will be broken into pages
        of at most ``limit`` organizations per page and only one page will be
        returned at a time (optional)
    :type limit: int
    :param offset: when ``limit`` is given, the offset to start
        returning organizations from
    :type offset: int
    :param organizations: a list of names of the groups to return,
        if given only groups whose names are in this list will be
        returned (optional)
    :type organizations: list of strings
    :param all_fields: return group dictionaries instead of just names. Only
        core fields are returned - get some more using the include_* options.
        Returning a list of packages is too expensive, so the `packages`
        property for each group is deprecated, but there is a count of the
        packages in the `package_count` property.
        (optional, default: ``False``)
    :type all_fields: bool
    :param include_dataset_count: if all_fields, include the full package_count
        (optional, default: ``True``)
    :type include_dataset_count: bool
    :param include_extras: if all_fields, include the organization extra fields
        (optional, default: ``False``)
    :type include_extras: bool
    :param include_tags: if all_fields, include the organization tags
        (optional, default: ``False``)
    :type include_tags: bool
    :param include_groups: if all_fields, include the organizations the
        organizations are in
        (optional, default: ``False``)
    :type include_groups: bool
    :param include_users: if all_fields, include the organization users
        (optional, default: ``False``).
    :type include_users: bool

    :rtype: list of strings

    '''
    _check_access('organization_list', context, data_dict)
    data_dict['groups'] = data_dict.pop('organizations', [])
    data_dict.setdefault('type', 'organization')
    return _group_or_org_list(context, data_dict, is_org=True)


def group_list_authz(context, data_dict):
    '''Return the list of groups that the user is authorized to edit.

    :param available_only: remove the existing groups in the package
      (optional, default: ``False``)
    :type available_only: bool

    :param am_member: if ``True`` return only the groups the logged-in user is
      a member of, otherwise return all groups that the user is authorized to
      edit (for example, sysadmin users are authorized to edit all groups)
      (optional, default: ``False``)
    :type am_member: bool

    :returns: list of dictized groups that the user is authorized to edit
    :rtype: list of dicts

    '''
    model = context['model']
    user = context['user']
    available_only = data_dict.get('available_only', False)
    am_member = data_dict.get('am_member', False)

    _check_access('group_list_authz', context, data_dict)

    sysadmin = authz.is_sysadmin(user)
    roles = authz.get_roles_with_permission('manage_group')
    if not roles:
        return []
    user_id = authz.get_user_id_for_username(user, allow_none=True)
    if not user_id:
        return []

    if not sysadmin or am_member:
        q = model.Session.query(model.Member) \
            .filter(model.Member.table_name == 'user') \
            .filter(model.Member.capacity.in_(roles)) \
            .filter(model.Member.table_id == user_id) \
            .filter(model.Member.state == 'active')
        group_ids = []
        for row in q.all():
            group_ids.append(row.group_id)

        if not group_ids:
            return []

    q = model.Session.query(model.Group) \
        .filter(model.Group.is_organization == False) \
        .filter(model.Group.state == 'active')

    if not sysadmin or am_member:
        q = q.filter(model.Group.id.in_(group_ids))

    groups = q.all()

    if available_only:
        package = context.get('package')
        if package:
            groups = set(groups) - set(package.get_groups())

    group_list = model_dictize.group_list_dictize(groups, context)
    return group_list


def organization_list_for_user(context, data_dict):
    '''Return the organizations that the user has a given permission for.

    Specifically it returns the list of organizations that the currently
    authorized user has a given permission (for example: "manage_group")
    against.

    By default this returns the list of organizations that the currently
    authorized user is member of, in any capacity.

    When a user becomes a member of an organization in CKAN they're given a
    "capacity" (sometimes called a "role"), for example "member", "editor" or
    "admin".

    Each of these roles has certain permissions associated with it. For example
    the admin role has the "admin" permission (which means they have permission
    to do anything). The editor role has permissions like "create_dataset",
    "update_dataset" and "delete_dataset".  The member role has the "read"
    permission.

    This function returns the list of organizations that the authorized user
    has a given permission for. For example the list of organizations that the
    user is an admin of, or the list of organizations that the user can create
    datasets in. This takes account of when permissions cascade down an
    organization hierarchy.

    :param id: the name or id of the user to get the organization list for
        (optional, defaults to the currently authorized user (logged in or via
        API key))
    :type id: string

    :param permission: the permission the user has against the
        returned organizations, for example ``"read"`` or ``"create_dataset"``
        (optional, default: ``"manage_group"``)
    :type permission: string
    :param include_dataset_count: include the package_count in each org
        (optional, default: ``False``)
    :type include_dataset_count: bool

    :returns: list of organizations that the user has the given permission for
    :rtype: list of dicts

    '''
    model = context['model']
    if data_dict.get('id'):
        user_obj = model.User.get(data_dict['id'])
        if not user_obj:
            raise NotFound
        user = user_obj.name
    else:
        user = context['user']

    _check_access('organization_list_for_user', context, data_dict)
    sysadmin = authz.is_sysadmin(user)

    orgs_q = model.Session.query(model.Group) \
        .filter(model.Group.is_organization == True) \
        .filter(model.Group.state == 'active')

    if sysadmin:
        orgs_and_capacities = [(org, 'admin') for org in orgs_q.all()]
    else:
        # for non-Sysadmins check they have the required permission

        permission = data_dict.get('permission', 'manage_group')

        roles = authz.get_roles_with_permission(permission)

        if not roles:
            return []
        user_id = authz.get_user_id_for_username(user, allow_none=True)
        if not user_id:
            return []

        q = model.Session.query(model.Member, model.Group) \
            .filter(model.Member.table_name == 'user') \
            .filter(model.Member.capacity.in_(roles)) \
            .filter(model.Member.table_id == user_id) \
            .filter(model.Member.state == 'active') \
            .join(model.Group)

        group_ids = set()
        roles_that_cascade = \
            authz.check_config_permission('roles_that_cascade_to_sub_groups')
        group_ids_to_capacities = {}
        for member, group in q.all():
            if member.capacity in roles_that_cascade:
                children_group_ids = [
                    grp_tuple[0] for grp_tuple
                    in group.get_children_group_hierarchy(type='organization')
                ]
                for group_id in children_group_ids:
                    group_ids_to_capacities[group_id] = member.capacity
                group_ids |= set(children_group_ids)

            group_ids_to_capacities[group.id] = member.capacity
            group_ids.add(group.id)

        if not group_ids:
            return []

        orgs_q = orgs_q.filter(model.Group.id.in_(group_ids))
        orgs_and_capacities = [
            (org, group_ids_to_capacities[org.id]) for org in orgs_q.all()]

    context['with_capacity'] = True
    orgs_list = model_dictize.group_list_dictize(orgs_and_capacities, context,
        with_package_counts=asbool(data_dict.get('include_dataset_count')))
    return orgs_list


def _group_or_org_revision_list(context, data_dict):
    '''Return a group's revisions.

    :param id: the name or id of the group
    :type id: string

    :rtype: list of dictionaries

    '''
    model = context['model']
    id = _get_or_bust(data_dict, 'id')
    group = model.Group.get(id)
    if group is None:
        raise NotFound

    revision_dicts = []
    for revision, object_revisions in group.all_related_revisions:
        revision_dicts.append(model.revision_as_dict(revision,
                                                     include_packages=False,
                                                     include_groups=False))
    return revision_dicts


def group_revision_list(context, data_dict):
    '''Return a group's revisions.

    :param id: the name or id of the group
    :type id: string

    :rtype: list of dictionaries

    '''

    _check_access('group_revision_list', context, data_dict)
    return _group_or_org_revision_list(context, data_dict)


def organization_revision_list(context, data_dict):
    '''Return an organization's revisions.

    :param id: the name or id of the organization
    :type id: string

    :rtype: list of dictionaries

    '''

    _check_access('organization_revision_list', context, data_dict)
    return _group_or_org_revision_list(context, data_dict)


def license_list(context, data_dict):
    '''Return the list of licenses available for datasets on the site.

    :rtype: list of dictionaries

    '''
    model = context["model"]

    _check_access('license_list', context, data_dict)

    license_register = model.Package.get_license_register()
    licenses = license_register.values()
    licenses = [l.as_dict() for l in licenses]
    return licenses


def tag_list(context, data_dict):
    '''Return a list of the site's tags.

    By default only free tags (tags that don't belong to a vocabulary) are
    returned. If the ``vocabulary_id`` argument is given then only tags
    belonging to that vocabulary will be returned instead.

    :param query: a tag name query to search for, if given only tags whose
        names contain this string will be returned (optional)
    :type query: string
    :param vocabulary_id: the id or name of a vocabulary, if give only tags
        that belong to this vocabulary will be returned (optional)
    :type vocabulary_id: string
    :param all_fields: return full tag dictionaries instead of just names
        (optional, default: ``False``)
    :type all_fields: bool

    :rtype: list of dictionaries

    '''
    model = context['model']

    vocab_id_or_name = data_dict.get('vocabulary_id')
    query = data_dict.get('query') or data_dict.get('q')
    if query:
        query = query.strip()
    all_fields = data_dict.get('all_fields', None)

    _check_access('tag_list', context, data_dict)

    if query:
        tags, count = _tag_search(context, data_dict)
    else:
        tags = model.Tag.all(vocab_id_or_name)

    if tags:
        if all_fields:
            tag_list = model_dictize.tag_list_dictize(tags, context)
        else:
            tag_list = [tag.name for tag in tags]
    else:
        tag_list = []

    return tag_list


def user_list(context, data_dict):
    '''Return a list of the site's user accounts.

    :param q: restrict the users returned to those whose names contain a string
      (optional)
    :type q: string
    :param order_by: which field to sort the list by (optional, default:
      ``'name'``). Can be any user field or ``edits`` (i.e. number_of_edits).
    :type order_by: string
    :param all_fields: return full user dictionaries instead of just names.
      (optional, default: ``True``)
    :type all_fields: bool

    :rtype: list of user dictionaries. User properties include:
      ``number_of_edits`` which counts the revisions by the user and
      ``number_created_packages`` which excludes datasets which are private
      or draft state.

    '''
    model = context['model']

    _check_access('user_list', context, data_dict)

    q = data_dict.get('q', '')
    order_by = data_dict.get('order_by', 'name')
    all_fields = asbool(data_dict.get('all_fields', True))

    if all_fields:
        query = model.Session.query(
            model.User,
            model.User.name.label('name'),
            model.User.fullname.label('fullname'),
            model.User.about.label('about'),
            model.User.about.label('email'),
            model.User.created.label('created'),
            _select(
                [_func.count(model.Revision.id)],
                model.Revision.author == model.User.name
            ).label('number_of_edits'),
            _select([_func.count(model.Package.id)],
                    _and_(
                        model.Package.creator_user_id == model.User.id,
                        model.Package.state == 'active',
                        model.Package.private == False,
                    )).label('number_created_packages')
        )
    else:
        query = model.Session.query(model.User.name)

    if q:
        query = model.User.search(q, query, user_name=context.get('user'))

    if order_by == 'edits':
        query = query.order_by(_desc(
            _select([_func.count(model.Revision.id)],
                    model.Revision.author == model.User.name)))
    else:
        query = query.order_by(
            _case([(
                _or_(model.User.fullname == None,
                     model.User.fullname == ''),
                model.User.name)],
                else_=model.User.fullname))

    # Filter deleted users
    query = query.filter(model.User.state != model.State.DELETED)

    ## hack for pagination
    if context.get('return_query'):
        return query

    users_list = []

    if all_fields:
        for user in query.all():
            result_dict = model_dictize.user_dictize(user[0], context)
            users_list.append(result_dict)
    else:
        for user in query.all():
            users_list.append(user[0])

    return users_list


def package_relationships_list(context, data_dict):
    '''Return a dataset (package)'s relationships.

    :param id: the id or name of the first package
    :type id: string
    :param id2: the id or name of the second package
    :type id2: string
    :param rel: relationship as string see
        :py:func:`~ckan.logic.action.create.package_relationship_create` for
        the relationship types (optional)

    :rtype: list of dictionaries

    '''
    ##TODO needs to work with dictization layer
    model = context['model']
    api = context.get('api_version')

    id = _get_or_bust(data_dict, "id")
    id2 = data_dict.get("id2")
    rel = data_dict.get("rel")
    ref_package_by = 'id' if api == 2 else 'name'
    pkg1 = model.Package.get(id)
    pkg2 = None
    if not pkg1:
        raise NotFound('First package named in request was not found.')
    if id2:
        pkg2 = model.Package.get(id2)
        if not pkg2:
            raise NotFound('Second package named in address was not found.')

    if rel == 'relationships':
        rel = None

    _check_access('package_relationships_list', context, data_dict)

    # TODO: How to handle this object level authz?
    # Currently we don't care
    relationships = pkg1.get_relationships(with_package=pkg2, type=rel)

    if rel and not relationships:
        raise NotFound('Relationship "%s %s %s" not found.'
                       % (id, rel, id2))

    relationship_dicts = [
        rel.as_dict(pkg1, ref_package_by=ref_package_by)
        for rel in relationships]

    return relationship_dicts


def package_show(context, data_dict):
    '''Return the metadata of a dataset (package) and its resources.

    :param id: the id or name of the dataset
    :type id: string
    :param use_default_schema: use default package schema instead of
        a custom schema defined with an IDatasetForm plugin (default: ``False``)
    :type use_default_schema: bool
    :param include_tracking: add tracking information to dataset and
        resources (default: ``False``)
    :type include_tracking: bool
    :rtype: dictionary

    '''
    model = context['model']
    context['session'] = model.Session
    name_or_id = data_dict.get("id") or _get_or_bust(data_dict, 'name_or_id')

    pkg = model.Package.get(name_or_id)

    if pkg is None:
        raise NotFound

    context['package'] = pkg

    _check_access('package_show', context, data_dict)

    if data_dict.get('use_default_schema', False):
        context['schema'] = ckan.logic.schema.default_show_package_schema()
    include_tracking = asbool(data_dict.get('include_tracking', False))

    package_dict = None
    use_cache = (context.get('use_cache', True)
                 and not 'revision_id' in context
                 and not 'revision_date' in context)
    if use_cache:
        try:
            search_result = search.show(name_or_id)
        except (search.SearchError, socket.error):
            pass
        else:
            use_validated_cache = 'schema' not in context
            if use_validated_cache and 'validated_data_dict' in search_result:
                package_json = search_result['validated_data_dict']
                package_dict = json.loads(package_json)
                package_dict_validated = True
            else:
                package_dict = json.loads(search_result['data_dict'])
                package_dict_validated = False
            metadata_modified = pkg.metadata_modified.isoformat()
            search_metadata_modified = search_result['metadata_modified']
            # solr stores less precice datetime,
            # truncate to 22 charactors to get good enough match
            if metadata_modified[:22] != search_metadata_modified[:22]:
                package_dict = None

    if not package_dict:
        package_dict = model_dictize.package_dictize(pkg, context)
        package_dict_validated = False

    if include_tracking:
        # page-view tracking summary data
        package_dict['tracking_summary'] = (
            model.TrackingSummary.get_for_package(package_dict['id']))

        for resource_dict in package_dict['resources']:
            _add_tracking_summary_to_resource_dict(resource_dict, model)

    if context.get('for_view'):
        for item in plugins.PluginImplementations(plugins.IPackageController):
            package_dict = item.before_view(package_dict)

    for item in plugins.PluginImplementations(plugins.IPackageController):
        item.read(pkg)

    for item in plugins.PluginImplementations(plugins.IResourceController):
        for resource_dict in package_dict['resources']:
            item.before_show(resource_dict)

    if not package_dict_validated:
        package_plugin = lib_plugins.lookup_package_plugin(
            package_dict['type'])
        if 'schema' in context:
            schema = context['schema']
        else:
            schema = package_plugin.show_package_schema()
        if schema and context.get('validate', True):
            package_dict, errors = lib_plugins.plugin_validate(
                package_plugin, context, package_dict, schema,
                'package_show')

    for item in plugins.PluginImplementations(plugins.IPackageController):
        item.after_show(context, package_dict)

    return package_dict


def _add_tracking_summary_to_resource_dict(resource_dict, model):
    '''Add page-view tracking summary data to the given resource dict.

    '''
    tracking_summary = model.TrackingSummary.get_for_resource(
        resource_dict['url'])
    resource_dict['tracking_summary'] = tracking_summary


def resource_show(context, data_dict):
    '''Return the metadata of a resource.

    :param id: the id of the resource
    :type id: string
    :param include_tracking: add tracking information to dataset and
        resources (default: ``False``)
    :type include_tracking: bool

    :rtype: dictionary

    '''
    model = context['model']
    id = _get_or_bust(data_dict, 'id')

    resource = model.Resource.get(id)
    resource_context = dict(context, resource=resource)

    if not resource:
        raise NotFound

    _check_access('resource_show', resource_context, data_dict)

    pkg_dict = logic.get_action('package_show')(
        dict(context),
        {'id': resource.package.id,
        'include_tracking': asbool(data_dict.get('include_tracking', False))})

    for resource_dict in pkg_dict['resources']:
        if resource_dict['id'] == id:
            break
    else:
        log.error('Could not find resource %s after all', id)
        raise NotFound(_('Resource was not found.'))

    return resource_dict


def resource_view_show(context, data_dict):
    '''
    Return the metadata of a resource_view.

    :param id: the id of the resource_view
    :type id: string

    :rtype: dictionary
    '''
    model = context['model']
    id = _get_or_bust(data_dict, 'id')

    resource_view = model.ResourceView.get(id)
    if not resource_view:
        _check_access('resource_view_show', context, data_dict)
        raise NotFound

    context['resource_view'] = resource_view
    context['resource'] = model.Resource.get(resource_view.resource_id)

    _check_access('resource_view_show', context, data_dict)
    return model_dictize.resource_view_dictize(resource_view, context)


def resource_view_list(context, data_dict):
    '''
    Return the list of resource views for a particular resource.

    :param id: the id of the resource
    :type id: string

    :rtype: list of dictionaries.
    '''
    model = context['model']
    id = _get_or_bust(data_dict, 'id')
    resource = model.Resource.get(id)
    if not resource:
        raise NotFound
    context['resource'] = resource
    _check_access('resource_view_list', context, data_dict)
    q = model.Session.query(model.ResourceView).filter_by(resource_id=id)
    ## only show views when there is the correct plugin enabled
    resource_views = [
        resource_view for resource_view
        in q.order_by(model.ResourceView.order).all()
        if datapreview.get_view_plugin(resource_view.view_type)
    ]
    return model_dictize.resource_view_list_dictize(resource_views, context)


@logic.auth_audit_exempt
def revision_show(context, data_dict):
    '''Return the details of a revision.

    :param id: the id of the revision
    :type id: string

    :rtype: dictionary
    '''
    model = context['model']
    api = context.get('api_version')
    id = _get_or_bust(data_dict, 'id')
    ref_package_by = 'id' if api == 2 else 'name'

    rev = model.Session.query(model.Revision).get(id)
    if rev is None:
        raise NotFound
    rev_dict = model.revision_as_dict(rev, include_packages=True,
                                      ref_package_by=ref_package_by)
    return rev_dict


def _group_or_org_show(context, data_dict, is_org=False):
    model = context['model']
    id = _get_or_bust(data_dict, 'id')

    group = model.Group.get(id)
    context['group'] = group

    if asbool(data_dict.get('include_datasets', False)):
        packages_field = 'datasets'
    elif asbool(data_dict.get('include_dataset_count', True)):
        packages_field = 'dataset_count'
    else:
        packages_field = None

<<<<<<< HEAD
    try:
        include_tags = asbool(data_dict.get('include_tags', True))
        if asbool(config.get('ckan.auth.public_user_details', True)):
            include_users = asbool(data_dict.get('include_users', True))
        else:
            include_users = asbool(data_dict.get('include_users', False))
        include_groups = asbool(data_dict.get('include_groups', True))
        include_extras = asbool(data_dict.get('include_extras', True))
        include_followers = asbool(data_dict.get('include_followers', True))
    except ValueError:
        raise logic.ValidationError(_('Parameter is not an bool'))
=======
    include_tags = asbool(data_dict.get('include_tags', True))
    if asbool(config.get('ckan.public_user_details', True)):
	    include_users = asbool(data_dict.get('include_users', True))
    else:
	    include_users = asbool(data_dict.get('include_users', False))
    include_groups = asbool(data_dict.get('include_groups', True))
    include_extras = asbool(data_dict.get('include_extras', True))
    include_followers = asbool(data_dict.get('include_followers', True))
>>>>>>> 7f87f155

    if group is None:
        raise NotFound
    if is_org and not group.is_organization:
        raise NotFound
    if not is_org and group.is_organization:
        raise NotFound

    if is_org:
        _check_access('organization_show', context, data_dict)
    else:
        _check_access('group_show', context, data_dict)

    group_dict = model_dictize.group_dictize(group, context,
                                             packages_field=packages_field,
                                             include_tags=include_tags,
                                             include_extras=include_extras,
                                             include_groups=include_groups,
                                             include_users=include_users,)

    if is_org:
        plugin_type = plugins.IOrganizationController
    else:
        plugin_type = plugins.IGroupController

    for item in plugins.PluginImplementations(plugin_type):
        item.read(group)

    group_plugin = lib_plugins.lookup_group_plugin(group_dict['type'])
    try:
        schema = group_plugin.db_to_form_schema_options({
            'type': 'show',
            'api': 'api_version' in context,
            'context': context})
    except AttributeError:
        schema = group_plugin.db_to_form_schema()

    if include_followers:
        group_dict['num_followers'] = logic.get_action('group_follower_count')(
            {'model': model, 'session': model.Session},
            {'id': group_dict['id']})
    else:
        group_dict['num_followers'] = 0

    if schema is None:
        schema = logic.schema.default_show_group_schema()
    group_dict, errors = lib_plugins.plugin_validate(
        group_plugin, context, group_dict, schema,
        'organization_show' if is_org else 'group_show')
    return group_dict


def group_show(context, data_dict):
    '''Return the details of a group.

    :param id: the id or name of the group
    :type id: string
    :param include_datasets: include a truncated list of the group's datasets
         (optional, default: ``False``)
    :type include_datasets: bool
    :param include_dataset_count: include the full package_count
         (optional, default: ``True``)
    :type include_dataset_count: bool
    :param include_extras: include the group's extra fields
         (optional, default: ``True``)
    :type include_extras: bool
    :param include_users: include the group's users
<<<<<<< HEAD
         (optional, default: ``True``)
    :type include_users: bool
=======
         (optional, default: ``False``)
    :type id: boolean
>>>>>>> 7f87f155
    :param include_groups: include the group's sub groups
         (optional, default: ``True``)
    :type include_groups: bool
    :param include_tags: include the group's tags
         (optional, default: ``True``)
    :type include_tags: bool
    :param include_followers: include the group's number of followers
         (optional, default: ``True``)
    :type include_followers: bool

    :rtype: dictionary

    .. note:: Only its first 1000 datasets are returned

    '''
    return _group_or_org_show(context, data_dict)


def organization_show(context, data_dict):
    '''Return the details of a organization.

    :param id: the id or name of the organization
    :type id: string
    :param include_datasets: include a truncated list of the org's datasets
         (optional, default: ``False``)
    :type include_datasets: bool
    :param include_dataset_count: include the full package_count
         (optional, default: ``True``)
    :type include_dataset_count: bool
    :param include_extras: include the organization's extra fields
         (optional, default: ``True``)
    :type include_extras: bool
    :param include_users: include the organization's users
         (optional, default: ``True``)
    :type include_users: bool
    :param include_groups: include the organization's sub groups
         (optional, default: ``True``)
    :type include_groups: bool
    :param include_tags: include the organization's tags
         (optional, default: ``True``)
    :type include_tags: bool
    :param include_followers: include the organization's number of followers
         (optional, default: ``True``)
    :type include_followers: bool


    :rtype: dictionary

    .. note:: Only its first 1000 datasets are returned
    '''
    return _group_or_org_show(context, data_dict, is_org=True)


def group_package_show(context, data_dict):
    '''Return the datasets (packages) of a group.

    :param id: the id or name of the group
    :type id: string
    :param limit: the maximum number of datasets to return (optional)
    :type limit: int

    :rtype: list of dictionaries

    '''

    model = context['model']
    group_id = _get_or_bust(data_dict, 'id')

    limit = data_dict.get('limit')
    if limit:
        try:
            limit = int(data_dict.get('limit'))
            if limit < 0:
                raise logic.ValidationError('Limit must be a positive integer')
        except ValueError:
            raise logic.ValidationError('Limit must be a positive integer')

    group = model.Group.get(group_id)
    context['group'] = group
    if group is None:
        raise NotFound

    _check_access('group_show', context, data_dict)

    result = logic.get_action('package_search')(context, {
        'fq': 'groups:{0}'.format(group.name),
        'rows': limit,
    })

    return result['results']


def tag_show(context, data_dict):
    '''Return the details of a tag and all its datasets.

    :param id: the name or id of the tag
    :type id: string
    :param vocabulary_id: the id or name of the tag vocabulary that the tag is
        in - if it is not specified it will assume it is a free tag.
        (optional)
    :type vocabulary_id: string
    :param include_datasets: include a list of the tag's datasets. (Up to a
        limit of 1000 - for more flexibility, use package_search - see
        :py:func:`package_search` for an example.)
        (optional, default: ``False``)
    :type include_datasets: bool

    :returns: the details of the tag, including a list of all of the tag's
        datasets and their details
    :rtype: dictionary
    '''

    model = context['model']
    id = _get_or_bust(data_dict, 'id')
    include_datasets = asbool(data_dict.get('include_datasets', False))

    tag = model.Tag.get(id, vocab_id_or_name=data_dict.get('vocabulary_id'))
    context['tag'] = tag

    if tag is None:
        raise NotFound

    _check_access('tag_show', context, data_dict)
    return model_dictize.tag_dictize(tag, context,
                                     include_datasets=include_datasets)


def user_show(context, data_dict):
    '''Return a user account.

    Either the ``id`` or the ``user_obj`` parameter must be given.

    :param id: the id or name of the user (optional)
    :type id: string
    :param user_obj: the user dictionary of the user (optional)
    :type user_obj: user dictionary
    :param include_datasets: Include a list of datasets the user has created.
        If it is the same user or a sysadmin requesting, it includes datasets
        that are draft or private.
        (optional, default:``False``, limit:50)
    :type include_datasets: bool
    :param include_num_followers: Include the number of followers the user has
        (optional, default:``False``)
    :type include_num_followers: bool
    :param include_password_hash: Include the stored password hash
        (sysadmin only, optional, default:``False``)
    :type include_password_hash: bool

    :returns: the details of the user. Includes email_hash, number_of_edits and
        number_created_packages (which excludes draft or private datasets
        unless it is the same user or sysadmin making the request). Excludes
        the password (hash) and reset_key. If it is the same user or a
        sysadmin requesting, the email and apikey are included.
    :rtype: dictionary

    '''
    _check_access('user_show', context, data_dict)

    model = context['model']

    id = data_dict.get('id', None)
    provided_user = data_dict.get('user_obj', None)
    if id:
        user_obj = model.User.get(id)
        context['user_obj'] = user_obj
        if user_obj is None:
            raise NotFound
    elif provided_user:
        context['user_obj'] = user_obj = provided_user
    else:
        raise NotFound

    # include private and draft datasets?
    requester = context.get('user')
    sysadmin = False
    if requester:
        sysadmin = authz.is_sysadmin(requester)
        requester_looking_at_own_account = requester == user_obj.name
        include_private_and_draft_datasets = (
            sysadmin or requester_looking_at_own_account)
    else:
        include_private_and_draft_datasets = False
    context['count_private_and_draft_datasets'] = \
        include_private_and_draft_datasets

    include_password_hash = sysadmin and asbool(
        data_dict.get('include_password_hash', False))

    user_dict = model_dictize.user_dictize(
        user_obj, context, include_password_hash)

    if context.get('return_minimal'):
        log.warning('Use of the "return_minimal" in user_show is '
                    'deprecated.')
        return user_dict

    if asbool(data_dict.get('include_datasets', False)):
        user_dict['datasets'] = []

        fq = "+creator_user_id:{0}".format(user_dict['id'])

        search_dict = {'rows': 50}

        if include_private_and_draft_datasets:
            search_dict.update({
                'include_private': True,
                'include_drafts': True})

        search_dict.update({'fq': fq})

        user_dict['datasets'] = \
            logic.get_action('package_search')(context=context,
                                               data_dict=search_dict) \
            .get('results')

    if asbool(data_dict.get('include_num_followers', False)):
        user_dict['num_followers'] = logic.get_action('user_follower_count')(
            {'model': model, 'session': model.Session},
            {'id': user_dict['id']})

    return user_dict


@logic.validate(logic.schema.default_autocomplete_schema)
def package_autocomplete(context, data_dict):
    '''Return a list of datasets (packages) that match a string.

    Datasets with names or titles that contain the query string will be
    returned.

    :param q: the string to search for
    :type q: string
    :param limit: the maximum number of resource formats to return (optional,
        default: ``10``)
    :type limit: int

    :rtype: list of dictionaries

    '''
    model = context['model']

    _check_access('package_autocomplete', context, data_dict)

    limit = data_dict.get('limit', 10)
    q = data_dict['q']

    like_q = u"%s%%" % q

    query = model.Session.query(model.Package)
    query = query.filter(model.Package.state == 'active')
    query = query.filter(model.Package.private == False)
    query = query.filter(_or_(model.Package.name.ilike(like_q),
                              model.Package.title.ilike(like_q)))
    query = query.limit(limit)

    q_lower = q.lower()
    pkg_list = []
    for package in query:
        if package.name.startswith(q_lower):
            match_field = 'name'
            match_displayed = package.name
        else:
            match_field = 'title'
            match_displayed = '%s (%s)' % (package.title, package.name)
        result_dict = {
            'name': package.name,
            'title': package.title,
            'match_field': match_field,
            'match_displayed': match_displayed}
        pkg_list.append(result_dict)

    return pkg_list


@logic.validate(logic.schema.default_autocomplete_schema)
def format_autocomplete(context, data_dict):
    '''Return a list of resource formats whose names contain a string.

    :param q: the string to search for
    :type q: string
    :param limit: the maximum number of resource formats to return (optional,
        default: ``5``)
    :type limit: int

    :rtype: list of strings

    '''
    model = context['model']
    session = context['session']

    _check_access('format_autocomplete', context, data_dict)

    q = data_dict['q']
    limit = data_dict.get('limit', 5)

    like_q = u'%' + q + u'%'

    query = (session.query(
        model.Resource.format,
        _func.count(model.Resource.format).label('total'))
        .filter(_and_(
            model.Resource.state == 'active',
        ))
        .filter(model.Resource.format.ilike(like_q))
        .group_by(model.Resource.format)
        .order_by('total DESC')
        .limit(limit))

    return [resource.format.lower() for resource in query]


@logic.validate(logic.schema.default_autocomplete_schema)
def user_autocomplete(context, data_dict):
    '''Return a list of user names that contain a string.

    :param q: the string to search for
    :type q: string
    :param limit: the maximum number of user names to return (optional,
        default: ``20``)
    :type limit: int

    :rtype: a list of user dictionaries each with keys ``'name'``,
        ``'fullname'``, and ``'id'``

    '''
    model = context['model']
    user = context['user']

    _check_access('user_autocomplete', context, data_dict)

    q = data_dict['q']
    limit = data_dict.get('limit', 20)

    query = model.User.search(q)
    query = query.filter(model.User.state != model.State.DELETED)
    query = query.limit(limit)

    user_list = []
    for user in query.all():
        result_dict = {}
        for k in ['id', 'name', 'fullname']:
            result_dict[k] = getattr(user, k)

        user_list.append(result_dict)

    return user_list


def _group_or_org_autocomplete(context, data_dict, is_org):

    q = data_dict['q']
    limit = data_dict.get('limit', 20)
    model = context['model']

    query = model.Group.search_by_name_or_title(q, group_type=None,
                                                is_org=is_org, limit=limit)

    group_list = []
    for group in query.all():
        result_dict = {}
        for k in ['id', 'name', 'title']:
            result_dict[k] = getattr(group, k)
        group_list.append(result_dict)

    return group_list


def group_autocomplete(context, data_dict):
    '''
    Return a list of group names that contain a string.

    :param q: the string to search for
    :type q: string
    :param limit: the maximum number of groups to return (optional,
        default: 20)
    :type limit: int

    :rtype: a list of group dictionaries each with keys ``'name'``,
        ``'title'``, and ``'id'``
    '''

    _check_access('group_autocomplete', context, data_dict)

    return _group_or_org_autocomplete(context, data_dict, is_org=False)


def organization_autocomplete(context, data_dict):
    '''
    Return a list of organization names that contain a string.

    :param q: the string to search for
    :type q: string
    :param limit: the maximum number of organizations to return (optional,
        default: ``20``)
    :type limit: int

    :rtype: a list of organization dictionaries each with keys ``'name'``,
        ``'title'``, and ``'id'``
    '''

    _check_access('organization_autocomplete', context, data_dict)

    return _group_or_org_autocomplete(context, data_dict, is_org=True)


def package_search(context, data_dict):
    '''
    Searches for packages satisfying a given search criteria.

    This action accepts solr search query parameters (details below), and
    returns a dictionary of results, including dictized datasets that match
    the search criteria, a search count and also facet information.

    **Solr Parameters:**

    For more in depth treatment of each paramter, please read the `Solr
    Documentation <http://wiki.apache.org/solr/CommonQueryParameters>`_.

    This action accepts a *subset* of solr's search query parameters:


    :param q: the solr query.  Optional.  Default: ``"*:*"``
    :type q: string
    :param fq: any filter queries to apply.  Note: ``+site_id:{ckan_site_id}``
        is added to this string prior to the query being executed.
    :type fq: string
    :param sort: sorting of the search results.  Optional.  Default:
        ``'relevance asc, metadata_modified desc'``.  As per the solr
        documentation, this is a comma-separated string of field names and
        sort-orderings.
    :type sort: string
    :param rows: the number of matching rows to return. There is a hard limit
        of 1000 datasets per query.
    :type rows: int
    :param start: the offset in the complete result for where the set of
        returned datasets should begin.
    :type start: int
    :param facet: whether to enable faceted results.  Default: ``True``.
    :type facet: string
    :param facet.mincount: the minimum counts for facet fields should be
        included in the results.
    :type facet.mincount: int
    :param facet.limit: the maximum number of values the facet fields return.
        A negative value means unlimited. This can be set instance-wide with
        the :ref:`search.facets.limit` config option. Default is 50.
    :type facet.limit: int
    :param facet.field: the fields to facet upon.  Default empty.  If empty,
        then the returned facet information is empty.
    :type facet.field: list of strings
    :param include_drafts: if ``True``, draft datasets will be included in the
        results. A user will only be returned their own draft datasets, and a
        sysadmin will be returned all draft datasets. Optional, the default is
        ``False``.
    :type include_drafts: bool
    :param include_private: if ``True``, private datasets will be included in
        the results. Only private datasets from the user's organizations will
        be returned and sysadmins will be returned all private datasets.
        Optional, the default is ``False``.
    :type include_private: bool
    :param use_default_schema: use default package schema instead of
        a custom schema defined with an IDatasetForm plugin (default: ``False``)
    :type use_default_schema: bool


    The following advanced Solr parameters are supported as well. Note that
    some of these are only available on particular Solr versions. See Solr's
    `dismax`_ and `edismax`_ documentation for further details on them:

    ``qf``, ``wt``, ``bf``, ``boost``, ``tie``, ``defType``, ``mm``


    .. _dismax: http://wiki.apache.org/solr/DisMaxQParserPlugin
    .. _edismax: http://wiki.apache.org/solr/ExtendedDisMax


    **Examples:**

    ``q=flood`` datasets containing the word `flood`, `floods` or `flooding`
    ``fq=tags:economy`` datasets with the tag `economy`
    ``facet.field=["tags"] facet.limit=10 rows=0`` top 10 tags

    **Results:**

    The result of this action is a dict with the following keys:

    :rtype: A dictionary with the following keys
    :param count: the number of results found.  Note, this is the total number
        of results found, not the total number of results returned (which is
        affected by limit and row parameters used in the input).
    :type count: int
    :param results: ordered list of datasets matching the query, where the
        ordering defined by the sort parameter used in the query.
    :type results: list of dictized datasets.
    :param facets: DEPRECATED.  Aggregated information about facet counts.
    :type facets: DEPRECATED dict
    :param search_facets: aggregated information about facet counts.  The outer
        dict is keyed by the facet field name (as used in the search query).
        Each entry of the outer dict is itself a dict, with a "title" key, and
        an "items" key.  The "items" key's value is a list of dicts, each with
        "count", "display_name" and "name" entries.  The display_name is a
        form of the name that can be used in titles.
    :type search_facets: nested dict of dicts.

    An example result: ::

     {'count': 2,
      'results': [ { <snip> }, { <snip> }],
      'search_facets': {u'tags': {'items': [{'count': 1,
                                             'display_name': u'tolstoy',
                                             'name': u'tolstoy'},
                                            {'count': 2,
                                             'display_name': u'russian',
                                             'name': u'russian'}
                                           ]
                                 }
                       }
     }

    **Limitations:**

    The full solr query language is not exposed, including.

    fl
        The parameter that controls which fields are returned in the solr
        query.
        fl can be  None or a list of result fields, such as ['id', 'extras_custom_field'].
        if fl = None, datasets are returned as a list of full dictionary.
    '''
    # sometimes context['schema'] is None
    schema = (context.get('schema') or
              logic.schema.default_package_search_schema())
    data_dict, errors = _validate(data_dict, schema, context)
    # put the extras back into the data_dict so that the search can
    # report needless parameters
    data_dict.update(data_dict.get('__extras', {}))
    data_dict.pop('__extras', None)
    if errors:
        raise ValidationError(errors)

    model = context['model']
    session = context['session']
    user = context.get('user')

    _check_access('package_search', context, data_dict)

    # Move ext_ params to extras and remove them from the root of the search
    # params, so they don't cause and error
    data_dict['extras'] = data_dict.get('extras', {})
    for key in [key for key in data_dict.keys() if key.startswith('ext_')]:
        data_dict['extras'][key] = data_dict.pop(key)

    # check if some extension needs to modify the search params
    for item in plugins.PluginImplementations(plugins.IPackageController):
        data_dict = item.before_search(data_dict)

    # the extension may have decided that it is not necessary to perform
    # the query
    abort = data_dict.get('abort_search', False)

    if data_dict.get('sort') in (None, 'rank'):
        data_dict['sort'] = 'score desc, metadata_modified desc'

    results = []
    if not abort:
        if asbool(data_dict.get('use_default_schema')):
            data_source = 'data_dict'
        else:
            data_source = 'validated_data_dict'
        data_dict.pop('use_default_schema', None)
<<<<<<< HEAD
=======

        result_fl = data_dict.get('fl')
        if not result_fl:
            data_dict['fl'] = 'id {0}'.format(data_source)
        else:
            data_dict['fl'] = ' '.join(result_fl)
>>>>>>> 7f87f155

        result_fl = data_dict.get('fl')
        if not result_fl:
            data_dict['fl'] = 'id {0}'.format(data_source)
        else:
            data_dict['fl'] = ' '.join(result_fl)

        # Remove before these hit solr FIXME: whitelist instead
        include_private = asbool(data_dict.pop('include_private', False))
        include_drafts = asbool(data_dict.pop('include_drafts', False))
        data_dict.setdefault('fq', '')
        if not include_private:
            data_dict['fq'] = '+capacity:public ' + data_dict['fq']
        if include_drafts:
            data_dict['fq'] += ' +state:(active OR draft)'

        # Pop these ones as Solr does not need them
        extras = data_dict.pop('extras', None)

        # enforce permission filter based on user
        if context.get('ignore_auth') or (user and authz.is_sysadmin(user)):
            labels = None
        else:
            labels = lib_plugins.get_permission_labels(
                ).get_user_dataset_labels(context['auth_user_obj'])

        query = search.query_for(model.Package)
        query.run(data_dict, permission_labels=labels)

        # Add them back so extensions can use them on after_search
        data_dict['extras'] = extras

        if result_fl:
            for package in query.results:
<<<<<<< HEAD
                if isinstance(package, text_type):
=======
                if isinstance(package, unicode):
>>>>>>> 7f87f155
                    package = {result_fl[0]: package}
                if package.get('extras'):
                    package.update(package['extras'] )
                    package.pop('extras')
                results.append(package)
        else:
            for package in query.results:
                # get the package object
                package_dict = package.get(data_source)
                ## use data in search index if there
                if package_dict:
                    # the package_dict still needs translating when being viewed
                    package_dict = json.loads(package_dict)
                    if context.get('for_view'):
                        for item in plugins.PluginImplementations(
                                plugins.IPackageController):
                            package_dict = item.before_view(package_dict)
                    results.append(package_dict)
                else:
                    log.error('No package_dict is coming from solr for package '
                              'id %s', package['id'])

        count = query.count
        facets = query.facets
        facet_ranges = query.facet_ranges
    else:
        count = 0
        facets = {}
        facet_ranges = None
        results = []

    search_results = {
        'count': count,
        'facets': facets,
        'facet_ranges': facet_ranges,
        'results': results,
        'sort': data_dict['sort']
    }

    # create a lookup table of group name to title for all the groups and
    # organizations in the current search's facets.
    group_names = []
    for field_name in ('groups', 'organization'):
        group_names.extend(facets.get(field_name, {}).keys())

    groups = (session.query(model.Group.name, model.Group.title)
                    .filter(model.Group.name.in_(group_names))
                    .all()
              if group_names else [])
    group_titles_by_name = dict(groups)

    # Transform facets into a more useful data structure.
    restructured_facets = {}
    for key, value in facets.items():
        restructured_facets[key] = {
            'title': key,
            'items': []
        }
        for key_, value_ in value.items():
            new_facet_dict = {}
            new_facet_dict['name'] = key_
            if key in ('groups', 'organization'):
                display_name = group_titles_by_name.get(key_, key_)
                display_name = display_name if display_name and display_name.strip() else key_
                new_facet_dict['display_name'] = display_name
            elif key == 'license_id':
                license = model.Package.get_license_register().get(key_)
                if license:
                    new_facet_dict['display_name'] = license.title
                else:
                    new_facet_dict['display_name'] = key_
            else:
                new_facet_dict['display_name'] = key_
            new_facet_dict['count'] = value_
            restructured_facets[key]['items'].append(new_facet_dict)
    search_results['search_facets'] = restructured_facets

    # check if some extension needs to modify the search results
    for item in plugins.PluginImplementations(plugins.IPackageController):
        search_results = item.after_search(search_results, data_dict)

    # After extensions have had a chance to modify the facets, sort them by
    # display name.
    for facet in search_results['search_facets']:
        search_results['search_facets'][facet]['items'] = sorted(
            search_results['search_facets'][facet]['items'],
            key=lambda facet: facet['display_name'], reverse=True)

    return search_results


@logic.validate(logic.schema.default_resource_search_schema)
def resource_search(context, data_dict):
    '''
    Searches for resources satisfying a given search criteria.

    It returns a dictionary with 2 fields: ``count`` and ``results``.  The
    ``count`` field contains the total number of Resources found without the
    limit or query parameters having an effect.  The ``results`` field is a
    list of dictized Resource objects.

    The 'query' parameter is a required field.  It is a string of the form
    ``{field}:{term}`` or a list of strings, each of the same form.  Within
    each string, ``{field}`` is a field or extra field on the Resource domain
    object.

    If ``{field}`` is ``"hash"``, then an attempt is made to match the
    `{term}` as a *prefix* of the ``Resource.hash`` field.

    If ``{field}`` is an extra field, then an attempt is made to match against
    the extra fields stored against the Resource.

    Note: The search is limited to search against extra fields declared in
    the config setting ``ckan.extra_resource_fields``.

    Note: Due to a Resource's extra fields being stored as a json blob, the
    match is made against the json string representation.  As such, false
    positives may occur:

    If the search criteria is: ::

        query = "field1:term1"

    Then a json blob with the string representation of: ::

        {"field1": "foo", "field2": "term1"}

    will match the search criteria!  This is a known short-coming of this
    approach.

    All matches are made ignoring case; and apart from the ``"hash"`` field,
    a term matches if it is a substring of the field's value.

    Finally, when specifying more than one search criteria, the criteria are
    AND-ed together.

    The ``order`` parameter is used to control the ordering of the results.
    Currently only ordering one field is available, and in ascending order
    only.

    The ``fields`` parameter is deprecated as it is not compatible with calling
    this action with a GET request to the action API.

    The context may contain a flag, `search_query`, which if True will make
    this action behave as if being used by the internal search api.  ie - the
    results will not be dictized, and SearchErrors are thrown for bad search
    queries (rather than ValidationErrors).

    :param query: The search criteria.  See above for description.
    :type query: string or list of strings of the form ``{field}:{term1}``
    :param fields: Deprecated
    :type fields: dict of fields to search terms.
    :param order_by: A field on the Resource model that orders the results.
    :type order_by: string
    :param offset: Apply an offset to the query.
    :type offset: int
    :param limit: Apply a limit to the query.
    :type limit: int

    :returns:  A dictionary with a ``count`` field, and a ``results`` field.
    :rtype: dict

    '''
    model = context['model']

    # Allow either the `query` or `fields` parameter to be given, but not both.
    # Once `fields` parameter is dropped, this can be made simpler.
    # The result of all this gumpf is to populate the local `fields` variable
    # with mappings from field names to list of search terms, or a single
    # search-term string.
    query = data_dict.get('query')
    fields = data_dict.get('fields')

    if query is None and fields is None:
        raise ValidationError({'query': _('Missing value')})

    elif query is not None and fields is not None:
        raise ValidationError(
            {'fields': _('Do not specify if using "query" parameter')})

    elif query is not None:
        if isinstance(query, string_types):
            query = [query]
        try:
            fields = dict(pair.split(":", 1) for pair in query)
        except ValueError:
            raise ValidationError(
                {'query': _('Must be <field>:<value> pair(s)')})

    else:
        log.warning('Use of the "fields" parameter in resource_search is '
                    'deprecated.  Use the "query" parameter instead')

        # The legacy fields paramter splits string terms.
        # So maintain that behaviour
        split_terms = {}
        for field, terms in fields.items():
            if isinstance(terms, string_types):
                terms = terms.split()
            split_terms[field] = terms
        fields = split_terms

    order_by = data_dict.get('order_by')
    offset = data_dict.get('offset')
    limit = data_dict.get('limit')

    q = model.Session.query(model.Resource) \
         .join(model.Package) \
         .filter(model.Package.state == 'active') \
         .filter(model.Package.private == False) \
         .filter(model.Resource.state == 'active') \

    resource_fields = model.Resource.get_columns()
    for field, terms in fields.items():

        if isinstance(terms, string_types):
            terms = [terms]

        if field not in resource_fields:
            msg = _('Field "{field}" not recognised in resource_search.')\
                .format(field=field)

            # Running in the context of the internal search api.
            if context.get('search_query', False):
                raise search.SearchError(msg)

            # Otherwise, assume we're in the context of an external api
            # and need to provide meaningful external error messages.
            raise ValidationError({'query': msg})

        for term in terms:

            # prevent pattern injection
            term = misc.escape_sql_like_special_characters(term)

            model_attr = getattr(model.Resource, field)

            # Treat the has field separately, see docstring.
            if field == 'hash':
                q = q.filter(model_attr.ilike(text_type(term) + '%'))

            # Resource extras are stored in a json blob.  So searching for
            # matching fields is a bit trickier.  See the docstring.
            elif field in model.Resource.get_extra_columns():
                model_attr = getattr(model.Resource, 'extras')

                like = _or_(
                    model_attr.ilike(
                        u'''%%"%s": "%%%s%%",%%''' % (field, term)),
                    model_attr.ilike(
                        u'''%%"%s": "%%%s%%"}''' % (field, term))
                )
                q = q.filter(like)

            # Just a regular field
            else:
                q = q.filter(model_attr.ilike('%' + text_type(term) + '%'))

    if order_by is not None:
        if hasattr(model.Resource, order_by):
            q = q.order_by(getattr(model.Resource, order_by))

    count = q.count()
    q = q.offset(offset)
    q = q.limit(limit)

    results = []
    for result in q:
        if isinstance(result, tuple) \
                and isinstance(result[0], model.DomainObject):
            # This is the case for order_by rank due to the add_column.
            results.append(result[0])
        else:
            results.append(result)

    # If run in the context of a search query, then don't dictize the results.
    if not context.get('search_query', False):
        results = model_dictize.resource_list_dictize(results, context)

    return {'count': count,
            'results': results}


def _tag_search(context, data_dict):
    model = context['model']

    terms = data_dict.get('query') or data_dict.get('q') or []
    if isinstance(terms, string_types):
        terms = [terms]
    terms = [t.strip() for t in terms if t.strip()]

    if 'fields' in data_dict:
        log.warning('"fields" parameter is deprecated.  '
                    'Use the "query" parameter instead')

    fields = data_dict.get('fields', {})
    offset = data_dict.get('offset')
    limit = data_dict.get('limit')

    # TODO: should we check for user authentication first?
    q = model.Session.query(model.Tag)

    if 'vocabulary_id' in data_dict:
        # Filter by vocabulary.
        vocab = model.Vocabulary.get(_get_or_bust(data_dict, 'vocabulary_id'))
        if not vocab:
            raise NotFound
        q = q.filter(model.Tag.vocabulary_id == vocab.id)
    else:
        # If no vocabulary_name in data dict then show free tags only.
        q = q.filter(model.Tag.vocabulary_id == None)
        # If we're searching free tags, limit results to tags that are
        # currently applied to a package.
        q = q.distinct().join(model.Tag.package_tags)

    for field, value in fields.items():
        if field in ('tag', 'tags'):
            terms.append(value)

    if not len(terms):
        return [], 0

    for term in terms:
        escaped_term = misc.escape_sql_like_special_characters(
            term, escape='\\')
        q = q.filter(model.Tag.name.ilike('%' + escaped_term + '%'))

    count = q.count()
    q = q.offset(offset)
    q = q.limit(limit)
    return q.all(), count


def tag_search(context, data_dict):
    '''Return a list of tags whose names contain a given string.

    By default only free tags (tags that don't belong to any vocabulary) are
    searched. If the ``vocabulary_id`` argument is given then only tags
    belonging to that vocabulary will be searched instead.

    :param query: the string(s) to search for
    :type query: string or list of strings
    :param vocabulary_id: the id or name of the tag vocabulary to search in
      (optional)
    :type vocabulary_id: string
    :param fields: deprecated
    :type fields: dictionary
    :param limit: the maximum number of tags to return
    :type limit: int
    :param offset: when ``limit`` is given, the offset to start returning tags
        from
    :type offset: int

    :returns: A dictionary with the following keys:

      ``'count'``
        The number of tags in the result.

      ``'results'``
        The list of tags whose names contain the given string, a list of
        dictionaries.

    :rtype: dictionary

    '''
    tags, count = _tag_search(context, data_dict)
    return {'count': count,
            'results': [_table_dictize(tag, context) for tag in tags]}


def tag_autocomplete(context, data_dict):
    '''Return a list of tag names that contain a given string.

    By default only free tags (tags that don't belong to any vocabulary) are
    searched. If the ``vocabulary_id`` argument is given then only tags
    belonging to that vocabulary will be searched instead.

    :param query: the string to search for
    :type query: string
    :param vocabulary_id: the id or name of the tag vocabulary to search in
      (optional)
    :type vocabulary_id: string
    :param fields: deprecated
    :type fields: dictionary
    :param limit: the maximum number of tags to return
    :type limit: int
    :param offset: when ``limit`` is given, the offset to start returning tags
        from
    :type offset: int

    :rtype: list of strings

    '''
    _check_access('tag_autocomplete', context, data_dict)
    matching_tags, count = _tag_search(context, data_dict)
    if matching_tags:
        return [tag.name for tag in matching_tags]
    else:
        return []


def task_status_show(context, data_dict):
    '''Return a task status.

    Either the ``id`` parameter *or* the ``entity_id``, ``task_type`` *and*
    ``key`` parameters must be given.

    :param id: the id of the task status (optional)
    :type id: string
    :param entity_id: the entity_id of the task status (optional)
    :type entity_id: string
    :param task_type: the task_type of the task status (optional)
    :type task_type: string
    :param key: the key of the task status (optional)
    :type key: string

    :rtype: dictionary
    '''
    model = context['model']
    id = data_dict.get('id')

    if id:
        task_status = model.TaskStatus.get(id)
    else:
        query = model.Session.query(model.TaskStatus)\
            .filter(_and_(
                model.TaskStatus.entity_id
                == _get_or_bust(data_dict, 'entity_id'),
                model.TaskStatus.task_type
                == _get_or_bust(data_dict, 'task_type'),
                model.TaskStatus.key
                == _get_or_bust(data_dict, 'key')
            ))
        task_status = query.first()

    context['task_status'] = task_status

    _check_access('task_status_show', context, data_dict)

    if task_status is None:
        raise NotFound

    task_status_dict = model_dictize.task_status_dictize(task_status, context)
    return task_status_dict


def term_translation_show(context, data_dict):
    '''Return the translations for the given term(s) and language(s).

    :param terms: the terms to search for translations of, e.g. ``'Russian'``,
        ``'romantic novel'``
    :type terms: list of strings
    :param lang_codes: the language codes of the languages to search for
        translations into, e.g. ``'en'``, ``'de'`` (optional, default is to
        search for translations into any language)
    :type lang_codes: list of language code strings

    :rtype: a list of term translation dictionaries each with keys ``'term'``
        (the term searched for, in the source language), ``'term_translation'``
        (the translation of the term into the target language) and
        ``'lang_code'`` (the language code of the target language)
    '''
    model = context['model']

    trans_table = model.term_translation_table

    q = _select([trans_table])

    if 'terms' not in data_dict:
        raise ValidationError({'terms': 'terms not in data'})

    # This action accepts `terms` as either a list of strings, or a single
    # string.
    terms = _get_or_bust(data_dict, 'terms')
    if isinstance(terms, string_types):
        terms = [terms]
    if terms:
        q = q.where(trans_table.c.term.in_(terms))

    # This action accepts `lang_codes` as either a list of strings, or a single
    # string.
    if 'lang_codes' in data_dict:
        lang_codes = _get_or_bust(data_dict, 'lang_codes')
        if isinstance(lang_codes, string_types):
            lang_codes = [lang_codes]
        q = q.where(trans_table.c.lang_code.in_(lang_codes))

    conn = model.Session.connection()
    cursor = conn.execute(q)

    results = []

    for row in cursor:
        results.append(_table_dictize(row, context))

    return results


# Only internal services are allowed to call get_site_user.
def get_site_user(context, data_dict):
    '''Return the ckan site user

    :param defer_commit: by default (or if set to false) get_site_user will
        commit and clean up the current transaction. If set to true, caller
        is responsible for commiting transaction after get_site_user is
        called. Leaving open connections can cause cli commands to hang!
        (optional, default: ``False``)
    :type defer_commit: bool
    '''
    _check_access('get_site_user', context, data_dict)
    model = context['model']
    site_id = config.get('ckan.site_id', 'ckan_site_user')
    user = model.User.get(site_id)
    if not user:
        apikey = str(uuid.uuid4())
        user = model.User(name=site_id,
                          password=apikey,
                          apikey=apikey)
        # make sysadmin
        user.sysadmin = True
        model.Session.add(user)
        model.Session.flush()
        if not context.get('defer_commit'):
            model.repo.commit()

    return {'name': user.name,
            'apikey': user.apikey}


def status_show(context, data_dict):
    '''Return a dictionary with information about the site's configuration.

    :rtype: dictionary

    '''
    return {
        'site_title': config.get('ckan.site_title'),
        'site_description': config.get('ckan.site_description'),
        'site_url': config.get('ckan.site_url'),
        'ckan_version': ckan.__version__,
        'error_emails_to': config.get('email_to'),
        'locale_default': config.get('ckan.locale_default'),
        'extensions': config.get('ckan.plugins').split(),
    }


def vocabulary_list(context, data_dict):
    '''Return a list of all the site's tag vocabularies.

    :rtype: list of dictionaries

    '''
    _check_access('vocabulary_list', context, data_dict)

    model = context['model']
    vocabulary_objects = model.Session.query(model.Vocabulary).all()
    return model_dictize.vocabulary_list_dictize(vocabulary_objects, context)


def vocabulary_show(context, data_dict):
    '''Return a single tag vocabulary.

    :param id: the id or name of the vocabulary
    :type id: string
    :return: the vocabulary.
    :rtype: dictionary

    '''
    _check_access('vocabulary_show', context, data_dict)

    model = context['model']
    vocab_id = data_dict.get('id')
    if not vocab_id:
        raise ValidationError({'id': _('id not in data')})
    vocabulary = model.vocabulary.Vocabulary.get(vocab_id)
    if vocabulary is None:
        raise NotFound(_('Could not find vocabulary "%s"') % vocab_id)
    vocabulary_dict = model_dictize.vocabulary_dictize(vocabulary, context)
    return vocabulary_dict


@logic.validate(logic.schema.default_activity_list_schema)
def user_activity_list(context, data_dict):
    '''Return a user's public activity stream.

    You must be authorized to view the user's profile.


    :param id: the id or name of the user
    :type id: string
    :param offset: where to start getting activity items from
        (optional, default: ``0``)
    :type offset: int
    :param limit: the maximum number of activities to return
        (optional, default: ``31``, the default value is configurable via the
        ckan.activity_list_limit setting)
    :type limit: int

    :rtype: list of dictionaries

    '''
    # FIXME: Filter out activities whose subject or object the user is not
    # authorized to read.
    _check_access('user_show', context, data_dict)

    model = context['model']

    user_ref = data_dict.get('id')  # May be user name or id.
    user = model.User.get(user_ref)
    if user is None:
        raise logic.NotFound

    offset = data_dict.get('offset', 0)
    limit = int(
        data_dict.get('limit', config.get('ckan.activity_list_limit', 31)))

    _activity_objects = model.activity.user_activity_list(user.id, limit=limit,
            offset=offset)
    activity_objects = _filter_activity_by_user(_activity_objects,
            _activity_stream_get_filtered_users())

    return model_dictize.activity_list_dictize(activity_objects, context)


@logic.validate(logic.schema.default_activity_list_schema)
def package_activity_list(context, data_dict):
    '''Return a package's activity stream.

    You must be authorized to view the package.

    :param id: the id or name of the package
    :type id: string
    :param offset: where to start getting activity items from
        (optional, default: ``0``)
    :type offset: int
    :param limit: the maximum number of activities to return
        (optional, default: ``31``, the default value is configurable via the
        ckan.activity_list_limit setting)
    :type limit: int

    :rtype: list of dictionaries

    '''
    # FIXME: Filter out activities whose subject or object the user is not
    # authorized to read.
    _check_access('package_show', context, data_dict)

    model = context['model']

    package_ref = data_dict.get('id')  # May be name or ID.
    package = model.Package.get(package_ref)

    if package is None:
        raise logic.NotFound

    offset = int(data_dict.get('offset', 0))
    limit = int(
        data_dict.get(
            'limit',
            config.get('ckan.activity_list_limit', 31)
        )
    )

    _activity_objects = model.activity.package_activity_list(
        package.id,
        limit=limit,
        offset=offset
    )
    activity_objects = _filter_activity_by_user(
        _activity_objects,
        _activity_stream_get_filtered_users()
    )

    return model_dictize.activity_list_dictize(activity_objects, context)


@logic.validate(logic.schema.default_activity_list_schema)
def group_activity_list(context, data_dict):
    '''Return a group's activity stream.

    You must be authorized to view the group.

    :param id: the id or name of the group
    :type id: string
    :param offset: where to start getting activity items from
        (optional, default: ``0``)
    :type offset: int
    :param limit: the maximum number of activities to return
        (optional, default: ``31``, the default value is configurable via the
        ckan.activity_list_limit setting)
    :type limit: int

    :rtype: list of dictionaries

    '''
    # FIXME: Filter out activities whose subject or object the user is not
    # authorized to read.
    _check_access('group_show', context, data_dict)

    model = context['model']
    group_id = data_dict.get('id')
    offset = data_dict.get('offset', 0)
    limit = int(
        data_dict.get('limit', config.get('ckan.activity_list_limit', 31)))

    # Convert group_id (could be id or name) into id.
    group_show = logic.get_action('group_show')
    group_id = group_show(context, {'id': group_id})['id']

    _activity_objects = model.activity.group_activity_list(group_id,
            limit=limit, offset=offset)
    activity_objects = _filter_activity_by_user(_activity_objects,
            _activity_stream_get_filtered_users())

    return model_dictize.activity_list_dictize(activity_objects, context)


@logic.validate(logic.schema.default_activity_list_schema)
def organization_activity_list(context, data_dict):
    '''Return a organization's activity stream.

    :param id: the id or name of the organization
    :type id: string

    :rtype: list of dictionaries

    '''
    # FIXME: Filter out activities whose subject or object the user is not
    # authorized to read.
    _check_access('organization_show', context, data_dict)

    model = context['model']
    org_id = data_dict.get('id')
    offset = data_dict.get('offset', 0)
    limit = int(
        data_dict.get('limit', config.get('ckan.activity_list_limit', 31)))

    # Convert org_id (could be id or name) into id.
    org_show = logic.get_action('organization_show')
    org_id = org_show(context, {'id': org_id})['id']

    activity_objects = model.activity.group_activity_list(org_id,
            limit=limit, offset=offset)
    """
    activity_objects = _filter_activity_by_user(_activity_objects,
            _activity_stream_get_filtered_users())
    """

    return model_dictize.activity_list_dictize(activity_objects, context)


@logic.validate(logic.schema.default_pagination_schema)
def recently_changed_packages_activity_list(context, data_dict):
    '''Return the activity stream of all recently added or changed packages.

    :param offset: where to start getting activity items from
        (optional, default: ``0``)
    :type offset: int
    :param limit: the maximum number of activities to return
        (optional, default: ``31``, the default value is configurable via the
        ckan.activity_list_limit setting)
    :type limit: int

    :rtype: list of dictionaries

    '''
    # FIXME: Filter out activities whose subject or object the user is not
    # authorized to read.
    model = context['model']
    offset = data_dict.get('offset', 0)
    limit = int(
        data_dict.get('limit', config.get('ckan.activity_list_limit', 31)))

    _activity_objects = model.activity.recently_changed_packages_activity_list(
            limit=limit, offset=offset)
    activity_objects = _filter_activity_by_user(_activity_objects,
            _activity_stream_get_filtered_users())

    return model_dictize.activity_list_dictize(activity_objects, context)


def activity_detail_list(context, data_dict):
    '''Return an activity's list of activity detail items.

    :param id: the id of the activity
    :type id: string
    :rtype: list of dictionaries.

    '''
    # FIXME: Filter out activities whose subject or object the user is not
    # authorized to read.
    model = context['model']
    activity_id = _get_or_bust(data_dict, 'id')
    activity_detail_objects = model.ActivityDetail.by_activity_id(activity_id)
    return model_dictize.activity_detail_list_dictize(
        activity_detail_objects, context)


<<<<<<< HEAD
def user_activity_list_html(context, data_dict):
    '''Return a user's public activity stream as HTML.

    The activity stream is rendered as a snippet of HTML meant to be included
    in an HTML page, i.e. it doesn't have any HTML header or footer.

    :param id: The id or name of the user.
    :type id: string
    :param offset: where to start getting activity items from
        (optional, default: ``0``)
    :type offset: int
    :param limit: the maximum number of activities to return
        (optional, default: ``31``, the default value is configurable via the
        ckan.activity_list_limit setting)
    :type limit: int

    :rtype: string

    '''
    activity_stream = user_activity_list(context, data_dict)
    offset = int(data_dict.get('offset', 0))
    extra_vars = {
        'controller': 'user',
        'action': 'activity',
        'id': data_dict['id'],
        'offset': offset,
    }
    return activity_streams.activity_list_to_html(
        context, activity_stream, extra_vars)


def package_activity_list_html(context, data_dict):
    '''Return a package's activity stream as HTML.

    The activity stream is rendered as a snippet of HTML meant to be included
    in an HTML page, i.e. it doesn't have any HTML header or footer.

    :param id: the id or name of the package
    :type id: string
    :param offset: where to start getting activity items from
        (optional, default: ``0``)
    :type offset: int
    :param limit: the maximum number of activities to return
        (optional, default: ``31``, the default value is configurable via the
        ckan.activity_list_limit setting)
    :type limit: int

    :rtype: string

    '''
    activity_stream = logic.get_action('package_activity_list')(context, data_dict)
    offset = int(data_dict.get('offset', 0))
    extra_vars = {
        'controller': 'package',
        'action': 'activity',
        'id': data_dict['id'],
        'offset': offset,
    }
    return activity_streams.activity_list_to_html(
        context, activity_stream, extra_vars)


def group_activity_list_html(context, data_dict):
    '''Return a group's activity stream as HTML.

    The activity stream is rendered as a snippet of HTML meant to be included
    in an HTML page, i.e. it doesn't have any HTML header or footer.

    :param id: the id or name of the group
    :type id: string
    :param offset: where to start getting activity items from
        (optional, default: ``0``)
    :type offset: int
    :param limit: the maximum number of activities to return
        (optional, default: ``31``, the default value is configurable via the
        ckan.activity_list_limit setting)
    :type limit: int

    :rtype: string

    '''
    activity_stream = logic.get_action('group_activity_list')(context, data_dict)
    offset = int(data_dict.get('offset', 0))
    extra_vars = {
        'controller': 'group',
        'action': 'activity',
        'id': data_dict['id'],
        'offset': offset,
    }
    return activity_streams.activity_list_to_html(
        context, activity_stream, extra_vars)


def organization_activity_list_html(context, data_dict):
    '''Return a organization's activity stream as HTML.

    The activity stream is rendered as a snippet of HTML meant to be included
    in an HTML page, i.e. it doesn't have any HTML header or footer.

    :param id: the id or name of the organization
    :type id: string

    :rtype: string

    '''
    activity_stream = organization_activity_list(context, data_dict)
    offset = int(data_dict.get('offset', 0))
    extra_vars = {
        'controller': 'organization',
        'action': 'activity',
        'id': data_dict['id'],
        'offset': offset,
    }

    return activity_streams.activity_list_to_html(
        context, activity_stream, extra_vars)


def recently_changed_packages_activity_list_html(context, data_dict):
    '''Return the activity stream of all recently changed packages as HTML.

    The activity stream includes all recently added or changed packages. It is
    rendered as a snippet of HTML meant to be included in an HTML page, i.e. it
    doesn't have any HTML header or footer.

    :param offset: where to start getting activity items from
        (optional, default: ``0``)
    :type offset: int
    :param limit: the maximum number of activities to return
        (optional, default: ``31``, the default value is configurable via the
        ckan.activity_list_limit setting)
    :type limit: int

    :rtype: string

    '''
    activity_stream = logic.get_action(
                'recently_changed_packages_activity_list')(context, data_dict)
    offset = int(data_dict.get('offset', 0))
    extra_vars = {
        'controller': 'package',
        'action': 'activity',
        'offset': offset,
    }
    return activity_streams.activity_list_to_html(
        context, activity_stream, extra_vars)


=======
>>>>>>> 7f87f155
def _follower_count(context, data_dict, default_schema, ModelClass):
    schema = context.get('schema', default_schema)
    data_dict, errors = _validate(data_dict, schema, context)
    if errors:
        raise ValidationError(errors)
    return ModelClass.follower_count(data_dict['id'])


def user_follower_count(context, data_dict):
    '''Return the number of followers of a user.

    :param id: the id or name of the user
    :type id: string

    :rtype: int

    '''
    return _follower_count(
        context, data_dict,
        ckan.logic.schema.default_follow_user_schema(),
        context['model'].UserFollowingUser)


def dataset_follower_count(context, data_dict):
    '''Return the number of followers of a dataset.

    :param id: the id or name of the dataset
    :type id: string

    :rtype: int

    '''
    return _follower_count(
        context, data_dict,
        ckan.logic.schema.default_follow_dataset_schema(),
        context['model'].UserFollowingDataset)


def group_follower_count(context, data_dict):
    '''Return the number of followers of a group.

    :param id: the id or name of the group
    :type id: string

    :rtype: int

    '''
    return _follower_count(
        context, data_dict,
        ckan.logic.schema.default_follow_group_schema(),
        context['model'].UserFollowingGroup)


def organization_follower_count(context, data_dict):
    '''Return the number of followers of an organization.

    :param id: the id or name of the organization
    :type id: string

    :rtype: int

    '''
    return group_follower_count(context, data_dict)


def _follower_list(context, data_dict, default_schema, FollowerClass):
    schema = context.get('schema', default_schema)
    data_dict, errors = _validate(data_dict, schema, context)
    if errors:
        raise ValidationError(errors)

    # Get the list of Follower objects.
    model = context['model']
    object_id = data_dict.get('id')
    followers = FollowerClass.follower_list(object_id)

    # Convert the list of Follower objects to a list of User objects.
    users = [model.User.get(follower.follower_id) for follower in followers]
    users = [user for user in users if user is not None]

    # Dictize the list of User objects.
    return model_dictize.user_list_dictize(users, context)


def user_follower_list(context, data_dict):
    '''Return the list of users that are following the given user.

    :param id: the id or name of the user
    :type id: string

    :rtype: list of dictionaries

    '''
    _check_access('user_follower_list', context, data_dict)
    return _follower_list(
        context, data_dict,
        ckan.logic.schema.default_follow_user_schema(),
        context['model'].UserFollowingUser)


def dataset_follower_list(context, data_dict):
    '''Return the list of users that are following the given dataset.

    :param id: the id or name of the dataset
    :type id: string

    :rtype: list of dictionaries

    '''
    _check_access('dataset_follower_list', context, data_dict)
    return _follower_list(
        context, data_dict,
        ckan.logic.schema.default_follow_dataset_schema(),
        context['model'].UserFollowingDataset)


def group_follower_list(context, data_dict):
    '''Return the list of users that are following the given group.

    :param id: the id or name of the group
    :type id: string

    :rtype: list of dictionaries

    '''
    _check_access('group_follower_list', context, data_dict)
    return _follower_list(
        context, data_dict,
        ckan.logic.schema.default_follow_group_schema(),
        context['model'].UserFollowingGroup)


def organization_follower_list(context, data_dict):
    '''Return the list of users that are following the given organization.

    :param id: the id or name of the organization
    :type id: string

    :rtype: list of dictionaries

    '''
    _check_access('organization_follower_list', context, data_dict)
    return _follower_list(
        context, data_dict,
        ckan.logic.schema.default_follow_group_schema(),
        context['model'].UserFollowingGroup)

def _am_following(context, data_dict, default_schema, FollowerClass):
    schema = context.get('schema', default_schema)
    data_dict, errors = _validate(data_dict, schema, context)
    if errors:
        raise ValidationError(errors)

    if 'user' not in context:
        raise logic.NotAuthorized

    model = context['model']

    userobj = model.User.get(context['user'])
    if not userobj:
        raise logic.NotAuthorized

    object_id = data_dict.get('id')

    return FollowerClass.is_following(userobj.id, object_id)


def am_following_user(context, data_dict):
    '''Return ``True`` if you're following the given user, ``False`` if not.

    :param id: the id or name of the user
    :type id: string

    :rtype: bool

    '''
    return _am_following(
        context, data_dict,
        ckan.logic.schema.default_follow_user_schema(),
        context['model'].UserFollowingUser)


def am_following_dataset(context, data_dict):
    '''Return ``True`` if you're following the given dataset, ``False`` if not.

    :param id: the id or name of the dataset
    :type id: string

    :rtype: bool

    '''
    return _am_following(
        context, data_dict,
        ckan.logic.schema.default_follow_dataset_schema(),
        context['model'].UserFollowingDataset)


def am_following_group(context, data_dict):
    '''Return ``True`` if you're following the given group, ``False`` if not.

    :param id: the id or name of the group
    :type id: string

    :rtype: bool

    '''
    return _am_following(
        context, data_dict,
        ckan.logic.schema.default_follow_group_schema(),
        context['model'].UserFollowingGroup)


def _followee_count(context, data_dict, FollowerClass):
    if not context.get('skip_validation'):
        schema = context.get('schema',
                             ckan.logic.schema.default_follow_user_schema())
        data_dict, errors = _validate(data_dict, schema, context)
        if errors:
            raise ValidationError(errors)
    return FollowerClass.followee_count(data_dict['id'])


def followee_count(context, data_dict):
    '''Return the number of objects that are followed by the given user.

    Counts all objects, of any type, that the given user is following
    (e.g. followed users, followed datasets, followed groups).

    :param id: the id of the user
    :type id: string

    :rtype: int

    '''
    model = context['model']
    followee_users = _followee_count(context, data_dict,
                                     model.UserFollowingUser)

    # followee_users has validated data_dict so the following functions don't
    # need to validate it again.
    context['skip_validation'] = True

    followee_datasets = _followee_count(context, data_dict,
                                        model.UserFollowingDataset)
    followee_groups = _followee_count(context, data_dict,
                                      model.UserFollowingGroup)

    return sum((followee_users, followee_datasets, followee_groups))


def user_followee_count(context, data_dict):
    '''Return the number of users that are followed by the given user.

    :param id: the id of the user
    :type id: string

    :rtype: int

    '''
    return _followee_count(
        context, data_dict,
        context['model'].UserFollowingUser)


def dataset_followee_count(context, data_dict):
    '''Return the number of datasets that are followed by the given user.

    :param id: the id of the user
    :type id: string

    :rtype: int

    '''
    return _followee_count(
        context, data_dict,
        context['model'].UserFollowingDataset)


def group_followee_count(context, data_dict):
    '''Return the number of groups that are followed by the given user.

    :param id: the id of the user
    :type id: string

    :rtype: int

    '''
    return _followee_count(
        context, data_dict,
        context['model'].UserFollowingGroup)


@logic.validate(logic.schema.default_follow_user_schema)
def followee_list(context, data_dict):
    '''Return the list of objects that are followed by the given user.

    Returns all objects, of any type, that the given user is following
    (e.g. followed users, followed datasets, followed groups.. ).

    :param id: the id of the user
    :type id: string

    :param q: a query string to limit results by, only objects whose display
        name begins with the given string (case-insensitive) wil be returned
        (optional)
    :type q: string

    :rtype: list of dictionaries, each with keys ``'type'`` (e.g. ``'user'``,
        ``'dataset'`` or ``'group'``), ``'display_name'`` (e.g. a user's
        display name, or a package's title) and ``'dict'`` (e.g. a dict
        representing the followed user, package or group, the same as the dict
        that would be returned by :py:func:`user_show`,
        :py:func:`package_show` or :py:func:`group_show`)

    '''
    _check_access('followee_list', context, data_dict)

    def display_name(followee):
        '''Return a display name for the given user, group or dataset dict.'''
        display_name = followee.get('display_name')
        fullname = followee.get('fullname')
        title = followee.get('title')
        name = followee.get('name')
        return display_name or fullname or title or name

    # Get the followed objects.
    # TODO: Catch exceptions raised by these *_followee_list() functions?
    # FIXME should we be changing the context like this it seems dangerous
    followee_dicts = []
    context['skip_validation'] = True
    context['ignore_auth'] = True
    for followee_list_function, followee_type in (
            (user_followee_list, 'user'),
            (dataset_followee_list, 'dataset'),
            (group_followee_list, 'group'),
            (organization_followee_list, 'organization')):
        dicts = followee_list_function(context, data_dict)
        for d in dicts:
            followee_dicts.append(
                {'type': followee_type,
                 'display_name': display_name(d),
                 'dict': d})

    followee_dicts.sort(key=lambda d: d['display_name'])

    q = data_dict.get('q')
    if q:
        q = q.strip().lower()
        matching_followee_dicts = []
        for followee_dict in followee_dicts:
            if followee_dict['display_name'].strip().lower().startswith(q):
                matching_followee_dicts.append(followee_dict)
        followee_dicts = matching_followee_dicts

    return followee_dicts


def user_followee_list(context, data_dict):
    '''Return the list of users that are followed by the given user.

    :param id: the id of the user
    :type id: string

    :rtype: list of dictionaries

    '''
    _check_access('user_followee_list', context, data_dict)

    if not context.get('skip_validation'):
        schema = context.get('schema') or (
            ckan.logic.schema.default_follow_user_schema())
        data_dict, errors = _validate(data_dict, schema, context)
        if errors:
            raise ValidationError(errors)

    # Get the list of Follower objects.
    model = context['model']
    user_id = _get_or_bust(data_dict, 'id')
    followees = model.UserFollowingUser.followee_list(user_id)

    # Convert the list of Follower objects to a list of User objects.
    users = [model.User.get(followee.object_id) for followee in followees]
    users = [user for user in users if user is not None]

    # Dictize the list of User objects.
    return model_dictize.user_list_dictize(users, context)


def dataset_followee_list(context, data_dict):
    '''Return the list of datasets that are followed by the given user.

    :param id: the id or name of the user
    :type id: string

    :rtype: list of dictionaries

    '''
    _check_access('dataset_followee_list', context, data_dict)

    if not context.get('skip_validation'):
        schema = context.get('schema') or (
            ckan.logic.schema.default_follow_user_schema())
        data_dict, errors = _validate(data_dict, schema, context)
        if errors:
            raise ValidationError(errors)

    # Get the list of Follower objects.
    model = context['model']
    user_id = _get_or_bust(data_dict, 'id')
    followees = model.UserFollowingDataset.followee_list(user_id)

    # Convert the list of Follower objects to a list of Package objects.
    datasets = [model.Package.get(followee.object_id)
                for followee in followees]
    datasets = [dataset for dataset in datasets if dataset is not None]

    # Dictize the list of Package objects.
    return [model_dictize.package_dictize(dataset, context)
            for dataset in datasets]


def group_followee_list(context, data_dict):
    '''Return the list of groups that are followed by the given user.

    :param id: the id or name of the user
    :type id: string

    :rtype: list of dictionaries

    '''
    _check_access('group_followee_list', context, data_dict)

    return _group_or_org_followee_list(context, data_dict, is_org=False)


def organization_followee_list(context, data_dict):
    '''Return the list of organizations that are followed by the given user.

    :param id: the id or name of the user
    :type id: string

    :rtype: list of dictionaries

    '''

    _check_access('organization_followee_list', context, data_dict)

    return _group_or_org_followee_list(context, data_dict, is_org=True)


def _group_or_org_followee_list(context, data_dict, is_org=False):

    if not context.get('skip_validation'):
        schema = context.get('schema',
                             ckan.logic.schema.default_follow_user_schema())
        data_dict, errors = _validate(data_dict, schema, context)
        if errors:
            raise ValidationError(errors)

    # Get the list of UserFollowingGroup objects.
    model = context['model']
    user_id = _get_or_bust(data_dict, 'id')
    followees = model.UserFollowingGroup.followee_list(user_id)

    # Convert the UserFollowingGroup objects to a list of Group objects.
    groups = [model.Group.get(followee.object_id) for followee in followees]
    groups = [group for group in groups
              if group is not None and group.is_organization == is_org]

    # Dictize the list of Group objects.
    return [model_dictize.group_dictize(group, context) for group in groups]


@logic.validate(logic.schema.default_pagination_schema)
def dashboard_activity_list(context, data_dict):
    '''Return the authorized (via login or API key) user's dashboard activity
       stream.

    Unlike the activity dictionaries returned by other ``*_activity_list``
    actions, these activity dictionaries have an extra boolean value with key
    ``is_new`` that tells you whether the activity happened since the user last
    viewed her dashboard (``'is_new': True``) or not (``'is_new': False``).

    The user's own activities are always marked ``'is_new': False``.

    :param offset: where to start getting activity items from
        (optional, default: ``0``)
    :type offset: int
    :param limit: the maximum number of activities to return
        (optional, default: ``31``, the default value is configurable via the
        :ref:`ckan.activity_list_limit` setting)
    :type limit: int

    :rtype: list of activity dictionaries

    '''
    _check_access('dashboard_activity_list', context, data_dict)

    model = context['model']
    user_id = model.User.get(context['user']).id
    offset = data_dict.get('offset', 0)
    limit = int(
        data_dict.get('limit', config.get('ckan.activity_list_limit', 31)))

    # FIXME: Filter out activities whose subject or object the user is not
    # authorized to read.
    _activity_objects = model.activity.dashboard_activity_list(user_id,
            limit=limit, offset=offset)

    activity_objects = _filter_activity_by_user(_activity_objects,
            _activity_stream_get_filtered_users())
    activity_dicts = model_dictize.activity_list_dictize(
        activity_objects, context)

    # Mark the new (not yet seen by user) activities.
    strptime = datetime.datetime.strptime
    fmt = '%Y-%m-%dT%H:%M:%S.%f'
    last_viewed = model.Dashboard.get(user_id).activity_stream_last_viewed
    for activity in activity_dicts:
        if activity['user_id'] == user_id:
            # Never mark the user's own activities as new.
            activity['is_new'] = False
        else:
            activity['is_new'] = (
                strptime(activity['timestamp'], fmt) > last_viewed)

    return activity_dicts


<<<<<<< HEAD
@logic.validate(ckan.logic.schema.default_pagination_schema)
def dashboard_activity_list_html(context, data_dict):
    '''Return the authorized (via login or API key) user's dashboard activity
       stream as HTML.

    The activity stream is rendered as a snippet of HTML meant to be included
    in an HTML page, i.e. it doesn't have any HTML header or footer.

    :param offset: where to start getting activity items from
        (optional, default: ``0``)
    :type offset: int
    :param limit: the maximum number of activities to return
        (optional, default: ``31``, the default value is configurable via the
        ckan.activity_list_limit setting)
    :type limit: int

    :rtype: string

    '''
    activity_stream = logic.get_action('dashboard_activity_list')(context, data_dict)
    model = context['model']
    user_id = context['user']
    offset = data_dict.get('offset', 0)
    extra_vars = {
        'controller': 'user',
        'action': 'dashboard',
        'offset': offset,
        'id': user_id
    }
    return activity_streams.activity_list_to_html(context, activity_stream,
                                                  extra_vars)


=======
>>>>>>> 7f87f155
def dashboard_new_activities_count(context, data_dict):
    '''Return the number of new activities in the user's dashboard.

    Return the number of new activities in the authorized user's dashboard
    activity stream.

    Activities from the user herself are not counted by this function even
    though they appear in the dashboard (users don't want to be notified about
    things they did themselves).

    :rtype: int

    '''
    _check_access('dashboard_new_activities_count', context, data_dict)
    activities = logic.get_action('dashboard_activity_list')(
        context, data_dict)
    return len([activity for activity in activities if activity['is_new']])


def _unpick_search(sort, allowed_fields=None, total=None):
    ''' This is a helper function that takes a sort string
    eg 'name asc, last_modified desc' and returns a list of
    split field order eg [('name', 'asc'), ('last_modified', 'desc')]
    allowed_fields can limit which field names are ok.
    total controls how many sorts can be specifed '''
    sorts = []
    split_sort = sort.split(',')
    for part in split_sort:
        split_part = part.strip().split()
        field = split_part[0]
        if len(split_part) > 1:
            order = split_part[1].lower()
        else:
            order = 'asc'
        if allowed_fields:
            if field not in allowed_fields:
                raise ValidationError('Cannot sort by field `%s`' % field)
        if order not in ['asc', 'desc']:
            raise ValidationError('Invalid sort direction `%s`' % order)
        sorts.append((field, order))
    if total and len(sorts) > total:
        raise ValidationError(
            'Too many sort criteria provided only %s allowed' % total)
    return sorts


def member_roles_list(context, data_dict):
    '''Return the possible roles for members of groups and organizations.

    :param group_type: the group type, either ``"group"`` or ``"organization"``
        (optional, default ``"organization"``)
    :type group_type: string
    :returns: a list of dictionaries each with two keys: ``"text"`` (the
        display name of the role, e.g. ``"Admin"``) and ``"value"`` (the
        internal name of the role, e.g. ``"admin"``)
    :rtype: list of dictionaries

    '''
    group_type = data_dict.get('group_type', 'organization')
    roles_list = authz.roles_list()
    if group_type == 'group':
        roles_list = [role for role in roles_list
                      if role['value'] != 'editor']

    _check_access('member_roles_list', context, data_dict)
    return roles_list


def help_show(context, data_dict):
    '''Return the help string for a particular API action.

    :param name: Action function name (eg `user_create`, `package_search`)
    :type name: string
    :returns: The help string for the action function, or None if the function
              does not have a docstring.
    :rtype: string

    :raises: :class:`ckan.logic.NotFound`: if the action function doesn't exist

    '''

    function_name = logic.get_or_bust(data_dict, 'name')

    _check_access('help_show', context, data_dict)

    try:
        function = logic.get_action(function_name)
    except KeyError:
        raise NotFound('Action function not found')

    return function.__doc__


def config_option_show(context, data_dict):
    '''Show the current value of a particular configuration option.

    Only returns runtime-editable config options (the ones returned by
    :py:func:`~ckan.logic.action.get.config_option_list`), which can be updated with the
    :py:func:`~ckan.logic.action.update.config_option_update` action.

    :param key: The configuration option key
    :type key: string

    :returns: The value of the config option from either the system_info table
        or ini file.
    :rtype: string

    :raises: :class:`ckan.logic.ValidationError`: if config option is not in
        the schema (whitelisted as editable).
    '''

    _check_access('config_option_show', context, data_dict)

    key = _get_or_bust(data_dict, 'key')

    schema = ckan.logic.schema.update_configuration_schema()

    # Only return whitelisted keys
    if key not in schema:
        raise ValidationError(
            'Configuration option \'{0}\' can not be shown'.format(key))

    # return the value from config
    return config.get(key, None)


def config_option_list(context, data_dict):
    '''Return a list of runtime-editable config options keys that can be
       updated with :py:func:`~ckan.logic.action.update.config_option_update`.

    :returns: A list of config option keys.
    :rtype: list
    '''

    _check_access('config_option_list', context, data_dict)

    schema = ckan.logic.schema.update_configuration_schema()

    return schema.keys()


@logic.validate(logic.schema.job_list_schema)
def job_list(context, data_dict):
    '''List enqueued background jobs.

    :param list queues: Queues to list jobs from. If not given then the
        jobs from all queues are listed.

    :returns: The currently enqueued background jobs.
    :rtype: list

    .. versionadded:: 2.7
    '''
    _check_access(u'job_list', context, data_dict)
    dictized_jobs = []
    queues = data_dict.get(u'queues')
    if queues:
        queues = [jobs.get_queue(q) for q in queues]
    else:
        queues = jobs.get_all_queues()
    for queue in queues:
        for job in queue.jobs:
            dictized_jobs.append(jobs.dictize_job(job))
    return dictized_jobs


def job_show(context, data_dict):
    '''Show details for a background job.

    :param string id: The ID of the background job.

    :returns: Details about the background job.
    :rtype: dict

    .. versionadded:: 2.7
    '''
    _check_access(u'job_show', context, data_dict)
    id = _get_or_bust(data_dict, u'id')
    try:
        return jobs.dictize_job(jobs.job_from_id(id))
    except KeyError:
        raise NotFound<|MERGE_RESOLUTION|>--- conflicted
+++ resolved
@@ -1182,7 +1182,6 @@
     else:
         packages_field = None
 
-<<<<<<< HEAD
     try:
         include_tags = asbool(data_dict.get('include_tags', True))
         if asbool(config.get('ckan.auth.public_user_details', True)):
@@ -1194,16 +1193,6 @@
         include_followers = asbool(data_dict.get('include_followers', True))
     except ValueError:
         raise logic.ValidationError(_('Parameter is not an bool'))
-=======
-    include_tags = asbool(data_dict.get('include_tags', True))
-    if asbool(config.get('ckan.public_user_details', True)):
-	    include_users = asbool(data_dict.get('include_users', True))
-    else:
-	    include_users = asbool(data_dict.get('include_users', False))
-    include_groups = asbool(data_dict.get('include_groups', True))
-    include_extras = asbool(data_dict.get('include_extras', True))
-    include_followers = asbool(data_dict.get('include_followers', True))
->>>>>>> 7f87f155
 
     if group is None:
         raise NotFound
@@ -1271,13 +1260,8 @@
          (optional, default: ``True``)
     :type include_extras: bool
     :param include_users: include the group's users
-<<<<<<< HEAD
          (optional, default: ``True``)
     :type include_users: bool
-=======
-         (optional, default: ``False``)
-    :type id: boolean
->>>>>>> 7f87f155
     :param include_groups: include the group's sub groups
          (optional, default: ``True``)
     :type include_groups: bool
@@ -1847,15 +1831,6 @@
         else:
             data_source = 'validated_data_dict'
         data_dict.pop('use_default_schema', None)
-<<<<<<< HEAD
-=======
-
-        result_fl = data_dict.get('fl')
-        if not result_fl:
-            data_dict['fl'] = 'id {0}'.format(data_source)
-        else:
-            data_dict['fl'] = ' '.join(result_fl)
->>>>>>> 7f87f155
 
         result_fl = data_dict.get('fl')
         if not result_fl:
@@ -1890,11 +1865,7 @@
 
         if result_fl:
             for package in query.results:
-<<<<<<< HEAD
                 if isinstance(package, text_type):
-=======
-                if isinstance(package, unicode):
->>>>>>> 7f87f155
                     package = {result_fl[0]: package}
                 if package.get('extras'):
                     package.update(package['extras'] )
@@ -2693,157 +2664,6 @@
         activity_detail_objects, context)
 
 
-<<<<<<< HEAD
-def user_activity_list_html(context, data_dict):
-    '''Return a user's public activity stream as HTML.
-
-    The activity stream is rendered as a snippet of HTML meant to be included
-    in an HTML page, i.e. it doesn't have any HTML header or footer.
-
-    :param id: The id or name of the user.
-    :type id: string
-    :param offset: where to start getting activity items from
-        (optional, default: ``0``)
-    :type offset: int
-    :param limit: the maximum number of activities to return
-        (optional, default: ``31``, the default value is configurable via the
-        ckan.activity_list_limit setting)
-    :type limit: int
-
-    :rtype: string
-
-    '''
-    activity_stream = user_activity_list(context, data_dict)
-    offset = int(data_dict.get('offset', 0))
-    extra_vars = {
-        'controller': 'user',
-        'action': 'activity',
-        'id': data_dict['id'],
-        'offset': offset,
-    }
-    return activity_streams.activity_list_to_html(
-        context, activity_stream, extra_vars)
-
-
-def package_activity_list_html(context, data_dict):
-    '''Return a package's activity stream as HTML.
-
-    The activity stream is rendered as a snippet of HTML meant to be included
-    in an HTML page, i.e. it doesn't have any HTML header or footer.
-
-    :param id: the id or name of the package
-    :type id: string
-    :param offset: where to start getting activity items from
-        (optional, default: ``0``)
-    :type offset: int
-    :param limit: the maximum number of activities to return
-        (optional, default: ``31``, the default value is configurable via the
-        ckan.activity_list_limit setting)
-    :type limit: int
-
-    :rtype: string
-
-    '''
-    activity_stream = logic.get_action('package_activity_list')(context, data_dict)
-    offset = int(data_dict.get('offset', 0))
-    extra_vars = {
-        'controller': 'package',
-        'action': 'activity',
-        'id': data_dict['id'],
-        'offset': offset,
-    }
-    return activity_streams.activity_list_to_html(
-        context, activity_stream, extra_vars)
-
-
-def group_activity_list_html(context, data_dict):
-    '''Return a group's activity stream as HTML.
-
-    The activity stream is rendered as a snippet of HTML meant to be included
-    in an HTML page, i.e. it doesn't have any HTML header or footer.
-
-    :param id: the id or name of the group
-    :type id: string
-    :param offset: where to start getting activity items from
-        (optional, default: ``0``)
-    :type offset: int
-    :param limit: the maximum number of activities to return
-        (optional, default: ``31``, the default value is configurable via the
-        ckan.activity_list_limit setting)
-    :type limit: int
-
-    :rtype: string
-
-    '''
-    activity_stream = logic.get_action('group_activity_list')(context, data_dict)
-    offset = int(data_dict.get('offset', 0))
-    extra_vars = {
-        'controller': 'group',
-        'action': 'activity',
-        'id': data_dict['id'],
-        'offset': offset,
-    }
-    return activity_streams.activity_list_to_html(
-        context, activity_stream, extra_vars)
-
-
-def organization_activity_list_html(context, data_dict):
-    '''Return a organization's activity stream as HTML.
-
-    The activity stream is rendered as a snippet of HTML meant to be included
-    in an HTML page, i.e. it doesn't have any HTML header or footer.
-
-    :param id: the id or name of the organization
-    :type id: string
-
-    :rtype: string
-
-    '''
-    activity_stream = organization_activity_list(context, data_dict)
-    offset = int(data_dict.get('offset', 0))
-    extra_vars = {
-        'controller': 'organization',
-        'action': 'activity',
-        'id': data_dict['id'],
-        'offset': offset,
-    }
-
-    return activity_streams.activity_list_to_html(
-        context, activity_stream, extra_vars)
-
-
-def recently_changed_packages_activity_list_html(context, data_dict):
-    '''Return the activity stream of all recently changed packages as HTML.
-
-    The activity stream includes all recently added or changed packages. It is
-    rendered as a snippet of HTML meant to be included in an HTML page, i.e. it
-    doesn't have any HTML header or footer.
-
-    :param offset: where to start getting activity items from
-        (optional, default: ``0``)
-    :type offset: int
-    :param limit: the maximum number of activities to return
-        (optional, default: ``31``, the default value is configurable via the
-        ckan.activity_list_limit setting)
-    :type limit: int
-
-    :rtype: string
-
-    '''
-    activity_stream = logic.get_action(
-                'recently_changed_packages_activity_list')(context, data_dict)
-    offset = int(data_dict.get('offset', 0))
-    extra_vars = {
-        'controller': 'package',
-        'action': 'activity',
-        'offset': offset,
-    }
-    return activity_streams.activity_list_to_html(
-        context, activity_stream, extra_vars)
-
-
-=======
->>>>>>> 7f87f155
 def _follower_count(context, data_dict, default_schema, ModelClass):
     schema = context.get('schema', default_schema)
     data_dict, errors = _validate(data_dict, schema, context)
@@ -3373,42 +3193,6 @@
     return activity_dicts
 
 
-<<<<<<< HEAD
-@logic.validate(ckan.logic.schema.default_pagination_schema)
-def dashboard_activity_list_html(context, data_dict):
-    '''Return the authorized (via login or API key) user's dashboard activity
-       stream as HTML.
-
-    The activity stream is rendered as a snippet of HTML meant to be included
-    in an HTML page, i.e. it doesn't have any HTML header or footer.
-
-    :param offset: where to start getting activity items from
-        (optional, default: ``0``)
-    :type offset: int
-    :param limit: the maximum number of activities to return
-        (optional, default: ``31``, the default value is configurable via the
-        ckan.activity_list_limit setting)
-    :type limit: int
-
-    :rtype: string
-
-    '''
-    activity_stream = logic.get_action('dashboard_activity_list')(context, data_dict)
-    model = context['model']
-    user_id = context['user']
-    offset = data_dict.get('offset', 0)
-    extra_vars = {
-        'controller': 'user',
-        'action': 'dashboard',
-        'offset': offset,
-        'id': user_id
-    }
-    return activity_streams.activity_list_to_html(context, activity_stream,
-                                                  extra_vars)
-
-
-=======
->>>>>>> 7f87f155
 def dashboard_new_activities_count(context, data_dict):
     '''Return the number of new activities in the user's dashboard.
 
