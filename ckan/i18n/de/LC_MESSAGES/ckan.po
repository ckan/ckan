--- conflicted
+++ resolved
@@ -8,13 +8,8 @@
 "Project-Id-Version: ckan 0.10\n"
 "Report-Msgid-Bugs-To: DANIEL@OPENDATA-NETWORK.ORG\n"
 "POT-Creation-Date: 2009-12-05 23:18+0000\n"
-<<<<<<< HEAD
-"PO-Revision-Date: 2010-02-19 10:57+0100\n"
-"Last-Translator: Benoit Boissinot <benoit.boissinot@ens-lyon.org>\n"
-=======
-"PO-Revision-Date: 2010-02-20 13:22+0100\n"
+"PO-Revision-Date: 2010-02-20 14:10+0100\n"
 "Last-Translator: DANIEL DIETRICH <DANIEL.DIETRICH@OKFN.ORG>\n"
->>>>>>> 36965901
 "Language-Team: de <LL@li.org>\n"
 "Plural-Forms: nplurals=2; plural=(n != 1)\n"
 "MIME-Version: 1.0\n"
@@ -25,62 +20,15 @@
 #: ckan/controllers/group.py:29
 #, python-format
 msgid "Not authorized to read %s"
-<<<<<<< HEAD
-msgstr ""
-
-#: ckan/controllers/group.py:54
-msgid "Must be logged in to create a new group."
-msgstr ""
-=======
 msgstr "Keine Autorisierung %s zu lesen"
 
 #: ckan/controllers/group.py:54
 msgid "Must be logged in to create a new group."
 msgstr "Sie müssen angemeldet sein um eine neue Gruppe anzulegen."
->>>>>>> 36965901
 
 #: ckan/controllers/group.py:102
 #, python-format
 msgid "User %r not authorized to edit %r"
-<<<<<<< HEAD
-msgstr ""
-
-#: ckan/controllers/group.py:138
-msgid "Group not found"
-msgstr ""
-
-#: ckan/controllers/group.py:143
-#, fuzzy
-#| msgid "Authorization for group:"
-msgid "Not authorized to edit authization for group"
-msgstr "Autorisierung für Gruppe:"
-
-#: ckan/controllers/group.py:170 ckan/controllers/package.py:261
-#, python-format
-msgid "Added role '%s' for user '%s'"
-msgstr ""
-
-#: ckan/controllers/group.py:177 ckan/controllers/package.py:268
-msgid "Error: No role found with that id"
-msgstr ""
-
-#: ckan/controllers/group.py:180 ckan/controllers/package.py:270
-#, python-format
-msgid "Deleted role '%s' for user '%s'"
-msgstr ""
-
-#: ckan/controllers/importer.py:36
-msgid "Need to login before importing."
-msgstr ""
-
-#: ckan/controllers/importer.py:41
-msgid "Need to specify a filename."
-msgstr ""
-
-#: ckan/controllers/importer.py:44
-#, fuzzy
-#| msgid "You have logged out successfully."
-=======
 msgstr "User %r ist nicht autorisiert %r zu editieren"
 
 #: ckan/controllers/group.py:138
@@ -92,16 +40,16 @@
 msgid "Not authorized to edit authization for group"
 msgstr "Autorisierung für Gruppe:"
 
-#: ckan/controllers/group.py:170 ckan/controllers/package.py:264
+#: ckan/controllers/group.py:170 ckan/controllers/package.py:261
 #, python-format
 msgid "Added role '%s' for user '%s'"
 msgstr "Rolle '%s' für Benutzer '%s' hinzugefügt"
 
-#: ckan/controllers/group.py:177 ckan/controllers/package.py:271
+#: ckan/controllers/group.py:177 ckan/controllers/package.py:268
 msgid "Error: No role found with that id"
 msgstr "Fehler: Es wurde keine Rolle mit dieser ID gefunden"
 
-#: ckan/controllers/group.py:180 ckan/controllers/package.py:273
+#: ckan/controllers/group.py:180 ckan/controllers/package.py:270
 #, python-format
 msgid "Deleted role '%s' for user '%s'"
 msgstr "Entfernen der Rolle '%s' für Benutzer '%s'"
@@ -116,242 +64,124 @@
 
 #: ckan/controllers/importer.py:44
 #, fuzzy
->>>>>>> 36965901
 msgid "Did not receive file successfully."
 msgstr "Sie haben sich erfolgreich abgemeldet."
 
 #: ckan/controllers/importer.py:50
 #, python-format
 msgid "File '%s' not found."
-<<<<<<< HEAD
-msgstr ""
-=======
 msgstr "Datei '%s' wurde nicht gefunden."
->>>>>>> 36965901
 
 #: ckan/controllers/importer.py:55 ckan/controllers/importer.py:84
 #, python-format
 msgid "Error importing file '%s' as Excel or CSV format: %s"
-<<<<<<< HEAD
-msgstr ""
-
-#: ckan/controllers/importer.py:95
-msgid "Errors remain - see preview."
-msgstr ""
-
-#: ckan/controllers/importer.py:109
-msgid "Problem with user account."
-msgstr ""
-
-#: ckan/controllers/importer.py:116
-#, fuzzy, python-format
-#| msgid "registered packages"
-msgid "Imported %i package."
-msgid_plural "Imported %i packages."
-msgstr[0] "registriere Pakete"
-msgstr[1] ""
-
-#: ckan/controllers/importer.py:148
-msgid "Could not access import file any more."
-msgstr ""
-
-#: ckan/controllers/importer.py:160
-msgid "User is not logged in"
-msgstr ""
-
-#: ckan/controllers/importer.py:164
-msgid "Error with user account. Log out and log in again."
-msgstr ""
-
-#: ckan/controllers/importer.py:167
-#, python-format
-msgid "Package %s already exists in database. Import will edit the fields."
-msgstr ""
-
-#: ckan/controllers/importer.py:170
-#, python-format
-msgid "User %r unauthorized to edit existing package %s"
-msgstr ""
-
-#: ckan/controllers/package.py:73 ckan/controllers/package.py:109
-#: ckan/controllers/package.py:229
-#, fuzzy
-#| msgid "packages found."
-msgid "Package not found"
-msgstr "Pakete."
-
-#: ckan/controllers/package.py:84
-#, python-format
-msgid "Unauthorized to read package %s"
-msgstr ""
-
-#: ckan/controllers/package.py:103
-msgid "Select two revisions before doing the comparison."
-msgstr ""
-
-#: ckan/controllers/package.py:182
-#, python-format
-msgid "User %r not authorized to edit %s"
-msgstr ""
-
-#: ckan/controllers/package.py:234
-#, python-format
-msgid "User %r not authorized to edit %s authorizations"
-msgstr ""
-
-#: ckan/controllers/package.py:286
-#, fuzzy
-#| msgid "packages found."
-msgid "404 Package Not Found"
-msgstr "Pakete."
-
-#: ckan/controllers/package.py:292
-msgid "Rating value invalid"
-msgstr ""
-=======
 msgstr "Fehler beim importieren der Datei '%s' als Exel oder CSV Format: %s"
 
 #: ckan/controllers/importer.py:95
 msgid "Errors remain - see preview."
 msgstr "Fehler bestehen - siehe Vorschau."
 
-#: ckan/controllers/importer.py:110
+#: ckan/controllers/importer.py:109
 msgid "Problem with user account."
 msgstr "Problem mit Benutzerkonto."
 
-#: ckan/controllers/importer.py:117
+#: ckan/controllers/importer.py:116
 #, fuzzy, python-format
 msgid "Imported %i package."
 msgid_plural "Imported %i packages."
 msgstr[0] "Registrieres %i Paket"
 msgstr[1] "Registrierte %i Pakete"
 
-#: ckan/controllers/importer.py:153
+#: ckan/controllers/importer.py:148
 msgid "Could not access import file any more."
 msgstr "Auf die importierte Datei kann nicht mehr zugegriffen werden."
 
-#: ckan/controllers/importer.py:165
+#: ckan/controllers/importer.py:160
 msgid "User is not logged in"
 msgstr "Benutzer ist nicht mehr angemeldet"
 
-#: ckan/controllers/importer.py:169
+#: ckan/controllers/importer.py:164
 msgid "Error with user account. Log out and log in again."
 msgstr "Fehler mit Benutzerkonto. Bitte melden Sie sich ab und dann wieder an."
 
-#: ckan/controllers/importer.py:172
+#: ckan/controllers/importer.py:167
 #, python-format
 msgid "Package %s already exists in database. Import will edit the fields."
 msgstr ""
 "Pakete %s existieren bereits in der Datenbank. Ein Import wird die Felder"
 " bearbeiten."
 
-#: ckan/controllers/importer.py:175
+#: ckan/controllers/importer.py:170
 #, python-format
 msgid "User %r unauthorized to edit existing package %s"
 msgstr "Benutzer %r hat keine Berechtigung Paket %s zu bearbeiten"
 
-#: ckan/controllers/package.py:76 ckan/controllers/package.py:112
-#: ckan/controllers/package.py:232
+#: ckan/controllers/package.py:73 ckan/controllers/package.py:109
+#: ckan/controllers/package.py:229
 #, fuzzy
 msgid "Package not found"
 msgstr "Pakete - Index"
 
-#: ckan/controllers/package.py:87
+#: ckan/controllers/package.py:84
 #, python-format
 msgid "Unauthorized to read package %s"
 msgstr "Keine Berechtigung Paket %s zu lesen"
 
-#: ckan/controllers/package.py:106
+#: ckan/controllers/package.py:103
 msgid "Select two revisions before doing the comparison."
 msgstr "Wählen Sie zwei Revisionen um den Vergleich durcvhzuführen"
 
-#: ckan/controllers/package.py:185
+#: ckan/controllers/package.py:182
 #, python-format
 msgid "User %r not authorized to edit %s"
 msgstr "Benutzer %r hat keine Berechtigung %s zu bearbeiten"
 
-#: ckan/controllers/package.py:237
+#: ckan/controllers/package.py:234
 #, python-format
 msgid "User %r not authorized to edit %s authorizations"
 msgstr "Benutzer %r hat keine Berechtigung die Autorisierung von %s zu bearbeiten"
 
-#: ckan/controllers/package.py:289
+#: ckan/controllers/package.py:286
 msgid "404 Package Not Found"
 msgstr "404 Paket nicht gefunden"
 
-#: ckan/controllers/package.py:295
+#: ckan/controllers/package.py:292
 msgid "Rating value invalid"
 msgstr "Wert der Bewertung ungültig"
->>>>>>> 36965901
 
 #: ckan/controllers/rest.py:72 ckan/controllers/rest.py:127
 #: ckan/controllers/rest.py:178
 msgid "Access denied"
-<<<<<<< HEAD
-msgstr ""
-=======
 msgstr "Zugriff verweigert"
->>>>>>> 36965901
 
 #: ckan/controllers/rest.py:77 ckan/controllers/rest.py:133
 #, python-format
 msgid "JSON Error: %s"
-<<<<<<< HEAD
-msgstr ""
-=======
 msgstr "JSON Fehler: %s"
->>>>>>> 36965901
 
 #: ckan/controllers/rest.py:90
 #, python-format
 msgid "Cannot create new entity of this type: %s"
-<<<<<<< HEAD
-msgstr ""
-=======
 msgstr "Eine neue Entität des Typs %s konnte nicht angelegt werden"
->>>>>>> 36965901
 
 #: ckan/controllers/rest.py:97
 #, python-format
 msgid "REST API: Create object %s"
-<<<<<<< HEAD
-msgstr ""
-=======
 msgstr "REST API: Objekt %s anlegen"
->>>>>>> 36965901
 
 #: ckan/controllers/rest.py:121
 #, python-format
 msgid "Cannot update entity of this type: %s"
-<<<<<<< HEAD
-msgstr ""
-=======
 msgstr "Ein Update der Entität des Typs %s ist nicht möglich"
->>>>>>> 36965901
 
 #: ckan/controllers/rest.py:151
 #, python-format
 msgid "REST API: Update object %s"
-<<<<<<< HEAD
-msgstr ""
-=======
 msgstr "REST API: Update Objekt %s"
->>>>>>> 36965901
 
 #: ckan/controllers/rest.py:172
 #, python-format
 msgid "Cannot delete entity of this type: %s"
-<<<<<<< HEAD
-msgstr ""
-
-#: ckan/controllers/rest.py:192
-msgid "Blank qjson parameter"
-msgstr ""
-
-#: ckan/controllers/rest.py:201
-#, fuzzy, python-format
-#| msgid "Search packages"
-=======
 msgstr "Entität des Typs %s konnte nicht entfernt werden"
 
 #: ckan/controllers/rest.py:192
@@ -360,23 +190,11 @@
 
 #: ckan/controllers/rest.py:201
 #, fuzzy, python-format
->>>>>>> 36965901
 msgid "Search params: %s"
 msgstr "Nach Paketen suchen"
 
 #: ckan/controllers/rest.py:228
 msgid "You must supply a package name (parameter \"package\")."
-<<<<<<< HEAD
-msgstr ""
-
-#: ckan/controllers/rest.py:230
-msgid "You must supply a rating (parameter \"rating\")."
-msgstr ""
-
-#: ckan/controllers/rest.py:235
-msgid "Rating must be an integer value."
-msgstr ""
-=======
 msgstr "Sie müssen einen Paketnamen angeben (parameter \"package\")."
 
 #: ckan/controllers/rest.py:230
@@ -386,54 +204,20 @@
 #: ckan/controllers/rest.py:235
 msgid "Rating must be an integer value."
 msgstr "Die Bewertung muss einen integer Wert sein."
->>>>>>> 36965901
 
 #: ckan/controllers/rest.py:239
 #, python-format
 msgid "Rating must be between %i and %i."
-<<<<<<< HEAD
-msgstr ""
-=======
 msgstr "Bewertung muss zwischen %i und %i sein."
->>>>>>> 36965901
 
 #: ckan/controllers/rest.py:241
 #, python-format
 msgid "Package with name %r does not exist."
-<<<<<<< HEAD
-msgstr ""
-=======
 msgstr "Ein Paket mit dem Namen %r existiert nicht."
->>>>>>> 36965901
 
 #: ckan/controllers/rest.py:299
 #, python-format
 msgid "Can't find entity data in request params %s: %s"
-<<<<<<< HEAD
-msgstr ""
-
-#: ckan/controllers/revision.py:18
-msgid "CKAN Package Revision History"
-msgstr ""
-
-#: ckan/controllers/revision.py:20
-msgid "Recent changes to the CKAN repository."
-msgstr ""
-
-#: ckan/controllers/revision.py:43
-#, fuzzy, python-format
-#| msgid "packages found."
-msgid "Packages affected: %s.\n"
-msgstr "Pakete."
-
-#: ckan/controllers/revision.py:101
-msgid "No revision id specified"
-msgstr ""
-
-#: ckan/controllers/revision.py:104
-msgid "You are not authorized to perform this action"
-msgstr ""
-=======
 msgstr "Es konnte keine Daten Entität im Anfrageparameter %s: %s gefunden werden"
 
 #: ckan/controllers/revision.py:18
@@ -456,45 +240,23 @@
 #: ckan/controllers/revision.py:104
 msgid "You are not authorized to perform this action"
 msgstr "Sie haben keine Autorisierung diese Aktion durchzuführen"
->>>>>>> 36965901
 
 #: ckan/controllers/revision.py:113
 #, python-format
 msgid "Purge of revision failed: %s"
-<<<<<<< HEAD
-msgstr ""
-
-#: ckan/controllers/user.py:75
-msgid "Changed user details"
-msgstr ""
-=======
 msgstr "Säuberung der Revision fehlgeschlagen: %s"
 
 #: ckan/controllers/user.py:75
 msgid "Changed user details"
 msgstr "Geänderte Benutzerdetails"
 
-#: ckan/forms/authz.py:43 ckan/forms/authz.py:47
-msgid "delete"
-msgstr "entfernen"
-
-#: ckan/forms/authz.py:52
-#, fuzzy
-msgid "username"
-msgstr "Benutzername:"
-
-#: ckan/forms/authz.py:53
-msgid "No user found"
-msgstr "Benutzer nicht gefunden"
->>>>>>> 36965901
-
 #: ckan/templates/error_document_template.html:4
 #, python-format
 msgid "Error %(code)s"
 msgstr "Fehler %(code)s"
 
 #: ckan/templates/error_document_template.html:6
-#, python-format
+#, fuzzy, python-format
 msgid "%(message)s"
 msgstr "%(message)s"
 
@@ -515,6 +277,7 @@
 msgstr "Angemeldet als"
 
 #: ckan/templates/layout.html:44
+#, fuzzy
 msgid "My account"
 msgstr "Mein Benutzerkonto"
 
@@ -527,6 +290,7 @@
 msgstr "Anmelden mit"
 
 #: ckan/templates/layout.html:48
+#, fuzzy
 msgid "OpenID"
 msgstr "OpenID"
 
@@ -538,62 +302,34 @@
 msgid "Sections:"
 msgstr "Sektionen:"
 
-<<<<<<< HEAD
 #: ckan/templates/layout.html:62 ckan/templates/group/layout.html:16
-=======
-#: ckan/templates/layout.html:63 ckan/templates/group/layout.html:17
->>>>>>> 36965901
 #: ckan/templates/home/about.html:4 ckan/templates/home/index.html:4
 #: ckan/templates/package/layout.html:16
 msgid "Home"
 msgstr "Start"
 
-<<<<<<< HEAD
 #: ckan/templates/layout.html:63 ckan/templates/group/edit_form.html:8
 #: ckan/templates/home/index.html:75 ckan/templates/package/index.html:7
-=======
-#: ckan/templates/layout.html:64 ckan/templates/group/edit_form.html:8
-#: ckan/templates/home/index.html:39 ckan/templates/package/index.html:7
->>>>>>> 36965901
 #: ckan/templates/package/list.html:32 ckan/templates/revision/list.html:16
 #: ckan/templates/revision/read.html:20 ckan/templates/user/read.html:37
 msgid "Packages"
 msgstr "Pakete"
 
-<<<<<<< HEAD
 #: ckan/templates/layout.html:64 ckan/templates/package/read_core.html:93
-=======
-#: ckan/templates/layout.html:65 ckan/templates/package/read_core.html:93
->>>>>>> 36965901
 #: ckan/templates/tag/index.html:7
 msgid "Tags"
 msgstr "Tags"
 
-<<<<<<< HEAD
 #: ckan/templates/layout.html:65 ckan/templates/group/index.html:7
-=======
-#: ckan/templates/layout.html:66 ckan/templates/group/index.html:8
->>>>>>> 36965901
 #: ckan/templates/package/read_core.html:98
 msgid "Groups"
 msgstr "Gruppen"
 
-<<<<<<< HEAD
 #: ckan/templates/layout.html:66 ckan/templates/user/read.html:34
-=======
-#: ckan/templates/layout.html:67 ckan/templates/user/read.html:34
->>>>>>> 36965901
 msgid "Recent changes"
 msgstr "Letzte Änderungen"
 
 #: ckan/templates/layout.html:68
-<<<<<<< HEAD
-=======
-msgid "API"
-msgstr "API"
-
-#: ckan/templates/layout.html:70
->>>>>>> 36965901
 msgid "In this section:"
 msgstr "In dieser Sektion:"
 
@@ -601,14 +337,9 @@
 msgid "Skip to page content"
 msgstr "Zum Seiteninhalt springen"
 
-<<<<<<< HEAD
 #: ckan/templates/layout.html:79
+#, fuzzy
 msgid "[ Skip to main content ]"
-=======
-#: ckan/templates/layout.html:81
-#, fuzzy
-msgid "[ Skip to main content) ]"
->>>>>>> 36965901
 msgstr "[ Zum Hauptinhalt springen ]"
 
 #: ckan/templates/layout.html:93
@@ -639,10 +370,9 @@
 msgid "Privacy Policy"
 msgstr "Datenschutz"
 
-<<<<<<< HEAD
 #: ckan/templates/layout.html:105
 msgid "An"
-msgstr "Ein"
+msgstr ""
 
 #: ckan/templates/layout.html:105 ckan/templates/home/about.html:46
 msgid "Open Knowledge Foundation"
@@ -650,23 +380,14 @@
 
 #: ckan/templates/layout.html:105
 msgid "Project"
-msgstr "Projekt"
+msgstr ""
 
 #: ckan/templates/layout.html:107
 msgid "v"
-msgstr ""
-=======
-#: ckan/templates/layout.html:106
-#, fuzzy
-msgid "[1:] An [2:Open Knowledge Foundation] Project"
-msgstr "Open Knowledge Foundation"
-
-#: ckan/templates/layout.html:113
-msgid "This Content and Data is Open"
-msgstr "Inhalt und Daten sind offen"
->>>>>>> 36965901
+msgstr "v"
 
 #: ckan/templates/layout.html:108
+#, fuzzy, python-format
 msgid ""
 "| (c) Open Knowledge Foundation\n"
 "\t| All material available under an"
@@ -701,11 +422,7 @@
 #: ckan/templates/group/authz.html:24 ckan/templates/group/edit_form.html:22
 #: ckan/templates/package/authz.html:24
 msgid "Save"
-<<<<<<< HEAD
-msgstr ""
-=======
 msgstr "Speichern"
->>>>>>> 36965901
 
 #: ckan/templates/group/edit.html:4 ckan/templates/group/new.html:4
 msgid "Groups - Edit -"
@@ -725,11 +442,10 @@
 msgid "New Packages"
 msgstr "Neue Pakete"
 
-#: ckan/templates/group/index.html:5
+#: ckan/templates/group/index.html:4
 msgid "Groups - Index"
 msgstr "Gruppen - Index"
 
-<<<<<<< HEAD
 #: ckan/templates/group/index.html:9 ckan/templates/group/read.html:40
 #: ckan/templates/package/index.html:13 ckan/templates/tag/index.html:18
 #: ckan/templates/tag/index.html:21 ckan/templates/tag/read.html:8
@@ -737,36 +453,28 @@
 msgstr "Es gibt"
 
 #: ckan/templates/group/index.html:9
+#, fuzzy
+#| msgid "Groups"
 msgid "groups."
-msgstr "Gruppen."
+msgstr "Gruppen"
 
 #: ckan/templates/group/layout.html:10
-=======
-#: ckan/templates/group/index.html:10
-#, python-format
-msgid "There are [1:%(c)s] groups."
-msgstr "Es gibt [1:%(c)s] gruppen."
-
-#: ckan/templates/group/layout.html:11
-#, fuzzy
->>>>>>> 36965901
+#, fuzzy
 msgid "Groups section"
 msgstr "Gruppen Sektion"
 
-#: ckan/templates/group/layout.html:12
+#: ckan/templates/group/layout.html:11
 #, fuzzy
 msgid ""
 "Whilst tags are great at collecting packages together, there are "
-"occasions when you want to restrict users from editing a collection. A "
-"[1:group] can be set-up to specify which users have permission to add or "
-"remove packages from it."
+"occasions when you want to restrict users from editing a collection. A"
 msgstr ""
 "Tags eignen sich hervorragend um Pakete gemeinsam auszuzeichnen. Es gibt "
 "allerdings Fälle in denen es sinnvoll ist die Schreibrechte von Benutzern"
 " für bestimmte Pakete einzuschränken. Eine"
 
-<<<<<<< HEAD
 #: ckan/templates/group/layout.html:11
+#, fuzzy
 msgid "group"
 msgstr "Gruppe"
 
@@ -775,14 +483,9 @@
 "can be set-up to specify which users have permission to add or remove "
 "packages from it."
 msgstr ""
-"kann angelegt werden um festzulegen welche Benutzer Rechte habenin ihr "
-"Pakete anzulegen, zu bearbeiten oder zu entfernen."
 
 #: ckan/templates/group/layout.html:17
-=======
-#: ckan/templates/group/layout.html:18
-#, fuzzy
->>>>>>> 36965901
+#, fuzzy
 msgid "Create a new group"
 msgstr "Eine neue Gruppe anlegen"
 
@@ -790,49 +493,31 @@
 msgid "New Group"
 msgstr "Neue Gruppe"
 
-#: ckan/templates/group/read.html:5
+#: ckan/templates/group/read.html:4
 msgid "Groups -"
 msgstr "Gruppen -"
 
-#: ckan/templates/group/read.html:10
+#: ckan/templates/group/read.html:9
 msgid "No Title"
 msgstr "Kein Titel"
 
-#: ckan/templates/group/read.html:17
+#: ckan/templates/group/read.html:16
 msgid "[edit]"
 msgstr "[Bearbeiten]"
 
-#: ckan/templates/group/read.html:20
+#: ckan/templates/group/read.html:19
 msgid "[authorization]"
 msgstr "[Autorisierung]"
 
-#: ckan/templates/group/read.html:28
+#: ckan/templates/group/read.html:27
 msgid "Administrators:"
 msgstr "Administratoren:"
 
-#: ckan/templates/group/read.html:34
+#: ckan/templates/group/read.html:33
 msgid "Packages:"
 msgstr "Pakete:"
 
-<<<<<<< HEAD
 #: ckan/templates/group/read.html:41
-=======
-#: ckan/templates/group/read.html:43
-#, fuzzy
-msgid "There is"
-msgstr "Es gibt"
-
-#: ckan/templates/group/read.html:43
-#, fuzzy
-msgid "package in this group."
-msgstr "Pakete in dieser Gruppe."
-
-#: ckan/templates/group/read.html:44
-msgid "There are"
-msgstr "Es gibt"
-
-#: ckan/templates/group/read.html:44
->>>>>>> 36965901
 #, fuzzy
 msgid "packages in this group."
 msgstr "in dieser Gruppe."
@@ -878,6 +563,7 @@
 "\t\tvon Daten und Datensätzen"
 
 #: ckan/templates/home/about.html:14
+#, fuzzy
 msgid ""
 ", especially in ways that are machine\n"
 "      automatable."
@@ -994,10 +680,6 @@
 msgstr "Die CKAN Software und Seite wird entwickelt und betrieben von der"
 
 #: ckan/templates/home/about.html:46
-msgid "Open Knowledge Foundation"
-msgstr "Open Knowledge Foundation"
-
-#: ckan/templates/home/about.html:46
 msgid ""
 ". Both the\n"
 "    CKAN code and data are open:"
@@ -1141,17 +823,19 @@
 
 #: ckan/templates/home/index.html:44 ckan/templates/home/layout.html:11
 msgid "Help"
-msgstr ""
+msgstr "Hilfe"
 
 #: ckan/templates/home/index.html:50
 msgid "Welcome to CKAN"
 msgstr "Willkommen bei CKAN"
 
 #: ckan/templates/home/index.html:51
+#, fuzzy
 msgid "CKAN is a registry of"
 msgstr "CKAN ist ein Register für"
 
 #: ckan/templates/home/index.html:52
+#, fuzzy
 msgid ""
 "open data \n"
 "      and content"
@@ -1160,10 +844,12 @@
 "und offene Inhalte"
 
 #: ckan/templates/home/index.html:53
+#, fuzzy
 msgid "packages. CKAN makes it easy to"
 msgstr "CKAN ermöglicht das einfache"
 
 #: ckan/templates/home/index.html:53
+#, fuzzy
 msgid ""
 "find, share and reuse \n"
 "      open content and data"
@@ -1172,6 +858,7 @@
 "\t\tvon Daten und Datensätzen"
 
 #: ckan/templates/home/index.html:54
+#, fuzzy
 msgid ""
 ", especially in ways that are machine \n"
 "      automatable."
@@ -1190,6 +877,7 @@
 msgstr ""
 
 #: ckan/templates/home/index.html:72
+#, fuzzy
 msgid "Recently changed"
 msgstr "Letzte Änderungen"
 
@@ -1210,56 +898,94 @@
 msgid "About"
 msgstr "Über"
 
-<<<<<<< HEAD
 #: ckan/templates/home/license.html:4
-=======
-#: ckan/templates/home/layout.html:10
-msgid "FAQ and Guide"
-msgstr ""
-
-#: ckan/templates/home/license.html:5
->>>>>>> 36965901
 msgid "License"
 msgstr "Lizenz"
 
-#: ckan/templates/home/license.html:8
+#: ckan/templates/home/license.html:7
 msgid "CKAN License"
 msgstr "CKAN Lizenz"
 
-#: ckan/templates/home/license.html:10
+#: ckan/templates/home/license.html:9
 msgid "Code"
 msgstr "Programmcode"
 
-#: ckan/templates/home/license.html:11
-msgid ""
-"The code that runs CKAN is open-source and licensed under the [1:GNU "
-"Affero GPL\n"
-"      ]. It is hosted on [2:KnowledgeForge], and the project\n"
-"    home page is here:[3:http://knowledgeforge.net/project/ckan/]."
-msgstr ""
-
-#: ckan/templates/home/license.html:20
+#: ckan/templates/home/license.html:10
+msgid "The code that runs CKAN is open-source and licensed under the"
+msgstr ""
+
+#: ckan/templates/home/license.html:12
+msgid "GNU Affero GPL"
+msgstr ""
+
+#: ckan/templates/home/license.html:13
+msgid ". It is hosted on"
+msgstr ""
+
+#: ckan/templates/home/license.html:14
+#, fuzzy
+msgid "KnowledgeForge"
+msgstr "KnowledgeForge"
+
+#: ckan/templates/home/license.html:14
+msgid ""
+", and the project\n"
+"    home page is here:"
+msgstr ""
+
+#: ckan/templates/home/license.html:16
+msgid "http://knowledgeforge.net/project/ckan/"
+msgstr ""
+
+#: ckan/templates/home/license.html:19
 msgid "Content and Data"
 msgstr "Inhalte und Daten"
 
+#: ckan/templates/home/license.html:20
+msgid "All material on this site is"
+msgstr ""
+
 #: ckan/templates/home/license.html:21
-msgid ""
-"All material on this site is [1:open] and can be freely used, reused\n"
-"    and redistributed. Formally, the data/database is licensed under the "
-"[2:Open Data Commons Open\n"
-"      Database License v1.0], with all copyrightable content in that\n"
-"    database plus any additional content on this site licensed under a "
-"[3:Creative Commons\n"
-"      Attribution Share-Alike v3.0 license]."
-msgstr ""
-
-#: ckan/templates/home/license.html:29
-#, fuzzy
+#, fuzzy
+#| msgid "OpenID"
+msgid "open"
+msgstr "OpenID"
+
+#: ckan/templates/home/license.html:21
+msgid ""
+"and can be freely used, reused\n"
+"    and redistributed. Formally, the data/database is licensed under the"
+msgstr ""
+
+#: ckan/templates/home/license.html:23
+msgid ""
+"Open Data Commons Open\n"
+"      Database License v1.0"
+msgstr ""
+
+#: ckan/templates/home/license.html:24
+msgid ""
+", with all copyrightable content in that\n"
+"    database plus any additional content on this site licensed under a"
+msgstr ""
+
+#: ckan/templates/home/license.html:26
+msgid ""
+"Creative Commons\n"
+"      Attribution Share-Alike v3.0 license"
+msgstr ""
+
+#: ckan/templates/home/license.html:28
+#, fuzzy
+#| msgid "" "For convenience, all material - including all package, tag and
+#| revision " "information - is available in bulk, in the form of a full dump
+#| of the " "CKAN database. This (gzipped) dump file is updated daily and can
+#| be " "downloaded from [1:http://www.ckan.net/dump/]."
 msgid ""
 "For convenience, all material - including all package, tag and revision "
 "information - is available in bulk, in the form of a full dump of the "
 "CKAN database. This (gzipped) dump file is updated daily and can be "
-"downloaded from [1:http://www.ckan.net/dump/]."
+"downloaded from"
 msgstr ""
 "Um es einfach zu machen, sind alle Inhalte - inclusive allen "
 "Informationen zu allen Pakete, Tags und Revisionen - als Ganzes zu "
@@ -1267,6 +993,10 @@
 "komprimierte) Datenbank-Dump wird täglich aktualisiert und kann hier "
 "herunter geladen werden:"
 
+#: ckan/templates/home/license.html:29
+msgid "http://www.ckan.net/dump/"
+msgstr ""
+
 #: ckan/templates/home/stats.html:4
 msgid "Stats"
 msgstr ""
@@ -1329,71 +1059,77 @@
 msgstr "Bearbeiten Paket:"
 
 #: ckan/templates/package/edit.html:9 ckan/templates/package/new.html:8
-#: ckan/templates/user/edit.html:10
+#: ckan/templates/user/edit.html:9
 msgid "(skip to preview)"
 msgstr "(zurück springen)"
 
 #: ckan/templates/package/edit.html:20 ckan/templates/package/new.html:19
-#: ckan/templates/user/edit.html:30
+#: ckan/templates/user/edit.html:29
 msgid "Preview"
 msgstr "Vorschau"
 
-#: ckan/templates/package/edit_form.html:13
+#: ckan/templates/package/edit_form.html:12
 msgid "Optional Log Message about this Change:"
 msgstr "Optionaler Logeintrag zu dieser Änderung"
 
-#: ckan/templates/package/edit_form.html:14 ckan/templates/user/edit.html:19
-#, fuzzy
-msgid "You can use [1:Markdown formatting] here."
+#: ckan/templates/package/edit_form.html:13 ckan/templates/user/edit.html:18
+#, fuzzy
+#| msgid "You can"
+msgid "You can use"
+msgstr "Sie können"
+
+#: ckan/templates/package/edit_form.html:13 ckan/templates/user/edit.html:18
+#, fuzzy
+msgid "Markdown formatting"
 msgstr "Markdown Formatierung"
 
-#: ckan/templates/package/edit_form.html:17
+#: ckan/templates/package/edit_form.html:13 ckan/templates/user/edit.html:18
+#, fuzzy
+msgid "here."
+msgstr ""
+
+#: ckan/templates/package/edit_form.html:16
 #: ckan/templates/revision/read.html:11
 msgid "Author:"
 msgstr "Autor:"
 
-#: ckan/templates/package/edit_form.html:18
-msgid ""
-"If you have not signed in this will just be your IP address.[1:]\n"
-"      [2:Click here to sign in] before submitting (opens in new window)."
-msgstr ""
-"Wenn Sie sich nicht angemeldet haben wird das Ihre IP Adresse sein.[1:]\n"
-"     [2:Hier anmelden] vor dem Hinzufügen (öffnet ein neues Fenster)"
-
-#: ckan/templates/package/edit_form.html:24 ckan/templates/user/edit.html:23
+#: ckan/templates/package/edit_form.html:17
+msgid "If you have not signed in this will just be your IP address."
+msgstr ""
+
+#: ckan/templates/package/edit_form.html:19
+msgid "Click here to sign in"
+msgstr ""
+
+#: ckan/templates/package/edit_form.html:19
+msgid "before submitting (opens in new window)."
+msgstr ""
+
+#: ckan/templates/package/edit_form.html:23 ckan/templates/user/edit.html:22
 msgid "Commit"
 msgstr "Hinzufügen"
 
-<<<<<<< HEAD
-#: ckan/templates/package/edit_form.html:23 ckan/templates/user/edit.html:22
-msgid "Commit"
-msgstr ""
-
 #: ckan/templates/package/edit_form.html:25
-=======
-#: ckan/templates/package/edit_form.html:26
->>>>>>> 36965901
 msgid "Please Note:"
 msgstr "Bitte beachten Sie:"
 
 #: ckan/templates/package/edit_form.html:27
-#, python-format
-msgid ""
-"[1:By submitting content, you agree to release your contributions\n"
-"        under the open license specified on the %(h)s (essentially "
-"Creative Commons\n"
-"        Attribution-Share Alike v3.0).]\n"
-"        [2:If you are not happy for this to occur please refrain from "
-"editing\n"
-"        this page.]"
-msgstr ""
-"[1:Durch das Hinzufügen erklären Sie sich einverstanden Ihren Beitrag\n"
-"        unter der offenen Lizenz spezifiziert in %(h)s (besonders "
-"Creative Commons\n"
-"        Attribution-Share Alike v3.0).]\n"
-"        [2:Falls Sie damit nicht eiunverstanden sind sehen Sie bitte vom "
-"bearbeiten\n"
-"        dieser Seite ab.]"
+msgid ""
+"By submitting content, you agree to release your contributions\n"
+"        under the open license specified on the"
+msgstr ""
+
+#: ckan/templates/package/edit_form.html:29
+msgid ""
+"(essentially Creative Commons\n"
+"        Attribution-Share Alike v3.0)."
+msgstr ""
+
+#: ckan/templates/package/edit_form.html:31
+msgid ""
+"If you are not happy for this to occur please refrain from editing\n"
+"        this page."
+msgstr ""
 
 #: ckan/templates/package/history.html:4 ckan/templates/revision/read.html:32
 msgid "Package -"
@@ -1424,11 +1160,7 @@
 
 #: ckan/templates/package/history.html:43
 msgid "Compare »"
-<<<<<<< HEAD
-msgstr ""
-=======
 msgstr "Vergleichen »"
->>>>>>> 36965901
 
 #: ckan/templates/package/index.html:4
 msgid "Packages - Index"
@@ -1477,6 +1209,7 @@
 msgstr "Paket Register"
 
 #: ckan/templates/package/list.html:11
+#, fuzzy
 msgid "Openly licensed"
 msgstr "offenen Lizenz"
 
@@ -1502,6 +1235,7 @@
 msgstr "Pakete mit einem blauen Streifen erfüllen die OKFN"
 
 #: ckan/templates/package/list.html:23
+#, fuzzy
 msgid "Open Knowledge Definition."
 msgstr "Definition 'offenes Wissen'"
 
@@ -1536,6 +1270,7 @@
 msgstr "Sie können"
 
 #: ckan/templates/package/read.html:21
+#, fuzzy
 msgid "make an enquiry"
 msgstr "Machen Sie eine Nachfrage"
 
@@ -1544,15 +1279,12 @@
 msgstr "ob dieses Paket offen ist mit Hilfe"
 
 #: ckan/templates/package/read.html:23
+#, fuzzy
 msgid "Is It Open"
 msgstr "Ist es offen"
 
 #: ckan/templates/package/read.html:35
 #, fuzzy
-<<<<<<< HEAD
-#| msgid "Version"
-=======
->>>>>>> 36965901
 msgid "RDF Version"
 msgstr "Version"
 
@@ -1641,10 +1373,8 @@
 msgstr "Nach Paketen suchen"
 
 #: ckan/templates/package/search.html:17
-#, fuzzy
-#| msgid "tags found."
 msgid "tags found (max"
-msgstr "gefunden."
+msgstr ""
 
 #: ckan/templates/package/search.html:17
 msgid "shown)."
@@ -1652,6 +1382,7 @@
 
 #: ckan/templates/package/search.html:21
 #, fuzzy
+#| msgid "packages."
 msgid "packages found."
 msgstr "Pakete."
 
@@ -1666,11 +1397,7 @@
 #: ckan/templates/package/search_form.html:3
 #, fuzzy
 msgid "Search Packages »"
-<<<<<<< HEAD
-msgstr "Nach Paketen suchen »"
-=======
 msgstr "Nach Paketen suchen"
->>>>>>> 36965901
 
 #: ckan/templates/package/search_form.html:4
 msgid "E.g. 'geo', 'shakespeare', 'science'"
@@ -1698,10 +1425,12 @@
 msgstr "Von:"
 
 #: ckan/templates/revision/diff.html:13
+#, fuzzy
 msgid "To:"
 msgstr "An:"
 
 #: ckan/templates/revision/diff.html:20
+#, fuzzy
 msgid "Field"
 msgstr "Feld"
 
@@ -1811,11 +1540,8 @@
 msgstr "Tag:"
 
 #: ckan/templates/tag/read.html:8
-msgid "package"
-msgstr "Paket"
-
-#: ckan/templates/tag/read.html:8
-#, fuzzy
+#, fuzzy
+#| msgid "tagged with"
 msgid "packages tagged with"
 msgstr "Verschlagwortet mit"
 
@@ -1832,20 +1558,16 @@
 msgid "Your API key is:"
 msgstr "Ihr API key ist:"
 
-<<<<<<< HEAD
 #: ckan/templates/user/edit.html:4
-=======
-#: ckan/templates/user/edit.html:5
-#, fuzzy
->>>>>>> 36965901
+#, fuzzy
 msgid "User - Edit -"
 msgstr "Benutzer - Bearbeiten -"
 
-#: ckan/templates/user/edit.html:8
+#: ckan/templates/user/edit.html:7
 msgid "Edit User:"
 msgstr "Benutzer bearbeiten:"
 
-#: ckan/templates/user/edit.html:18
+#: ckan/templates/user/edit.html:17
 msgid "About user:"
 msgstr "Über Benutzer:"
 
@@ -1944,12 +1666,90 @@
 #: ckan/templates/user/read.html:31
 msgid "Number of packages administered:"
 msgstr "Anzahl der administrierten Pakete:"
-<<<<<<< HEAD
+
+#~ msgid "delete"
+#~ msgstr "entfernen"
+
+#~ msgid "username"
+#~ msgstr "Benutzername:"
+
+#~ msgid "No user found"
+#~ msgstr "Benutzer nicht gefunden"
 
 #~ msgid "API"
-#~ msgstr ""
+#~ msgstr "API"
+
+#~ msgid "[1:] An [2:Open Knowledge Foundation] Project"
+#~ msgstr "Open Knowledge Foundation"
+
+#~ msgid "There are [1:%(c)s] groups."
+#~ msgstr "Es gibt [1:%(c)s] gruppen."
+
+#~ msgid "There is"
+#~ msgstr "Es gibt"
+
+#~ msgid "package in this group."
+#~ msgstr "Pakete in dieser Gruppe."
 
 #~ msgid "FAQ and Guide"
 #~ msgstr ""
-=======
->>>>>>> 36965901
+
+#~ msgid ""
+#~ "The code that runs CKAN is "
+#~ "open-source and licensed under the "
+#~ "[1:GNU Affero GPL\n"
+#~ "      ]. It is hosted on [2:KnowledgeForge], and the project\n"
+#~ "    home page is here:[3:http://knowledgeforge.net/project/ckan/]."
+#~ msgstr ""
+
+#~ msgid ""
+#~ "All material on this site is [1:open] and can be freely used, reused\n"
+#~ "    and redistributed. Formally, the "
+#~ "data/database is licensed under the "
+#~ "[2:Open Data Commons Open\n"
+#~ "      Database License v1.0], with all copyrightable content in that\n"
+#~ "    database plus any additional content"
+#~ " on this site licensed under a "
+#~ "[3:Creative Commons\n"
+#~ "      Attribution Share-Alike v3.0 license]."
+#~ msgstr ""
+
+#~ msgid ""
+#~ "If you have not signed in this will just be your IP address.[1:]\n"
+#~ "      [2:Click here to sign in] "
+#~ "before submitting (opens in new window)."
+#~ msgstr ""
+#~ "Wenn Sie sich nicht angemeldet haben "
+#~ "wird das Ihre IP Adresse sein.[1:]\n"
+#~ ""
+#~ "     [2:Hier anmelden] vor dem Hinzufügen (öffnet ein neues Fenster)"
+
+#~ msgid ""
+#~ "[1:By submitting content, you agree to release your contributions\n"
+#~ "        under the open license specified"
+#~ " on the %(h)s (essentially Creative "
+#~ "Commons\n"
+#~ "        Attribution-Share Alike v3.0).]\n"
+#~ "        [2:If you are not happy "
+#~ "for this to occur please refrain "
+#~ "from editing\n"
+#~ "        this page.]"
+#~ msgstr ""
+#~ "[1:Durch das Hinzufügen erklären Sie sich einverstanden Ihren Beitrag\n"
+#~ "        unter der offenen Lizenz "
+#~ "spezifiziert in %(h)s (besonders Creative "
+#~ "Commons\n"
+#~ "        Attribution-Share Alike v3.0).]\n"
+#~ "        [2:Falls Sie damit nicht "
+#~ "eiunverstanden sind sehen Sie bitte vom"
+#~ " bearbeiten\n"
+#~ "        dieser Seite ab.]"
+
+#~ msgid "found."
+#~ msgstr "gefunden."
+
+#~ msgid "for ‘"
+#~ msgstr "für"
+
+#~ msgid "package"
+#~ msgstr "Paket"
