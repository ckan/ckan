# Translations template for ckan.
# Copyright (C) 2020 ORGANIZATION
# This file is distributed under the same license as the ckan project.
<<<<<<< HEAD
# FIRST AUTHOR <EMAIL@ADDRESS>, 2018.
#
=======
# FIRST AUTHOR <EMAIL@ADDRESS>, 2020.
# 
>>>>>>> fc1a6656
# Translators:
# Adrià Mercader <adria.mercader@okfn.org>, 2018
# Rui <xymarior@yandex.com>, 2018
#
#, fuzzy
msgid ""
msgstr ""
"Project-Id-Version: ckan 2.8.4b0\n"
"Report-Msgid-Bugs-To: EMAIL@ADDRESS\n"
"POT-Creation-Date: 2020-03-31 17:05+0200\n"
"PO-Revision-Date: 2018-03-27 14:15+0000\n"
"Last-Translator: Rui <xymarior@yandex.com>, 2018\n"
"Language-Team: Portuguese (Portugal) (https://www.transifex.com/okfn/teams/11162/pt_PT/)\n"
"MIME-Version: 1.0\n"
"Content-Type: text/plain; charset=UTF-8\n"
"Content-Transfer-Encoding: 8bit\n"
<<<<<<< HEAD
=======
"Generated-By: Babel 2.3.4\n"
>>>>>>> fc1a6656
"Language: pt_PT\n"
"Plural-Forms: nplurals=2; plural=(n != 1);\n"
"Generated-By: Babel 2.5.3\n"

#: ckan/authz.py:214
#, python-format
msgid "Authorization function not found: %s"
msgstr "Não foi encontrada a função 'Autorização': %s"

#: ckan/authz.py:226 ckan/templates/header.html:11
msgid "Admin"
msgstr "Administração"

#: ckan/authz.py:230
msgid "Editor"
msgstr "Editor"

#: ckan/authz.py:234
msgid "Member"
msgstr "Membro"

#: ckan/controllers/admin.py:34 ckan/views/admin.py:76
msgid "Need to be system administrator to administer"
msgstr "Precisa de ser o administrador do sistema para administrar"

#: ckan/controllers/admin.py:50 ckan/templates/admin/config.html:14
msgid "Site Title"
msgstr "Título da Página"

#: ckan/controllers/admin.py:51 ckan/templates/admin/config.html:16
msgid "Style"
msgstr "Estilo"

#: ckan/controllers/admin.py:52 ckan/templates/admin/config.html:18
msgid "Site Tag Line"
msgstr "Subtítulo da Página"

#: ckan/controllers/admin.py:53
msgid "Site Tag Logo"
msgstr "Logótipo da página"

#: ckan/controllers/admin.py:55 ckan/templates/admin/config.html:25
#: ckan/templates/group/about.html:3 ckan/templates/group/read_base.html:19
#: ckan/templates/header.html:88 ckan/templates/home/about.html:3
#: ckan/templates/home/about.html:6 ckan/templates/home/about.html:16
#: ckan/templates/organization/about.html:3
#: ckan/templates/organization/read_base.html:19
#: ckan/templates/user/edit_user_form.html:14
msgid "About"
msgstr "Sobre"

#: ckan/controllers/admin.py:55 ckan/templates/admin/config.html:25
msgid "About page text"
msgstr "Texto da página Sobre"

#: ckan/controllers/admin.py:56 ckan/templates/admin/config.html:27
msgid "Intro Text"
msgstr "Texto Introdutório"

#: ckan/controllers/admin.py:56 ckan/templates/admin/config.html:27
msgid "Text on home page"
msgstr "Texto na página principal"

#: ckan/controllers/admin.py:57 ckan/templates/admin/config.html:29
msgid "Custom CSS"
msgstr "Personalizar CSS"

#: ckan/controllers/admin.py:57 ckan/templates/admin/config.html:29
msgid "Customisable css inserted into the page header"
msgstr "Personalizar CSS inserido no cabeçalho da página"

#: ckan/controllers/admin.py:58 ckan/templates/admin/config.html:31
msgid "Homepage"
msgstr "Página Principal"

#: ckan/controllers/admin.py:161 ckan/views/admin.py:178
#, python-format
msgid ""
"Cannot purge package %s as associated revision %s includes non-deleted "
"packages %s"
msgstr ""
"Não é possível purgar o pacote %s como revisão %s associada inclui os "
"pacotes %s não apagados"

#: ckan/controllers/admin.py:183 ckan/views/admin.py:200
#, python-format
msgid "Problem purging revision %s: %s"
msgstr "Problema ao purgar a revisão %s: %s"

#: ckan/controllers/admin.py:185 ckan/views/admin.py:202
msgid "Purge complete"
msgstr "Purgar completo"

<<<<<<< HEAD
#: ckanext/datastore/templates/ajax_snippets/api_info.html:24
msgid ""
"Further information in the <a "
"href=\"http://docs.ckan.org/en/latest/maintaining/datastore.html\" "
"target=\"_blank\">main CKAN Data API and DataStore documentation</a>.</p>"
msgstr ""
"Mais informações sobre <a "
"href=\"http://docs.ckan.org/en/latest/maintaining/datastore.html\" "
"target=\"_blank\"> o API principal dos dados CKAN e a documentação sobre o "
"armazenamento de dados</a>.</p>"
=======
#: ckan/controllers/admin.py:187 ckan/views/admin.py:204
msgid "Action not implemented."
msgstr "Ação não implementada."
>>>>>>> fc1a6656

#: ckan/controllers/api.py:66 ckan/controllers/group.py:156
#: ckan/controllers/home.py:27 ckan/controllers/package.py:144
#: ckan/controllers/package.py:315 ckan/controllers/revision.py:34
#: ckan/controllers/revision.py:160 ckan/controllers/revision.py:189
#: ckan/controllers/tag.py:27 ckan/controllers/user.py:58
#: ckan/controllers/user.py:83 ckan/controllers/user.py:86
#: ckan/controllers/user.py:117 ckan/controllers/user.py:598
#: ckan/views/dashboard.py:27 ckan/views/user.py:59 ckan/views/user.py:62
#: ckan/views/user.py:87 ckan/views/user.py:110 ckan/views/user.py:476
#: ckanext/datapusher/plugin.py:68
msgid "Not authorized to see this page"
msgstr "Não está autorizado a ver esta página"

#: ckan/controllers/api.py:127 ckan/controllers/api.py:218
#: ckan/views/api.py:114 ckan/views/api.py:301
msgid "Access denied"
msgstr "Acesso negado"

#: ckan/controllers/api.py:133 ckan/controllers/api.py:227
#: ckan/logic/action/create.py:911 ckan/logic/converters.py:123
#: ckan/logic/converters.py:148 ckan/logic/converters.py:173
#: ckan/logic/validators.py:151 ckan/logic/validators.py:172
#: ckan/logic/validators.py:193 ckan/logic/validators.py:202
#: ckan/logic/validators.py:216 ckan/logic/validators.py:233
#: ckan/logic/validators.py:246 ckan/logic/validators.py:270
#: ckan/logic/validators.py:715 ckan/views/api.py:121 ckan/views/api.py:310
msgid "Not found"
msgstr "Não encontrado"

#: ckan/controllers/api.py:139 ckan/views/api.py:128
msgid "Bad request"
msgstr "Pedido errado"

#: ckan/controllers/api.py:167
#, python-format
msgid "Action name not known: %s"
msgstr "Nome da ação não conhecido: %s"

#: ckan/controllers/api.py:188 ckan/views/api.py:270
#, python-format
msgid "JSON Error: %s"
msgstr "Erro JSON: %s"

#: ckan/controllers/api.py:194 ckan/views/api.py:276
#, python-format
msgid "Bad request data: %s"
msgstr "Pedido de dados errado: %s"

#: ckan/controllers/api.py:283
msgid "No revision specified"
msgstr "Sem revisão especificada "

#: ckan/controllers/api.py:287
#, python-format
msgid "There is no revision with id: %s"
msgstr "Não existe revisão com id: %s"

#: ckan/controllers/api.py:297
msgid "Missing search term ('since_id=UUID' or  'since_time=TIMESTAMP')"
msgstr "Falta o termo de pesquisa ('since_id=UUID' or 'since_time=TIMESTAMP')"

#: ckan/controllers/api.py:309
#, python-format
msgid "Could not read parameters: %r"
msgstr "Não é possível ler os parâmetros: %r"

#: ckan/controllers/api.py:370
#, python-format
msgid "Bad search option: %s"
msgstr "Opção de pesquisa errada: %s"

#: ckan/controllers/api.py:373
#, python-format
msgid "Unknown register: %s"
msgstr "Registo desconhecido: %s"

#: ckan/controllers/api.py:382
#, python-format
msgid "Malformed qjson value: %r"
msgstr "Valor qjson mal gerado: %r"

#: ckan/controllers/api.py:392
msgid "Request params must be in form of a json encoded dictionary."
msgstr ""
"A solicitação de parâmetros ao dicionário deve ser na forma de código json."

#: ckan/controllers/feed.py:234 ckan/controllers/group.py:128
#: ckan/controllers/group.py:226 ckan/controllers/group.py:394
#: ckan/controllers/group.py:504 ckan/controllers/group.py:537
#: ckan/controllers/group.py:567 ckan/controllers/group.py:578
#: ckan/controllers/group.py:632 ckan/controllers/group.py:658
#: ckan/controllers/group.py:714 ckan/controllers/group.py:746
#: ckan/controllers/group.py:779 ckan/controllers/group.py:836
#: ckan/controllers/group.py:933 ckan/controllers/package.py:1265
#: ckan/controllers/package.py:1280 ckan/logic/action/create.py:1373
#: ckan/views/feed.py:143
msgid "Group not found"
msgstr "Grupo não encontrado"

#: ckan/controllers/feed.py:245 ckan/logic/action/create.py:1373
#: ckan/views/feed.py:160
msgid "Organization not found"
msgstr "Organização não encontrada"

#: ckan/controllers/group.py:130 ckan/controllers/group.py:581
msgid "Incorrect group type"
msgstr "Tipo de grupo incorreto"

#: ckan/controllers/group.py:306 ckan/controllers/home.py:61
#: ckan/controllers/package.py:256 ckan/lib/helpers.py:1073
#: ckan/templates/header.html:87 ckan/templates/organization/edit_base.html:5
#: ckan/templates/organization/edit_base.html:8
#: ckan/templates/organization/index.html:3
#: ckan/templates/organization/index.html:6
#: ckan/templates/organization/index.html:18
#: ckan/templates/organization/read_base.html:3
#: ckan/templates/organization/read_base.html:6
#: ckan/templates/package/base.html:15 ckan/views/home.py:46
msgid "Organizations"
msgstr "Organizações"

#: ckan/controllers/group.py:307 ckan/controllers/home.py:62
#: ckan/controllers/package.py:257 ckan/lib/helpers.py:1074
#: ckan/templates/group/base_form_page.html:6 ckan/templates/group/edit.html:4
#: ckan/templates/group/edit_base.html:3 ckan/templates/group/edit_base.html:8
#: ckan/templates/group/index.html:3 ckan/templates/group/index.html:6
#: ckan/templates/group/index.html:18 ckan/templates/group/members.html:3
#: ckan/templates/group/read_base.html:3 ckan/templates/group/read_base.html:6
#: ckan/templates/header.html:88 ckan/templates/package/group_list.html:5
#: ckan/templates/package/read_base.html:20
#: ckan/templates/revision/diff.html:16 ckan/templates/revision/read.html:84
#: ckan/tests/config/test_middleware.py:632 ckan/views/home.py:47
msgid "Groups"
msgstr "Grupos"

#: ckan/controllers/group.py:308 ckan/controllers/home.py:63
#: ckan/controllers/package.py:258 ckan/lib/helpers.py:1075
#: ckan/logic/__init__.py:110
#: ckan/templates/package/snippets/package_basic_fields.html:24
#: ckan/templates/snippets/context/dataset.html:17
#: ckan/templates/tag/index.html:3 ckan/templates/tag/index.html:6
#: ckan/templates/tag/index.html:12 ckan/views/home.py:48
msgid "Tags"
msgstr "Etiquetas"

#: ckan/controllers/group.py:309 ckan/controllers/home.py:64
#: ckan/controllers/package.py:259 ckan/lib/helpers.py:1076
#: ckan/views/home.py:49
msgid "Formats"
msgstr "Formatos"

<<<<<<< HEAD
#: ckanext/datastore/templates-bs2/ajax_snippets/api_info.html:24
msgid ""
"Further information in the <a "
"href=\"http://docs.ckan.org/en/latest/maintaining/datastore.html\" "
"target=\"_blank\">main CKAN Data API and DataStore documentation</a>.</p>"
msgstr ""
"Mais informações sobre <a "
"href=\"http://docs.ckan.org/en/latest/maintaining/datastore.html\" "
"target=\"_blank\"> o API principal dos dados CKAN e a documentação sobre o "
"armazenamento de dados</a>.</p>"
=======
#: ckan/controllers/group.py:310 ckan/controllers/home.py:65
#: ckan/controllers/package.py:260 ckan/lib/helpers.py:1077
#: ckan/views/home.py:50
msgid "Licenses"
msgstr "Licenças"
>>>>>>> fc1a6656

#: ckan/controllers/group.py:396 ckan/controllers/group.py:513
#: ckan/controllers/package.py:345 ckan/controllers/package.py:576
#: ckan/controllers/package.py:789 ckan/controllers/package.py:1409
#: ckan/controllers/package.py:1443
#, python-format
msgid "User %r not authorized to edit %s"
msgstr "Utilizador %r não está autorizado a editar %s"

#: ckan/controllers/group.py:443
msgid "Not authorized to perform bulk update"
msgstr "Não está autorizado a realizar atualizações. "

#: ckan/controllers/group.py:461
msgid "Unauthorized to create a group"
msgstr "Não está autorizado a criar um grupo"

#: ckan/controllers/group.py:539 ckan/controllers/group.py:569
#: ckan/controllers/package.py:944 ckan/controllers/package.py:992
#: ckan/controllers/user.py:250 ckan/controllers/user.py:380
#: ckan/controllers/user.py:551 ckan/views/user.py:193 ckan/views/user.py:300
#: ckan/views/user.py:643
msgid "Integrity Error"
msgstr "Erro de Integridade"

#: ckan/controllers/group.py:595
#, python-format
msgid "User %r not authorized to edit %s authorizations"
msgstr "Utilizador %r não está autorizado a editar %s autorizações"

#: ckan/controllers/group.py:615 ckan/controllers/group.py:630
#, python-format
msgid "Unauthorized to delete group %s"
msgstr "Não está autorizado a eliminar grupo %s"

#: ckan/controllers/group.py:621
msgid "Organization has been deleted."
msgstr "A organização foi apagada."

#: ckan/controllers/group.py:623
msgid "Group has been deleted."
msgstr "O grupo foi apagado."

#: ckan/controllers/group.py:625
#, python-format
msgid "%s has been deleted."
msgstr "%s foi eliminado."

#: ckan/controllers/group.py:649
#, python-format
msgid "User %r not authorized to edit members of %s"
msgstr ""

#: ckan/controllers/group.py:670
#, python-format
msgid "Unauthorized to create group %s members"
msgstr ""

#: ckan/controllers/group.py:712
#, python-format
msgid "Unauthorized to add member to group %s"
msgstr "Não está autorizado a adicionar o grupo %s"

#: ckan/controllers/group.py:731 ckan/controllers/group.py:744
#, python-format
msgid "Unauthorized to delete group %s members"
msgstr "Não está autorizado a apagar os membros do grupo %s"

#: ckan/controllers/group.py:738
msgid "Group member has been deleted."
msgstr "O membro do grupo foi apagado."

#: ckan/controllers/group.py:762 ckan/controllers/package.py:436
msgid "Select two revisions before doing the comparison."
msgstr "Selecionar duas revisões antes de efetuar a comparação."

#: ckan/controllers/group.py:786
msgid "CKAN Group Revision History"
msgstr "Histórico Revisão Grupo CKAN"

#: ckan/controllers/group.py:790
msgid "Recent changes to CKAN Group: "
msgstr "Alterações recentes ao grupo CKAN:"

#: ckan/controllers/group.py:811 ckan/controllers/package.py:487
msgid "Log message: "
msgstr "Mensagem de registo: "

#: ckan/controllers/group.py:861 ckan/controllers/package.py:1193
#: ckan/controllers/user.py:719 ckan/views/user.py:673
msgid "You are now following {0}"
msgstr "Começou a seguir {0}"

#: ckan/controllers/group.py:881 ckan/controllers/package.py:1212
#: ckan/controllers/user.py:739 ckan/views/user.py:695
msgid "You are no longer following {0}"
msgstr "Já não está a seguir {0}"

#: ckan/controllers/group.py:901 ckan/controllers/user.py:584
#: ckan/views/user.py:720
#, python-format
msgid "Unauthorized to view followers %s"
msgstr "Não está autorizado a visualizar os seguidores %s"

#: ckan/controllers/home.py:35
msgid "This site is currently off-line. Database is not initialised."
msgstr ""
"Esta página está, de momento, sem acesso à Internet. A base de dados não "
"será iniciada."

#: ckan/controllers/home.py:73 ckan/views/home.py:58
#, python-format
msgid "Please <a href=\"%s\">update your profile</a> and add your email address. "
msgstr ""
"Por favor <a href=\"%s\"> atualize o seu perfil </a> e adicione o seu "
"endereço de email."

#: ckan/controllers/home.py:75 ckan/views/home.py:60
#, python-format
msgid "%s uses your email address if you need to reset your password."
msgstr ""
"%s use o seu endereço de email se precisar de redefinir a sua palavra-passe."

#: ckan/controllers/package.py:304
msgid "Invalid search query: {error_message}"
msgstr ""

#: ckan/controllers/package.py:323
msgid "Parameter \"{parameter_name}\" is not an integer"
msgstr "O parâmetro \"{parameter_name}\" não é um inteiro"

#: ckan/controllers/package.py:343 ckan/controllers/package.py:351
#: ckan/controllers/package.py:389 ckan/controllers/package.py:456
#: ckan/controllers/package.py:775 ckan/controllers/package.py:823
#: ckan/controllers/package.py:841 ckan/controllers/package.py:942
#: ckan/controllers/package.py:990 ckan/controllers/package.py:1042
#: ckan/controllers/package.py:1089 ckan/controllers/package.py:1237
#: ckan/controllers/package.py:1253 ckan/controllers/package.py:1316
#: ckan/controllers/package.py:1415 ckan/controllers/package.py:1450
#: ckan/controllers/package.py:1557
msgid "Dataset not found"
msgstr "Conjunto de dados não encontrado"

#: ckan/controllers/package.py:377 ckan/controllers/package.py:379
#: ckan/controllers/package.py:381
#, python-format
msgid "Invalid revision format: %r"
msgstr "Formato de revisão inválido: %r"

#: ckan/controllers/package.py:415
msgid "Viewing datasets of type \"{package_type}\" is not supported ({file_!r})."
msgstr ""

#: ckan/controllers/package.py:454 ckan/controllers/package.py:839
#: ckan/controllers/package.py:940 ckan/controllers/package.py:988
#: ckan/controllers/package.py:1239
#, python-format
msgid "Unauthorized to read package %s"
msgstr "Não é autorizado a ler o pacote %s"

#: ckan/controllers/package.py:463
msgid "CKAN Dataset Revision History"
msgstr "Histórico de Revisões de Conjuntos de dados CKAN"

#: ckan/controllers/package.py:466
msgid "Recent changes to CKAN Dataset: "
msgstr "Alterações recentes ao conjunto de dados CKAN:"

#: ckan/controllers/package.py:522
msgid "Unauthorized to create a package"
msgstr "Não está autorizado a criar um pacote"

#: ckan/controllers/package.py:598
msgid "Unauthorized to edit this resource"
msgstr "Não está autorizado a editar este recurso"

#: ckan/controllers/package.py:613 ckan/controllers/package.py:1076
#: ckan/controllers/package.py:1096 ckan/controllers/package.py:1163
#: ckan/controllers/package.py:1346 ckan/controllers/package.py:1424
#: ckan/controllers/package.py:1455 ckan/controllers/package.py:1563
#: ckan/controllers/package.py:1614 ckanext/datapusher/plugin.py:59
#: ckanext/datastore/controller.py:80 ckanext/resourceproxy/controller.py:33
msgid "Resource not found"
msgstr "Recurso não encontrado"

#: ckan/controllers/package.py:666
msgid "Unauthorized to update dataset"
msgstr "Não está autorizado a atualizar conjuntos de dados"

#: ckan/controllers/package.py:668 ckan/controllers/package.py:705
#: ckan/controllers/package.py:731
msgid "The dataset {id} could not be found."
msgstr "O conjunto de dados {id} não foi possível de ser encontrado."

#: ckan/controllers/package.py:672
msgid "You must add at least one data resource"
msgstr "Deve adicionar pelo menos um recurso de dados"

#: ckan/controllers/package.py:681 ckanext/datapusher/helpers.py:24
msgid "Error"
msgstr "Erro"

#: ckan/controllers/package.py:703
msgid "Unauthorized to create a resource"
msgstr "Não está autorizado a criar um recurso"

#: ckan/controllers/package.py:736
msgid "Unauthorized to create a resource for this package"
msgstr "Não está autorizado a criar um recursos para este pacote"

#: ckan/controllers/package.py:950
msgid "Unable to add package to search index."
msgstr "Não é possível adicionar pacote ao índice de pesquisa.  "

#: ckan/controllers/package.py:998
msgid "Unable to update search index."
msgstr "Não é possível atualizar o índice de pesquisa."

#: ckan/controllers/package.py:1035
msgid "Dataset has been deleted."
msgstr "O conjunto de dados foi eliminado. "

#: ckan/controllers/package.py:1040 ckan/controllers/package.py:1058
#, python-format
msgid "Unauthorized to delete package %s"
msgstr "Não está autorizado a eliminar o pacote %s"

#: ckan/controllers/package.py:1063
msgid "Resource has been deleted."
msgstr "O recurso foi apagado."

#: ckan/controllers/package.py:1074
#, python-format
msgid "Unauthorized to delete resource %s"
msgstr "Não está autorizado a eliminar o recurso %s"

#: ckan/controllers/package.py:1133 ckan/controllers/package.py:1576
msgid "Resource view not found"
msgstr "Vista do recurso não encontrada"

#: ckan/controllers/package.py:1172
msgid "Resource data not found"
msgstr "Dados do recurso não encontrados"

#: ckan/controllers/package.py:1181
msgid "No download is available"
msgstr "Nenhuma transferência disponível "

#: ckan/controllers/package.py:1318
#, python-format
msgid "Unauthorized to read dataset %s"
msgstr "Não está autorizado a ler o conjunto de dados %s"

#: ckan/controllers/package.py:1426
#, python-format
msgid "Unauthorized to read resource %s"
msgstr "Não está autorizado a ler o recurso %s "

#: ckan/controllers/package.py:1490
msgid "Unauthorized to edit resource"
msgstr "Não está autorizado a editar o recurso"

#: ckan/controllers/package.py:1508
msgid "View not found"
msgstr "Vista não encontrada"

#: ckan/controllers/package.py:1514
msgid "View Type Not found"
msgstr "Tipo de Vista Não encontrada "

#: ckan/controllers/package.py:1570
msgid "Bad resource view data"
msgstr "Dados da vista do recurso errados"

#: ckan/controllers/package.py:1579
msgid "Resource view not supplied"
msgstr "Vista de recurso não fornecida"

#: ckan/controllers/package.py:1608
msgid "No preview has been defined."
msgstr "Não foi definida nenhuma pré-visualização."

#: ckan/controllers/revision.py:45
msgid "CKAN Repository Revision History"
msgstr "Histórico Revisão Repositório CKAN"

#: ckan/controllers/revision.py:47
msgid "Recent changes to the CKAN repository."
msgstr "Alterações recentes no repositorio CKAN."

#: ckan/controllers/revision.py:111
#, python-format
msgid "Datasets affected: %s.\n"
msgstr "Conjuntos de dados afetados: %s.\n"

#: ckan/controllers/revision.py:218
msgid "Revision updated"
msgstr "Revisão atualizada"

#: ckan/controllers/tag.py:60
msgid "Other"
msgstr "Outro"

#: ckan/controllers/tag.py:74
msgid "Tag not found"
msgstr "Etiqueta não encontrada"

#: ckan/controllers/user.py:162 ckan/views/user.py:290
msgid "Unauthorized to register as a user."
msgstr "Não está autorizado a registar-se como um utilizador."

#: ckan/controllers/user.py:180
msgid "Unauthorized to create a user"
msgstr "Não está autorizado a criar um utilizador."

#: ckan/controllers/user.py:211 ckan/views/user.py:426
msgid "Unauthorized to delete user with id \"{user_id}\"."
msgstr "Não está autorizado a apagar o utilizador com a id. \"{user_id}\"."

#: ckan/controllers/user.py:225 ckan/controllers/user.py:288
#: ckan/views/user.py:168 ckan/views/user.py:444
msgid "No user specified"
msgstr "Nenhum utilizador especificado"

#: ckan/controllers/user.py:231 ckan/controllers/user.py:313
#: ckan/controllers/user.py:376 ckan/controllers/user.py:547
#: ckan/views/user.py:218 ckan/views/user.py:246 ckan/views/user.py:450
#: ckan/views/user.py:639
#, python-format
msgid "Unauthorized to edit user %s"
msgstr "Não está autorizado a editar o utilizador %s"

#: ckan/controllers/user.py:233 ckan/controllers/user.py:248
#: ckan/controllers/user.py:315 ckan/controllers/user.py:378
#: ckan/controllers/user.py:523 ckan/controllers/user.py:549
#: ckan/logic/auth/update.py:179 ckan/views/user.py:220 ckan/views/user.py:248
#: ckan/views/user.py:315 ckan/views/user.py:452 ckan/views/user.py:596
#: ckan/views/user.py:641
msgid "User not found"
msgstr "Utilizador não encontrado"

#: ckan/controllers/user.py:235 ckan/controllers/user.py:368
#: ckan/views/user.py:226 ckan/views/user.py:454
msgid "Profile updated"
msgstr "Perfil atualizado"

<<<<<<< HEAD
#: ckanext/webpageview/theme/templates/webpage_form.html:3
msgid "eg. http://example.com  (if blank uses resource url)"
msgstr "p.ex. http://example.com (se estiver em branco use o URL do recurso)"
=======
#: ckan/controllers/user.py:246 ckan/views/user.py:313
#, python-format
msgid "Unauthorized to create user %s"
msgstr "Não está autorizado a criar o utilizador %s"
>>>>>>> fc1a6656

#: ckan/controllers/user.py:252 ckan/views/user.py:306
msgid "Bad Captcha. Please try again."
msgstr "'Captcha' errada. Por favor, tente de novo."

#: ckan/controllers/user.py:266 ckan/views/user.py:325
#, python-format
msgid ""
"User \"%s\" is now registered but you are still logged in as \"%s\" from "
"before"
msgstr ""
"O utilizador \"%s\" já está registado, porém ainda está com a sessão "
"iniciada como \"%s\""

#: ckan/controllers/user.py:294 ckan/views/user.py:174
msgid "Unauthorized to edit a user."
msgstr "Não está autorizado a editar um utilizador."

#: ckan/controllers/user.py:321 ckan/views/user.py:252
#, python-format
msgid "User %s not authorized to edit %s"
msgstr "Utilizador %s não está autorizado a editar %s"

#: ckan/controllers/user.py:386 ckan/views/user.py:210
msgid "Password entered was incorrect"
msgstr "Palavra-passe inserida está incorreta"

#: ckan/controllers/user.py:387 ckan/templates/user/edit_user_form.html:29
#: ckan/views/user.py:212
msgid "Old Password"
msgstr "Palavra-passe antiga "

#: ckan/controllers/user.py:387 ckan/views/user.py:212
msgid "incorrect password"
msgstr "Palavra-passe incorreta"

#: ckan/controllers/user.py:427 ckan/views/user.py:386
msgid "Login failed. Bad username or password."
msgstr "Início de sessão falhou. Nome de utilizador ou palavra-passe errada."

#: ckan/controllers/user.py:460 ckan/views/user.py:503
msgid "Unauthorized to request reset password."
msgstr "Não está autorizado a solicitar a redefinição da palavra-passe."

#: ckan/controllers/user.py:489
#, python-format
msgid "\"%s\" matched several users"
msgstr "\"%s\" coincide com vários utilizadores "

#: ckan/controllers/user.py:491 ckan/controllers/user.py:493
#, python-format
msgid "No such user: %s"
msgstr "Não existe tal utilizador: %s"

#: ckan/controllers/user.py:498
msgid "Please check your inbox for a reset code."
msgstr ""
"Por favor, verifique a sua caixa de correio para o código de reposição."

#: ckan/controllers/user.py:502
#, python-format
msgid "Could not send reset link: %s"
msgstr "Não foi possível enviar a hiperligação de redefinição: %s"

#: ckan/controllers/user.py:515 ckan/views/user.py:591
msgid "Unauthorized to reset password."
msgstr "Não está autorizado para redefinir a palavra-passe."

#: ckan/controllers/user.py:527 ckan/views/user.py:600
msgid "Invalid reset key. Please try again."
msgstr "Chave de redefinição inválida. Por favor, tente novamente. "

#: ckan/controllers/user.py:544 ckan/views/user.py:636
msgid "Your password has been reset."
msgstr "A sua palavra-passe foi redefinida."

#: ckan/controllers/user.py:566
msgid "Your password must be 4 characters or longer."
msgstr "A sua palavra-passe deve ter 4 ou mais carateres."

#: ckan/controllers/user.py:569 ckan/views/user.py:615
msgid "The passwords you entered do not match."
msgstr "As palavras-chave inseridas são diferentes."

#: ckan/controllers/user.py:572 ckan/views/user.py:618
msgid "You must provide a password"
msgstr "Deve indicar uma palavra-chave"

#: ckan/controllers/user.py:640 ckan/views/dashboard.py:61
msgid "Follow item not found"
msgstr "Seguir item não encontrado"

#: ckan/controllers/user.py:644 ckan/views/dashboard.py:65
msgid "{0} not found"
msgstr "{0} não encontrado"

#: ckan/controllers/user.py:658 ckan/views/dashboard.py:79
msgid "Everything"
msgstr "Tudo"

#: ckan/controllers/util.py:18 ckan/logic/action/__init__.py:62
msgid "Missing Value"
msgstr "Valor em falta"

#: ckan/controllers/util.py:23
msgid "Redirecting to external site is not allowed."
msgstr "Não é permitido redirecionar para página externa. "

#: ckan/lib/activity_streams.py:60
msgid "{actor} added the tag {tag} to the dataset {dataset}"
msgstr "O {actor} adicionou a etiqueta {tag} ao conjunto de dados {dataset}"

#: ckan/lib/activity_streams.py:63
msgid "{actor} updated the group {group}"
msgstr "O {actor} atualizou o grupo {group}"

#: ckan/lib/activity_streams.py:66
msgid "{actor} updated the organization {organization}"
msgstr "O {actor} atualizou a organização {organization}"

#: ckan/lib/activity_streams.py:69
msgid "{actor} updated the dataset {dataset}"
msgstr "O {actor} atualizou o conjunto de dados {dataset}"

#: ckan/lib/activity_streams.py:72
msgid "{actor} changed the extra {extra} of the dataset {dataset}"
msgstr ""
"O {actor} alterou o campo extra {extra} do conjunto de dados {dataset}"

#: ckan/lib/activity_streams.py:75
msgid "{actor} updated the resource {resource} in the dataset {dataset}"
msgstr ""
"O {actor} atualizou o recurso {resource} no conjunto de dados {dataset}"

#: ckan/lib/activity_streams.py:78
msgid "{actor} updated their profile"
msgstr "O {actor} atualizou o seu perfil"

#: ckan/lib/activity_streams.py:81
msgid "{actor} deleted the group {group}"
msgstr "O {actor} eliminou o grupo {group}"

#: ckan/lib/activity_streams.py:84
msgid "{actor} deleted the organization {organization}"
msgstr "O {actor} eliminou a organização {organization}"

#: ckan/lib/activity_streams.py:87
msgid "{actor} deleted the dataset {dataset}"
msgstr "O {actor} eliminou o conjunto de dados {dataset}"

#: ckan/lib/activity_streams.py:90
msgid "{actor} deleted the extra {extra} from the dataset {dataset}"
msgstr "O {actor} apagou o campo extra {extra} do conjunto de dados {dataset}"

#: ckan/lib/activity_streams.py:93
msgid "{actor} deleted the resource {resource} from the dataset {dataset}"
msgstr ""
"O {actor} eliminou o recurso {resource} do conjunto de dados {dataset}"

#: ckan/lib/activity_streams.py:97
msgid "{actor} created the group {group}"
msgstr "O {actor} criou o grupo {group}"

#: ckan/lib/activity_streams.py:100
msgid "{actor} created the organization {organization}"
msgstr "O {actor} criou a organização {organization}"

#: ckan/lib/activity_streams.py:103
msgid "{actor} created the dataset {dataset}"
msgstr "O {actor} criou o conjunto de dados {dataset}"

#: ckan/lib/activity_streams.py:106
msgid "{actor} added the extra {extra} to the dataset {dataset}"
msgstr ""
"O {actor} adicionou o campo extra {extra} ao conjunto de dados {dataset}"

#: ckan/lib/activity_streams.py:109
msgid "{actor} added the resource {resource} to the dataset {dataset}"
msgstr ""
"O {actor} adicionou o recurso {resource} ao conjunto de dados {dataset}"

#: ckan/lib/activity_streams.py:112
msgid "{actor} signed up"
msgstr "{actor} subscreveu "

#: ckan/lib/activity_streams.py:115
msgid "{actor} removed the tag {tag} from the dataset {dataset}"
msgstr "O {actor} removeu a etiqueta {tag} do conjunto de dados {dataset}"

#: ckan/lib/activity_streams.py:118
msgid "{actor} started following {dataset}"
msgstr "O {actor} começou a seguir {dataset}"

#: ckan/lib/activity_streams.py:121
msgid "{actor} started following {user}"
msgstr "O {actor} começou a seguir {user}"

#: ckan/lib/activity_streams.py:124
msgid "{actor} started following {group}"
msgstr "O {actor} começou a seguir {group}"

#: ckan/lib/datapreview.py:265 ckan/templates/group/edit_base.html:16
#: ckan/templates/organization/edit_base.html:17
#: ckan/templates/package/resource_read.html:38
#: ckan/templates/package/resource_views.html:4
msgid "View"
msgstr "Visualização"

#: ckan/lib/email_notifications.py:103
msgid "{n} new activity from {site_title}"
msgid_plural "{n} new activities from {site_title}"
msgstr[0] ""
msgstr[1] ""

#: ckan/lib/formatters.py:19
msgid "January"
msgstr "Janeiro"

#: ckan/lib/formatters.py:23
msgid "February"
msgstr "Fevereiro"

#: ckan/lib/formatters.py:27
msgid "March"
msgstr "Março"

#: ckan/lib/formatters.py:31
msgid "April"
msgstr "Abril"

#: ckan/lib/formatters.py:35
msgid "May"
msgstr "Maio"

#: ckan/lib/formatters.py:39
msgid "June"
msgstr "Junho"

#: ckan/lib/formatters.py:43
msgid "July"
msgstr "Julho"

#: ckan/lib/formatters.py:47
msgid "August"
msgstr "Agosto"

#: ckan/lib/formatters.py:51
msgid "September"
msgstr "Setembro"

#: ckan/lib/formatters.py:55
msgid "October"
msgstr "Outubro"

#: ckan/lib/formatters.py:59
msgid "November"
msgstr "Novembro"

#: ckan/lib/formatters.py:63
msgid "December"
msgstr "Dezembro"

#: ckan/lib/formatters.py:114
msgid "Just now"
msgstr "Agora"

#: ckan/lib/formatters.py:116
msgid "{mins} minute ago"
msgid_plural "{mins} minutes ago"
msgstr[0] "há {mins} minuto"
msgstr[1] "há {mins} minutos"

#: ckan/lib/formatters.py:119
msgid "{hours} hour ago"
msgid_plural "{hours} hours ago"
msgstr[0] "há {hours} hora"
msgstr[1] "há {hours} horas"

#: ckan/lib/formatters.py:125
msgid "{days} day ago"
msgid_plural "{days} days ago"
msgstr[0] "há {days} dia"
msgstr[1] "há {days} dias"

#: ckan/lib/formatters.py:128
msgid "{months} month ago"
msgid_plural "{months} months ago"
msgstr[0] "há {months} mês"
msgstr[1] "há {months} meses"

#: ckan/lib/formatters.py:130
msgid "over {years} year ago"
msgid_plural "over {years} years ago"
msgstr[0] "Há mais de um {years} ano"
msgstr[1] "Há mais de {years} anos"

#: ckan/lib/formatters.py:146
msgid "{month} {day}, {year}, {hour:02}:{min:02} ({timezone})"
msgstr ""

#: ckan/lib/formatters.py:151
msgid "{month} {day}, {year}"
msgstr "{day} de {month}, {year}"

#: ckan/lib/formatters.py:167
msgid "{bytes} bytes"
msgstr "{bytes} bytes"

#: ckan/lib/formatters.py:169
msgid "{kibibytes} KiB"
msgstr "{kibibytes} KiB"

#: ckan/lib/formatters.py:171
msgid "{mebibytes} MiB"
msgstr "{mebibytes} MiB"

#: ckan/lib/formatters.py:173
msgid "{gibibytes} GiB"
msgstr "{gibibytes} GiB"

#: ckan/lib/formatters.py:175
msgid "{tebibytes} TiB"
msgstr "{tebibytes} TiB"

#: ckan/lib/formatters.py:187
msgid "{n}"
msgstr "{n}"

#: ckan/lib/formatters.py:189
msgid "{k}k"
msgstr "{k}k"

#: ckan/lib/formatters.py:191
msgid "{m}M"
msgstr "{m}M"

#: ckan/lib/formatters.py:193
msgid "{g}G"
msgstr "{g}G"

#: ckan/lib/formatters.py:195
msgid "{t}T"
msgstr "{t}T"

#: ckan/lib/formatters.py:197
msgid "{p}P"
msgstr "{p}P"

#: ckan/lib/formatters.py:199
msgid "{e}E"
msgstr "{e}E"

#: ckan/lib/formatters.py:201
msgid "{z}Z"
msgstr "{z}Z"

#: ckan/lib/formatters.py:203
msgid "{y}Y"
msgstr "{y}Y"

#: ckan/lib/helpers.py:1290
msgid "Update your avatar at gravatar.com"
msgstr "Atualize o seu avatar em gravatar.com"

#: ckan/lib/helpers.py:1562 ckan/lib/helpers.py:1575
msgid "Unknown"
msgstr "Desconhecido"

#: ckan/lib/helpers.py:1626
msgid "Unnamed resource"
msgstr "Recurso sem nome"

#: ckan/lib/helpers.py:1666
msgid "Created new dataset."
msgstr "Foi criado um novo conjunto de dados."

#: ckan/lib/helpers.py:1668
msgid "Edited resources."
msgstr "Recursos editados."

#: ckan/lib/helpers.py:1670
msgid "Edited settings."
msgstr "Configurações editadas."

#: ckan/lib/helpers.py:1916
msgid "{number} view"
msgid_plural "{number} views"
msgstr[0] "{number} visualização"
msgstr[1] "{number} visualizações"

#: ckan/lib/helpers.py:1918
msgid "{number} recent view"
msgid_plural "{number} recent views"
msgstr[0] "{number} visualização recente"
msgstr[1] "{number} visualizações recentes"

#: ckan/lib/mailer.py:48
#, python-format
msgid "%s <%s>"
msgstr "%s <%s>"

#: ckan/lib/mailer.py:118
msgid "No recipient email address available!"
msgstr "Nenhum endereço de email disponível. "

#: ckan/lib/mailer.py:136 ckan/templates/home/snippets/stats.html:17
msgid "organization"
msgstr "organização"

#: ckan/lib/mailer.py:137 ckan/templates/home/snippets/stats.html:23
msgid "group"
msgstr "grupo"

#: ckan/lib/navl/dictization_functions.py:16
#: ckan/lib/navl/dictization_functions.py:19
#: ckan/lib/navl/dictization_functions.py:22
#: ckan/lib/navl/dictization_functions.py:25
#: ckan/lib/navl/dictization_functions.py:28
#: ckan/lib/navl/dictization_functions.py:31
#: ckan/lib/navl/dictization_functions.py:34
#: ckan/lib/navl/dictization_functions.py:37 ckan/lib/navl/validators.py:27
#: ckan/lib/navl/validators.py:34 ckan/lib/navl/validators.py:54
#: ckan/logic/action/get.py:2047 ckan/logic/action/update.py:261
#: ckan/logic/validators.py:615
msgid "Missing value"
msgstr "Valor em falta"

#: ckan/lib/navl/validators.py:68
#, python-format
msgid "The input field %(name)s was not expected."
msgstr "Campo de entrada %(name)s não esperado. "

#: ckan/lib/navl/validators.py:122
msgid "Please enter an integer value"
msgstr "Por favor, insira um número de valor inteiro."

#: ckan/lib/navl/validators.py:128
msgid "Must be a Unicode string value"
msgstr "Tem de ser um valor de expressão Unicode"

#: ckan/logic/__init__.py:99 ckan/logic/action/__init__.py:60
#: ckan/templates/package/edit_base.html:21
#: ckan/templates/package/resources.html:5
#: ckan/templates/package/snippets/package_context.html:12
#: ckan/templates/package/snippets/resources.html:20
#: ckan/templates/snippets/context/dataset.html:13
#: ckanext/example_theme_docs/v18_snippet_api/templates/ajax_snippets/example_theme_popover.html:15
msgid "Resources"
msgstr "Recursos"

#: ckan/logic/__init__.py:99 ckan/logic/action/__init__.py:60
msgid "Package resource(s) invalid"
msgstr "Pacote de recurso(s) inválido"

#: ckan/logic/__init__.py:106 ckan/logic/__init__.py:108
#: ckan/logic/action/__init__.py:62 ckan/logic/action/__init__.py:64
msgid "Extras"
msgstr "Extras"

#: ckan/logic/converters.py:76 ckan/logic/converters.py:91
#, python-format
msgid "Tag vocabulary \"%s\" does not exist"
msgstr "Vocabulário de etiquetas \"%s\" não existe"

#: ckan/logic/converters.py:123 ckan/logic/validators.py:216
#: ckan/logic/validators.py:233 ckan/logic/validators.py:715
#: ckan/templates/group/members.html:14
#: ckan/templates/organization/members.html:19
#: ckanext/stats/templates/ckanext/stats/index.html:156
msgid "User"
msgstr "Utilizador"

#: ckan/logic/converters.py:148 ckan/logic/validators.py:151
#: ckan/logic/validators.py:193 ckan/templates/package/read_base.html:19
#: ckan/tests/config/test_middleware.py:619
#: ckanext/stats/templates/ckanext/stats/index.html:89
msgid "Dataset"
msgstr "Conjunto de Dados"

#: ckan/logic/converters.py:173 ckan/logic/validators.py:246
#: ckanext/stats/templates/ckanext/stats/index.html:113
msgid "Group"
msgstr "Grupo"

#: ckan/logic/converters.py:182
msgid "Could not parse as valid JSON"
msgstr "Não foi possível analisar como um JSON válido"

#: ckan/logic/validators.py:35 ckan/logic/validators.py:44
msgid "An organization must be provided"
msgstr "Tem de ser fornecida uma organização"

#: ckan/logic/validators.py:49
msgid "Organization does not exist"
msgstr "A organização não existe"

#: ckan/logic/validators.py:54
msgid "You cannot add a dataset to this organization"
msgstr "Não pode adicionar um conjunto de dados nesta organização"

#: ckan/logic/validators.py:94
msgid "Invalid integer"
msgstr "Inteiro inválido"

#: ckan/logic/validators.py:99
msgid "Must be a natural number"
msgstr "Deve ser um número natural"

#: ckan/logic/validators.py:105
msgid "Must be a postive integer"
msgstr "Deverá ser um inteiro positivo"

#: ckan/logic/validators.py:132
msgid "Date format incorrect"
msgstr "Formato de data incorreto"

#: ckan/logic/validators.py:141
msgid "No links are allowed in the log_message."
msgstr "Não são permitidos links na mensagem de registo. "

#: ckan/logic/validators.py:161
msgid "Dataset id already exists"
msgstr "O ID do conjunto de dados já existe"

#: ckan/logic/validators.py:202
msgid "Resource"
msgstr "Recurso"

#: ckan/logic/validators.py:256
msgid "That group name or ID does not exist."
msgstr "O nome do grupo ou a Id. não existe."

#: ckan/logic/validators.py:270
msgid "Activity type"
msgstr "Tipo de Atividade"

#: ckan/logic/validators.py:333
msgid "Names must be strings"
msgstr "Os nomes devem ser em formato texto"

#: ckan/logic/validators.py:337
msgid "That name cannot be used"
msgstr "Esse nome não pode ser utilizado"

#: ckan/logic/validators.py:340
#, python-format
msgid "Must be at least %s characters long"
msgstr "Devem ter pelo menos %s caracteres"

#: ckan/logic/validators.py:342 ckan/logic/validators.py:631
#, python-format
msgid "Name must be a maximum of %i characters long"
msgstr "O nome deve ter no máximo %i caracteres"

#: ckan/logic/validators.py:345
msgid ""
"Must be purely lowercase alphanumeric (ascii) characters and these symbols: "
"-_"
msgstr ""
"Deverão ser, unicamente, carateres alfanuméricos minúsculos (ascii) e os "
"símbolos: - _ ."

#: ckan/logic/validators.py:363
msgid "That URL is already in use."
msgstr "O URL já está a ser utilizado."

#: ckan/logic/validators.py:368
#, python-format
msgid "Name \"%s\" length is less than minimum %s"
msgstr "O tamanho do nome \"%s\" é menor que o mínimo permitido %s"

#: ckan/logic/validators.py:372
#, python-format
msgid "Name \"%s\" length is more than maximum %s"
msgstr "O tamanho da etiqueta \"%s\" é maior que o máximo permitido %s"

#: ckan/logic/validators.py:378
#, python-format
msgid "Version must be a maximum of %i characters long"
msgstr "A versão deve ter no máximo %i caracteres"

#: ckan/logic/validators.py:396
#, python-format
msgid "Duplicate key \"%s\""
msgstr "Chave duplicada \"%s\""

#: ckan/logic/validators.py:412
msgid "Group name already exists in database"
msgstr "O nome do grupo já existe na base de dados"

#: ckan/logic/validators.py:418
#, python-format
msgid "Tag \"%s\" length is less than minimum %s"
msgstr "O tamanho da etiqueta \"%s\" é menor que o mínimo permitido %s"

#: ckan/logic/validators.py:422
#, python-format
msgid "Tag \"%s\" length is more than maximum %i"
msgstr "O tamanho da etiqueta \"%s\" é maior que o máximo permitido %i"

#: ckan/logic/validators.py:430
#, python-format
msgid "Tag \"%s\" must be alphanumeric characters or symbols: -_."
msgstr "A etiqueta \"%s\" deve ser de carateres alfanuméricos ou símbolos: - _ ."

#: ckan/logic/validators.py:438
#, python-format
msgid "Tag \"%s\" must not be uppercase"
msgstr "A etiqueta \"%s\" não deve ser em maiúsculas"

#: ckan/logic/validators.py:547
msgid "User names must be strings"
msgstr "O nome do utilizador deve ser em formato texto"

#: ckan/logic/validators.py:562
msgid "That login name is not available."
msgstr "Esse nome de utilizador não está disponível."

#: ckan/logic/validators.py:566
msgid "That login name can not be modified."
msgstr ""

#: ckan/logic/validators.py:577
msgid "Please enter both passwords"
msgstr "Por favor, insira ambas as palavras-chave"

#: ckan/logic/validators.py:585
msgid "Passwords must be strings"
msgstr "Palavras-passe devem ser em formato texto"

#: ckan/logic/validators.py:589
msgid "Your password must be 8 characters or longer"
msgstr ""

#: ckan/logic/validators.py:598
msgid "The passwords you entered do not match"
msgstr "As palavras-passe inseridas são diferentes."

#: ckan/logic/validators.py:619
msgid ""
"Edit not allowed as it looks like spam. Please avoid links in your "
"description."
msgstr ""
"Edite, não é permitido parece como spam. Por favor, evite links na sua "
"descrição."

#: ckan/logic/validators.py:628
#, python-format
msgid "Name must be at least %s characters long"
msgstr "O nome deve conter pelo menos %s caracteres"

#: ckan/logic/validators.py:636
msgid "That vocabulary name is already in use."
msgstr "Esse nome de vocabulário já está em uso."

#: ckan/logic/validators.py:642
#, python-format
msgid "Cannot change value of key from %s to %s. This key is read-only"
msgstr ""
"Não é possivel alterar o numero da chave de %s para %s. Esta é somente de "
"leitura."

#: ckan/logic/validators.py:651
msgid "Tag vocabulary was not found."
msgstr "Vocabulário de etiquetas não encontrado."

#: ckan/logic/validators.py:664
#, python-format
msgid "Tag %s does not belong to vocabulary %s"
msgstr "A etiqueta %s não pertence ao vocabulário %s"

#: ckan/logic/validators.py:670
msgid "No tag name"
msgstr "Nenhum nome de etiqueta"

#: ckan/logic/validators.py:683
#, python-format
msgid "Tag %s already belongs to vocabulary %s"
msgstr "A etiqueta %s já pertence ao vocabulário %s"

#: ckan/logic/validators.py:707
msgid "Please provide a valid URL"
msgstr "Por favor, forneça um URL válido."

#: ckan/logic/validators.py:721
msgid "role does not exist."
msgstr "A função não existe."

#: ckan/logic/validators.py:750
msgid "Datasets with no organization can't be private."
msgstr "Conjuntos de dados sem organização não podem ser privados. "

#: ckan/logic/validators.py:756
msgid "Not a list"
msgstr "Não é uma lista."

#: ckan/logic/validators.py:759
msgid "Not a string"
msgstr "Não é um formato texto"

#: ckan/logic/validators.py:791
msgid "This parent would create a loop in the hierarchy"
msgstr "Este superior iria criar um ciclo na hierarquia"

#: ckan/logic/validators.py:801
msgid "\"filter_fields\" and \"filter_values\" should have the same length"
msgstr "\"filter_fields\" e \"filter_values\" devem ter o mesmo comprimento."

#: ckan/logic/validators.py:812
msgid "\"filter_fields\" is required when \"filter_values\" is filled"
msgstr "\"filter_fields\" é solicitado quando \"filter_values\" é preenchido"

#: ckan/logic/validators.py:815
msgid "\"filter_values\" is required when \"filter_fields\" is filled"
msgstr "\"filter_values\" é solicitado quando \"filter_fields\" é preenchido"

#: ckan/logic/validators.py:829
msgid "There is a schema field with the same name"
msgstr "Há um campo com o mesmo nome. "

#: ckan/logic/validators.py:855
msgid "Email {email} is not a valid format"
msgstr ""

#: ckan/logic/action/create.py:184 ckan/logic/action/create.py:668
#, python-format
msgid "REST API: Create object %s"
msgstr "REST API: Cria o objeto %s"

#: ckan/logic/action/create.py:547
#, python-format
msgid "REST API: Create package relationship: %s %s %s"
msgstr "REST API: Criar a relação do pacote: %s %s %s"

#: ckan/logic/action/create.py:588
#, python-format
msgid "REST API: Create member object %s"
msgstr "REST API: Criar objeto membro %s"

#: ckan/logic/action/create.py:807
msgid "Trying to create an organization as a group"
msgstr "A tentar criar uma organização como um grupo"

#: ckan/logic/action/create.py:896
msgid "You must supply a package id or name (parameter \"package\")."
msgstr "Deverá fornecer um pacote ID ou um nome (parâmetro \"pacote\")."

#: ckan/logic/action/create.py:899
msgid "You must supply a rating (parameter \"rating\")."
msgstr "Deverá fornecer uma classificação (parâmetro \"classificação\")."

#: ckan/logic/action/create.py:904
msgid "Rating must be an integer value."
msgstr "A classificação deverá ser um valor inteiro. "

#: ckan/logic/action/create.py:908
#, python-format
msgid "Rating must be between %i and %i."
msgstr "A classificação deverá ser entre %i e %i."

#: ckan/logic/action/create.py:1078
msgid "Error sending the invite email, the user was not created: {0}"
msgstr ""

#: ckan/logic/action/create.py:1254 ckan/logic/action/create.py:1261
msgid "You must be logged in to follow users"
msgstr "Precisa de iniciar a sessão para poder seguir utilizadores "

#: ckan/logic/action/create.py:1274
msgid "You cannot follow yourself"
msgstr "Não pode seguir-se a si próprio"

#: ckan/logic/action/create.py:1282 ckan/logic/action/create.py:1339
#: ckan/logic/action/create.py:1478
msgid "You are already following {0}"
msgstr "Já está a seguir {0}"

#: ckan/logic/action/create.py:1313 ckan/logic/action/create.py:1321
msgid "You must be logged in to follow a dataset."
msgstr ""
"É necessário ter a sessão iniciada para poder seguir um conjunto de dados. "

#: ckan/logic/action/create.py:1379
msgid "User {username} does not exist."
msgstr "Utilizador {username} não existe."

#: ckan/logic/action/create.py:1454 ckan/logic/action/create.py:1462
msgid "You must be logged in to follow a group."
msgstr "É necessário ter a sessão iniciada para poder seguir um grupo."

#: ckan/logic/action/delete.py:54
msgid " Delete User: {0}"
msgstr "Eliminar Utilizador: {0}"

#: ckan/logic/action/delete.py:92
#, python-format
msgid "REST API: Delete Package: %s"
msgstr "REST API: Eliminar pacote: %s"

#: ckan/logic/action/delete.py:276 ckan/logic/action/delete.py:372
#, python-format
msgid "REST API: Delete %s"
msgstr "REST API: Eliminar %s"

#: ckan/logic/action/delete.py:318
#, python-format
msgid "REST API: Delete Member: %s"
msgstr "REST API: Eliminar membro: %s"

#: ckan/logic/action/delete.py:358
msgid "Organization cannot be deleted while it still has datasets"
msgstr ""

#: ckan/logic/action/delete.py:560 ckan/logic/action/delete.py:586
#: ckan/logic/action/get.py:2446 ckan/logic/action/update.py:910
msgid "id not in data"
msgstr "Os dados não têm ID"

#: ckan/logic/action/delete.py:564 ckan/logic/action/get.py:2449
#: ckan/logic/action/update.py:914
#, python-format
msgid "Could not find vocabulary \"%s\""
msgstr "Não foi possível encontrar o vocabulário \"%s\""

#: ckan/logic/action/delete.py:594
#, python-format
msgid "Could not find tag \"%s\""
msgstr "Não foi possivel encontrar a etiqueta \"%s\""

#: ckan/logic/action/delete.py:607 ckan/logic/action/delete.py:611
msgid "You must be logged in to unfollow something."
msgstr "Precisa de ter a sessão iniciada para poder deixar de seguir alguém. "

#: ckan/logic/action/delete.py:622
msgid "You are not following {0}."
msgstr "Não está a seguir {0}."

#: ckan/logic/action/get.py:1101 ckan/logic/action/update.py:77
#: ckan/logic/action/update.py:91
msgid "Resource was not found."
msgstr "O recurso não foi encontrado."

#: ckan/logic/action/get.py:1202
msgid "Parameter is not an bool"
msgstr ""

#: ckan/logic/action/get.py:2051
msgid "Do not specify if using \"query\" parameter"
msgstr "Não especificou o parâmetro \"query\""

#: ckan/logic/action/get.py:2060
msgid "Must be <field>:<value> pair(s)"
msgstr "Deverá ser <field>:<value> par(es)"

#: ckan/logic/action/get.py:2092
msgid "Field \"{field}\" not recognised in resource_search."
msgstr "O campo \"{field}\" não é reconhecido no recurso de pesquisa."

#: ckan/logic/action/update.py:265 ckan/logic/action/update.py:995
msgid "Package was not found."
msgstr "O pacote não foi encontrado."

#: ckan/logic/action/update.py:308 ckan/logic/action/update.py:526
#: ckan/logic/action/update.py:1013
#, python-format
msgid "REST API: Update object %s"
msgstr "REST API: Atualizar objeto. %s"

#: ckan/logic/action/update.py:405
#, python-format
msgid "REST API: Update package relationship: %s %s %s"
msgstr "REST API: Atualizar a relação do pacote: %s %s %s"

#: ckan/logic/action/update.py:770
msgid "TaskStatus was not found."
msgstr "TaskStatus não encontrado."

#: ckan/logic/action/update.py:999
msgid "Organization was not found."
msgstr "A organização não foi encontrada."

#: ckan/logic/auth/create.py:27 ckan/logic/auth/create.py:45
#, python-format
msgid "User %s not authorized to create packages"
msgstr "Utilizador %s não está autorizado a criar pacotes"

#: ckan/logic/auth/create.py:31 ckan/logic/auth/update.py:45
#, python-format
msgid "User %s not authorized to edit these groups"
msgstr "Utilizador %s não está autorizado a editar estes grupos"

#: ckan/logic/auth/create.py:38
#, python-format
msgid "User %s not authorized to add dataset to this organization"
msgstr ""
"Utilizador %s não está autorizado a adicionar conjuntos de dados nesta "
"organização"

#: ckan/logic/auth/create.py:61
msgid "No dataset id provided, cannot check auth."
msgstr ""
"Não existe ID fornecido ao conjunto de dados, não foi possivel verificar "
"autor. "

#: ckan/logic/auth/create.py:68 ckan/logic/auth/delete.py:34
#: ckan/logic/auth/get.py:153 ckan/logic/auth/update.py:63
msgid "No package found for this resource, cannot check auth."
msgstr ""
"Não foi encontrado nenhum pacote para este recurso, não foi possivel "
"verificar autor."

#: ckan/logic/auth/create.py:76
#, python-format
msgid "User %s not authorized to create resources on dataset %s"
msgstr ""
"Utilizador %s não está autorizado a criar recursos no conjunto de dados %s"

#: ckan/logic/auth/create.py:108
#, python-format
msgid "User %s not authorized to edit these packages"
msgstr "Utilizador %s não está autorizado a editar estes pacotes"

#: ckan/logic/auth/create.py:119
#, python-format
msgid "User %s not authorized to create groups"
msgstr "Utilizador %s não está autorizado a criar grupos"

#: ckan/logic/auth/create.py:129
#, python-format
msgid "User %s not authorized to create organizations"
msgstr "Utilizador %s não está autorizado a criar organizações"

#: ckan/logic/auth/create.py:145
msgid "User {user} not authorized to create users via the API"
msgstr ""
"Utilizador {user} não está autorizado a criar novos perfis de utilizadores "
"via API"

#: ckan/logic/auth/create.py:148
msgid "Not authorized to create users"
msgstr "Não está autorizado a criar utilizadores"

#: ckan/logic/auth/create.py:189
msgid "Group was not found."
msgstr "O grupo não foi encontrado."

#: ckan/logic/auth/create.py:220
#, python-format
msgid "User %s not authorized to add members"
msgstr "Utilizador %s não está autorizado a adicionar membros"

#: ckan/logic/auth/create.py:244 ckan/logic/auth/update.py:115
#, python-format
msgid "User %s not authorized to edit group %s"
msgstr "Utilizador %s não está autorizado a editar o grupo %s"

#: ckan/logic/auth/delete.py:40
#, python-format
msgid "User %s not authorized to delete resource %s"
msgstr "Utilizador %s não está autorizado a eliminar o recurso %s"

#: ckan/logic/auth/delete.py:56 ckan/logic/auth/get.py:170
msgid "Resource view not found, cannot check auth."
msgstr ""
"Visualização de recurso não encontrado, não é possível verificar autor."

#: ckan/logic/auth/delete.py:73
#, python-format
msgid "User %s not authorized to delete relationship %s"
msgstr "Utilizador %s não está autorizado a eliminar a conexão %s"

#: ckan/logic/auth/delete.py:82
#, python-format
msgid "User %s not authorized to delete groups"
msgstr "Utilizador %s não está autorizado a eliminar grupos"

#: ckan/logic/auth/delete.py:86
#, python-format
msgid "User %s not authorized to delete group %s"
msgstr "Utilizador %s não está autorizado a eliminar o grupo %s"

#: ckan/logic/auth/delete.py:103
#, python-format
msgid "User %s not authorized to delete organizations"
msgstr "Utilizador %s não está autorizado a eliminar organizações"

#: ckan/logic/auth/delete.py:107
#, python-format
msgid "User %s not authorized to delete organization %s"
msgstr "Utilizador %s não está autorizado a eliminar a organização %s"

#: ckan/logic/auth/delete.py:120
#, python-format
msgid "User %s not authorized to delete task_status"
msgstr "Utilizador %s não está autorizado a eliminar task_status"

#: ckan/logic/auth/get.py:14 ckan/logic/auth/get.py:303
msgid "Not authorized"
msgstr "Não autorizado"

#: ckan/logic/auth/get.py:124
#, python-format
msgid "User %s not authorized to read these packages"
msgstr "Utilizador %s não está autorizado a ler estes pacotes"

#: ckan/logic/auth/get.py:140
#, python-format
msgid "User %s not authorized to read package %s"
msgstr "Utilizador %s não está autorizado a ler o pacote %s"

#: ckan/logic/auth/get.py:159
#, python-format
msgid "User %s not authorized to read resource %s"
msgstr "Utilizador %s não está autorizado a ler o recurso %s"

#: ckan/logic/auth/get.py:198
#, python-format
msgid "User %s not authorized to read group %s"
msgstr "Utilizador %s não está autorizado a ler o grupo %s"

#: ckan/logic/auth/get.py:270
msgid "You must be logged in to access your dashboard."
msgstr ""
"Necessita de iniciar a sessão para poder ter acesso ao painel de controlo. "

#: ckan/logic/auth/update.py:39
#, python-format
msgid "User %s not authorized to edit package %s"
msgstr "Utilizador %s não está autorizado a editar o pacote %s"

#: ckan/logic/auth/update.py:71
#, python-format
msgid "User %s not authorized to edit resource %s"
msgstr "Utilizador %s não está autorizado a editar o recurso %s"

#: ckan/logic/auth/update.py:100
#, python-format
msgid "User %s not authorized to change state of package %s"
msgstr "Utilizador %s não está autorizado a alterar o estado do pacote %s"

#: ckan/logic/auth/update.py:128
#, python-format
msgid "User %s not authorized to edit organization %s"
msgstr "Utilizador %s não está autorizado a editar a organização %s"

#: ckan/logic/auth/update.py:145
#, python-format
msgid "User %s not authorized to change state of group %s"
msgstr "Utilizador %s não está autorizado a alterar o estado do grupo %s"

#: ckan/logic/auth/update.py:162
#, python-format
msgid "User %s not authorized to edit permissions of group %s"
msgstr "Utilizador %s não está autorizado a editar as permissões do grupo %s"

#: ckan/logic/auth/update.py:190
msgid "Have to be logged in to edit user"
msgstr "É necessário iniciar a sessão para poder editar o seu perfil"

#: ckan/logic/auth/update.py:198
#, python-format
msgid "User %s not authorized to edit user %s"
msgstr "Utilizador %s não está autorizado a editar o perfil %s"

#: ckan/logic/auth/update.py:209
msgid "User {0} not authorized to update user {1}"
msgstr "Utilizador {0} não está autorizado a atualizar o perfil {1}"

#: ckan/logic/auth/update.py:217
#, python-format
msgid "User %s not authorized to change state of revision"
msgstr "Utilizador %s não está autorizado a alterar o estado de revisão"

#: ckan/logic/auth/update.py:226
#, python-format
msgid "User %s not authorized to update task_status table"
msgstr "Utilizador %s não está autorizado a atualizar a tabela task_status"

#: ckan/logic/auth/update.py:240
#, python-format
msgid "User %s not authorized to update term_translation table"
msgstr ""
"Utilizador %s não está autorizado a atualizar a tabela term_translation"

#: ckan/model/license.py:133
msgid "title"
msgstr ""

#: ckan/model/license.py:228
msgid "License not specified"
msgstr "Licença não especificada"

#: ckan/model/license.py:238
msgid "Open Data Commons Public Domain Dedication and License (PDDL)"
msgstr "Open Data Commons - Domínio Público"

#: ckan/model/license.py:248
msgid "Open Data Commons Open Database License (ODbL)"
msgstr "Open Data Commons - Atribuição e Compartilha Igual"

#: ckan/model/license.py:258
msgid "Open Data Commons Attribution License"
msgstr "Open Data Commons - Atribuição"

#: ckan/model/license.py:269
msgid "Creative Commons CCZero"
msgstr "Creative Commons - Domínio Público"

#: ckan/model/license.py:278
msgid "Creative Commons Attribution"
msgstr "Creative Commons - Atribuição"

#: ckan/model/license.py:288
msgid "Creative Commons Attribution Share-Alike"
msgstr "Creative Commons - Atribuição e Compartilha Igual"

#: ckan/model/license.py:297
msgid "GNU Free Documentation License"
msgstr "GNU Free Documentation License"

#: ckan/model/license.py:307
msgid "Other (Open)"
msgstr "Outro (Abrir)"

#: ckan/model/license.py:317
msgid "Other (Public Domain)"
msgstr "Outro (Domínio Público)"

#: ckan/model/license.py:327
msgid "Other (Attribution)"
msgstr "Outro (Atribuição)"

#: ckan/model/license.py:339
msgid "UK Open Government Licence (OGL)"
msgstr "UK Open Government Licence (OGL)"

#: ckan/model/license.py:347
msgid "Creative Commons Non-Commercial (Any)"
msgstr "Creative Commons - Atribuição e Não Comercial"

#: ckan/model/license.py:355
msgid "Other (Non-Commercial)"
msgstr "Outro (Não Comercial)"

#: ckan/model/license.py:363
msgid "Other (Not Open)"
msgstr "Outro (Não Abrir)"

#: ckan/model/package_relationship.py:54
#, python-format
msgid "depends on %s"
msgstr "depende de %s"

#: ckan/model/package_relationship.py:54
#, python-format
msgid "is a dependency of %s"
msgstr "é uma dependência de %s "

#: ckan/model/package_relationship.py:55
#, python-format
msgid "derives from %s"
msgstr "deriva de %s"

#: ckan/model/package_relationship.py:55
#, python-format
msgid "has derivation %s"
msgstr "tem derivação de %s"

#: ckan/model/package_relationship.py:56
#, python-format
msgid "links to %s"
msgstr "liga a %s"

#: ckan/model/package_relationship.py:56
#, python-format
msgid "is linked from %s"
msgstr "está ligado desde %s"

#: ckan/model/package_relationship.py:57
#, python-format
msgid "is a child of %s"
msgstr "é um inferior de %s"

#: ckan/model/package_relationship.py:57
#, python-format
msgid "is a parent of %s"
msgstr "é um superior de %s"

#: ckan/model/package_relationship.py:61
#, python-format
msgid "has sibling %s"
msgstr "tem ao mesmo nível %s"

#: ckan/public-bs2/base/javascript/modules/activity-stream.js:97
#: ckan/public-bs2/base/javascript/modules/popover-context.js:62
#: ckan/public/base/javascript/modules/activity-stream.js:97
#: ckan/public/base/javascript/modules/activity-stream.min.js:2
#: ckan/public/base/javascript/modules/popover-context.js:62
#: ckan/public/base/javascript/modules/popover-context.min.js:2
#: ckan/templates/tests/mock_json_resource_preview_template.html:7
#: ckan/templates/tests/mock_resource_preview_template.html:7
#: ckanext/datastore/templates-bs2/package/snippets/data_api_button.html:8
#: ckanext/datastore/templates/package/snippets/data_api_button.html:7
#: ckanext/example_theme_docs/v18_snippet_api/fanstatic/example_theme_popover.js:21
#: ckanext/example_theme_docs/v18_snippet_api/fanstatic/example_theme_popover.min.js:1
#: ckanext/example_theme_docs/v19_01_error/fanstatic/example_theme_popover.js:21
#: ckanext/example_theme_docs/v19_01_error/fanstatic/example_theme_popover.min.js:1
#: ckanext/example_theme_docs/v19_02_error_handling/fanstatic/example_theme_popover.js:8
#: ckanext/example_theme_docs/v19_02_error_handling/fanstatic/example_theme_popover.min.js:1
#: ckanext/example_theme_docs/v20_pubsub/fanstatic/example_theme_popover.js:8
#: ckanext/example_theme_docs/v20_pubsub/fanstatic/example_theme_popover.min.js:1
#: ckanext/example_theme_docs/v21_custom_jquery_plugin/fanstatic/example_theme_popover.js:8
#: ckanext/example_theme_docs/v21_custom_jquery_plugin/fanstatic/example_theme_popover.min.js:1
#: ckanext/reclineview/theme/templates/recline_view.html:15
#: ckanext/textview/theme/templates/text_view.html:9
msgid "Loading..."
msgstr "A carregar ..."

#: ckan/public-bs2/base/javascript/modules/api-info.js:96
#: ckan/public/base/javascript/modules/api-info.js:96
#: ckan/public/base/javascript/modules/api-info.min.js:2
msgid "There is no API data to load for this resource"
msgstr "Não há dados API para carregar neste recurso"

#: ckan/public-bs2/base/javascript/modules/api-info.js:124
#: ckan/public/base/javascript/modules/api-info.js:124
#: ckan/public/base/javascript/modules/api-info.min.js:4
msgid "Failed to load data API information"
msgstr "Falha no carregamento da informação dos dados API"

#: ckan/public-bs2/base/javascript/modules/autocomplete.js:195
#: ckan/public/base/javascript/modules/autocomplete.js:200
#: ckan/public/base/javascript/modules/autocomplete.min.js:7
msgid "Start typing…"
msgstr "Comece a escrever ..."

#: ckan/public-bs2/base/javascript/modules/autocomplete.js:195
#: ckan/public/base/javascript/modules/autocomplete.js:200
#: ckan/public/base/javascript/modules/autocomplete.min.js:7
msgid "No matches found"
msgstr "Não foram encontradas correspondências"

#: ckan/public-bs2/base/javascript/modules/autocomplete.js:204
#: ckan/public/base/javascript/modules/autocomplete.js:209
#: ckan/public/base/javascript/modules/autocomplete.min.js:7
#, python-format
msgid "Input is too short, must be at least one character"
msgid_plural "Input is too short, must be at least %(num)d characters"
msgstr[0] ""
msgstr[1] ""

#: ckan/public-bs2/base/javascript/modules/basic-form.js:4
#: ckan/public/base/javascript/modules/basic-form.js:4
#: ckan/public/base/javascript/modules/basic-form.min.js:1
msgid "There are unsaved modifications to this form"
msgstr "Existem modificações que não estão a ser guardadas"

#: ckan/public-bs2/base/javascript/modules/confirm-action.js:97
#: ckan/public/base/javascript/modules/confirm-action.js:101
#: ckan/public/base/javascript/modules/confirm-action.min.js:1
msgid "Please Confirm Action"
msgstr "Por favor, Confirme a Ação"

#: ckan/public-bs2/base/javascript/modules/confirm-action.js:100
#: ckan/public/base/javascript/modules/confirm-action.js:104
#: ckan/public/base/javascript/modules/confirm-action.min.js:1
msgid "Are you sure you want to perform this action?"
msgstr "Tem a certeza que deseja realizar esta ação?"

#: ckan/public-bs2/base/javascript/modules/confirm-action.js:102
#: ckan/public/base/javascript/modules/confirm-action.js:106
#: ckan/public/base/javascript/modules/confirm-action.min.js:1
#: ckan/templates/user/new_user_form.html:9
#: ckan/templates/user/perform_reset.html:26
msgid "Confirm"
msgstr "Confirmar"

#: ckan/public-bs2/base/javascript/modules/confirm-action.js:103
#: ckan/public-bs2/base/javascript/modules/resource-reorder.js:59
#: ckan/public-bs2/base/javascript/modules/resource-view-reorder.js:53
#: ckan/public/base/javascript/modules/confirm-action.js:107
#: ckan/public/base/javascript/modules/confirm-action.min.js:1
#: ckan/public/base/javascript/modules/resource-reorder.js:67
#: ckan/public/base/javascript/modules/resource-reorder.min.js:1
#: ckan/public/base/javascript/modules/resource-view-reorder.js:58
#: ckan/public/base/javascript/modules/resource-view-reorder.min.js:1
#: ckan/templates/admin/confirm_reset.html:9
#: ckan/templates/group/confirm_delete.html:14
#: ckan/templates/group/confirm_delete_member.html:15
#: ckan/templates/organization/confirm_delete.html:14
#: ckan/templates/organization/confirm_delete_member.html:15
#: ckan/templates/package/confirm_delete.html:15
#: ckan/templates/package/confirm_delete_resource.html:14
msgid "Cancel"
msgstr "Cancelar"

#: ckan/public-bs2/base/javascript/modules/follow.js:70
#: ckan/public/base/javascript/modules/follow.js:70
#: ckan/public/base/javascript/modules/follow.min.js:1
#: ckan/templates/snippets/follow_button.html:9
msgid "Unfollow"
msgstr "Não Seguir"

#: ckan/public-bs2/base/javascript/modules/follow.js:73
#: ckan/public/base/javascript/modules/follow.js:73
#: ckan/public/base/javascript/modules/follow.min.js:1
#: ckan/templates/snippets/follow_button.html:14
msgid "Follow"
msgstr "Seguir"

#: ckan/public-bs2/base/javascript/modules/image-upload.js:60
#: ckan/public/base/javascript/modules/image-upload.js:60
#: ckan/public/base/javascript/modules/image-upload.min.js:3
msgid "Link"
msgstr "Hiperligação"

#: ckan/public-bs2/base/javascript/modules/image-upload.js:61
#: ckan/public/base/javascript/modules/image-upload.js:61
#: ckan/public/base/javascript/modules/image-upload.min.js:3
msgid "Link to a URL on the internet (you can also link to an API)"
msgstr "Link para um URL na internet ( pode também ligar-se com API)"

#: ckan/public-bs2/base/javascript/modules/image-upload.js:68
#: ckan/public/base/javascript/modules/image-upload.js:68
#: ckan/public/base/javascript/modules/image-upload.min.js:4
msgid "Upload"
msgstr "Enviar"

#: ckan/public-bs2/base/javascript/modules/image-upload.js:72
#: ckan/public/base/javascript/modules/image-upload.js:72
#: ckan/public/base/javascript/modules/image-upload.min.js:4
#: ckan/templates/group/snippets/group_item.html:43
#: ckan/templates/macros/form.html:241
#: ckan/templates/snippets/search_form.html:69
msgid "Remove"
msgstr "Remover"

#: ckan/public-bs2/base/javascript/modules/image-upload.js:80
#: ckan/public/base/javascript/modules/image-upload.js:80
#: ckan/public/base/javascript/modules/image-upload.min.js:5
#: ckan/templates/macros/form.html:424 ckanext/imageview/plugin.py:27
#: ckanext/imageview/plugin.py:32
msgid "Image"
msgstr "Imagem"

#: ckan/public-bs2/base/javascript/modules/image-upload.js:87
#: ckan/public/base/javascript/modules/image-upload.js:87
#: ckan/public/base/javascript/modules/image-upload.min.js:5
msgid "Upload a file on your computer"
msgstr "Envie um ficheiro no seu computador"

#: ckan/public-bs2/base/javascript/modules/image-upload.js:110
#: ckan/public-bs2/base/javascript/modules/image-upload.js:178
#: ckan/public-bs2/base/javascript/modules/slug-preview.js:56
#: ckan/public/base/javascript/modules/image-upload.js:110
#: ckan/public/base/javascript/modules/image-upload.js:178
#: ckan/public/base/javascript/modules/image-upload.min.js:6
#: ckan/public/base/javascript/modules/image-upload.min.js:9
#: ckan/public/base/javascript/modules/slug-preview.js:56
#: ckan/public/base/javascript/modules/slug-preview.min.js:2
#: ckan/templates/group/snippets/group_form.html:17
#: ckan/templates/organization/snippets/organization_form.html:17
#: ckan/templates/package/snippets/package_basic_fields.html:13
#: ckan/templates/package/snippets/resource_form.html:26
msgid "URL"
msgstr "URL"

#: ckan/public-bs2/base/javascript/modules/image-upload.js:119
#: ckan/public-bs2/base/javascript/modules/image-upload.js:209
#: ckan/public/base/javascript/modules/image-upload.js:119
#: ckan/public/base/javascript/modules/image-upload.js:209
#: ckan/public/base/javascript/modules/image-upload.min.js:6
#: ckan/public/base/javascript/modules/image-upload.min.js:9
msgid "File"
msgstr "Ficheiro"

#: ckan/public/base/javascript/modules/resource-reorder.js:41
#: ckan/public/base/javascript/modules/resource-reorder.min.js:1
msgid "Reorder resources"
msgstr ""

#: ckan/public/base/javascript/modules/resource-reorder.js:42
#: ckan/public/base/javascript/modules/resource-reorder.min.js:1
msgid ""
"You can rearrange the resources by dragging them using the arrow icon. Drag "
"the resource to the right and place it to the desired location on the list. "
"When you are done, click the \"Save order\" -button."
msgstr ""

#: ckan/public-bs2/base/javascript/modules/resource-reorder.js:56
#: ckan/public-bs2/base/javascript/modules/resource-view-reorder.js:50
#: ckan/public/base/javascript/modules/resource-reorder.js:64
#: ckan/public/base/javascript/modules/resource-reorder.min.js:1
#: ckan/public/base/javascript/modules/resource-view-reorder.js:55
#: ckan/public/base/javascript/modules/resource-view-reorder.min.js:1
msgid "Save order"
msgstr "Guardar ordenação"

#: ckan/public-bs2/base/javascript/modules/resource-reorder.js:69
#: ckan/public-bs2/base/javascript/modules/resource-view-reorder.js:59
#: ckan/public/base/javascript/modules/resource-reorder.js:77
#: ckan/public/base/javascript/modules/resource-reorder.min.js:1
#: ckan/public/base/javascript/modules/resource-view-reorder.js:68
#: ckan/public/base/javascript/modules/resource-view-reorder.min.js:1
msgid "Saving..."
msgstr "A guardar ..."

#: ckan/public-bs2/base/javascript/modules/resource-upload-field.js:57
#: ckan/public/base/javascript/modules/resource-upload-field.js:57
#: ckan/public/base/javascript/modules/resource-upload-field.min.js:1
msgid "Upload a file"
msgstr "Enviar um ficheiro"

#: ckan/public-bs2/base/javascript/modules/resource-upload-field.js:144
#: ckan/public/base/javascript/modules/resource-upload-field.js:144
#: ckan/public/base/javascript/modules/resource-upload-field.min.js:1
msgid "An Error Occurred"
msgstr "Ocorreu Um Erro"

#: ckan/public-bs2/base/javascript/modules/resource-upload-field.js:201
#: ckan/public/base/javascript/modules/resource-upload-field.js:204
#: ckan/public/base/javascript/modules/resource-upload-field.min.js:2
msgid "Unable to upload file"
msgstr "Não é possivel enviar o ficheiro"

#: ckan/public-bs2/base/javascript/modules/resource-upload-field.js:252
#: ckan/public/base/javascript/modules/resource-upload-field.js:255
#: ckan/public/base/javascript/modules/resource-upload-field.min.js:2
msgid "Unable to authenticate upload"
msgstr "Não é possivel autenticar o envio"

#: ckan/public-bs2/base/javascript/modules/resource-upload-field.js:260
#: ckan/public/base/javascript/modules/resource-upload-field.js:263
#: ckan/public/base/javascript/modules/resource-upload-field.min.js:2
msgid "Resource uploaded"
msgstr "Recurso enviado"

#: ckan/public-bs2/base/javascript/modules/resource-upload-field.js:266
#: ckan/public/base/javascript/modules/resource-upload-field.js:269
#: ckan/public/base/javascript/modules/resource-upload-field.min.js:2
msgid "Unable to get data for uploaded file"
msgstr "Não foi possivel obter dados a partir do ficheiro enviado"

#: ckan/public-bs2/base/javascript/modules/resource-upload-field.js:272
#: ckan/public/base/javascript/modules/resource-upload-field.js:275
#: ckan/public/base/javascript/modules/resource-upload-field.min.js:2
msgid ""
"You are uploading a file. Are you sure you want to navigate away and stop "
"this upload?"
msgstr ""
"Está a enviar um ficheiro. Tem a certeza de que deseja sair e parar o envio?"

#: ckan/public-bs2/base/javascript/modules/resource-view-filters.js:9
#: ckan/public/base/javascript/modules/resource-view-filters.js:9
#: ckan/public/base/javascript/modules/resource-view-filters.min.js:1
#: ckan/templates/package/snippets/view_form_filters.html:16
msgid "Add Filter"
msgstr "Adicionar Filtro"

#: ckan/public-bs2/base/javascript/modules/resource-view-filters.js:52
#: ckan/public/base/javascript/modules/resource-view-filters.js:52
#: ckan/public/base/javascript/modules/resource-view-filters.min.js:3
msgid "Select a field"
msgstr "Selecione um campo"

#: ckan/public-bs2/base/javascript/modules/slug-preview.js:57
#: ckan/public/base/javascript/modules/slug-preview.js:57
#: ckan/public/base/javascript/modules/slug-preview.min.js:2
#: ckan/templates/group/edit_base.html:20 ckan/templates/group/members.html:28
#: ckan/templates/organization/bulk_process.html:65
#: ckan/templates/organization/edit.html:3
#: ckan/templates/organization/edit_base.html:22
#: ckan/templates/organization/members.html:33
#: ckan/templates/package/edit_base.html:11
#: ckan/templates/package/resource_edit.html:3
#: ckan/templates/package/resource_edit_base.html:12
#: ckan/templates/package/snippets/resource_item.html:56
msgid "Edit"
msgstr "Editar"

#: ckan/public-bs2/base/javascript/modules/table-toggle-more.js:25
#: ckan/public/base/javascript/modules/table-toggle-more.js:25
#: ckan/public/base/javascript/modules/table-toggle-more.min.js:1
msgid "Show more"
msgstr "Mostrar mais"

#: ckan/public-bs2/base/javascript/modules/table-toggle-more.js:26
#: ckan/public/base/javascript/modules/table-toggle-more.js:26
#: ckan/public/base/javascript/modules/table-toggle-more.min.js:1
msgid "Hide"
msgstr "Ocultar"

#: ckan/public-bs2/base/test/spec/i18n.spec.js:13
#: ckan/public-bs2/base/test/spec/module.spec.js:385
#: ckan/public/base/test/spec/i18n.spec.js:13
#: ckan/public/base/test/spec/i18n.spec.min.js:1
#: ckan/public/base/test/spec/module.spec.js:385
#: ckan/public/base/test/spec/module.spec.min.js:1
msgid "foo"
msgstr ""

#: ckan/public-bs2/base/test/spec/i18n.spec.js:17
#: ckan/public-bs2/base/test/spec/i18n.spec.js:46
#: ckan/public-bs2/base/test/spec/i18n.spec.js:50
#: ckan/public-bs2/base/test/spec/i18n.spec.js:54
#: ckan/public/base/test/spec/i18n.spec.js:17
#: ckan/public/base/test/spec/i18n.spec.js:46
#: ckan/public/base/test/spec/i18n.spec.js:50
#: ckan/public/base/test/spec/i18n.spec.js:54
#: ckan/public/base/test/spec/i18n.spec.min.js:1
msgid "no translation"
msgid_plural "no translations"
msgstr[0] "sem tradução"
msgstr[1] "sem traduções"

#: ckan/public-bs2/base/test/spec/i18n.spec.js:22
#: ckan/public/base/test/spec/i18n.spec.js:22
#: ckan/public/base/test/spec/i18n.spec.min.js:1
#, python-format
msgid "hello %(name)s!"
msgstr "olá %(name)s!"

#: ckan/public-bs2/base/test/spec/i18n.spec.js:29
#: ckan/public-bs2/base/test/spec/i18n.spec.js:76
#: ckan/public-bs2/base/test/spec/i18n.spec.js:81
#: ckan/public-bs2/base/test/spec/i18n.spec.js:86
#: ckan/public/base/test/spec/i18n.spec.js:29
#: ckan/public/base/test/spec/i18n.spec.js:76
#: ckan/public/base/test/spec/i18n.spec.js:81
#: ckan/public/base/test/spec/i18n.spec.js:86
#: ckan/public/base/test/spec/i18n.spec.min.js:1
#, python-format
msgid "no %(attr)s translation"
msgid_plural "no %(attr)s translations"
msgstr[0] ""
msgstr[1] ""

#: ckan/public-bs2/base/test/spec/i18n.spec.js:39
#: ckan/public-bs2/base/test/spec/i18n.spec.js:40
#: ckan/public-bs2/base/test/spec/i18n.spec.js:41
#: ckan/public-bs2/base/test/spec/module.spec.js:395
#: ckan/public-bs2/base/test/spec/module.spec.js:396
#: ckan/public-bs2/base/test/spec/module.spec.js:397
#: ckan/public/base/test/spec/i18n.spec.js:39
#: ckan/public/base/test/spec/i18n.spec.js:40
#: ckan/public/base/test/spec/i18n.spec.js:41
#: ckan/public/base/test/spec/i18n.spec.min.js:1
#: ckan/public/base/test/spec/module.spec.js:395
#: ckan/public/base/test/spec/module.spec.js:396
#: ckan/public/base/test/spec/module.spec.js:397
#: ckan/public/base/test/spec/module.spec.min.js:1
msgid "bar"
msgid_plural "bars"
msgstr[0] ""
msgstr[1] ""

#: ckan/public-bs2/base/test/spec/i18n.spec.js:61
#: ckan/public-bs2/base/test/spec/i18n.spec.js:65
#: ckan/public-bs2/base/test/spec/i18n.spec.js:69
#: ckan/public/base/test/spec/i18n.spec.js:61
#: ckan/public/base/test/spec/i18n.spec.js:65
#: ckan/public/base/test/spec/i18n.spec.js:69
#: ckan/public/base/test/spec/i18n.spec.min.js:1
#, python-format
msgid "%(color)s shirt"
msgid_plural "%(color)s shirts"
msgstr[0] ""
msgstr[1] ""

#: ckan/public-bs2/base/test/spec/i18n.spec.js:93
#: ckan/public-bs2/base/test/spec/i18n.spec.js:94
#: ckan/public-bs2/base/test/spec/i18n.spec.js:95
#: ckan/public/base/test/spec/i18n.spec.js:93
#: ckan/public/base/test/spec/i18n.spec.js:94
#: ckan/public/base/test/spec/i18n.spec.js:95
#: ckan/public/base/test/spec/i18n.spec.min.js:1
#, python-format
msgid "%(num)d item"
msgid_plural "%(num)d items"
msgstr[0] "%(num)d item"
msgstr[1] "%(num)d itens"

#: ckan/public-bs2/base/test/spec/i18n.spec.js:100
#: ckan/public-bs2/base/test/spec/i18n.spec.js:105
#: ckan/public-bs2/base/test/spec/i18n.spec.js:110
#: ckan/public/base/test/spec/i18n.spec.js:100
#: ckan/public/base/test/spec/i18n.spec.js:105
#: ckan/public/base/test/spec/i18n.spec.js:110
#: ckan/public/base/test/spec/i18n.spec.min.js:1
#, python-format
msgid "%(num)d missing translation"
msgid_plural "%(num)d missing translations"
msgstr[0] ""
msgstr[1] ""

#: ckan/templates/error_document_template.html:3
#, python-format
msgid "Error %(error_code)s"
msgstr "Erro %(error_code)s"

#: ckan/templates/footer.html:9
msgid "About {0}"
msgstr "Sobre {0}"

#: ckan/templates/footer.html:15
msgid "CKAN API"
msgstr "API CKAN"

#: ckan/templates/footer.html:16
msgid "CKAN Association"
msgstr ""

#: ckan/templates/footer.html:24
msgid ""
"<strong>Powered by</strong> <a class=\"hide-text ckan-footer-logo\" "
"href=\"http://ckan.org\">CKAN</a>"
msgstr ""
"<strong> Fornecido por </strong> <a class=\"hide-text ckan-footer-logo\" "
"href=\"http://ckan.org\"> CKAN </a>"

#: ckan/templates/header.html:9
msgid "Sysadmin settings"
msgstr "Configurações do Administrador de sistema"

#: ckan/templates/header.html:16
msgid "View profile"
msgstr "Ver perfil"

#: ckan/templates/header.html:23
#, python-format
msgid "Dashboard (%(num)d new item)"
msgid_plural "Dashboard (%(num)d new items)"
msgstr[0] "Painel de Controlo (%(num)d novo item)"
msgstr[1] "Painel de Controlo (%(num)d novos itens)"

#: ckan/templates/header.html:27 ckan/templates/user/dashboard.html:6
msgid "Dashboard"
msgstr "Painel de controlo"

#: ckan/templates/header.html:33 ckan/templates/user/dashboard.html:16
msgid "Edit settings"
msgstr "Editar configurações"

#: ckan/templates/header.html:35
msgid "Settings"
msgstr "Definições"

#: ckan/templates/header.html:40 ckan/templates/header.html:42
msgid "Log out"
msgstr "Terminar Sessão"

#: ckan/templates/header.html:52 ckan/templates/user/logout_first.html:14
msgid "Log in"
msgstr "Iniciar Sessão"

#: ckan/templates/header.html:54 ckan/templates/user/new.html:3
msgid "Register"
msgstr "Registar"

#: ckan/templates/group/read_base.html:17
#: ckan/templates/group/snippets/info.html:36 ckan/templates/header.html:87
#: ckan/templates/organization/bulk_process.html:20
#: ckan/templates/organization/edit_base.html:23
#: ckan/templates/organization/read_base.html:17
#: ckan/templates/package/base.html:7 ckan/templates/package/base.html:18
#: ckan/templates/package/base.html:22 ckan/templates/package/search.html:4
#: ckan/templates/package/snippets/new_package_breadcrumb.html:1
#: ckan/templates/revision/diff.html:11 ckan/templates/revision/read.html:65
#: ckan/templates/snippets/context/group.html:17
#: ckan/templates/snippets/context/user.html:19
#: ckan/templates/snippets/organization.html:59
#: ckan/templates/user/read.html:11 ckan/templates/user/read_base.html:19
#: ckan/templates/user/read_base.html:53
msgid "Datasets"
msgstr "Conjuntos de Dados"

#: ckan/templates/header.html:94
msgid "Search Datasets"
msgstr "Pesquisar Conjuntos de Dados"

#: ckan/templates/header.html:95 ckan/templates/home/snippets/search.html:11
#: ckan/templates/snippets/simple_search.html:5
#: ckan/templates/user/snippets/user_search.html:6
msgid "Search"
msgstr "Procurar"

#: ckan/templates/page.html:6
msgid "Skip to content"
msgstr "Ir para o conteúdo"

#: ckan/templates/activity_streams/activity_stream_items.html:9
msgid "Load less"
msgstr "Carregar menos"

#: ckan/templates/activity_streams/activity_stream_items.html:17
msgid "Load more"
msgstr "Carregar mais"

#: ckan/templates/activity_streams/activity_stream_items.html:23
msgid "No activities are within this activity stream"
msgstr "Não há atividades dentro deste fluxo de atividades"

#: ckan/templates/admin/base.html:3
msgid "Administration"
msgstr "Administração"

#: ckan/templates/admin/base.html:8
msgid "Sysadmins"
msgstr "Administração do Sistema"

#: ckan/templates/admin/base.html:9
msgid "Config"
msgstr "Configurar"

#: ckan/templates/admin/base.html:10 ckan/templates/admin/trash.html:29
msgid "Trash"
msgstr "Lixo"

#: ckan/templates/admin/config.html:23 ckan/templates/macros/autoform.html:62
msgid "Site logo"
msgstr ""

#: ckan/templates/admin/config.html:35
#: ckan/templates/admin/confirm_reset.html:7
msgid "Are you sure you want to reset the config?"
msgstr "Tem a certeza que deseja redefinir a configuração?"

#: ckan/templates/admin/config.html:35
msgid "Reset"
msgstr "Redefinir"

#: ckan/templates/admin/config.html:36
msgid "Update Config"
msgstr "Atualizar Configurações"

#: ckan/templates/admin/config.html:45
msgid "CKAN config options"
msgstr "Opções da configuração CKAN"

#: ckan/templates/admin/config.html:52
#, python-format
msgid ""
" <p><strong>Site Title:</strong> This is the title of this CKAN instance It "
"appears in various places throughout CKAN.</p> <p><strong>Style:</strong> "
"Choose from a list of simple variations of the main colour scheme to get a "
"very quick custom theme working.</p> <p><strong>Site Tag Logo:</strong> This"
" is the logo that appears in the header of all the CKAN instance "
"templates.</p> <p><strong>About:</strong> This text will appear on this CKAN"
" instances <a href=\"%(about_url)s\">about page</a>.</p> <p><strong>Intro "
"Text:</strong> This text will appear on this CKAN instances <a "
"href=\"%(home_url)s\">home page</a> as a welcome to visitors.</p> "
"<p><strong>Custom CSS:</strong> This is a block of CSS that appears in "
"<code>&lt;head&gt;</code> tag of every page. If you wish to customize the "
"templates more fully we recommend <a href=\"%(docs_url)s\" "
"target=\"_blank\">reading the documentation</a>.</p> "
"<p><strong>Homepage:</strong> This is for choosing a predefined layout for "
"the modules that appear on your homepage.</p> "
msgstr ""
"<p><strong> Título do portal: </strong> Este é o título desta instância "
"CKAN. Aparece em vários pontos do CKAN. </p> <p><strong> Estilo: </strong> "
"Escolha de uma lista de esquemas de cores com variações simples do esquema "
"principal para conseguir uma personalização rápida do tema do portal. </p> "
"<p><strong> Logótipo do portal: </strong> Este é o logótipo que aparece no "
"cabeçalho de todos os modelos de instância CKAN. </p> <p><strong> Sobre: "
"</strong> Texto descritivo sobre a página <a href=\"%(about_url)s\"> será "
"exibido nesta instância CKAN </a>. </p> <p><strong> Texto Introdutório: "
"</strong> Este texto será exibido nesta instância CKAN <a "
"href=\"%(home_url)s\">home page</a> como uma nota de boas vindas aos "
"visitantes. </p> <p><strong> CSS personalizado: </strong> O bloco CSS "
"aparece na <code>&lt;head&gt;</code>  etiqueta de cada página. Se deseja "
"personalizar os estilos e os conteúdos da página de uma forma mais completa,"
" recomendamos <a href=\"%(docs_url)s\" target=\"_blank\"> a leitura da "
"seguinte documentação </a>. </p> <p><strong> Página Inicial: </strong> "
"Permite escolher o layout pré-definido dos módulos que surgem na página "
"inicial. </p>"

#: ckan/templates/admin/confirm_reset.html:3
#: ckan/templates/admin/confirm_reset.html:10
msgid "Confirm Reset"
msgstr "Confirmar redefinição"

#: ckan/templates/admin/index.html:15
msgid "Administer CKAN"
msgstr "Administrador CKAN"

#: ckan/templates/admin/index.html:20
#, python-format
msgid ""
" <p>As a sysadmin user you have full control over this CKAN instance. "
"Proceed with care!</p> <p>For guidance on using sysadmin features, see the "
"CKAN <a href=\"%(docs_url)s\" target=\"_blank\">sysadmin guide</a></p> "
msgstr ""
"<p> Como Administrador do Sistema tem total controlo sobre o CKAN. Proceda "
"com CUIDADO! </p> <p> Para obter mais informações para um uso correto, "
"consulte no CKAN <a href=\"%(docs_url)s\" target=\"_blank\"> o guia "
"Administrador do Sistema </a></p>"

#: ckan/templates/admin/trash.html:20
msgid "Purge"
msgstr "Purgar"

#: ckan/templates/admin/trash.html:32
msgid " <p>Purge deleted datasets forever and irreversibly.</p> "
msgstr ""
"<p>Eliminar para sempre e de forma irreversível um conjuntos de dados já "
"eliminado.</p>"

#: ckan/templates/dataviewer/snippets/data_preview.html:9
msgid "This resource can not be previewed at the moment."
msgstr "Este recurso não pode ser pré-visualizado no momento."

#: ckan/templates/dataviewer/snippets/data_preview.html:11
#: ckan/templates/package/resource_read.html:133
#: ckan/templates/package/snippets/resource_view.html:34
msgid "Click here for more information."
msgstr "Clique aqui para mais informações."

#: ckan/templates/dataviewer/snippets/data_preview.html:18
#: ckan/templates/package/snippets/resource_view.html:41
msgid "Download resource"
msgstr "Transferir recurso"

#: ckan/templates/dataviewer/snippets/data_preview.html:23
#: ckan/templates/package/snippets/resource_view.html:64
#: ckanext/webpageview/theme/templates/webpage_view.html:2
msgid "Your browser does not support iframes."
msgstr "O seu navegador não suporta iframes."

#: ckan/templates/dataviewer/snippets/no_preview.html:3
msgid "No preview available."
msgstr "Nenhuma pré-visualização disponível."

#: ckan/templates/dataviewer/snippets/no_preview.html:5
msgid "More details..."
msgstr "Mais detalhes ..."

#: ckan/templates/dataviewer/snippets/no_preview.html:12
#, python-format
msgid "No handler defined for data type: %(type)s."
msgstr "Nenhum tratamento definido para o tipo de dados: %(type)s."

#: ckan/templates/development/snippets/form.html:5
msgid "Standard"
msgstr "Standard"

#: ckan/templates/development/snippets/form.html:5
msgid "Standard Input"
msgstr "Entrada padrão "

#: ckan/templates/development/snippets/form.html:6
msgid "Medium"
msgstr "Médio"

#: ckan/templates/development/snippets/form.html:6
msgid "Medium Width Input"
msgstr "Largura média da entrada"

#: ckan/templates/development/snippets/form.html:7
msgid "Full"
msgstr "Total"

#: ckan/templates/development/snippets/form.html:7
msgid "Full Width Input"
msgstr "Largura total da entrada"

#: ckan/templates/development/snippets/form.html:8
msgid "Large"
msgstr "Grande"

#: ckan/templates/development/snippets/form.html:8
msgid "Large Input"
msgstr "Entrada grande"

#: ckan/templates/development/snippets/form.html:9
msgid "Prepend"
msgstr "Prefixo"

#: ckan/templates/development/snippets/form.html:9
msgid "Prepend Input"
msgstr "Prefixo de entrada"

#: ckan/templates/development/snippets/form.html:13
msgid "Custom Field (empty)"
msgstr "Personalizar Campo (vazio)"

#: ckan/templates/development/snippets/form.html:19
#: ckan/templates/snippets/custom_form_fields.html:20
#: ckan/templates/snippets/custom_form_fields.html:37
msgid "Custom Field"
msgstr "Personalizar Campo"

#: ckan/templates/development/snippets/form.html:22
msgid "Markdown"
msgstr "Markdown"

#: ckan/templates/development/snippets/form.html:23
msgid "Textarea"
msgstr "Área de texto"

#: ckan/templates/development/snippets/form.html:24
msgid "Select"
msgstr "Selecionar"

#: ckan/templates/group/activity_stream.html:3
#: ckan/templates/group/activity_stream.html:6
#: ckan/templates/group/read_base.html:18
#: ckan/templates/organization/activity_stream.html:3
#: ckan/templates/organization/activity_stream.html:6
#: ckan/templates/organization/read_base.html:18
#: ckan/templates/package/activity.html:3
#: ckan/templates/package/activity.html:6
#: ckan/templates/package/read_base.html:21
#: ckan/templates/user/activity_stream.html:3
#: ckan/templates/user/activity_stream.html:6
#: ckan/templates/user/read_base.html:20
msgid "Activity Stream"
msgstr "Histórico de atividades"

#: ckan/templates/group/admins.html:3 ckan/templates/group/admins.html:6
#: ckan/templates/organization/admins.html:3
#: ckan/templates/organization/admins.html:6
msgid "Administrators"
msgstr "Administradores"

#: ckan/templates/group/base_form_page.html:7
msgid "Add a Group"
msgstr "Adicionar um Grupo"

#: ckan/templates/group/base_form_page.html:11
msgid "Group Form"
msgstr "Formulário de Grupo"

#: ckan/templates/group/confirm_delete.html:3
#: ckan/templates/group/confirm_delete.html:15
#: ckan/templates/group/confirm_delete_member.html:3
#: ckan/templates/group/confirm_delete_member.html:16
#: ckan/templates/organization/confirm_delete.html:3
#: ckan/templates/organization/confirm_delete.html:15
#: ckan/templates/organization/confirm_delete_member.html:3
#: ckan/templates/organization/confirm_delete_member.html:16
#: ckan/templates/package/confirm_delete.html:3
#: ckan/templates/package/confirm_delete.html:16
#: ckan/templates/package/confirm_delete_resource.html:3
#: ckan/templates/package/confirm_delete_resource.html:15
msgid "Confirm Delete"
msgstr "Confirmar Eliminação"

#: ckan/templates/group/confirm_delete.html:11
msgid "Are you sure you want to delete group - {name}?"
msgstr "Tem a certeza que deseja apagar o grupo - {name}?"

#: ckan/templates/group/confirm_delete_member.html:11
#: ckan/templates/organization/confirm_delete_member.html:11
msgid "Are you sure you want to delete member - {name}?"
msgstr "Tem a certeza que deseja apagar o membro - {name}?"

#: ckan/templates/group/edit.html:7 ckan/templates/group/edit_base.html:3
#: ckan/templates/group/edit_base.html:11
#: ckan/templates/group/read_base.html:12
#: ckan/templates/organization/edit_base.html:11
#: ckan/templates/organization/read_base.html:12
#: ckan/templates/package/read_base.html:14
#: ckan/templates/package/resource_read.html:31
#: ckan/templates/user/edit.html:8 ckan/templates/user/edit_base.html:3
#: ckan/templates/user/read_base.html:14
msgid "Manage"
msgstr "Gerir"

#: ckan/templates/group/edit.html:12
msgid "Edit Group"
msgstr "Editar Grupo"

#: ckan/templates/group/edit_base.html:21 ckan/templates/group/members.html:3
#: ckan/templates/organization/edit_base.html:24
#: ckan/templates/organization/members.html:3
msgid "Members"
msgstr "Membros"

#: ckan/templates/group/followers.html:3 ckan/templates/group/followers.html:6
#: ckan/templates/group/snippets/info.html:32
#: ckan/templates/package/followers.html:3
#: ckan/templates/package/followers.html:6
#: ckan/templates/package/snippets/info.html:24
#: ckan/templates/snippets/context/group.html:13
#: ckan/templates/snippets/context/user.html:15
#: ckan/templates/snippets/organization.html:55
#: ckan/templates/user/followers.html:3 ckan/templates/user/followers.html:7
#: ckan/templates/user/read_base.html:49
#: ckanext/example_theme_docs/v18_snippet_api/templates/ajax_snippets/example_theme_popover.html:12
msgid "Followers"
msgstr "Seguidores"

#: ckan/templates/group/history.html:3 ckan/templates/group/history.html:6
#: ckan/templates/package/history.html:3 ckan/templates/package/history.html:6
msgid "History"
msgstr "Histórico"

#: ckan/templates/group/index.html:13
#: ckan/templates/user/dashboard_groups.html:7
msgid "Add Group"
msgstr "Adicionar Grupo"

#: ckan/templates/group/index.html:20
msgid "Search groups..."
msgstr "Procurar grupos ..."

#: ckan/templates/group/index.html:20 ckan/templates/group/read.html:14
#: ckan/templates/organization/bulk_process.html:97
#: ckan/templates/organization/index.html:20
#: ckan/templates/organization/read.html:20
#: ckan/templates/package/search.html:30
#: ckan/templates/snippets/search_form.html:4
#: ckan/templates/snippets/simple_search.html:10
#: ckan/templates/snippets/sort_by.html:15
#: ckanext/example_idatasetform/templates/package/search.html:13
msgid "Name Ascending"
msgstr "Nome Ascendente"

#: ckan/templates/group/index.html:20 ckan/templates/group/read.html:15
#: ckan/templates/organization/bulk_process.html:98
#: ckan/templates/organization/index.html:20
#: ckan/templates/organization/read.html:21
#: ckan/templates/package/search.html:31
#: ckan/templates/snippets/search_form.html:4
#: ckan/templates/snippets/simple_search.html:10
#: ckan/templates/snippets/sort_by.html:16
#: ckanext/example_idatasetform/templates/package/search.html:14
msgid "Name Descending"
msgstr "Nome Descendente"

#: ckan/templates/group/index.html:29
msgid "There are currently no groups for this site"
msgstr "Atualmente, este site não tem grupos"

#: ckan/templates/group/index.html:31
#: ckan/templates/organization/index.html:31
msgid "How about creating one?"
msgstr "E que tal criar um?"

#: ckan/templates/group/member_new.html:8
#: ckan/templates/organization/member_new.html:10
msgid "Back to all members"
msgstr "Voltar para todos os membros"

#: ckan/templates/group/member_new.html:10
#: ckan/templates/organization/member_new.html:7
#: ckan/templates/organization/member_new.html:12
msgid "Edit Member"
msgstr "Editar Membro"

#: ckan/templates/group/member_new.html:10
#: ckan/templates/group/member_new.html:70 ckan/templates/group/members.html:6
#: ckan/templates/organization/member_new.html:7
#: ckan/templates/organization/member_new.html:12
#: ckan/templates/organization/member_new.html:72
#: ckan/templates/organization/members.html:8
msgid "Add Member"
msgstr "Adicionar Membro"

#: ckan/templates/group/member_new.html:19
#: ckan/templates/organization/member_new.html:21
msgid "Existing User"
msgstr "Utilizador Existente"

#: ckan/templates/group/member_new.html:22
#: ckan/templates/organization/member_new.html:24
msgid "If you wish to add an existing user, search for their username below."
msgstr ""
"Se deseja adicionar um utilizador já existente, procure o nome do mesmo "
"abaixo. "

#: ckan/templates/group/member_new.html:41
#: ckan/templates/organization/member_new.html:43
msgid "or"
msgstr "ou"

#: ckan/templates/group/member_new.html:47
#: ckan/templates/organization/member_new.html:49
msgid "New User"
msgstr "Novo Utilizador"

#: ckan/templates/group/member_new.html:50
#: ckan/templates/organization/member_new.html:52
msgid "If you wish to invite a new user, enter their email address."
msgstr ""
"Se pretende convidar um novo membro, escreva o respetivo contacto de email. "

#: ckan/templates/group/member_new.html:61
#: ckan/templates/group/members.html:15
#: ckan/templates/organization/member_new.html:63
#: ckan/templates/organization/members.html:20
msgid "Role"
msgstr "Função"

#: ckan/templates/group/member_new.html:64
#: ckan/templates/group/members.html:31
#: ckan/templates/organization/member_new.html:66
#: ckan/templates/organization/members.html:36
msgid "Are you sure you want to delete this member?"
msgstr "Tem a certeza que deseja apagar este membro?"

#: ckan/templates/group/member_new.html:64
#: ckan/templates/group/members.html:31
#: ckan/templates/group/snippets/group_form.html:37
#: ckan/templates/organization/bulk_process.html:47
#: ckan/templates/organization/member_new.html:66
#: ckan/templates/organization/members.html:36
#: ckan/templates/organization/snippets/organization_form.html:37
#: ckan/templates/package/edit_view.html:19
#: ckan/templates/package/snippets/package_form.html:39
#: ckan/templates/package/snippets/resource_form.html:67
#: ckan/templates/revision/read.html:24
#: ckan/templates/user/edit_user_form.html:45
msgid "Delete"
msgstr "Apagar"

#: ckan/templates/group/member_new.html:66
#: ckanext/datastore/templates-bs2/datastore/dictionary.html:26
#: ckanext/datastore/templates/datastore/dictionary.html:20
msgid "Save"
msgstr "Guardar"

#: ckan/templates/group/member_new.html:83
#: ckan/templates/organization/member_new.html:85
msgid "What are roles?"
msgstr "O que são as funções?"

#: ckan/templates/group/member_new.html:86
msgid ""
" <p><strong>Admin:</strong> Can edit group information, as well as manage "
"organization members.</p> <p><strong>Member:</strong> Can add/remove "
"datasets from groups</p> "
msgstr ""
"<p><strong> Administrador: </strong> Pode editar as informações do grupo, "
"bem como gerir os membros da organização. </p> <p><strong> Membro: </strong>"
" Pode adicionar e remover conjuntos de dados provenientes de grupos </p>"

#: ckan/templates/group/new.html:3 ckan/templates/group/new.html:5
#: ckan/templates/group/new.html:7
msgid "Create a Group"
msgstr "Criar um Grupo"

#: ckan/templates/group/new_group_form.html:17
msgid "Update Group"
msgstr "Atualizar Grupo"

#: ckan/templates/group/new_group_form.html:19
msgid "Create Group"
msgstr "Criar Grupo"

#: ckan/templates/group/read.html:13 ckan/templates/organization/read.html:19
#: ckan/templates/package/search.html:29
#: ckan/templates/snippets/sort_by.html:14
#: ckanext/example_idatasetform/templates/package/search.html:12
msgid "Relevance"
msgstr "Relevância"

#: ckan/templates/group/read.html:16
#: ckan/templates/organization/bulk_process.html:99
#: ckan/templates/organization/read.html:22
#: ckan/templates/package/search.html:32
#: ckan/templates/package/snippets/resource_form.html:53
#: ckan/templates/snippets/sort_by.html:17
#: ckanext/example_idatasetform/templates/package/search.html:15
msgid "Last Modified"
msgstr "Última Modificação"

#: ckan/templates/group/read.html:17 ckan/templates/organization/read.html:23
#: ckan/templates/package/search.html:33
#: ckan/templates/snippets/package_item.html:50
#: ckan/templates/snippets/popular.html:3
#: ckan/templates/snippets/sort_by.html:19
#: ckanext/example_idatasetform/templates/package/search.html:18
msgid "Popular"
msgstr "Popular"

#: ckan/templates/group/read.html:19 ckan/templates/organization/read.html:25
#: ckan/templates/snippets/search_form.html:3
msgid "Search datasets..."
msgstr "Pesquisar conjuntos de dados..."

#: ckan/templates/group/snippets/feeds.html:3
msgid "Datasets in group: {group}"
msgstr "Conjuntos de dados no grupo: {group}"

#: ckan/templates/group/snippets/feeds.html:4
#: ckan/templates/organization/snippets/feeds.html:4
msgid "Recent Revision History"
msgstr "Histórico Revisão Recente"

#: ckan/templates/group/snippets/group_form.html:10
#: ckan/templates/organization/snippets/organization_form.html:10
#: ckan/templates/package/snippets/resource_form.html:30
msgid "Name"
msgstr "Nome"

#: ckan/templates/group/snippets/group_form.html:10
msgid "My Group"
msgstr "O Meu Grupo"

#: ckan/templates/group/snippets/group_form.html:19
#: ckan/templates/organization/snippets/organization_form.html:19
#: ckan/templates/package/snippets/package_basic_fields.html:19
#: ckan/templates/package/snippets/resource_form.html:34
#: ckan/templates/package/snippets/view_form.html:9
#: ckanext/datastore/templates-bs2/datastore/dictionary.html:21
#: ckanext/datastore/templates-bs2/package/resource_read.html:21
#: ckanext/datastore/templates/datastore/snippets/dictionary_form.html:24
#: ckanext/datastore/templates/package/resource_read.html:22
msgid "Description"
msgstr "Descrição"

#: ckan/templates/group/snippets/group_form.html:19
msgid "A little information about my group..."
msgstr "Alguma informação sobre o meu grupo ..."

#: ckan/templates/group/snippets/group_form.html:37
msgid "Are you sure you want to delete this Group?"
msgstr "Tem a certeza que deseja apagar este Grupo?"

#: ckan/templates/group/snippets/group_form.html:40
msgid "Save Group"
msgstr "Guardar Grupo"

#: ckan/templates/group/snippets/group_item.html:32
#: ckan/templates/organization/snippets/organization_item.html:31
#: ckanext/example_theme_docs/v10_custom_snippet/templates/snippets/example_theme_most_popular_groups.html:23
#: ckanext/example_theme_docs/v11_HTML_and_CSS/templates/snippets/example_theme_most_popular_groups.html:22
msgid "{num} Dataset"
msgid_plural "{num} Datasets"
msgstr[0] "{num} Conjunto de dados"
msgstr[1] "{num} Conjuntos de dados"

#: ckan/templates/group/snippets/group_item.html:34
#: ckan/templates/organization/snippets/organization_item.html:33
#: ckanext/example_theme_docs/v10_custom_snippet/templates/snippets/example_theme_most_popular_groups.html:25
#: ckanext/example_theme_docs/v11_HTML_and_CSS/templates/snippets/example_theme_most_popular_groups.html:24
msgid "0 Datasets"
msgstr "0 Conjuntos de dados"

#: ckan/templates/group/snippets/group_item.html:38
#: ckan/templates/group/snippets/group_item.html:39
msgid "View {name}"
msgstr "Ver {name}"

#: ckan/templates/group/snippets/group_item.html:43
msgid "Remove dataset from this group"
msgstr "Remover o conjunto de dados deste grupo"

#: ckan/templates/group/snippets/helper.html:4
msgid "What are Groups?"
msgstr "O que são os Grupos?"

#: ckan/templates/group/snippets/helper.html:8
msgid ""
" You can use CKAN Groups to create and manage collections of datasets. This "
"could be to catalogue datasets for a particular project or team, or on a "
"particular theme, or as a very simple way to help people find and search "
"your own published datasets. "
msgstr ""
"Pode usar Grupos CKAN para criar e gerir coleções de conjuntos de dados. "
"Poderão servir para catalogar conjuntos de dados de um projeto ou equipa em "
"particular, ou sobre um tema especifico, ou como uma forma simples de ajudar"
" os utilizadores a encontrar e pesquisar os seus próprios conjuntos de dados"
" publicados."

#: ckan/templates/group/snippets/history_revisions.html:10
#: ckan/templates/package/snippets/history_revisions.html:10
msgid "Compare"
msgstr "Comparar"

#: ckan/templates/group/snippets/info.html:16
#: ckan/templates/organization/bulk_process.html:72
#: ckan/templates/package/read.html:21
#: ckan/templates/package/snippets/package_basic_fields.html:118
#: ckan/templates/snippets/organization.html:37
#: ckan/templates/snippets/package_item.html:42
msgid "Deleted"
msgstr "Apagado"

#: ckan/templates/group/snippets/info.html:24
#: ckan/templates/package/snippets/package_context.html:7
#: ckan/templates/snippets/organization.html:45
msgid "read more"
msgstr "ler mais"

#: ckan/templates/group/snippets/revisions_table.html:7
#: ckan/templates/package/snippets/revisions_table.html:7
#: ckan/templates/revision/read.html:5 ckan/templates/revision/read.html:9
#: ckan/templates/revision/read.html:39
#: ckan/templates/revision/snippets/revisions_list.html:4
msgid "Revision"
msgstr "Revisão"

#: ckan/templates/group/snippets/revisions_table.html:8
#: ckan/templates/package/snippets/revisions_table.html:8
#: ckan/templates/revision/read.html:53
#: ckan/templates/revision/snippets/revisions_list.html:5
msgid "Timestamp"
msgstr "Registo temporal"

#: ckan/templates/group/snippets/revisions_table.html:9
#: ckan/templates/package/snippets/additional_info.html:25
#: ckan/templates/package/snippets/additional_info.html:30
#: ckan/templates/package/snippets/package_metadata_fields.html:14
#: ckan/templates/package/snippets/revisions_table.html:9
#: ckan/templates/revision/read.html:50
#: ckan/templates/revision/snippets/revisions_list.html:6
msgid "Author"
msgstr "Autor"

#: ckan/templates/group/snippets/revisions_table.html:10
#: ckan/templates/package/snippets/revisions_table.html:10
#: ckan/templates/revision/read.html:56
#: ckan/templates/revision/snippets/revisions_list.html:8
msgid "Log Message"
msgstr "Mensagem de registo"

#: ckan/templates/home/index.html:4
msgid "Welcome"
msgstr "Bem-vindo"

#: ckan/templates/home/snippets/about_text.html:1
msgid ""
" <p>CKAN is the world’s leading open-source data portal platform.</p> "
"<p>CKAN is a complete out-of-the-box software solution that makes data "
"accessible and usable – by providing tools to streamline publishing, "
"sharing, finding and using data (including storage of data and provision of "
"robust data APIs). CKAN is aimed at data publishers (national and regional "
"governments, companies and organizations) wanting to make their data open "
"and available.</p> <p>CKAN is used by governments and user groups worldwide "
"and powers a variety of official and community data portals including "
"portals for local, national and international government, such as the UK’s "
"<a href=\"http://data.gov.uk\">data.gov.uk</a> and the European Union’s <a "
"href=\"http://publicdata.eu/\">publicdata.eu</a>, the Brazilian <a "
"href=\"http://dados.gov.br/\">dados.gov.br</a>, Dutch and Netherland "
"government portals, as well as city and municipal sites in the US, UK, "
"Argentina, Finland and elsewhere.</p> <p>CKAN: <a "
"href=\"http://ckan.org/\">http://ckan.org/</a><br /> CKAN Tour: <a "
"href=\"http://ckan.org/tour/\">http://ckan.org/tour/</a><br /> Features "
"overview: <a "
"href=\"http://ckan.org/features/\">http://ckan.org/features/</a></p> "
msgstr ""
"<p> A plataforma CKAN é líder mundial em portais de dados abertos. </p> <p> "
"CKAN é um software revolucionário, uma solução que torna dados acessíveis e "
"utilizáveis - fornecendo ferramentas para agilizar a publicação, partilha, "
"encontrar e utilizar dados (incluindo o armazenamento de dados e prestação "
"de dados APIs). CKAN é dirigido a editores de dados (governos nacionais e "
"regionais, empresas e organizações) que querem fazer dos seus dados, dados "
"abertos e disponíveis. </p> <p> CKAN é usado pelos governos e grupos de "
"utilizadores em todo o mundo em portais de dados da comunidade, incluindo "
"portais para o governo local, nacional e internacional, tais como o Reino "
"Unido <a href=\"http://data.gov.uk\">data.gov.uk</a>  e União Europeia <a "
"href=\"http://publicdata.eu/\">publicdata.eu</a>, os brasileiros <a "
"href=\"http://dados.gov.br/\">dados.gov.br</a>, os portais governamentais "
"holandeses e dos países baixos, bem como das cidades e locais municipais dos"
" EUA, Reino Unido, Argentina, Finlândia, entre outros. </p> <p> CKAN: <a "
"href=\"http://ckan.org/\">http://ckan.org/</a><br /> CKAN Tour: <a "
"href=\"http://ckan.org/tour/\">http://ckan.org/tour/</a><br /> Vista geral "
"das características: <a "
"href=\"http://ckan.org/features/\">http://ckan.org/features/</a></p>"

#: ckan/templates/home/snippets/promoted.html:8
msgid "Welcome to CKAN"
msgstr "Bem-vindo ao CKAN"

#: ckan/templates/home/snippets/promoted.html:10
msgid ""
"This is a nice introductory paragraph about CKAN or the site in general. We "
"don't have any copy to go here yet but soon we will "
msgstr ""
"Este é um parágrafo introdutório agradável sobre o CKAN ou sobre o site em "
"geral. Ainda não temos qualquer cópia para ir aqui, mas em breve vamos ter"

#: ckan/templates/home/snippets/promoted.html:19
msgid "This is a featured section"
msgstr "Esta é uma secção em destaque"

#: ckan/templates/home/snippets/search.html:2
msgid "E.g. environment"
msgstr "P.ex. ambiente"

#: ckan/templates/home/snippets/search.html:6
msgid "Search data"
msgstr "Pesquisar dados"

#: ckan/templates/home/snippets/search.html:8
msgid "Search datasets"
msgstr ""

#: ckan/templates/home/snippets/search.html:16
msgid "Popular tags"
msgstr "Etiquetas Populares"

#: ckan/templates/home/snippets/stats.html:5
msgid "{0} statistics"
msgstr "{0} estatísticas"

#: ckan/templates/home/snippets/stats.html:11
msgid "dataset"
msgstr "conjunto de dados"

#: ckan/templates/home/snippets/stats.html:11
msgid "datasets"
msgstr "conjuntos de dados"

#: ckan/templates/home/snippets/stats.html:17
msgid "organizations"
msgstr "organizações"

#: ckan/templates/home/snippets/stats.html:23
msgid "groups"
msgstr "grupos"

#: ckan/templates/macros/form.html:126
#, python-format
msgid ""
<<<<<<< HEAD
"<p>As a sysadmin user you have full control over this CKAN instance. Proceed"
" with care!</p> <p>For guidance on using sysadmin features, see the CKAN  <a"
" href=\"%(docs_url)s\" target=\"_blank\">sysadmin guide</a></p>"
=======
"You can use <a href=\"#markdown\" title=\"Markdown quick reference\" data-"
"target=\"popover\" data-content=\"%(markdown_tooltip)s\" data-"
"html=\"true\">Markdown formatting</a> here"
>>>>>>> fc1a6656
msgstr ""
"Aqui, pode usar o formato <a href=\"#markdown\" title=\"Markdown quick "
"reference\" data-target=\"popover\" data-content=\"%(markdown_tooltip)s\" "
"data-html=\"true\"> Markdown </a>"

#: ckan/templates/macros/form.html:233
msgid "Key"
msgstr ""

#: ckan/templates/macros/form.html:245
#: ckan/templates/package/resource_read.html:167
#: ckan/templates/package/snippets/additional_info.html:7
#: ckan/templates/snippets/additional_info.html:12
msgid "Value"
msgstr "Valor"

#: ckan/templates/macros/form.html:277
msgid "This field is required"
msgstr "O campo é necessário"

#: ckan/templates/macros/form.html:277
msgid "Custom"
msgstr "Personalizar"

#: ckan/templates/macros/form.html:302
msgid "The form contains invalid entries:"
msgstr "O formulário contém entradas inválidas:"

#: ckan/templates/macros/form.html:407
msgid "Required field"
msgstr "Campo Obrigatório "

#: ckan/templates/macros/form.html:422
msgid "http://example.com/my-image.jpg"
msgstr "http://example.com/my-image.jpg"

#: ckan/templates/macros/form.html:423
msgid "Image URL"
msgstr "URL da Imagem"

#: ckan/templates/macros/form.html:438
msgid "Clear Upload"
msgstr "Limpar Enviar"

#: ckan/templates/organization/base_form_page.html:5
msgid "Organization Form"
msgstr "Formulário de organização"

#: ckan/templates/organization/bulk_process.html:3
#: ckan/templates/organization/bulk_process.html:11
msgid "Edit datasets"
msgstr "Editar conjuntos de dados"

#: ckan/templates/organization/bulk_process.html:16
msgid " found for \"{query}\""
msgstr "encontrados para \"{query}\""

#: ckan/templates/organization/bulk_process.html:18
msgid "Sorry no datasets found for \"{query}\""
msgstr ""
"Pedimos desculpa, não foram encontrados conjuntos de dados para \"{query}\""

#: ckan/templates/organization/bulk_process.html:37
msgid "Make public"
msgstr "Tornar público"

#: ckan/templates/organization/bulk_process.html:41
msgid "Make private"
msgstr "Tornar privado"

#: ckan/templates/organization/bulk_process.html:70
#: ckan/templates/package/read.html:18
#: ckan/templates/snippets/package_item.html:40
msgid "Draft"
msgstr "Rascunho"

#: ckan/templates/organization/bulk_process.html:75
#: ckan/templates/package/read.html:11
#: ckan/templates/package/snippets/package_basic_fields.html:98
#: ckan/templates/snippets/package_item.html:31
#: ckan/templates/snippets/private.html:2
#: ckan/templates/user/read_base.html:82 ckan/templates/user/read_base.html:96
msgid "Private"
msgstr "Privado"

#: ckan/templates/organization/bulk_process.html:88
msgid "This organization has no datasets associated to it"
msgstr "Esta organização não tem nenhum conjunto de dados associado"

#: ckan/templates/organization/confirm_delete.html:11
msgid "Are you sure you want to delete organization - {name}?"
msgstr "Tem a certeza que deseja apagar a organização - {name}?"

#: ckan/templates/organization/edit.html:6
#: ckan/templates/organization/snippets/info.html:13
#: ckan/templates/organization/snippets/info.html:16
msgid "Edit Organization"
msgstr "Editar Organização"

#: ckan/templates/organization/index.html:13
#: ckan/templates/user/dashboard_organizations.html:7
msgid "Add Organization"
msgstr "Adicionar Organização"

#: ckan/templates/organization/index.html:20
msgid "Search organizations..."
msgstr "Procurar organizações ..."

#: ckan/templates/organization/index.html:29
msgid "There are currently no organizations for this site"
msgstr "Atualmente, não existem organizações para este site"

#: ckan/templates/organization/member_new.html:33
#: ckan/templates/user/edit_user_form.html:8
#: ckan/templates/user/logout_first.html:10
#: ckan/templates/user/new_user_form.html:5
#: ckan/templates/user/perform_reset.html:22
#: ckan/templates/user/read_base.html:76
#: ckan/templates/user/snippets/login_form.html:20
msgid "Username"
msgstr "Nome de utilizador"

#: ckan/templates/organization/member_new.html:55
msgid "Email address"
msgstr "Endereço de email"

#: ckan/templates/organization/member_new.html:68
msgid "Update Member"
msgstr "Atualizar Membro"

#: ckan/templates/organization/member_new.html:88
msgid ""
" <p><strong>Admin:</strong> Can add/edit and delete datasets, as well as "
"manage organization members.</p> <p><strong>Editor:</strong> Can add and "
"edit datasets, but not manage organization members.</p> "
"<p><strong>Member:</strong> Can view the organization's private datasets, "
"but not add new datasets.</p> "
msgstr ""
"<p><strong> Administrador: </strong> Pode adicionar, editar e excluir "
"conjuntos de dados, bem como gerir os membros da organização</p> <p><strong>"
" Editor: </strong> Pode adicionar e editar conjuntos de dados, mas não pode "
"girir os membros da organização. </p> <p><strong> Membro: </strong> Pode "
"visualizar os conjuntos de dados privados da organização, mas não pode "
"adicionar novos conjuntos de dados. </p>"

#: ckan/templates/organization/members.html:14
msgid "{count} member"
msgid_plural "{count} members"
msgstr[0] ""
msgstr[1] ""

#: ckan/templates/organization/new.html:3
#: ckan/templates/organization/new.html:5
#: ckan/templates/organization/new.html:7
#: ckan/templates/organization/new.html:12
msgid "Create an Organization"
msgstr "Criar uma Organização"

#: ckan/templates/organization/new_organization_form.html:17
msgid "Update Organization"
msgstr "Atualizar Organização"

#: ckan/templates/organization/new_organization_form.html:19
msgid "Create Organization"
msgstr "Criar Organização"

#: ckan/templates/organization/snippets/feeds.html:3
msgid "Datasets in organization: {group}"
msgstr "Conjuntos de dados na organização: {group}"

#: ckan/templates/organization/snippets/help.html:4
#: ckan/templates/organization/snippets/helper.html:4
msgid "What are Organizations?"
msgstr "O que são as Organizações?"

#: ckan/templates/organization/snippets/help.html:7
msgid ""
" <p>Organizations act like publishing departments for datasets (for example,"
" the Department of Health). This means that datasets can be published by and"
" belong to a department instead of an individual user.</p> <p>Within "
"organizations, admins can assign roles and authorise its members, giving "
"individual users the right to publish datasets from that particular "
"organisation (e.g. Office of National Statistics).</p> "
msgstr ""
"<p>As organizações agem como departamentos de publicação para conjuntos de dados (p.ex., o Departamento de Saúde).\n"
"Isto significa que os conjuntos de dados podem ser publicados e pertencem a um departamento em vez de a um utilizador individual. </p> <p> Dentro das organizações, os administradores podem atribuir funções e autorizar os seus membros, dando aos utilizadores individuais, o direito de publicar conjuntos de dados de determinada organização (p.ex., Instituto Nacional de Estatística). </p>"

#: ckan/templates/organization/snippets/helper.html:8
msgid ""
" CKAN Organizations are used to create, manage and publish collections of "
"datasets. Users can have different roles within an Organization, depending "
"on their level of authorisation to create, edit and publish. "
msgstr ""
"Organizações CKAN são usadas para criar, gerir e publicar coleções de "
"conjuntos de dados. Os utilizadores podem ter diferentes funções dentro de "
"uma organização, dependendo do nível de autorização cedido para criar, "
"editar e publicar."

#: ckan/templates/organization/snippets/organization_form.html:10
msgid "My Organization"
msgstr "A Minha Organização"

#: ckan/templates/organization/snippets/organization_form.html:19
msgid "A little information about my organization..."
msgstr "Alguma informação sobre a minha organização ..."

#: ckan/templates/organization/snippets/organization_form.html:37
msgid ""
"Are you sure you want to delete this Organization? Note*: Deleting cannot be"
" performed while public or private datasets belong to this organization."
msgstr ""

#: ckan/templates/organization/snippets/organization_form.html:40
msgid "Save Organization"
msgstr "Guardar Organização"

#: ckan/templates/organization/snippets/organization_item.html:42
#: ckan/templates/organization/snippets/organization_item.html:43
msgid "View {organization_name}"
msgstr "Ver {organization_name}"

#: ckan/templates/package/base.html:23 ckan/templates/package/new.html:9
#: ckan/templates/package/snippets/new_package_breadcrumb.html:2
msgid "Create Dataset"
msgstr "Criar Conjunto de Dados"

#: ckan/templates/package/base_form_page.html:22
msgid "What are datasets?"
msgstr "O que são conjuntos de dados?"

#: ckan/templates/package/base_form_page.html:25
msgid ""
" A CKAN Dataset is a collection of data resources (such as files), together "
"with a description and other information, at a fixed URL. Datasets are what "
"users see when searching for data. "
msgstr ""
"Um conjunto de dados CKAN é uma coleção de recursos de dados (como p.ex. "
"ficheiros), juntamente com uma descrição, entre outras informações, num URL "
"fixo. Os conjuntos de dados são os que os utilizadores vêem quando pesquisam"
" por dados."

#: ckan/templates/package/confirm_delete.html:12
msgid "Are you sure you want to delete dataset - {name}?"
msgstr "Tem a certeza que pretende eliminar o conjunto de dados - {name}?"

#: ckan/templates/package/confirm_delete_resource.html:11
msgid "Are you sure you want to delete resource - {name}?"
msgstr "Tem certeza de que deseja excluir recurso - {name}?"

#: ckan/templates/package/edit_base.html:16
msgid "View dataset"
msgstr "Ver conjunto de dados"

#: ckan/templates/package/edit_base.html:20
msgid "Edit metadata"
msgstr "Editar metadados"

#: ckan/templates/package/edit_view.html:3
#: ckan/templates/package/edit_view.html:4
#: ckan/templates/package/edit_view.html:8
#: ckan/templates/package/edit_view.html:12
msgid "Edit view"
msgstr "Editar vista"

#: ckan/templates/package/edit_view.html:20
#: ckan/templates/package/new_view.html:28
#: ckan/templates/package/snippets/resource_item.html:32
msgid "Preview"
msgstr "Prévisualização"

#: ckan/templates/package/edit_view.html:21
msgid "Update"
msgstr "Atualizar"

#: ckan/templates/package/group_list.html:14
msgid "Associate this group with this dataset"
msgstr "Associar este grupo com este conjunto de dados "

#: ckan/templates/package/group_list.html:14
msgid "Add to group"
msgstr "Adicionar ao grupo"

#: ckan/templates/package/group_list.html:23
msgid "There are no groups associated with this dataset"
msgstr "Não existem grupos associados a este conjunto de dados"

#: ckan/templates/package/new_package_form.html:15
msgid "Update Dataset"
msgstr "Atualizar conjunto de dados"

#: ckan/templates/package/new_resource.html:5
msgid "Add data to the dataset"
msgstr "Adicionar dados ao conjunto de dados "

#: ckan/templates/package/new_resource.html:11
#: ckan/templates/package/new_resource_not_draft.html:8
msgid "Add New Resource"
msgstr "Adicionar Novo Recurso"

#: ckan/templates/package/new_resource_not_draft.html:3
#: ckan/templates/package/new_resource_not_draft.html:4
msgid "Add resource"
msgstr "Adicionar recurso"

#: ckan/templates/package/new_resource_not_draft.html:16
msgid "New resource"
msgstr "Novo recurso"

#: ckan/templates/package/new_view.html:3
#: ckan/templates/package/new_view.html:4
#: ckan/templates/package/new_view.html:8
#: ckan/templates/package/new_view.html:12
msgid "Add view"
msgstr "Adicionar vista"

#: ckan/templates/package/new_view.html:19
msgid ""
" Data Explorer views may be slow and unreliable unless the DataStore "
"extension is enabled. For more information, please see the <a "
"href='http://docs.ckan.org/en/latest/maintaining/data-viewer.html#viewing-"
"structured-data-the-data-explorer' target='_blank'>Data Explorer "
"documentation</a>. "
msgstr ""
"Vistas do tipo Data Explorer podem ser lentas e falíveis, a não ser que a "
"extensão DataStore seja ativada. Para mais informação, consulte por favor a "
"<a href='http://docs.ckan.org/en/latest/maintaining/data-viewer.html"
"#viewing-structured-data-the-data-explorer' target='_blank'>documentação do "
"Data Explorer </a>. "

#: ckan/templates/package/new_view.html:29
#: ckan/templates/package/snippets/resource_form.html:83
msgid "Add"
msgstr "Adicionar"

#: ckan/templates/package/read_base.html:32
#, python-format
msgid ""
"This is an old revision of this dataset, as edited at %(timestamp)s. It may "
"differ significantly from the <a href=\"%(url)s\">current revision</a>."
msgstr ""
"Esta é uma revisão antiga deste conjunto de dados, está tal como editado a "
"%(timestamp)s. Pode divergir significativamente da <a "
"href=\"%(url)s\">revisão atual</a>. "

#: ckan/templates/package/resource_edit_base.html:17
msgid "All resources"
msgstr "Todos os recursos"

#: ckan/templates/package/resource_edit_base.html:19
msgid "View resource"
msgstr "Ver recurso"

#: ckan/templates/package/resource_edit_base.html:24
#: ckan/templates/package/resource_edit_base.html:30
msgid "Edit resource"
msgstr "Editar recurso"

#: ckan/templates/package/resource_edit_base.html:26
msgid "Views"
msgstr "Vistas"

<<<<<<< HEAD
#: ckan/templates/group/snippets/helper.html:8
msgid ""
"You can use CKAN Groups to create and manage collections of datasets. This "
"could be to catalogue datasets for a particular project or team, or on a "
"particular theme, or as a very simple way to help people find and search "
"your own published datasets."
msgstr ""
"Pode usar Grupos CKAN para criar e gerir coleções de conjuntos de dados. "
"Poderão servir para catalogar conjuntos de dados de um projeto ou equipa em "
"particular, ou sobre um tema especifico, ou como uma forma simples de ajudar"
" os utilizadores a encontrar e pesquisar os seus próprios conjuntos de dados"
" publicados."
=======
#: ckan/templates/package/resource_read.html:40
msgid "API Endpoint"
msgstr "Ponto de acesso à API"
>>>>>>> fc1a6656

#: ckan/templates/package/resource_read.html:42
#: ckan/templates/package/snippets/resource_item.html:47
msgid "Go to resource"
msgstr "Ir para o recurso"

#: ckan/templates/package/resource_read.html:44
#: ckan/templates/package/snippets/resource_item.html:44
msgid "Download"
msgstr "Transferir"

#: ckan/templates/package/resource_read.html:76
#: ckan/templates/package/resource_read.html:78
msgid "URL:"
msgstr "URL:"

#: ckan/templates/package/resource_read.html:86
msgid "From the dataset abstract"
msgstr "Do resumo do conjunto de dados"

#: ckan/templates/package/resource_read.html:88
#, python-format
msgid "Source: <a href=\"%(url)s\">%(dataset)s</a>"
msgstr "Fonte: <a href=\"%(url)s\">%(dataset)s</a>"

#: ckan/templates/package/resource_read.html:127
msgid "There are no views created for this resource yet."
msgstr "Ainda não há vistas criadas para este recurso."

#: ckan/templates/package/resource_read.html:131
msgid "Not seeing the views you were expecting?"
msgstr "Não está a ver as vistas que estava à espera?"

#: ckan/templates/package/resource_read.html:136
msgid "Here are some reasons you may not be seeing expected views:"
msgstr "Algumas razões pelas quais não está a ver as vistas esperadas: "

<<<<<<< HEAD
#: ckan/templates/home/snippets/about_text.html:1
msgid ""
"<p>CKAN is the world’s leading open-source data portal platform.</p> <p>CKAN"
" is a complete out-of-the-box software solution that makes data accessible "
"and usable – by providing tools to streamline publishing, sharing, finding "
"and using data (including storage of data and provision of robust data "
"APIs). CKAN is aimed at data publishers (national and regional governments, "
"companies and organizations) wanting to make their data open and "
"available.</p> <p>CKAN is used by governments and user groups worldwide and "
"powers a variety of official and community data portals including portals "
"for local, national and international government, such as the UK’s <a "
"href=\"http://data.gov.uk\">data.gov.uk</a> and the European Union’s <a "
"href=\"http://publicdata.eu/\">publicdata.eu</a>, the Brazilian <a "
"href=\"http://dados.gov.br/\">dados.gov.br</a>, Dutch and Netherland "
"government portals, as well as city and municipal sites in the US, UK, "
"Argentina, Finland and elsewhere.</p> <p>CKAN: <a "
"href=\"http://ckan.org/\">http://ckan.org/</a><br /> CKAN Tour: <a "
"href=\"http://ckan.org/tour/\">http://ckan.org/tour/</a><br /> Features "
"overview: <a "
"href=\"http://ckan.org/features/\">http://ckan.org/features/</a></p>"
msgstr ""
"<p> A plataforma CKAN é líder mundial em portais de dados abertos. </p> <p> "
"CKAN é um software revolucionário, uma solução que torna dados acessíveis e "
"utilizáveis - fornecendo ferramentas para agilizar a publicação, partilha, "
"encontrar e utilizar dados (incluindo o armazenamento de dados e prestação "
"de dados APIs). CKAN é dirigido a editores de dados (governos nacionais e "
"regionais, empresas e organizações) que querem fazer dos seus dados, dados "
"abertos e disponíveis. </p> <p> CKAN é usado pelos governos e grupos de "
"utilizadores em todo o mundo em portais de dados da comunidade, incluindo "
"portais para o governo local, nacional e internacional, tais como o Reino "
"Unido <a href=\"http://data.gov.uk\">data.gov.uk</a>  e União Europeia <a "
"href=\"http://publicdata.eu/\">publicdata.eu</a>, os brasileiros <a "
"href=\"http://dados.gov.br/\">dados.gov.br</a>, os portais governamentais "
"holandeses e dos países baixos, bem como das cidades e locais municipais dos"
" EUA, Reino Unido, Argentina, Finlândia, entre outros. </p> <p> CKAN: <a "
"href=\"http://ckan.org/\">http://ckan.org/</a><br /> CKAN Tour: <a "
"href=\"http://ckan.org/tour/\">http://ckan.org/tour/</a><br /> Vista geral "
"das características: <a "
"href=\"http://ckan.org/features/\">http://ckan.org/features/</a></p>"
=======
#: ckan/templates/package/resource_read.html:138
msgid "No view has been created that is suitable for this resource"
msgstr "Não foi criada nenhuma vista que seja adequada a este recurso"
>>>>>>> fc1a6656

#: ckan/templates/package/resource_read.html:139
msgid "The site administrators may not have enabled the relevant view plugins"
msgstr ""
"Os administradores do site podem não ter ativado os plugins de visualização "
"relevantes"

#: ckan/templates/package/resource_read.html:140
msgid ""
<<<<<<< HEAD
"This is a nice introductory paragraph about CKAN or the site in general. We "
"don't have any copy to go here yet but soon we will"
=======
"If a view requires the DataStore, the DataStore plugin may not be enabled, "
"or the data may not have been pushed to the DataStore, or the DataStore "
"hasn't finished processing the data yet"
>>>>>>> fc1a6656
msgstr ""
"Se a visualização requer o DataStore, o plugin DataStore pode não estar "
"ativo, ou os dados podem não ter sidos carregados no DataStore, ou o "
"DataStore pode ainda não ter acabado o processamento."

#: ckan/templates/package/resource_read.html:162
msgid "Additional Information"
msgstr "Informação adicional "

#: ckan/templates/package/resource_read.html:166
#: ckan/templates/package/snippets/additional_info.html:6
#: ckan/templates/revision/diff.html:43
#: ckan/templates/snippets/additional_info.html:11
msgid "Field"
msgstr "Campo"

#: ckan/templates/package/resource_read.html:172
msgid "Data last updated"
msgstr ""

#: ckan/templates/package/resource_read.html:173
#: ckan/templates/package/resource_read.html:177
#: ckan/templates/package/resource_read.html:181
#: ckan/templates/package/resource_read.html:185
msgid "unknown"
msgstr "desconhecido"

#: ckan/templates/package/resource_read.html:176
msgid "Metadata last updated"
msgstr ""

#: ckan/templates/package/resource_read.html:180
#: ckan/templates/package/snippets/additional_info.html:70
msgid "Created"
msgstr "Data de criação"

#: ckan/templates/package/resource_read.html:184
#: ckan/templates/package/snippets/resource_form.html:39
#: ckan/templates/package/snippets/resource_info.html:16
msgid "Format"
msgstr "Formato"

#: ckan/templates/package/resource_read.html:188
#: ckan/templates/package/snippets/package_basic_fields.html:30
#: ckan/templates/snippets/license.html:21
msgid "License"
msgstr "Licença"

#: ckan/templates/package/resource_views.html:10
msgid "New view"
msgstr "Nova vista"

#: ckan/templates/package/resource_views.html:27
msgid "This resource has no views"
msgstr "Este recurso não tem vistas"

#: ckan/templates/package/resources.html:8
msgid "Add new resource"
msgstr "Adicionar novo recurso"

#: ckan/templates/package/resources.html:20
#: ckan/templates/package/snippets/resources_list.html:26
#, python-format
msgid ""
" <p class=\"empty\">This dataset has no data, <a href=\"%(url)s\">why not "
"add some?</a></p> "
msgstr ""
"<p class=\"empty\"> Este conjunto de dados não tem dados, <a "
"href=\"%(url)s\"> não gostaria de acrescentar alguns? </a></p>"

#: ckan/templates/package/search.html:52
msgid "API"
msgstr "API"

#: ckan/templates/package/search.html:53
msgid "API Docs"
msgstr "Documentos API"

#: ckan/templates/package/search.html:55
msgid "full {format} dump"
msgstr "descarregamento integral {format}"

#: ckan/templates/package/search.html:56
#, python-format
msgid ""
" You can also access this registry using the %(api_link)s (see "
"%(api_doc_link)s) or download a %(dump_link)s. "
msgstr ""
"Pode aceder a este registo usando %(api_link)s (ver %(api_doc_link)s) ou "
"transferir em %(dump_link)s. "

#: ckan/templates/package/search.html:60
#, python-format
msgid ""
" You can also access this registry using the %(api_link)s (see "
"%(api_doc_link)s). "
msgstr ""
"Pode aceder a este registo usando %(api_link)s (ver %(api_doc_link)s)."

#: ckan/templates/package/view_edit_base.html:9
msgid "All views"
msgstr "Todas as vistas"

#: ckan/templates/package/view_edit_base.html:12
msgid "View view"
msgstr "Ver vista"

#: ckan/templates/package/view_edit_base.html:37
msgid "View preview"
msgstr "Ver pré-visualização"

#: ckan/templates/package/snippets/additional_info.html:2
#: ckan/templates/snippets/additional_info.html:7
msgid "Additional Info"
msgstr "Informação Adicional"

#: ckan/templates/package/snippets/additional_info.html:14
#: ckan/templates/package/snippets/package_metadata_fields.html:6
msgid "Source"
msgstr "Fonte"

#: ckan/templates/package/snippets/additional_info.html:37
#: ckan/templates/package/snippets/additional_info.html:42
#: ckan/templates/package/snippets/package_metadata_fields.html:20
msgid "Maintainer"
msgstr "Gestor"

#: ckan/templates/package/snippets/additional_info.html:49
#: ckan/templates/package/snippets/package_metadata_fields.html:10
msgid "Version"
msgstr "Versão"

#: ckan/templates/package/snippets/additional_info.html:56
#: ckan/templates/package/snippets/package_basic_fields.html:114
#: ckan/templates/user/read_base.html:91
msgid "State"
msgstr "Estado"

#: ckan/templates/package/snippets/additional_info.html:62
msgid "Last Updated"
msgstr "Última Atualização "

#: ckan/templates/package/snippets/cannot_create_package.html:10
msgid "Before you can create a dataset you need to create an organization."
msgstr ""

#: ckan/templates/package/snippets/cannot_create_package.html:13
msgid "Create a new organization"
msgstr ""

#: ckan/templates/package/snippets/cannot_create_package.html:18
msgid "There are no organizations to which you can assign this dataset."
msgstr ""

#: ckan/templates/package/snippets/cannot_create_package.html:19
msgid ""
"Ask a system administrator to create an organization before you can "
"continue."
msgstr ""

#: ckan/templates/package/snippets/package_basic_fields.html:4
#: ckan/templates/package/snippets/view_form.html:8
msgid "Title"
msgstr "Título"

#: ckan/templates/package/snippets/package_basic_fields.html:4
msgid "eg. A descriptive title"
msgstr "p.ex. Um título descritivo. "

#: ckan/templates/package/snippets/package_basic_fields.html:13
msgid "eg. my-dataset"
msgstr "p.ex. O meu conjunto de dados"

#: ckan/templates/package/snippets/package_basic_fields.html:19
msgid "eg. Some useful notes about the data"
msgstr "p.ex. Algumas notas úteis sobre os dados"

#: ckan/templates/package/snippets/package_basic_fields.html:24
msgid "eg. economy, mental health, government"
msgstr "p.ex. economia, saúde mental, governo"

#: ckan/templates/package/snippets/package_basic_fields.html:45
msgid ""
" License definitions and additional information can be found at <a "
"href=\"http://opendefinition.org/licenses/\">opendefinition.org</a> "
msgstr ""
"As definições das licenças e mais informações adicionais sobre as mesmas, "
"podem ser encontradas em <a href=\"http://creativecommons.org/licenses/\"> "
"creativecommons.org</a> e em <a "
"href=\"http://opendefinition.org/licenses/\">opendefinition.org</a>"

#: ckan/templates/package/snippets/package_basic_fields.html:76
#: ckan/templates/snippets/organization.html:23
msgid "Organization"
msgstr "Organização"

#: ckan/templates/package/snippets/package_basic_fields.html:80
msgid "No organization"
msgstr "Nenhuma organização"

#: ckan/templates/package/snippets/package_basic_fields.html:95
msgid "Visibility"
msgstr "Visibilidade"

#: ckan/templates/package/snippets/package_basic_fields.html:98
msgid "Public"
msgstr "Público"

#: ckan/templates/package/snippets/package_basic_fields.html:117
msgid "Active"
msgstr "Ativo"

#: ckan/templates/package/snippets/package_form.html:28
msgid ""
"The <i>data license</i> you select above only applies to the contents of any"
" resource files that you add to this dataset. By submitting this form, you "
"agree to release the <i>metadata</i> values that you enter into the form "
"under the <a href=\"http://opendatacommons.org/licenses/odbl/1-0/\">Open "
"Database License</a>."
msgstr ""
"A <i>licença</i> escolhida acima só se aplica aos conteúdos de todos os "
"ficheiros de recursos que se adicionem a este conjunto de dados. Ao submeter"
" este formulário, está a concordar em ceder livremente os </i>metadados</i> "
"que inseriu, sob a forma <a "
"href=\"http://opendatacommons.org/licenses/odbl/1-0/\"> Open Database "
"License </a>."

#: ckan/templates/package/snippets/package_form.html:39
msgid "Are you sure you want to delete this dataset?"
msgstr "Tem a certeza que deseja eliminar este conjunto de dados?"

#: ckan/templates/package/snippets/package_form.html:43
msgid "Next: Add Data"
msgstr "Próximo: Adicionar Dados"

#: ckan/templates/package/snippets/package_metadata_fields.html:6
msgid "http://example.com/dataset.json"
msgstr "http://example.com/dataset.json"

#: ckan/templates/package/snippets/package_metadata_fields.html:10
msgid "1.0"
msgstr "1.0"

#: ckan/templates/package/snippets/package_metadata_fields.html:14
#: ckan/templates/package/snippets/package_metadata_fields.html:20
#: ckan/templates/user/new_user_form.html:6
msgid "Joe Bloggs"
msgstr "Joel Martins"

#: ckan/templates/package/snippets/package_metadata_fields.html:16
msgid "Author Email"
msgstr "Email do Autor"

#: ckan/templates/package/snippets/package_metadata_fields.html:16
#: ckan/templates/package/snippets/package_metadata_fields.html:22
#: ckan/templates/user/new_user_form.html:7
msgid "joe@example.com"
msgstr "joe@example.com"

<<<<<<< HEAD
#: ckan/templates/organization/snippets/help.html:7
msgid ""
"<p>Organizations act like publishing departments for datasets (for example, "
"the Department of Health). This means that datasets can be published by and "
"belong to a department instead of an individual user.</p> <p>Within "
"organizations, admins can assign roles and authorise its members, giving "
"individual users the right to publish datasets from that particular "
"organisation (e.g. Office of National Statistics).</p>"
msgstr ""
"<p>As organizações agem como departamentos de publicação para conjuntos de dados (p.ex., o Departamento de Saúde).\n"
"Isto significa que os conjuntos de dados podem ser publicados e pertencem a um departamento em vez de a um utilizador individual. </p> <p> Dentro das organizações, os administradores podem atribuir funções e autorizar os seus membros, dando aos utilizadores individuais, o direito de publicar conjuntos de dados de determinada organização (p.ex., Instituto Nacional de Estatística). </p>"

#: ckan/templates/organization/snippets/helper.html:8
msgid ""
"CKAN Organizations are used to create, manage and publish collections of "
"datasets. Users can have different roles within an Organization, depending "
"on their level of authorisation to create, edit and publish."
=======
#: ckan/templates/package/snippets/package_metadata_fields.html:22
msgid "Maintainer Email"
msgstr "Email do Gestor"

#: ckan/templates/package/snippets/resource_edit_form.html:12
msgid "Update Resource"
msgstr "Atualizar Recurso"

#: ckan/templates/package/snippets/resource_form.html:26
msgid "Data"
msgstr "Dados"

#: ckan/templates/package/snippets/resource_form.html:26
msgid "http://example.com/external-data.csv"
>>>>>>> fc1a6656
msgstr ""

#: ckan/templates/package/snippets/resource_form.html:30
msgid "eg. January 2011 Gold Prices"
msgstr "pe. Preço do Ouro em janeiro de 2011"

#: ckan/templates/package/snippets/resource_form.html:34
msgid "Some useful notes about the data"
msgstr "Algumas notas úteis sobre os dados"

#: ckan/templates/package/snippets/resource_form.html:39
msgid "eg. CSV, XML or JSON"
msgstr "p.ex. CSV, XML ou JSON"

#: ckan/templates/package/snippets/resource_form.html:42
msgid "This will be guessed automatically. Leave blank if you wish"
msgstr "Será inferido automaticamente. Deixe em branco se desejar"

#: ckan/templates/package/snippets/resource_form.html:53
msgid "eg. 2012-06-05"
msgstr "p.ex. 2012-06-05"

#: ckan/templates/package/snippets/resource_form.html:55
msgid "File Size"
msgstr "Tamanho do Ficheiro"

#: ckan/templates/package/snippets/resource_form.html:55
msgid "eg. 1024"
msgstr "p.ex. 1024"

#: ckan/templates/package/snippets/resource_form.html:57
#: ckan/templates/package/snippets/resource_form.html:59
msgid "MIME Type"
msgstr "Tipo MIME"

#: ckan/templates/package/snippets/resource_form.html:57
#: ckan/templates/package/snippets/resource_form.html:59
msgid "eg. application/json"
msgstr "ex. application/json"

#: ckan/templates/package/snippets/resource_form.html:67
msgid "Are you sure you want to delete this resource?"
msgstr "Tem certeza de que deseja excluir este recurso?"

#: ckan/templates/package/snippets/resource_form.html:73
msgid "Previous"
msgstr "Anterior"

#: ckan/templates/package/snippets/resource_form.html:76
msgid "Save & add another"
msgstr "Guardar & Adicionar"

#: ckan/templates/package/snippets/resource_form.html:79
msgid "Finish"
msgstr "Terminar"

#: ckan/templates/package/snippets/resource_help.html:2
msgid "What's a resource?"
msgstr "O que é um recurso?"

#: ckan/templates/package/snippets/resource_help.html:4
msgid "A resource can be any file or link to a file containing useful data."
msgstr ""
"Um recurso pode ser qualquer ficheiro ou a ligação a um ficheiro que "
"contenham dados úteis."

#: ckan/templates/package/snippets/resource_item.html:23
msgid "Explore"
msgstr "Explorar"

#: ckan/templates/package/snippets/resource_item.html:35
msgid "More information"
msgstr "Mais informação"

#: ckan/templates/package/snippets/resource_view.html:10
msgid "Fullscreen"
msgstr "Ecrã cheio"

#: ckan/templates/package/snippets/resource_view.html:18
msgid "Embed"
msgstr "Incorporar "

#: ckan/templates/package/snippets/resource_view.html:32
msgid "This resource view is not available at the moment."
msgstr "Esta vista de recurso não está disponível neste momento."

#: ckan/templates/package/snippets/resource_view.html:74
msgid "Embed resource view"
msgstr "Incorporar vista de recurso"

#: ckan/templates/package/snippets/resource_view.html:77
msgid ""
"You can copy and paste the embed code into a CMS or blog software that "
"supports raw HTML"
msgstr ""
"Pode copiar e colar o código para embutir num CMS ou blogue que suporte a "
"escrita de HTML"

#: ckan/templates/package/snippets/resource_view.html:80
msgid "Width"
msgstr "Largura"

#: ckan/templates/package/snippets/resource_view.html:83
msgid "Height"
msgstr "Altura "

#: ckan/templates/package/snippets/resource_view.html:86
msgid "Code"
msgstr "Código"

#: ckan/templates/package/snippets/resource_views_list.html:8
msgid "Resource Preview"
msgstr "Pré-visualização de Recursos"

<<<<<<< HEAD
#: ckan/templates/package/new_view.html:19
msgid ""
"Data Explorer views may be slow and unreliable unless the DataStore "
"extension is enabled. For more information, please see the <a "
"href='http://docs.ckan.org/en/latest/maintaining/data-viewer.html#viewing-"
"structured-data-the-data-explorer' target='_blank'>Data Explorer "
"documentation</a>."
msgstr ""
"Vistas do tipo Data Explorer podem ser lentas e falíveis, a não ser que a "
"extensão DataStore seja ativada. Para mais informação, consulte por favor a "
"<a href='http://docs.ckan.org/en/latest/maintaining/data-viewer.html"
"#viewing-structured-data-the-data-explorer' target='_blank'>documentação do "
"Data Explorer </a>. "
=======
#: ckan/templates/package/snippets/resources_list.html:13
msgid "Data and Resources"
msgstr "Dados e Recursos"
>>>>>>> fc1a6656

#: ckan/templates/package/snippets/resources_list.html:30
msgid "This dataset has no data"
msgstr "Este conjunto de dados não tem dados "

#: ckan/templates/package/snippets/revisions_table.html:24
#, python-format
msgid "Read dataset as of %s"
msgstr "Leia o conjunto de dados a partir de %s"

#: ckan/templates/package/snippets/stages.html:23
#: ckan/templates/package/snippets/stages.html:25
msgid "Create dataset"
msgstr "Criar conjunto de dados"

#: ckan/templates/package/snippets/stages.html:30
#: ckan/templates/package/snippets/stages.html:34
#: ckan/templates/package/snippets/stages.html:36
msgid "Add data"
msgstr "Adicionar dados"

#: ckan/templates/package/snippets/view_form.html:8
msgid "eg. My View"
msgstr "p.ex. A Minha Vista"

#: ckan/templates/package/snippets/view_form.html:9
msgid "eg. Information about my view"
msgstr "p.ex. Informação sobre a minha vista"

#: ckan/templates/package/snippets/view_form_filters.html:28
msgid "Remove Filter"
msgstr "Remover Filtro "

#: ckan/templates/package/snippets/view_form_filters.html:46
#: ckanext/reclineview/theme/public/recline_view.js:219
#: ckanext/reclineview/theme/public/recline_view.min.js:14
msgid "Filters"
msgstr "Filtros"

#: ckan/templates/package/snippets/view_help.html:2
msgid "What's a view?"
msgstr "O que é uma vista?"

#: ckan/templates/package/snippets/view_help.html:4
msgid "A view is a representation of the data held against a resource"
msgstr "Uma vista é uma representação dos dados realizada sobre um recurso"

#: ckan/templates/revision/diff.html:6
msgid "Differences"
msgstr "Diferenças"

#: ckan/templates/revision/diff.html:13 ckan/templates/revision/diff.html:18
#: ckan/templates/revision/diff.html:23
msgid "Revision Differences"
msgstr "Diferenças da revisão"

#: ckan/templates/revision/diff.html:44
msgid "Difference"
msgstr "Diferença"

#: ckan/templates/revision/diff.html:54
msgid "No Differences"
msgstr "Não existem diferenças"

#: ckan/templates/revision/list.html:3 ckan/templates/revision/list.html:6
#: ckan/templates/revision/list.html:10
msgid "Revision History"
msgstr "Histórico "

#: ckan/templates/revision/list.html:6 ckan/templates/revision/read.html:8
msgid "Revisions"
msgstr "Revisões"

#: ckan/templates/revision/read.html:30
msgid "Undelete"
msgstr "Reverter"

#: ckan/templates/revision/read.html:64
msgid "Changes"
msgstr "Alterar"

#: ckan/templates/revision/read.html:74
msgid "Datasets' Tags"
msgstr "Etiquetas Conjuntos de Dados "

#: ckan/templates/revision/snippets/revisions_list.html:7
msgid "Entity"
msgstr "Entidade"

#: ckan/templates/snippets/activity_item.html:3
msgid "New activity item"
msgstr "Novo item de atividade"

#: ckan/templates/snippets/add_dataset.html:6
msgid "Add Dataset"
msgstr "Adicionar Conjunto de Dados"

#: ckan/templates/snippets/datapusher_status.html:8
msgid "Datapusher status: {status}."
msgstr "Estado do Datapusher: {status}."

#: ckan/templates/snippets/disqus_trackback.html:2
msgid "Trackback URL"
msgstr "Trackback URL"

#: ckan/templates/snippets/facet_list.html:82
msgid "Show More {facet_type}"
msgstr "Mostrar mais {facet_type}"

#: ckan/templates/snippets/facet_list.html:85
msgid "Show Only Popular {facet_type}"
msgstr "Mostrar apenas os/as {facet_type} mais populares"

#: ckan/templates/snippets/facet_list.html:89
msgid "There are no {facet_type} that match this search"
msgstr "Não existe nenhum {facet_type} que corresponda a esta pesquisa"

#: ckan/templates/snippets/home_breadcrumb_item.html:2
msgid "Home"
msgstr "Página inicial"

#: ckan/templates/snippets/language_selector.html:3
msgid "Language"
msgstr "Idioma"

#: ckan/templates/snippets/language_selector.html:11
#: ckan/templates/snippets/search_form.html:42
#: ckan/templates/snippets/simple_search.html:15
#: ckan/templates/snippets/sort_by.html:22
msgid "Go"
msgstr "Ir"

#: ckan/templates/snippets/license.html:14
msgid "No License Provided"
msgstr "Sem licença"

#: ckan/templates/snippets/license.html:28
msgid "This dataset satisfies the Open Definition."
msgstr "Este conjunto de dados satisfaz os requisitos de Dados Abertos."

#: ckan/templates/snippets/organization.html:48
msgid "There is no description for this organization"
msgstr "Não existe nenhuma descrição para esta organização"

#: ckan/templates/snippets/package_item.html:57
msgid "This dataset has no description"
msgstr "Este conjunto de dados não tem nenhuma descrição"

#: ckan/templates/snippets/search_form.html:33
#: ckan/templates/snippets/simple_search.html:8
#: ckan/templates/snippets/sort_by.html:12
msgid "Order by"
msgstr "Ordenar por"

#: ckan/templates/snippets/search_form.html:74
msgid "Filter Results"
msgstr "Filtrar Resultados"

#: ckan/templates/snippets/search_form.html:81
msgid " <p class=\"extra\">Please try another search.</p> "
msgstr "<p class=\"extra\"> Por favor, tente um novo termo de pesquisa. </p>"

#: ckan/templates/snippets/search_form.html:87
msgid ""
" <p id=\"search-error\"><strong>There was an error while searching.</strong>"
" Please try again.</p> "
msgstr ""

#: ckan/templates/snippets/search_result_text.html:15
msgid "{number} dataset found for \"{query}\""
msgid_plural "{number} datasets found for \"{query}\""
msgstr[0] "{number} conjunto de dados encontrado para \"{query}\""
msgstr[1] "{number} conjuntos de dados encontrados para \"{query}\""

#: ckan/templates/snippets/search_result_text.html:16
msgid "No datasets found for \"{query}\""
msgstr "Não foram encontrados conjuntos de dados para \"{query}\""

#: ckan/templates/snippets/search_result_text.html:17
msgid "{number} dataset found"
msgid_plural "{number} datasets found"
msgstr[0] "{number} conjunto de dados encontrado"
msgstr[1] "{number} conjuntos de dados encontrados"

#: ckan/templates/snippets/search_result_text.html:18
msgid "No datasets found"
msgstr "Não foram encontrados conjuntos de dados"

#: ckan/templates/snippets/search_result_text.html:21
msgid "{number} group found for \"{query}\""
msgid_plural "{number} groups found for \"{query}\""
msgstr[0] "{number} grupo encontrado para \"{query}\""
msgstr[1] "{number} grupos encontrados para \"{query}\""

#: ckan/templates/snippets/search_result_text.html:22
msgid "No groups found for \"{query}\""
msgstr "Nenhum grupo encontrado para \"{query}\""

#: ckan/templates/snippets/search_result_text.html:23
msgid "{number} group found"
msgid_plural "{number} groups found"
msgstr[0] "{number} grupo encontrado "
msgstr[1] "{number} grupos encontrados"

#: ckan/templates/snippets/search_result_text.html:24
msgid "No groups found"
msgstr "Nenhum grupo encontrado"

#: ckan/templates/snippets/search_result_text.html:27
msgid "{number} organization found for \"{query}\""
msgid_plural "{number} organizations found for \"{query}\""
msgstr[0] "{number} organização encontrada para \"{query}\""
msgstr[1] "{number} organizações encontradas para \"{query}\""

#: ckan/templates/snippets/search_result_text.html:28
msgid "No organizations found for \"{query}\""
msgstr "Não foram encontradas organizações para \"{query}\""

#: ckan/templates/snippets/search_result_text.html:29
msgid "{number} organization found"
msgid_plural "{number} organizations found"
msgstr[0] "{number} organização encontrada"
msgstr[1] "{number} organizações encontradas"

#: ckan/templates/snippets/search_result_text.html:30
msgid "No organizations found"
msgstr "Nenhuma organização encontrada"

#: ckan/templates/snippets/social.html:5
msgid "Social"
msgstr "Social"

#: ckan/templates/snippets/subscribe.html:2
msgid "Subscribe"
msgstr "Subscrever"

#: ckan/templates/snippets/subscribe.html:4
#: ckan/templates/user/edit_user_form.html:12
#: ckan/templates/user/new_user_form.html:7
#: ckan/templates/user/read_base.html:82
msgid "Email"
msgstr "Email"

#: ckan/templates/snippets/subscribe.html:5
msgid "RSS"
msgstr "RSS"

#: ckan/templates/snippets/context/user.html:23
#: ckan/templates/user/read_base.html:57
msgid "Edits"
msgstr "Editar"

<<<<<<< HEAD
#: ckan/templates/package/snippets/package_basic_fields.html:41
msgid ""
"License definitions and additional information can be found at <a "
"href=\"http://opendefinition.org/licenses/\">opendefinition.org</a>"
msgstr ""
"As definições das licenças e mais informações adicionais sobre as mesmas, "
"podem ser encontradas em <a href=\"http://creativecommons.org/licenses/\"> "
"creativecommons.org</a> e em <a "
"href=\"http://opendefinition.org/licenses/\">opendefinition.org</a>"
=======
#: ckan/templates/tag/index.html:33 ckan/templates/tag/index.html:34
msgid "Search Tags"
msgstr "Pesquisar por Etiquetas"
>>>>>>> fc1a6656

#: ckan/templates/user/dashboard.html:19 ckan/templates/user/dashboard.html:37
msgid "News feed"
msgstr "Notícias"

#: ckan/templates/user/dashboard.html:20
#: ckan/templates/user/dashboard_datasets.html:12
msgid "My Datasets"
msgstr "Os meus Conjuntos de Dados"

#: ckan/templates/user/dashboard.html:21
#: ckan/templates/user/dashboard_organizations.html:12
msgid "My Organizations"
msgstr "As minhas Organizações"

#: ckan/templates/user/dashboard.html:22
#: ckan/templates/user/dashboard_groups.html:12
msgid "My Groups"
msgstr "Os meus Grupos"

#: ckan/templates/user/dashboard.html:39
msgid "Activity from items that I'm following"
msgstr "Atividade dos itens que está a seguir"

#: ckan/templates/user/dashboard_datasets.html:17
#: ckan/templates/user/read.html:20
msgid "You haven't created any datasets."
msgstr "Ainda não criou nenhum conjunto de dados."

#: ckan/templates/user/dashboard_datasets.html:19
#: ckan/templates/user/dashboard_groups.html:22
#: ckan/templates/user/dashboard_organizations.html:23
#: ckan/templates/user/read.html:22
msgid "Create one now?"
msgstr "Criar um agora?"

#: ckan/templates/user/dashboard_groups.html:20
msgid "You are not a member of any groups."
msgstr "Não é membro de nenhum grupo."

#: ckan/templates/user/dashboard_organizations.html:21
msgid "You are not a member of any organizations."
msgstr "Não é membro de nenhuma organização."

#: ckan/templates/user/edit.html:6 ckan/templates/user/edit_base.html:3
#: ckan/templates/user/list.html:6 ckan/templates/user/list.html:13
#: ckan/templates/user/read_base.html:5 ckan/templates/user/read_base.html:8
#: ckan/templates/user/snippets/user_search.html:2
msgid "Users"
msgstr "Utilizadores "

#: ckan/templates/user/edit.html:17
msgid "Account Info"
msgstr "Informação sobre a conta"

#: ckan/templates/user/edit.html:19
msgid ""
" Your profile lets other CKAN users know about who you are and what you do. "
msgstr ""
"O seu perfil permite que outros utilizadores CKAN saibam quem é e o que faz."
" "

#: ckan/templates/user/edit_user_form.html:7
msgid "Change details"
msgstr "Alterar detalhes"

#: ckan/templates/user/edit_user_form.html:10
msgid "Full name"
msgstr "Nome completo"

#: ckan/templates/user/edit_user_form.html:10
msgid "eg. Joe Bloggs"
msgstr "p.ex. Joel Martins"

#: ckan/templates/user/edit_user_form.html:12
msgid "eg. joe@example.com"
msgstr "p.ex. joe@example.com"

#: ckan/templates/user/edit_user_form.html:14
msgid "A little information about yourself"
msgstr "Alguma informação sobre si"

#: ckan/templates/user/edit_user_form.html:17
msgid "Subscribe to notification emails"
msgstr "Subscrever notificações por email"

#: ckan/templates/user/edit_user_form.html:26
msgid "Change password"
msgstr "Alterar palavra-passe"

#: ckan/templates/user/edit_user_form.html:29
msgid "Sysadmin Password"
msgstr ""

#: ckan/templates/user/edit_user_form.html:37
#: ckan/templates/user/logout_first.html:11
#: ckan/templates/user/new_user_form.html:8
#: ckan/templates/user/perform_reset.html:25
#: ckan/templates/user/snippets/login_form.html:22
msgid "Password"
msgstr "Palavra-passe"

#: ckan/templates/user/edit_user_form.html:39
msgid "Confirm Password"
msgstr "Confirmar Palavra-passe"

#: ckan/templates/user/edit_user_form.html:45
msgid "Are you sure you want to delete this User?"
msgstr "Tem a certeza que pretende eliminar este utilizador?"

#: ckan/templates/user/edit_user_form.html:50
msgid "Are you sure you want to regenerate the API key?"
msgstr "Tem a certeza que pretende voltar a gerar a chave API?"

#: ckan/templates/user/edit_user_form.html:50
msgid "Regenerate API Key"
msgstr "Gerar nova Chave API"

#: ckan/templates/user/edit_user_form.html:54
msgid "Update Profile"
msgstr "Atualizar Perfil"

#: ckan/templates/user/list.html:3
#: ckan/templates/user/snippets/user_search.html:11
msgid "All Users"
msgstr "Todos os utilizadores "

#: ckan/templates/user/login.html:3 ckan/templates/user/login.html:6
#: ckan/templates/user/login.html:12
#: ckan/templates/user/snippets/login_form.html:28
msgid "Login"
msgstr "Iniciar sessão"

#: ckan/templates/user/login.html:25
msgid "Need an Account?"
msgstr "Precisa de uma Conta?"

#: ckan/templates/user/login.html:27
msgid "Then sign right up, it only takes a minute."
msgstr "Faça a sua inscrição correta e completa, leva apenas um minuto."

#: ckan/templates/user/login.html:30
msgid "Create an Account"
msgstr "Criar uma Conta"

#: ckan/templates/user/login.html:42
msgid "Forgotten your password?"
msgstr "Esqueceu a sua palavra-passe?"

#: ckan/templates/user/login.html:44
msgid "No problem, use our password recovery form to reset it."
msgstr ""
"Não há problema, para redefinir a palavra-passe, use o formulário de "
"recuperação de palavras-passe."

#: ckan/templates/user/login.html:47
msgid "Forgot your password?"
msgstr "Esqueceu a sua palavra-passe?"

#: ckan/templates/user/logout.html:3 ckan/templates/user/logout.html:9
msgid "Logged Out"
msgstr "Sessão terminada"

#: ckan/templates/user/logout.html:11
msgid "You are now logged out."
msgstr "Acabou de terminar a sessão."

#: ckan/templates/user/logout_first.html:9
msgid "You're already logged in as {user}."
msgstr "Já iniciou a sessão como {user}."

#: ckan/templates/user/logout_first.html:9
msgid "Logout"
msgstr "Terminar sessão"

#: ckan/templates/user/logout_first.html:12
#: ckan/templates/user/snippets/login_form.html:24
msgid "Remember me"
msgstr "Memorizar"

#: ckan/templates/user/logout_first.html:20
msgid "You're already logged in"
msgstr "Já está com a sessão iniciada"

#: ckan/templates/user/logout_first.html:22
msgid "You need to log out before you can log in with another account."
msgstr ""
"Precisa de terminar a sua sessão para poder iniciar uma sessão com uma conta"
" diferente."

#: ckan/templates/user/logout_first.html:23
msgid "Log out now"
msgstr "Terminar sessão agora"

#: ckan/templates/user/new.html:6
msgid "Registration"
msgstr "Inscrição"

#: ckan/templates/user/new.html:14
msgid "Register for an Account"
msgstr "Registe-se para criar uma Conta"

#: ckan/templates/user/new.html:26
msgid "Why Sign Up?"
msgstr "Porquê inscrever-se?"

#: ckan/templates/user/new.html:28
msgid "Create datasets, groups and other exciting things"
msgstr "Crie conjuntos de dados, grupos, entre outras \"coisas\" interessantes"

#: ckan/templates/user/new_user_form.html:5
msgid "username"
msgstr "nome de utilizador"

#: ckan/templates/user/new_user_form.html:6
msgid "Full Name"
msgstr "Nome completo"

#: ckan/templates/user/new_user_form.html:19
msgid "Create Account"
msgstr "Criar Conta"

#: ckan/templates/user/perform_reset.html:4
#: ckan/templates/user/perform_reset.html:15
msgid "Reset Your Password"
msgstr "Redefina a sua Palavra-passe"

#: ckan/templates/user/perform_reset.html:7
#: ckan/templates/user/request_reset.html:6
msgid "Password Reset"
msgstr "Palavra-passe redefinida"

#: ckan/templates/user/perform_reset.html:21
msgid "You can also change username. It can not be modified later."
msgstr ""

#: ckan/templates/user/perform_reset.html:29
msgid "Update Password"
msgstr "Atualizar Palavra-passe"

#: ckan/templates/user/perform_reset.html:43
#: ckan/templates/user/request_reset.html:36
msgid "How does this work?"
msgstr "Como é que isto funciona?"

#: ckan/templates/user/perform_reset.html:45
msgid "Simply enter a new password and we'll update your account"
msgstr ""
"Basta escrever uma nova palavra-passe que nós atualizaremos a sua conta"

#: ckan/templates/user/read.html:27
msgid "User hasn't created any datasets."
msgstr "O utilizador não criou nenhum conjunto de dados."

#: ckan/templates/user/read_base.html:39
msgid "You have not provided a biography."
msgstr "Não forneceu uma biografia."

#: ckan/templates/user/read_base.html:41
msgid "This user has no biography."
msgstr "Este utilizador não tem bibliografia."

#: ckan/templates/user/read_base.html:73
msgid "Open ID"
msgstr "Abrir ID"

#: ckan/templates/user/read_base.html:82 ckan/templates/user/read_base.html:96
msgid "This means only you can see this"
msgstr "Isso significa que somente pode ver isto"

#: ckan/templates/user/read_base.html:87
msgid "Member Since"
msgstr "Membro desde"

#: ckan/templates/user/read_base.html:96
msgid "API Key"
msgstr "Chave API"

#: ckan/templates/user/request_reset.html:3
#: ckan/templates/user/request_reset.html:13
msgid "Reset your password"
msgstr "Redefina a sua palavra-passe"

#: ckan/templates/user/request_reset.html:17
msgid "Email or username"
msgstr ""

#: ckan/templates/user/request_reset.html:22
msgid "Request Reset"
msgstr ""

#: ckan/templates/user/request_reset.html:38
msgid ""
"Enter your email address or username into the box and we will send you an "
"email with a link to enter a new password. "
msgstr ""

#: ckan/templates/user/snippets/followee_dropdown.html:15
#: ckan/templates/user/snippets/followee_dropdown.html:16
msgid "Activity from:"
msgstr "Atividade de:"

#: ckan/templates/user/snippets/followee_dropdown.html:23
msgid "Search list..."
msgstr "Lista de pesquisa ... "

#: ckan/templates/user/snippets/followee_dropdown.html:44
msgid "You are not following anything"
msgstr "Não está a seguir nada"

#: ckan/templates/user/snippets/followers.html:9
msgid "No followers"
msgstr "Sem seguidores"

#: ckan/templates/user/snippets/user_search.html:5
msgid "Search Users"
msgstr "Pesquisar por utilizadores"

#: ckan/views/user.py:509
msgid "Email is required"
msgstr ""

#: ckan/views/user.py:561
msgid ""
"Error sending the email. Try again later or contact an administrator for "
"help"
msgstr ""

#: ckan/views/user.py:569
msgid ""
"A reset link has been emailed to you (unless the account specified does not "
"exist)"
msgstr ""

#: ckan/views/user.py:611
msgid "Your password must be 8 characters or longer."
msgstr ""

#: ckanext/datapusher/helpers.py:21
msgid "Complete"
msgstr "Completo "

#: ckanext/datapusher/helpers.py:22
msgid "Pending"
msgstr "Pendente"

#: ckanext/datapusher/helpers.py:23
msgid "Submitting"
msgstr "Submeter"

#: ckanext/datapusher/helpers.py:29
msgid "Not Uploaded Yet"
msgstr "Ainda não foi enviado"

#: ckanext/datapusher/templates-bs2/datapusher/resource_data.html:12
#: ckanext/datapusher/templates/datapusher/resource_data.html:12
msgid "Upload to DataStore"
msgstr "Carregar pata o DataStore"

#: ckanext/datapusher/templates-bs2/datapusher/resource_data.html:19
#: ckanext/datapusher/templates/datapusher/resource_data.html:19
msgid "Upload error:"
msgstr "Erro de envio:"

#: ckanext/datapusher/templates-bs2/datapusher/resource_data.html:25
#: ckanext/datapusher/templates-bs2/datapusher/resource_data.html:27
#: ckanext/datapusher/templates/datapusher/resource_data.html:25
#: ckanext/datapusher/templates/datapusher/resource_data.html:27
msgid "Error:"
msgstr "Erro:"

#: ckanext/datapusher/templates-bs2/datapusher/resource_data.html:36
#: ckanext/datapusher/templates/datapusher/resource_data.html:36
msgid "Error traceback:"
msgstr ""

#: ckanext/datapusher/templates-bs2/datapusher/resource_data.html:48
#: ckanext/datapusher/templates/datapusher/resource_data.html:48
msgid "Status"
msgstr "Estado"

#: ckanext/datapusher/templates-bs2/datapusher/resource_data.html:52
#: ckanext/datapusher/templates/datapusher/resource_data.html:52
msgid "Last updated"
msgstr "Última Atualização"

#: ckanext/datapusher/templates-bs2/datapusher/resource_data.html:56
#: ckanext/datapusher/templates/datapusher/resource_data.html:56
msgid "Never"
msgstr "Nunca"

#: ckanext/datapusher/templates-bs2/datapusher/resource_data.html:62
#: ckanext/datapusher/templates/datapusher/resource_data.html:62
msgid "Upload Log"
msgstr "Registo de envios"

#: ckanext/datapusher/templates-bs2/datapusher/resource_data.html:76
#: ckanext/datapusher/templates/datapusher/resource_data.html:76
msgid "Details"
msgstr "Detalhes"

#: ckanext/datapusher/templates-bs2/datapusher/resource_data.html:83
#: ckanext/datapusher/templates/datapusher/resource_data.html:83
msgid "End of log"
msgstr "Terminar sessão"

#: ckanext/datapusher/templates-bs2/package/resource_edit_base.html:5
#: ckanext/datapusher/templates/package/resource_edit_base.html:5
msgid "DataStore"
msgstr "DataStore"

#: ckanext/datastore/controller.py:53
#, python-format
msgid "format: must be one of %s"
msgstr "formato: tem de ser um de %s"

#: ckanext/datastore/controller.py:65
msgid "DataStore resource not found"
msgstr "O recurso DataStore não foi encontrado"

#: ckanext/datastore/controller.py:101
msgid ""
"Data Dictionary saved. Any type overrides will take effect when the resource"
" is next uploaded to DataStore"
msgstr ""

#: ckanext/datastore/backend/postgres.py:1036
msgid ""
"The data was invalid (for example: a numeric value is out of range or was "
"inserted into a text field)."
msgstr ""
"Os dados eram inválidos (por exemplo: um valor numérico está fora do "
"intervalo ou foi inserido num campo de texto)."

#: ckanext/datastore/logic/action.py:258 ckanext/datastore/logic/action.py:286
#: ckanext/datastore/logic/action.py:344 ckanext/datastore/logic/action.py:457
msgid "Resource \"{0}\" was not found."
msgstr "Recurso \"{0}\" não foi encontrado."

#: ckanext/datastore/logic/auth.py:19
msgid "User {0} not authorized to update resource {1}"
msgstr "Utilizador {0} não está autorizado a atualizar o recurso {1}"

#: ckanext/datastore/templates-bs2/ajax_snippets/api_info.html:19
#: ckanext/datastore/templates/ajax_snippets/api_info.html:21
msgid "CKAN Data API"
msgstr "CKAN Dados API"

#: ckanext/datastore/templates-bs2/ajax_snippets/api_info.html:23
#: ckanext/datastore/templates/ajax_snippets/api_info.html:25
msgid "Access resource data via a web API with powerful query support"
msgstr ""
"O acesso ao recurso dados através de um API na internet é um apoio de "
"consulta poderoso"

#: ckanext/datastore/templates/ajax_snippets/api_info.html:26
msgid ""
" Further information in the <a             "
"href=\"http://docs.ckan.org/en/latest/maintaining/datastore.html\" "
"target=\"_blank\">main CKAN Data API and DataStore documentation</a>.</p> "
msgstr ""

#: ckanext/datastore/templates-bs2/ajax_snippets/api_info.html:33
#: ckanext/datastore/templates/ajax_snippets/api_info.html:35
msgid "Endpoints"
msgstr "Pontos de acesso"

#: ckanext/datastore/templates-bs2/ajax_snippets/api_info.html:37
#: ckanext/datastore/templates/ajax_snippets/api_info.html:39
msgid ""
"The Data API can be accessed via the following actions of the CKAN action "
"API."
msgstr "É possivel aceder aos dados API seguindo as ações API no CKAN."

#: ckanext/datastore/templates-bs2/ajax_snippets/api_info.html:42
#: ckanext/datastore/templates/ajax_snippets/api_info.html:44
msgid "Create"
msgstr "Criar"

#: ckanext/datastore/templates-bs2/ajax_snippets/api_info.html:46
#: ckanext/datastore/templates/ajax_snippets/api_info.html:48
msgid "Update / Insert"
msgstr "Atualizar / Inserir"

#: ckanext/datastore/templates-bs2/ajax_snippets/api_info.html:50
#: ckanext/datastore/templates/ajax_snippets/api_info.html:52
msgid "Query"
msgstr "Query"

#: ckanext/datastore/templates-bs2/ajax_snippets/api_info.html:54
#: ckanext/datastore/templates/ajax_snippets/api_info.html:56
msgid "Query (via SQL)"
msgstr "Query (via SQL)"

#: ckanext/datastore/templates-bs2/ajax_snippets/api_info.html:66
#: ckanext/datastore/templates/ajax_snippets/api_info.html:68
msgid "Querying"
msgstr "Pesquisar"

#: ckanext/datastore/templates-bs2/ajax_snippets/api_info.html:70
#: ckanext/datastore/templates/ajax_snippets/api_info.html:72
msgid "Query example (first 5 results)"
msgstr "Query exemplo (os 5 primeiros resultados)"

#: ckanext/datastore/templates-bs2/ajax_snippets/api_info.html:75
#: ckanext/datastore/templates/ajax_snippets/api_info.html:77
msgid "Query example (results containing 'jones')"
msgstr "Query exemplo (resultados que contenham 'jones')"

#: ckanext/datastore/templates-bs2/ajax_snippets/api_info.html:80
#: ckanext/datastore/templates/ajax_snippets/api_info.html:82
msgid "Query example (via SQL statement)"
msgstr "Query exemplo (via instrução SQL)"

#: ckanext/datastore/templates-bs2/ajax_snippets/api_info.html:91
#: ckanext/datastore/templates/ajax_snippets/api_info.html:93
msgid "Example: Javascript"
msgstr "Exemplo: Javascript"

#: ckanext/datastore/templates-bs2/ajax_snippets/api_info.html:95
#: ckanext/datastore/templates/ajax_snippets/api_info.html:97
msgid "A simple ajax (JSONP) request to the data API using jQuery."
msgstr "Um pedido AJAX (JSONP) à API dos Dados usando jQuery."

#: ckanext/datastore/templates-bs2/ajax_snippets/api_info.html:116
#: ckanext/datastore/templates/ajax_snippets/api_info.html:118
msgid "Example: Python"
msgstr "Exemplo: Python"

#: ckanext/datastore/templates-bs2/datastore/dictionary.html:16
#: ckanext/datastore/templates/datastore/snippets/dictionary_form.html:3
msgid "Field {num}."
msgstr "Campo {num}."

#: ckanext/datastore/templates/datastore/snippets/dictionary_form.html:12
msgid "Type Override"
msgstr ""

#: ckanext/datastore/templates-bs2/datastore/dictionary.html:18
#: ckanext/datastore/templates-bs2/package/resource_read.html:20
#: ckanext/datastore/templates/datastore/snippets/dictionary_form.html:20
#: ckanext/datastore/templates/package/resource_read.html:21
#: ckanext/datatablesview/templates/datatables/datatables_form.html:18
msgid "Label"
msgstr ""

#: ckanext/datastore/templates-bs2/package/resource_edit_base.html:6
#: ckanext/datastore/templates-bs2/package/resource_read.html:14
#: ckanext/datastore/templates/package/resource_edit_base.html:6
#: ckanext/datastore/templates/package/resource_read.html:14
msgid "Data Dictionary"
msgstr "Dicionário de Dados"

#: ckanext/datastore/templates-bs2/package/resource_read.html:18
#: ckanext/datastore/templates/package/resource_read.html:19
#: ckanext/datatablesview/templates/datatables/datatables_form.html:17
msgid "Column"
msgstr "Coluna"

#: ckanext/datastore/templates-bs2/package/resource_read.html:19
#: ckanext/datastore/templates/package/resource_read.html:20
msgid "Type"
msgstr "Tipo"

#: ckanext/datastore/templates-bs2/package/snippets/data_api_button.html:10
#: ckanext/datastore/templates/package/snippets/data_api_button.html:9
msgid "Data API"
msgstr "Dados API"

#: ckanext/datastore/templates-bs2/ajax_snippets/api_info.html:24
msgid ""
<<<<<<< HEAD
"Your profile lets other CKAN users know about who you are and what you do."
=======
" Further information in the <a       "
"href=\"http://docs.ckan.org/en/latest/maintaining/datastore.html\" "
"target=\"_blank\">main CKAN Data API and DataStore documentation</a>.</p> "
>>>>>>> fc1a6656
msgstr ""
"Mais informações sobre <a "
"href=\"http://docs.ckan.org/en/latest/maintaining/datastore.html\" "
"target=\"_blank\"> o API principal dos dados CKAN e a documentação sobre o "
"armazenamento de dados</a>.</p>"

#: ckanext/datatablesview/plugin.py:47 ckanext/reclineview/plugin.py:137
msgid "Table"
msgstr "Tabela "

#: ckanext/datatablesview/templates/datatables/datatables_form.html:6
msgid "Responsive display"
msgstr ""

#: ckanext/datatablesview/templates/datatables/datatables_form.html:12
msgid "Show Columns"
msgstr "Mostrar Colunas"

#: ckanext/datatablesview/templates/datatables/datatables_view.html:28
msgid "Hide/Unhide Columns"
msgstr "Ocultar/Mostrar Colunas"

#: ckanext/example_iconfigurer/templates/admin/config.html:11
msgid "Datasets per page"
msgstr "Conjuntos de dados por página"

#: ckanext/example_iconfigurer/templates/admin/config.html:13
msgid "Test conf"
msgstr "Testar Conflitos "

#: ckanext/example_idatasetform/templates/package/search.html:16
msgid "Custom Field Ascending"
msgstr "Campo personalizado Ascendente"

#: ckanext/example_idatasetform/templates/package/search.html:17
msgid "Custom Field Descending"
msgstr "Campo personalizado Descendente"

#: ckanext/example_idatasetform/templates/package/snippets/additional_info.html:6
#: ckanext/example_idatasetform/templates/package/snippets/package_basic_fields.html:4
#: ckanext/example_idatasetform/templates/package/snippets/resource_form.html:6
msgid "Custom Text"
msgstr "Personalizar texto"

#: ckanext/example_idatasetform/templates/package/snippets/package_basic_fields.html:4
msgid "custom text"
msgstr "personalizar texto"

#: ckanext/example_idatasetform/templates/package/snippets/package_metadata_fields.html:11
msgid "Country Code"
msgstr "Código do país"

#: ckanext/example_idatasetform/templates/package/snippets/resource_form.html:6
msgid "custom resource text"
msgstr "personalizar o texto do recurso"

#: ckanext/example_itranslation/templates/home/index.html:4
msgid "This is an untranslated string"
msgstr "Isto é uma expressão não traduzida"

#: ckanext/example_theme_docs/v10_custom_snippet/templates/snippets/example_theme_most_popular_groups.html:20
#: ckanext/example_theme_docs/v11_HTML_and_CSS/templates/snippets/example_theme_most_popular_groups.html:19
msgid "This group has no description"
msgstr "Este grupo não tem nenhuma descrição"

#: ckanext/example_theme_docs/v12_extra_public_dir/templates/home/snippets/promoted.html:4
msgid "CKAN's data previewing tool has many powerful features"
msgstr ""
"A ferramenta de pré-visualização dos dados CKAN é munida de poderosas "
"funcionalidades."

#: ckanext/imageview/theme/templates/image_form.html:3
msgid "Image url"
msgstr "Imagem URL"

#: ckanext/imageview/theme/templates/image_form.html:3
msgid "eg. http://example.com/image.jpg (if blank uses resource url)"
msgstr ""
"p.ex. http://example.com/image.jpg (se estiver em branco use o URL do "
"recurso)"

#: ckanext/reclineview/plugin.py:110
msgid "Data Explorer"
msgstr "Explorador de dados"

#: ckanext/reclineview/plugin.py:180
#: ckanext/reclineview/theme/public/recline_view.js:204
#: ckanext/reclineview/theme/public/recline_view.min.js:14
msgid "Graph"
msgstr "Gráfico"

#: ckanext/reclineview/plugin.py:240
#: ckanext/reclineview/theme/public/recline_view.js:211
#: ckanext/reclineview/theme/public/recline_view.min.js:14
msgid "Map"
msgstr "Mapa"

#: ckanext/reclineview/theme/public/recline_view.js:29
#: ckanext/reclineview/theme/public/recline_view.min.js:1
msgid "error loading view"
msgstr "erro a carregar a vista"

#: ckanext/reclineview/theme/public/recline_view.js:79
#: ckanext/reclineview/theme/public/recline_view.min.js:5
msgid "Could not load view"
msgstr "Não foi possível carregar a vista"

#: ckanext/reclineview/theme/public/recline_view.js:81
#: ckanext/reclineview/theme/public/recline_view.min.js:5
msgid "DataStore returned an error"
msgstr ""

#: ckanext/reclineview/theme/public/recline_view.js:83
#: ckanext/reclineview/theme/public/recline_view.min.js:5
msgid "DataProxy returned an error"
msgstr ""

#: ckanext/reclineview/theme/public/recline_view.js:197
#: ckanext/reclineview/theme/public/recline_view.min.js:14
msgid "Grid"
msgstr "Grelha"

#: ckanext/reclineview/theme/templates/recline_graph_form.html:3
#: ckanext/reclineview/theme/templates/recline_map_form.html:3
msgid "Row offset"
msgstr "Deslocamento da linha"

#: ckanext/reclineview/theme/templates/recline_graph_form.html:3
#: ckanext/reclineview/theme/templates/recline_map_form.html:3
msgid "eg: 0"
msgstr "p.ex.: 0"

#: ckanext/reclineview/theme/templates/recline_graph_form.html:4
#: ckanext/reclineview/theme/templates/recline_map_form.html:4
msgid "Number of rows"
msgstr "Número de linhas"

#: ckanext/reclineview/theme/templates/recline_graph_form.html:4
#: ckanext/reclineview/theme/templates/recline_map_form.html:4
msgid "eg: 100"
msgstr "p.ex.: 100"

#: ckanext/reclineview/theme/templates/recline_graph_form.html:6
msgid "Graph type"
msgstr "Gráfico tipo"

#: ckanext/reclineview/theme/templates/recline_graph_form.html:7
msgid "Group (Axis 1)"
msgstr "Grupo (Axis 1)"

#: ckanext/reclineview/theme/templates/recline_graph_form.html:8
msgid "Series (Axis 2)"
msgstr "Séries (Eixo 2)"

#: ckanext/reclineview/theme/templates/recline_map_form.html:6
msgid "Field type"
msgstr "Campo Tipo"

#: ckanext/reclineview/theme/templates/recline_map_form.html:7
msgid "Latitude field"
msgstr "Campo Latitude"

#: ckanext/reclineview/theme/templates/recline_map_form.html:8
msgid "Longitude field"
msgstr "Campo Longitude"

#: ckanext/reclineview/theme/templates/recline_map_form.html:9
msgid "GeoJSON field"
msgstr "Campo GeoJSON"

#: ckanext/reclineview/theme/templates/recline_map_form.html:10
msgid "Auto zoom to features"
msgstr "Zoom automático às entidades"

#: ckanext/reclineview/theme/templates/recline_map_form.html:11
msgid "Cluster markers"
msgstr "Grupo de marcadores "

#: ckanext/stats/templates/ckanext/stats/index.html:10
msgid "Total number of Datasets"
msgstr "Número total de conjuntos de dados"

#: ckanext/stats/templates/ckanext/stats/index.html:17
#: ckanext/stats/templates/ckanext/stats/index.html:40
msgid "Date"
msgstr "Data"

#: ckanext/stats/templates/ckanext/stats/index.html:18
msgid "Total datasets"
msgstr "Total de conjuntos de dados"

#: ckanext/stats/templates/ckanext/stats/index.html:33
#: ckanext/stats/templates/ckanext/stats/index.html:179
msgid "Dataset Revisions per Week"
msgstr "As revisões, por semana, do conjunto de dados"

#: ckanext/stats/templates/ckanext/stats/index.html:41
msgid "All dataset revisions"
msgstr "Todas as revisões do conjunto de dados"

#: ckanext/stats/templates/ckanext/stats/index.html:42
msgid "New datasets"
msgstr "Novos conjuntos de dados"

#: ckanext/stats/templates/ckanext/stats/index.html:58
#: ckanext/stats/templates/ckanext/stats/index.html:180
msgid "Top Rated Datasets"
msgstr "Os conjuntos de dados mais votados"

#: ckanext/stats/templates/ckanext/stats/index.html:64
msgid "Average rating"
msgstr "Média das Classificações"

#: ckanext/stats/templates/ckanext/stats/index.html:65
msgid "Number of ratings"
msgstr "Número de classificações"

#: ckanext/stats/templates/ckanext/stats/index.html:79
msgid "No ratings"
msgstr "Sem classificação "

#: ckanext/stats/templates/ckanext/stats/index.html:84
#: ckanext/stats/templates/ckanext/stats/index.html:181
msgid "Most Edited Datasets"
msgstr "Os conjuntos de dados mais editados"

#: ckanext/stats/templates/ckanext/stats/index.html:90
msgid "Number of edits"
msgstr "Número de edições "

#: ckanext/stats/templates/ckanext/stats/index.html:103
msgid "No edited datasets"
msgstr "Não existem conjuntos de dados editados"

#: ckanext/stats/templates/ckanext/stats/index.html:108
#: ckanext/stats/templates/ckanext/stats/index.html:182
msgid "Largest Groups"
msgstr "Os maiores grupos"

#: ckanext/stats/templates/ckanext/stats/index.html:114
msgid "Number of datasets"
msgstr "Número de conjuntos de dados"

#: ckanext/stats/templates/ckanext/stats/index.html:127
msgid "No groups"
msgstr "Não existem Grupos "

#: ckanext/stats/templates/ckanext/stats/index.html:132
#: ckanext/stats/templates/ckanext/stats/index.html:183
msgid "Top Tags"
msgstr "As principais Etiquetas "

#: ckanext/stats/templates/ckanext/stats/index.html:136
msgid "Tag Name"
msgstr "Nome da Etiqueta"

#: ckanext/stats/templates/ckanext/stats/index.html:137
#: ckanext/stats/templates/ckanext/stats/index.html:157
msgid "Number of Datasets"
msgstr "Número de conjuntos de dados"

#: ckanext/stats/templates/ckanext/stats/index.html:152
#: ckanext/stats/templates/ckanext/stats/index.html:184
msgid "Users Creating Most Datasets"
msgstr ""

#: ckanext/stats/templates/ckanext/stats/index.html:175
msgid "Statistics Menu"
msgstr "Menu Estatística "

#: ckanext/stats/templates/ckanext/stats/index.html:178
msgid "Total Number of Datasets"
msgstr "Número total de conjuntos de dados "

#: ckanext/textview/plugin.py:67 ckanext/textview/plugin.py:69
msgid "Text"
msgstr "Texto"

#: ckanext/textview/theme/public/text_view.js:70
#: ckanext/textview/theme/public/text_view.min.js:3
msgid "An error occured during AJAX request. Could not load view."
msgstr ""

#: ckanext/webpageview/plugin.py:22 ckanext/webpageview/plugin.py:27
msgid "Website"
msgstr "Página de internet"

#: ckanext/webpageview/theme/templates/webpage_form.html:3
msgid "Web Page url"
msgstr "URL da página de internet"

#: ckanext/webpageview/theme/templates/webpage_form.html:3
msgid "eg. http://example.com (if blank uses resource url)"
msgstr "p.ex. http://example.com (se estiver em branco use o URL do recurso)"<|MERGE_RESOLUTION|>--- conflicted
+++ resolved
@@ -1,13 +1,8 @@
 # Translations template for ckan.
 # Copyright (C) 2020 ORGANIZATION
 # This file is distributed under the same license as the ckan project.
-<<<<<<< HEAD
-# FIRST AUTHOR <EMAIL@ADDRESS>, 2018.
-#
-=======
 # FIRST AUTHOR <EMAIL@ADDRESS>, 2020.
 # 
->>>>>>> fc1a6656
 # Translators:
 # Adrià Mercader <adria.mercader@okfn.org>, 2018
 # Rui <xymarior@yandex.com>, 2018
@@ -24,10 +19,7 @@
 "MIME-Version: 1.0\n"
 "Content-Type: text/plain; charset=UTF-8\n"
 "Content-Transfer-Encoding: 8bit\n"
-<<<<<<< HEAD
-=======
 "Generated-By: Babel 2.3.4\n"
->>>>>>> fc1a6656
 "Language: pt_PT\n"
 "Plural-Forms: nplurals=2; plural=(n != 1);\n"
 "Generated-By: Babel 2.5.3\n"
@@ -121,22 +113,9 @@
 msgid "Purge complete"
 msgstr "Purgar completo"
 
-<<<<<<< HEAD
-#: ckanext/datastore/templates/ajax_snippets/api_info.html:24
-msgid ""
-"Further information in the <a "
-"href=\"http://docs.ckan.org/en/latest/maintaining/datastore.html\" "
-"target=\"_blank\">main CKAN Data API and DataStore documentation</a>.</p>"
-msgstr ""
-"Mais informações sobre <a "
-"href=\"http://docs.ckan.org/en/latest/maintaining/datastore.html\" "
-"target=\"_blank\"> o API principal dos dados CKAN e a documentação sobre o "
-"armazenamento de dados</a>.</p>"
-=======
 #: ckan/controllers/admin.py:187 ckan/views/admin.py:204
 msgid "Action not implemented."
 msgstr "Ação não implementada."
->>>>>>> fc1a6656
 
 #: ckan/controllers/api.py:66 ckan/controllers/group.py:156
 #: ckan/controllers/home.py:27 ckan/controllers/package.py:144
@@ -289,24 +268,11 @@
 msgid "Formats"
 msgstr "Formatos"
 
-<<<<<<< HEAD
-#: ckanext/datastore/templates-bs2/ajax_snippets/api_info.html:24
-msgid ""
-"Further information in the <a "
-"href=\"http://docs.ckan.org/en/latest/maintaining/datastore.html\" "
-"target=\"_blank\">main CKAN Data API and DataStore documentation</a>.</p>"
-msgstr ""
-"Mais informações sobre <a "
-"href=\"http://docs.ckan.org/en/latest/maintaining/datastore.html\" "
-"target=\"_blank\"> o API principal dos dados CKAN e a documentação sobre o "
-"armazenamento de dados</a>.</p>"
-=======
 #: ckan/controllers/group.py:310 ckan/controllers/home.py:65
 #: ckan/controllers/package.py:260 ckan/lib/helpers.py:1077
 #: ckan/views/home.py:50
 msgid "Licenses"
 msgstr "Licenças"
->>>>>>> fc1a6656
 
 #: ckan/controllers/group.py:396 ckan/controllers/group.py:513
 #: ckan/controllers/package.py:345 ckan/controllers/package.py:576
@@ -653,16 +619,10 @@
 msgid "Profile updated"
 msgstr "Perfil atualizado"
 
-<<<<<<< HEAD
-#: ckanext/webpageview/theme/templates/webpage_form.html:3
-msgid "eg. http://example.com  (if blank uses resource url)"
-msgstr "p.ex. http://example.com (se estiver em branco use o URL do recurso)"
-=======
 #: ckan/controllers/user.py:246 ckan/views/user.py:313
 #, python-format
 msgid "Unauthorized to create user %s"
 msgstr "Não está autorizado a criar o utilizador %s"
->>>>>>> fc1a6656
 
 #: ckan/controllers/user.py:252 ckan/views/user.py:306
 msgid "Bad Captcha. Please try again."
@@ -3080,15 +3040,9 @@
 #: ckan/templates/macros/form.html:126
 #, python-format
 msgid ""
-<<<<<<< HEAD
-"<p>As a sysadmin user you have full control over this CKAN instance. Proceed"
-" with care!</p> <p>For guidance on using sysadmin features, see the CKAN  <a"
-" href=\"%(docs_url)s\" target=\"_blank\">sysadmin guide</a></p>"
-=======
 "You can use <a href=\"#markdown\" title=\"Markdown quick reference\" data-"
 "target=\"popover\" data-content=\"%(markdown_tooltip)s\" data-"
 "html=\"true\">Markdown formatting</a> here"
->>>>>>> fc1a6656
 msgstr ""
 "Aqui, pode usar o formato <a href=\"#markdown\" title=\"Markdown quick "
 "reference\" data-target=\"popover\" data-content=\"%(markdown_tooltip)s\" "
@@ -3450,24 +3404,9 @@
 msgid "Views"
 msgstr "Vistas"
 
-<<<<<<< HEAD
-#: ckan/templates/group/snippets/helper.html:8
-msgid ""
-"You can use CKAN Groups to create and manage collections of datasets. This "
-"could be to catalogue datasets for a particular project or team, or on a "
-"particular theme, or as a very simple way to help people find and search "
-"your own published datasets."
-msgstr ""
-"Pode usar Grupos CKAN para criar e gerir coleções de conjuntos de dados. "
-"Poderão servir para catalogar conjuntos de dados de um projeto ou equipa em "
-"particular, ou sobre um tema especifico, ou como uma forma simples de ajudar"
-" os utilizadores a encontrar e pesquisar os seus próprios conjuntos de dados"
-" publicados."
-=======
 #: ckan/templates/package/resource_read.html:40
 msgid "API Endpoint"
 msgstr "Ponto de acesso à API"
->>>>>>> fc1a6656
 
 #: ckan/templates/package/resource_read.html:42
 #: ckan/templates/package/snippets/resource_item.html:47
@@ -3505,51 +3444,9 @@
 msgid "Here are some reasons you may not be seeing expected views:"
 msgstr "Algumas razões pelas quais não está a ver as vistas esperadas: "
 
-<<<<<<< HEAD
-#: ckan/templates/home/snippets/about_text.html:1
-msgid ""
-"<p>CKAN is the world’s leading open-source data portal platform.</p> <p>CKAN"
-" is a complete out-of-the-box software solution that makes data accessible "
-"and usable – by providing tools to streamline publishing, sharing, finding "
-"and using data (including storage of data and provision of robust data "
-"APIs). CKAN is aimed at data publishers (national and regional governments, "
-"companies and organizations) wanting to make their data open and "
-"available.</p> <p>CKAN is used by governments and user groups worldwide and "
-"powers a variety of official and community data portals including portals "
-"for local, national and international government, such as the UK’s <a "
-"href=\"http://data.gov.uk\">data.gov.uk</a> and the European Union’s <a "
-"href=\"http://publicdata.eu/\">publicdata.eu</a>, the Brazilian <a "
-"href=\"http://dados.gov.br/\">dados.gov.br</a>, Dutch and Netherland "
-"government portals, as well as city and municipal sites in the US, UK, "
-"Argentina, Finland and elsewhere.</p> <p>CKAN: <a "
-"href=\"http://ckan.org/\">http://ckan.org/</a><br /> CKAN Tour: <a "
-"href=\"http://ckan.org/tour/\">http://ckan.org/tour/</a><br /> Features "
-"overview: <a "
-"href=\"http://ckan.org/features/\">http://ckan.org/features/</a></p>"
-msgstr ""
-"<p> A plataforma CKAN é líder mundial em portais de dados abertos. </p> <p> "
-"CKAN é um software revolucionário, uma solução que torna dados acessíveis e "
-"utilizáveis - fornecendo ferramentas para agilizar a publicação, partilha, "
-"encontrar e utilizar dados (incluindo o armazenamento de dados e prestação "
-"de dados APIs). CKAN é dirigido a editores de dados (governos nacionais e "
-"regionais, empresas e organizações) que querem fazer dos seus dados, dados "
-"abertos e disponíveis. </p> <p> CKAN é usado pelos governos e grupos de "
-"utilizadores em todo o mundo em portais de dados da comunidade, incluindo "
-"portais para o governo local, nacional e internacional, tais como o Reino "
-"Unido <a href=\"http://data.gov.uk\">data.gov.uk</a>  e União Europeia <a "
-"href=\"http://publicdata.eu/\">publicdata.eu</a>, os brasileiros <a "
-"href=\"http://dados.gov.br/\">dados.gov.br</a>, os portais governamentais "
-"holandeses e dos países baixos, bem como das cidades e locais municipais dos"
-" EUA, Reino Unido, Argentina, Finlândia, entre outros. </p> <p> CKAN: <a "
-"href=\"http://ckan.org/\">http://ckan.org/</a><br /> CKAN Tour: <a "
-"href=\"http://ckan.org/tour/\">http://ckan.org/tour/</a><br /> Vista geral "
-"das características: <a "
-"href=\"http://ckan.org/features/\">http://ckan.org/features/</a></p>"
-=======
 #: ckan/templates/package/resource_read.html:138
 msgid "No view has been created that is suitable for this resource"
 msgstr "Não foi criada nenhuma vista que seja adequada a este recurso"
->>>>>>> fc1a6656
 
 #: ckan/templates/package/resource_read.html:139
 msgid "The site administrators may not have enabled the relevant view plugins"
@@ -3559,14 +3456,9 @@
 
 #: ckan/templates/package/resource_read.html:140
 msgid ""
-<<<<<<< HEAD
-"This is a nice introductory paragraph about CKAN or the site in general. We "
-"don't have any copy to go here yet but soon we will"
-=======
 "If a view requires the DataStore, the DataStore plugin may not be enabled, "
 "or the data may not have been pushed to the DataStore, or the DataStore "
 "hasn't finished processing the data yet"
->>>>>>> fc1a6656
 msgstr ""
 "Se a visualização requer o DataStore, o plugin DataStore pode não estar "
 "ativo, ou os dados podem não ter sidos carregados no DataStore, ou o "
@@ -3826,25 +3718,6 @@
 msgid "joe@example.com"
 msgstr "joe@example.com"
 
-<<<<<<< HEAD
-#: ckan/templates/organization/snippets/help.html:7
-msgid ""
-"<p>Organizations act like publishing departments for datasets (for example, "
-"the Department of Health). This means that datasets can be published by and "
-"belong to a department instead of an individual user.</p> <p>Within "
-"organizations, admins can assign roles and authorise its members, giving "
-"individual users the right to publish datasets from that particular "
-"organisation (e.g. Office of National Statistics).</p>"
-msgstr ""
-"<p>As organizações agem como departamentos de publicação para conjuntos de dados (p.ex., o Departamento de Saúde).\n"
-"Isto significa que os conjuntos de dados podem ser publicados e pertencem a um departamento em vez de a um utilizador individual. </p> <p> Dentro das organizações, os administradores podem atribuir funções e autorizar os seus membros, dando aos utilizadores individuais, o direito de publicar conjuntos de dados de determinada organização (p.ex., Instituto Nacional de Estatística). </p>"
-
-#: ckan/templates/organization/snippets/helper.html:8
-msgid ""
-"CKAN Organizations are used to create, manage and publish collections of "
-"datasets. Users can have different roles within an Organization, depending "
-"on their level of authorisation to create, edit and publish."
-=======
 #: ckan/templates/package/snippets/package_metadata_fields.html:22
 msgid "Maintainer Email"
 msgstr "Email do Gestor"
@@ -3859,7 +3732,6 @@
 
 #: ckan/templates/package/snippets/resource_form.html:26
 msgid "http://example.com/external-data.csv"
->>>>>>> fc1a6656
 msgstr ""
 
 #: ckan/templates/package/snippets/resource_form.html:30
@@ -3974,25 +3846,9 @@
 msgid "Resource Preview"
 msgstr "Pré-visualização de Recursos"
 
-<<<<<<< HEAD
-#: ckan/templates/package/new_view.html:19
-msgid ""
-"Data Explorer views may be slow and unreliable unless the DataStore "
-"extension is enabled. For more information, please see the <a "
-"href='http://docs.ckan.org/en/latest/maintaining/data-viewer.html#viewing-"
-"structured-data-the-data-explorer' target='_blank'>Data Explorer "
-"documentation</a>."
-msgstr ""
-"Vistas do tipo Data Explorer podem ser lentas e falíveis, a não ser que a "
-"extensão DataStore seja ativada. Para mais informação, consulte por favor a "
-"<a href='http://docs.ckan.org/en/latest/maintaining/data-viewer.html"
-"#viewing-structured-data-the-data-explorer' target='_blank'>documentação do "
-"Data Explorer </a>. "
-=======
 #: ckan/templates/package/snippets/resources_list.html:13
 msgid "Data and Resources"
 msgstr "Dados e Recursos"
->>>>>>> fc1a6656
 
 #: ckan/templates/package/snippets/resources_list.html:30
 msgid "This dataset has no data"
@@ -4245,21 +4101,9 @@
 msgid "Edits"
 msgstr "Editar"
 
-<<<<<<< HEAD
-#: ckan/templates/package/snippets/package_basic_fields.html:41
-msgid ""
-"License definitions and additional information can be found at <a "
-"href=\"http://opendefinition.org/licenses/\">opendefinition.org</a>"
-msgstr ""
-"As definições das licenças e mais informações adicionais sobre as mesmas, "
-"podem ser encontradas em <a href=\"http://creativecommons.org/licenses/\"> "
-"creativecommons.org</a> e em <a "
-"href=\"http://opendefinition.org/licenses/\">opendefinition.org</a>"
-=======
 #: ckan/templates/tag/index.html:33 ckan/templates/tag/index.html:34
 msgid "Search Tags"
 msgstr "Pesquisar por Etiquetas"
->>>>>>> fc1a6656
 
 #: ckan/templates/user/dashboard.html:19 ckan/templates/user/dashboard.html:37
 msgid "News feed"
@@ -4831,13 +4675,9 @@
 
 #: ckanext/datastore/templates-bs2/ajax_snippets/api_info.html:24
 msgid ""
-<<<<<<< HEAD
-"Your profile lets other CKAN users know about who you are and what you do."
-=======
 " Further information in the <a       "
 "href=\"http://docs.ckan.org/en/latest/maintaining/datastore.html\" "
 "target=\"_blank\">main CKAN Data API and DataStore documentation</a>.</p> "
->>>>>>> fc1a6656
 msgstr ""
 "Mais informações sobre <a "
 "href=\"http://docs.ckan.org/en/latest/maintaining/datastore.html\" "
