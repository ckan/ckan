# Translations template for ckan.
# Copyright (C) 2020 ORGANIZATION
# This file is distributed under the same license as the ckan project.
<<<<<<< HEAD
# FIRST AUTHOR <EMAIL@ADDRESS>, 2018.
#
=======
# FIRST AUTHOR <EMAIL@ADDRESS>, 2020.
# 
>>>>>>> fc1a6656
# Translators:
# Adrià Mercader <adria.mercader@okfn.org>, 2018
#
#, fuzzy
msgid ""
msgstr ""
"Project-Id-Version: ckan 2.8.4b0\n"
"Report-Msgid-Bugs-To: EMAIL@ADDRESS\n"
"POT-Creation-Date: 2020-03-31 17:05+0200\n"
"PO-Revision-Date: 2018-03-27 14:15+0000\n"
"Last-Translator: Adrià Mercader <adria.mercader@okfn.org>, 2018\n"
"Language-Team: Catalan (https://www.transifex.com/okfn/teams/11162/ca/)\n"
"MIME-Version: 1.0\n"
"Content-Type: text/plain; charset=UTF-8\n"
"Content-Transfer-Encoding: 8bit\n"
<<<<<<< HEAD
=======
"Generated-By: Babel 2.3.4\n"
>>>>>>> fc1a6656
"Language: ca\n"
"Plural-Forms: nplurals=2; plural=(n != 1);\n"
"Generated-By: Babel 2.5.3\n"

#: ckan/authz.py:214
#, python-format
msgid "Authorization function not found: %s"
msgstr "Funció d'autorització no trobada: %s"

#: ckan/authz.py:226 ckan/templates/header.html:11
msgid "Admin"
msgstr "Administració"

#: ckan/authz.py:230
msgid "Editor"
msgstr "Contribuïdor"

#: ckan/authz.py:234
msgid "Member"
msgstr "Membre"

#: ckan/controllers/admin.py:34 ckan/views/admin.py:76
msgid "Need to be system administrator to administer"
msgstr "Heu de ser administradors del sistema per administrar"

#: ckan/controllers/admin.py:50 ckan/templates/admin/config.html:14
msgid "Site Title"
msgstr "Nom del lloc"

#: ckan/controllers/admin.py:51 ckan/templates/admin/config.html:16
msgid "Style"
msgstr "Estil"

#: ckan/controllers/admin.py:52 ckan/templates/admin/config.html:18
msgid "Site Tag Line"
msgstr "Titular del lloc"

#: ckan/controllers/admin.py:53
msgid "Site Tag Logo"
msgstr "Logotip del lloc"

#: ckan/controllers/admin.py:55 ckan/templates/admin/config.html:25
#: ckan/templates/group/about.html:3 ckan/templates/group/read_base.html:19
#: ckan/templates/header.html:88 ckan/templates/home/about.html:3
#: ckan/templates/home/about.html:6 ckan/templates/home/about.html:16
#: ckan/templates/organization/about.html:3
#: ckan/templates/organization/read_base.html:19
#: ckan/templates/user/edit_user_form.html:14
msgid "About"
msgstr "Quant a"

#: ckan/controllers/admin.py:55 ckan/templates/admin/config.html:25
msgid "About page text"
msgstr "Text de presentació"

#: ckan/controllers/admin.py:56 ckan/templates/admin/config.html:27
msgid "Intro Text"
msgstr "Text introductori"

#: ckan/controllers/admin.py:56 ckan/templates/admin/config.html:27
msgid "Text on home page"
msgstr "Text de la pàgina d'inici"

#: ckan/controllers/admin.py:57 ckan/templates/admin/config.html:29
msgid "Custom CSS"
msgstr "CSS personalitzat"

#: ckan/controllers/admin.py:57 ckan/templates/admin/config.html:29
msgid "Customisable css inserted into the page header"
msgstr "Full CSS personalitzable que s'insereix a la capçalera de la pàgina"

#: ckan/controllers/admin.py:58 ckan/templates/admin/config.html:31
msgid "Homepage"
msgstr "Pàgina d'inici"

#: ckan/controllers/admin.py:161 ckan/views/admin.py:178
#, python-format
msgid ""
"Cannot purge package %s as associated revision %s includes non-deleted "
"packages %s"
msgstr ""
"No es pot purgar el paquet %s ja que la revisió associada %s inclou paquets "
"de dades no esborrats %s"

#: ckan/controllers/admin.py:183 ckan/views/admin.py:200
#, python-format
msgid "Problem purging revision %s: %s"
msgstr "Problema al purgar la revisió %s: %s"

#: ckan/controllers/admin.py:185 ckan/views/admin.py:202
msgid "Purge complete"
msgstr "Purga completa"

#: ckan/controllers/admin.py:187 ckan/views/admin.py:204
msgid "Action not implemented."
msgstr "Acció no implementada."

#: ckan/controllers/api.py:66 ckan/controllers/group.py:156
#: ckan/controllers/home.py:27 ckan/controllers/package.py:144
#: ckan/controllers/package.py:315 ckan/controllers/revision.py:34
#: ckan/controllers/revision.py:160 ckan/controllers/revision.py:189
#: ckan/controllers/tag.py:27 ckan/controllers/user.py:58
#: ckan/controllers/user.py:83 ckan/controllers/user.py:86
#: ckan/controllers/user.py:117 ckan/controllers/user.py:598
#: ckan/views/dashboard.py:27 ckan/views/user.py:59 ckan/views/user.py:62
#: ckan/views/user.py:87 ckan/views/user.py:110 ckan/views/user.py:476
#: ckanext/datapusher/plugin.py:68
msgid "Not authorized to see this page"
msgstr "No esteu autoritzats a editar aquesta pàgina"

#: ckan/controllers/api.py:127 ckan/controllers/api.py:218
#: ckan/views/api.py:114 ckan/views/api.py:301
msgid "Access denied"
msgstr "Accés denegat"

<<<<<<< HEAD
#: ckanext/datastore/templates/ajax_snippets/api_info.html:24
msgid ""
"Further information in the <a "
"href=\"http://docs.ckan.org/en/latest/maintaining/datastore.html\" "
"target=\"_blank\">main CKAN Data API and DataStore documentation</a>.</p>"
msgstr ""
"Més informació a la <a             "
"href=\"http://docs.ckan.org/en/latest/maintaining/datastore.html\" "
"target=\"_blank\">documentació de la DataStore i API de dades </a>.</p> "
=======
#: ckan/controllers/api.py:133 ckan/controllers/api.py:227
#: ckan/logic/action/create.py:911 ckan/logic/converters.py:123
#: ckan/logic/converters.py:148 ckan/logic/converters.py:173
#: ckan/logic/validators.py:151 ckan/logic/validators.py:172
#: ckan/logic/validators.py:193 ckan/logic/validators.py:202
#: ckan/logic/validators.py:216 ckan/logic/validators.py:233
#: ckan/logic/validators.py:246 ckan/logic/validators.py:270
#: ckan/logic/validators.py:715 ckan/views/api.py:121 ckan/views/api.py:310
msgid "Not found"
msgstr "No trobat"
>>>>>>> fc1a6656

#: ckan/controllers/api.py:139 ckan/views/api.py:128
msgid "Bad request"
msgstr "Mala sol·licitud"

#: ckan/controllers/api.py:167
#, python-format
msgid "Action name not known: %s"
msgstr "Acció desconeguda: %s"

#: ckan/controllers/api.py:188 ckan/views/api.py:270
#, python-format
msgid "JSON Error: %s"
msgstr "Error JSON: %s"

#: ckan/controllers/api.py:194 ckan/views/api.py:276
#, python-format
msgid "Bad request data: %s"
msgstr "Dades de la sol·licitud incorrectes: %s"

#: ckan/controllers/api.py:283
msgid "No revision specified"
msgstr "No s'ha especificat una revisió"

#: ckan/controllers/api.py:287
#, python-format
msgid "There is no revision with id: %s"
msgstr "No hi ha cap revisiió amb id: %s"

#: ckan/controllers/api.py:297
msgid "Missing search term ('since_id=UUID' or  'since_time=TIMESTAMP')"
msgstr "Falta el terme de cerca ('since_id=UUID' o  'since_time=TIMESTAMP')"

#: ckan/controllers/api.py:309
#, python-format
msgid "Could not read parameters: %r"
msgstr "No s'han pogut llegir els paràmetres: %r"

#: ckan/controllers/api.py:370
#, python-format
msgid "Bad search option: %s"
msgstr "Opció de cerca incorrecta: %s"

#: ckan/controllers/api.py:373
#, python-format
msgid "Unknown register: %s"
msgstr "Registre desconegut: %s"

#: ckan/controllers/api.py:382
#, python-format
msgid "Malformed qjson value: %r"
msgstr "Valor qjsn mal format: %r"

#: ckan/controllers/api.py:392
msgid "Request params must be in form of a json encoded dictionary."
msgstr ""
"Els paràmetres de la sol·licitud han d'estar en forma d'un diccionari "
"codificat com a JSON."

#: ckan/controllers/feed.py:234 ckan/controllers/group.py:128
#: ckan/controllers/group.py:226 ckan/controllers/group.py:394
#: ckan/controllers/group.py:504 ckan/controllers/group.py:537
#: ckan/controllers/group.py:567 ckan/controllers/group.py:578
#: ckan/controllers/group.py:632 ckan/controllers/group.py:658
#: ckan/controllers/group.py:714 ckan/controllers/group.py:746
#: ckan/controllers/group.py:779 ckan/controllers/group.py:836
#: ckan/controllers/group.py:933 ckan/controllers/package.py:1265
#: ckan/controllers/package.py:1280 ckan/logic/action/create.py:1373
#: ckan/views/feed.py:143
msgid "Group not found"
msgstr "Grup no trobat"

#: ckan/controllers/feed.py:245 ckan/logic/action/create.py:1373
#: ckan/views/feed.py:160
msgid "Organization not found"
msgstr "Organització no trobada"

#: ckan/controllers/group.py:130 ckan/controllers/group.py:581
msgid "Incorrect group type"
msgstr "Tipus de grup incorrecte"

#: ckan/controllers/group.py:306 ckan/controllers/home.py:61
#: ckan/controllers/package.py:256 ckan/lib/helpers.py:1073
#: ckan/templates/header.html:87 ckan/templates/organization/edit_base.html:5
#: ckan/templates/organization/edit_base.html:8
#: ckan/templates/organization/index.html:3
#: ckan/templates/organization/index.html:6
#: ckan/templates/organization/index.html:18
#: ckan/templates/organization/read_base.html:3
#: ckan/templates/organization/read_base.html:6
#: ckan/templates/package/base.html:15 ckan/views/home.py:46
msgid "Organizations"
msgstr "Organitzacions"

#: ckan/controllers/group.py:307 ckan/controllers/home.py:62
#: ckan/controllers/package.py:257 ckan/lib/helpers.py:1074
#: ckan/templates/group/base_form_page.html:6 ckan/templates/group/edit.html:4
#: ckan/templates/group/edit_base.html:3 ckan/templates/group/edit_base.html:8
#: ckan/templates/group/index.html:3 ckan/templates/group/index.html:6
#: ckan/templates/group/index.html:18 ckan/templates/group/members.html:3
#: ckan/templates/group/read_base.html:3 ckan/templates/group/read_base.html:6
#: ckan/templates/header.html:88 ckan/templates/package/group_list.html:5
#: ckan/templates/package/read_base.html:20
#: ckan/templates/revision/diff.html:16 ckan/templates/revision/read.html:84
#: ckan/tests/config/test_middleware.py:632 ckan/views/home.py:47
msgid "Groups"
msgstr "Grups"

#: ckan/controllers/group.py:308 ckan/controllers/home.py:63
#: ckan/controllers/package.py:258 ckan/lib/helpers.py:1075
#: ckan/logic/__init__.py:110
#: ckan/templates/package/snippets/package_basic_fields.html:24
#: ckan/templates/snippets/context/dataset.html:17
#: ckan/templates/tag/index.html:3 ckan/templates/tag/index.html:6
#: ckan/templates/tag/index.html:12 ckan/views/home.py:48
msgid "Tags"
msgstr "Etiquetes"

#: ckan/controllers/group.py:309 ckan/controllers/home.py:64
#: ckan/controllers/package.py:259 ckan/lib/helpers.py:1076
#: ckan/views/home.py:49
msgid "Formats"
msgstr "Formats"

#: ckan/controllers/group.py:310 ckan/controllers/home.py:65
#: ckan/controllers/package.py:260 ckan/lib/helpers.py:1077
#: ckan/views/home.py:50
msgid "Licenses"
msgstr "Llicències"

#: ckan/controllers/group.py:396 ckan/controllers/group.py:513
#: ckan/controllers/package.py:345 ckan/controllers/package.py:576
#: ckan/controllers/package.py:789 ckan/controllers/package.py:1409
#: ckan/controllers/package.py:1443
#, python-format
msgid "User %r not authorized to edit %s"
msgstr "L'usuari %r no està autoritzat a editar %s"

<<<<<<< HEAD
#: ckanext/datastore/templates-bs2/ajax_snippets/api_info.html:24
msgid ""
"Further information in the <a "
"href=\"http://docs.ckan.org/en/latest/maintaining/datastore.html\" "
"target=\"_blank\">main CKAN Data API and DataStore documentation</a>.</p>"
msgstr ""
"Més informació a la  <a       "
"href=\"http://docs.ckan.org/en/latest/maintaining/datastore.html\" "
"target=\"_blank\">documentació de la API de dades i la DataStore</a>.</p> "
=======
#: ckan/controllers/group.py:443
msgid "Not authorized to perform bulk update"
msgstr "No autoritzat a actualitzar per lots"
>>>>>>> fc1a6656

#: ckan/controllers/group.py:461
msgid "Unauthorized to create a group"
msgstr "No autoritzat a crear un grup"

#: ckan/controllers/group.py:539 ckan/controllers/group.py:569
#: ckan/controllers/package.py:944 ckan/controllers/package.py:992
#: ckan/controllers/user.py:250 ckan/controllers/user.py:380
#: ckan/controllers/user.py:551 ckan/views/user.py:193 ckan/views/user.py:300
#: ckan/views/user.py:643
msgid "Integrity Error"
msgstr "Error d'integritat"

#: ckan/controllers/group.py:595
#, python-format
msgid "User %r not authorized to edit %s authorizations"
msgstr "L'usuari %r no està autoritzat a editar les autorizacions de %s"

#: ckan/controllers/group.py:615 ckan/controllers/group.py:630
#, python-format
msgid "Unauthorized to delete group %s"
msgstr "No teniu autorització per a esborrar el grup %s"

#: ckan/controllers/group.py:621
msgid "Organization has been deleted."
msgstr "Heu esborrat l'organització"

#: ckan/controllers/group.py:623
msgid "Group has been deleted."
msgstr "Heu esborrat el grup"

#: ckan/controllers/group.py:625
#, python-format
msgid "%s has been deleted."
msgstr "%s ha sigut esborrat."

#: ckan/controllers/group.py:649
#, python-format
msgid "User %r not authorized to edit members of %s"
msgstr "Usuari %r no autoritzat per a editar els membres de %s"

#: ckan/controllers/group.py:670
#, python-format
msgid "Unauthorized to create group %s members"
msgstr "No autoritzat a crear membres per al grup %s"

#: ckan/controllers/group.py:712
#, python-format
msgid "Unauthorized to add member to group %s"
msgstr "No teniu autorització per a afegir un membre al grup %s"

#: ckan/controllers/group.py:731 ckan/controllers/group.py:744
#, python-format
msgid "Unauthorized to delete group %s members"
msgstr "No teniu autorització per a esborrar membres del grup %s"

#: ckan/controllers/group.py:738
msgid "Group member has been deleted."
msgstr "Heu esborrat el membre del grup. "

#: ckan/controllers/group.py:762 ckan/controllers/package.py:436
msgid "Select two revisions before doing the comparison."
msgstr "Seleccioneu dues revisions abans de fer la comparació."

#: ckan/controllers/group.py:786
msgid "CKAN Group Revision History"
msgstr "Historial de revisions del grup de CKAN"

#: ckan/controllers/group.py:790
msgid "Recent changes to CKAN Group: "
msgstr "Canvis recents al grup de CKAN"

#: ckan/controllers/group.py:811 ckan/controllers/package.py:487
msgid "Log message: "
msgstr "Missatge de registre: "

#: ckan/controllers/group.py:861 ckan/controllers/package.py:1193
#: ckan/controllers/user.py:719 ckan/views/user.py:673
msgid "You are now following {0}"
msgstr "No esteu seguint {0}"

#: ckan/controllers/group.py:881 ckan/controllers/package.py:1212
#: ckan/controllers/user.py:739 ckan/views/user.py:695
msgid "You are no longer following {0}"
msgstr "No seguiràs {0} a partir d'ara"

#: ckan/controllers/group.py:901 ckan/controllers/user.py:584
#: ckan/views/user.py:720
#, python-format
msgid "Unauthorized to view followers %s"
msgstr "No teniu autorització per a veure els seguidors %s"

#: ckan/controllers/home.py:35
msgid "This site is currently off-line. Database is not initialised."
msgstr ""
"Aquest lloc es troba fora de línia. La base de dades no ha estat "
"inicialitzada."

#: ckan/controllers/home.py:73 ckan/views/home.py:58
#, python-format
msgid "Please <a href=\"%s\">update your profile</a> and add your email address. "
msgstr ""
"Si us plau, <a href=\"%s\">actualitzeu el vostre perfil</a> i afegiu la "
"vostra direcció de correu elctrònic"

#: ckan/controllers/home.py:75 ckan/views/home.py:60
#, python-format
msgid "%s uses your email address if you need to reset your password."
msgstr ""
"%s usa el vostre correu electrònic si mai necessiteu restaurar la "
"contrasenya."

#: ckan/controllers/package.py:304
msgid "Invalid search query: {error_message}"
msgstr "Cerca incorrecta: {error_message}"

#: ckan/controllers/package.py:323
msgid "Parameter \"{parameter_name}\" is not an integer"
msgstr "El paràmetre \"{parameter_name}\" no és un número enter"

#: ckan/controllers/package.py:343 ckan/controllers/package.py:351
#: ckan/controllers/package.py:389 ckan/controllers/package.py:456
#: ckan/controllers/package.py:775 ckan/controllers/package.py:823
#: ckan/controllers/package.py:841 ckan/controllers/package.py:942
#: ckan/controllers/package.py:990 ckan/controllers/package.py:1042
#: ckan/controllers/package.py:1089 ckan/controllers/package.py:1237
#: ckan/controllers/package.py:1253 ckan/controllers/package.py:1316
#: ckan/controllers/package.py:1415 ckan/controllers/package.py:1450
#: ckan/controllers/package.py:1557
msgid "Dataset not found"
msgstr "Conjunt de dades no trobat"

#: ckan/controllers/package.py:377 ckan/controllers/package.py:379
#: ckan/controllers/package.py:381
#, python-format
msgid "Invalid revision format: %r"
msgstr "Format de revisió invàlid: %r"

#: ckan/controllers/package.py:415
msgid "Viewing datasets of type \"{package_type}\" is not supported ({file_!r})."
msgstr ""
"Visualitzar conjunts de dades de tipus \"{package_type}\" no està suportat "
"({file_lr})."

#: ckan/controllers/package.py:454 ckan/controllers/package.py:839
#: ckan/controllers/package.py:940 ckan/controllers/package.py:988
#: ckan/controllers/package.py:1239
#, python-format
msgid "Unauthorized to read package %s"
msgstr "No autoritzat a llegir el paquet %s"

#: ckan/controllers/package.py:463
msgid "CKAN Dataset Revision History"
msgstr "Historial de revisions dels conjunts de dades de CKAN"

#: ckan/controllers/package.py:466
msgid "Recent changes to CKAN Dataset: "
msgstr "Canvis recents als conjunt de dades de CKAN"

#: ckan/controllers/package.py:522
msgid "Unauthorized to create a package"
msgstr "No autoritzat a crear un paquet"

#: ckan/controllers/package.py:598
msgid "Unauthorized to edit this resource"
msgstr "No teniu autorització per a modificar aquest recurs"

#: ckan/controllers/package.py:613 ckan/controllers/package.py:1076
#: ckan/controllers/package.py:1096 ckan/controllers/package.py:1163
#: ckan/controllers/package.py:1346 ckan/controllers/package.py:1424
#: ckan/controllers/package.py:1455 ckan/controllers/package.py:1563
#: ckan/controllers/package.py:1614 ckanext/datapusher/plugin.py:59
#: ckanext/datastore/controller.py:80 ckanext/resourceproxy/controller.py:33
msgid "Resource not found"
msgstr "Recurs no trobat"

#: ckan/controllers/package.py:666
msgid "Unauthorized to update dataset"
msgstr "No teniu autorització per a modificar aquest conjunt de dades"

#: ckan/controllers/package.py:668 ckan/controllers/package.py:705
#: ckan/controllers/package.py:731
msgid "The dataset {id} could not be found."
msgstr "No s'ha trobat el conjunt de dades {id}."

#: ckan/controllers/package.py:672
msgid "You must add at least one data resource"
msgstr "Afegiu almenys un recurs de dades"

#: ckan/controllers/package.py:681 ckanext/datapusher/helpers.py:24
msgid "Error"
msgstr "Error"

#: ckan/controllers/package.py:703
msgid "Unauthorized to create a resource"
msgstr "No teniu autorització per a crear un recurs"

#: ckan/controllers/package.py:736
msgid "Unauthorized to create a resource for this package"
msgstr ""
"No teniu autorització per a afegir un recurs a aquest conjunt de dades"

#: ckan/controllers/package.py:950
msgid "Unable to add package to search index."
msgstr "No s'ha pogut afegir el conjunt de dades a l'índex de cerca."

#: ckan/controllers/package.py:998
msgid "Unable to update search index."
msgstr "No s'ha pogut actualitzar l'índex de cerca."

#: ckan/controllers/package.py:1035
msgid "Dataset has been deleted."
msgstr "Heu esborrat el conjunt de dades. "

#: ckan/controllers/package.py:1040 ckan/controllers/package.py:1058
#, python-format
msgid "Unauthorized to delete package %s"
msgstr "No teniu autorització per a esborrar el paquet %s"

#: ckan/controllers/package.py:1063
msgid "Resource has been deleted."
msgstr "Heu esborrat el recurs."

#: ckan/controllers/package.py:1074
#, python-format
msgid "Unauthorized to delete resource %s"
msgstr "No teniu autorització per a esborrar el recurs %s"

#: ckan/controllers/package.py:1133 ckan/controllers/package.py:1576
msgid "Resource view not found"
msgstr "Vista del recurs no trobada"

#: ckan/controllers/package.py:1172
msgid "Resource data not found"
msgstr "Dades del recurs no trobades"

#: ckan/controllers/package.py:1181
msgid "No download is available"
msgstr "No hi ha descàrregues disponibles"

#: ckan/controllers/package.py:1318
#, python-format
msgid "Unauthorized to read dataset %s"
msgstr "No teniu autorització per a llegir el conjunt de dades %s"

#: ckan/controllers/package.py:1426
#, python-format
msgid "Unauthorized to read resource %s"
msgstr "No autoritzat a llegir el recurs %s"

#: ckan/controllers/package.py:1490
msgid "Unauthorized to edit resource"
msgstr "No teniu autorització per a editar el recurs"

#: ckan/controllers/package.py:1508
msgid "View not found"
msgstr "Vista no trobada"

#: ckan/controllers/package.py:1514
msgid "View Type Not found"
msgstr "Tipus de vista no trobat"

#: ckan/controllers/package.py:1570
msgid "Bad resource view data"
msgstr "Dades de la vista de recurs incorrectes"

#: ckan/controllers/package.py:1579
msgid "Resource view not supplied"
msgstr "No s'ha proporcionat la vista de recurs"

#: ckan/controllers/package.py:1608
msgid "No preview has been defined."
msgstr "No hi ha cap previsualització definida."

#: ckan/controllers/revision.py:45
msgid "CKAN Repository Revision History"
msgstr "Historial de canvis al repositori de CKAN"

#: ckan/controllers/revision.py:47
msgid "Recent changes to the CKAN repository."
msgstr "Canvis recents al repositori de CKAN."

#: ckan/controllers/revision.py:111
#, python-format
msgid "Datasets affected: %s.\n"
msgstr "Conjunts de dades afectats: %s\n"

#: ckan/controllers/revision.py:218
msgid "Revision updated"
msgstr "Revisió actualitzada"

#: ckan/controllers/tag.py:60
msgid "Other"
msgstr "Altres"

#: ckan/controllers/tag.py:74
msgid "Tag not found"
msgstr "Etiqueta no trobada"

#: ckan/controllers/user.py:162 ckan/views/user.py:290
msgid "Unauthorized to register as a user."
msgstr "No autoritzat a crear un usuari."

#: ckan/controllers/user.py:180
msgid "Unauthorized to create a user"
msgstr "No autoritzat a crear un usuari"

#: ckan/controllers/user.py:211 ckan/views/user.py:426
msgid "Unauthorized to delete user with id \"{user_id}\"."
msgstr "No autoritzat a eliminar l'usuari amb id \"{user_id}\"."

#: ckan/controllers/user.py:225 ckan/controllers/user.py:288
#: ckan/views/user.py:168 ckan/views/user.py:444
msgid "No user specified"
msgstr "No s'ha especificat cap usuari"

#: ckan/controllers/user.py:231 ckan/controllers/user.py:313
#: ckan/controllers/user.py:376 ckan/controllers/user.py:547
#: ckan/views/user.py:218 ckan/views/user.py:246 ckan/views/user.py:450
#: ckan/views/user.py:639
#, python-format
msgid "Unauthorized to edit user %s"
msgstr "No autoritzat a editar l'usuari %s"

#: ckan/controllers/user.py:233 ckan/controllers/user.py:248
#: ckan/controllers/user.py:315 ckan/controllers/user.py:378
#: ckan/controllers/user.py:523 ckan/controllers/user.py:549
#: ckan/logic/auth/update.py:179 ckan/views/user.py:220 ckan/views/user.py:248
#: ckan/views/user.py:315 ckan/views/user.py:452 ckan/views/user.py:596
#: ckan/views/user.py:641
msgid "User not found"
msgstr "Usuari no trobat"

#: ckan/controllers/user.py:235 ckan/controllers/user.py:368
#: ckan/views/user.py:226 ckan/views/user.py:454
msgid "Profile updated"
msgstr "Perfil actualitzat"

#: ckan/controllers/user.py:246 ckan/views/user.py:313
#, python-format
msgid "Unauthorized to create user %s"
msgstr "No autoritzat a crear l'usuari %s"

#: ckan/controllers/user.py:252 ckan/views/user.py:306
msgid "Bad Captcha. Please try again."
msgstr "Captcha incorrecte. Si us plau, torneu-ho a provar."

#: ckan/controllers/user.py:266 ckan/views/user.py:325
#, python-format
msgid ""
"User \"%s\" is now registered but you are still logged in as \"%s\" from "
"before"
msgstr ""
"L'usuari \"%s\" ha estat registrat, pero encara teniu la sessió iniciada com"
" a \"%s\""

#: ckan/controllers/user.py:294 ckan/views/user.py:174
msgid "Unauthorized to edit a user."
msgstr "No autoritzat a editar un usuari."

#: ckan/controllers/user.py:321 ckan/views/user.py:252
#, python-format
msgid "User %s not authorized to edit %s"
msgstr "Usuari %s no autoritzat a editar %s"

#: ckan/controllers/user.py:386 ckan/views/user.py:210
msgid "Password entered was incorrect"
msgstr "La contrasenya introuduïda és incorrecta"

#: ckan/controllers/user.py:387 ckan/templates/user/edit_user_form.html:29
#: ckan/views/user.py:212
msgid "Old Password"
msgstr "Contrasenya antiga"

<<<<<<< HEAD
#: ckanext/webpageview/theme/templates/webpage_form.html:3
msgid "eg. http://example.com  (if blank uses resource url)"
msgstr ""
"p.ex. http://example.com (si es deixa en blanc s'usa la URL del recurs)"
=======
#: ckan/controllers/user.py:387 ckan/views/user.py:212
msgid "incorrect password"
msgstr "Contrasenya incorrecta"
>>>>>>> fc1a6656

#: ckan/controllers/user.py:427 ckan/views/user.py:386
msgid "Login failed. Bad username or password."
msgstr "No s'ha pogut iniciar sessió. Nom d'usuari o contrasenya incorrectes."

#: ckan/controllers/user.py:460 ckan/views/user.py:503
msgid "Unauthorized to request reset password."
msgstr "No autoritzat a actualitzar la contrasenya."

#: ckan/controllers/user.py:489
#, python-format
msgid "\"%s\" matched several users"
msgstr "\"%s\" coincideix amb més d'un usuari"

#: ckan/controllers/user.py:491 ckan/controllers/user.py:493
#, python-format
msgid "No such user: %s"
msgstr "Usuari desconegut: %s"

#: ckan/controllers/user.py:498
msgid "Please check your inbox for a reset code."
msgstr ""
"Si us plau, comproveu la vostra safata d'entrada per veure si heu rebut un "
"codi de reinici"

#: ckan/controllers/user.py:502
#, python-format
msgid "Could not send reset link: %s"
msgstr "No s'ha pogut enviar l'enllaç de reinici: %s"

#: ckan/controllers/user.py:515 ckan/views/user.py:591
msgid "Unauthorized to reset password."
msgstr "No autoritzat a actualitzar la contrasenya."

#: ckan/controllers/user.py:527 ckan/views/user.py:600
msgid "Invalid reset key. Please try again."
msgstr "Clau de reinici invàlida. Si us plau, torneu-ho a intentar"

#: ckan/controllers/user.py:544 ckan/views/user.py:636
msgid "Your password has been reset."
msgstr "La vostra contrasenya s'ha actualitzat"

#: ckan/controllers/user.py:566
msgid "Your password must be 4 characters or longer."
msgstr "La vostra contrasenya ha de tenir 4 caràcters o més."

#: ckan/controllers/user.py:569 ckan/views/user.py:615
msgid "The passwords you entered do not match."
msgstr "Les contrasenyes que heu introduït no coincideiexen."

#: ckan/controllers/user.py:572 ckan/views/user.py:618
msgid "You must provide a password"
msgstr "Cal que faciliteu una contrasenya"

#: ckan/controllers/user.py:640 ckan/views/dashboard.py:61
msgid "Follow item not found"
msgstr "L'element de seguiment no es troba"

#: ckan/controllers/user.py:644 ckan/views/dashboard.py:65
msgid "{0} not found"
msgstr "{0} no es troba"

#: ckan/controllers/user.py:658 ckan/views/dashboard.py:79
msgid "Everything"
msgstr "Tot"

#: ckan/controllers/util.py:18 ckan/logic/action/__init__.py:62
msgid "Missing Value"
msgstr "Falta el valor"

#: ckan/controllers/util.py:23
msgid "Redirecting to external site is not allowed."
msgstr "No està permès redireccionar a un lloc extern"

#: ckan/lib/activity_streams.py:60
msgid "{actor} added the tag {tag} to the dataset {dataset}"
msgstr "{actor} ha afegit l'etiqueta {tag} al conjunt de dades {dataset}"

#: ckan/lib/activity_streams.py:63
msgid "{actor} updated the group {group}"
msgstr "{actor} ha modificat el grup {group}"

#: ckan/lib/activity_streams.py:66
msgid "{actor} updated the organization {organization}"
msgstr "{actor} ha modificat l'organització {organization}"

#: ckan/lib/activity_streams.py:69
msgid "{actor} updated the dataset {dataset}"
msgstr "{actor} ha modificat el conjunt de dades {dataset}"

#: ckan/lib/activity_streams.py:72
msgid "{actor} changed the extra {extra} of the dataset {dataset}"
msgstr ""
"{actor} ha canviat l'element extra {extra} del conjunt de dades {dataset}"

#: ckan/lib/activity_streams.py:75
msgid "{actor} updated the resource {resource} in the dataset {dataset}"
msgstr ""
"{actor} ha actualitzat el recurs {resource} del conjunt de dades {dataset}"

#: ckan/lib/activity_streams.py:78
msgid "{actor} updated their profile"
msgstr "{actor} ha actualitzat el seu perfil"

#: ckan/lib/activity_streams.py:81
msgid "{actor} deleted the group {group}"
msgstr "{actor} ha esborrat el grup {group}"

#: ckan/lib/activity_streams.py:84
msgid "{actor} deleted the organization {organization}"
msgstr "{actor} ha esborrat l'organització {organization}"

#: ckan/lib/activity_streams.py:87
msgid "{actor} deleted the dataset {dataset}"
msgstr "{actor} ha esborrat el conjunt de dades {dataset}"

#: ckan/lib/activity_streams.py:90
msgid "{actor} deleted the extra {extra} from the dataset {dataset}"
msgstr "{actor} ha esborrat l'extra {extra} del conjunt de dades {dataset}"

#: ckan/lib/activity_streams.py:93
msgid "{actor} deleted the resource {resource} from the dataset {dataset}"
msgstr ""
"{actor} ha esborrat el recurs {resource} del conjunt de dades {dataset}"

#: ckan/lib/activity_streams.py:97
msgid "{actor} created the group {group}"
msgstr "{actor} ha creat el grup {group}"

#: ckan/lib/activity_streams.py:100
msgid "{actor} created the organization {organization}"
msgstr "{actor} ha creat l'organització {organization}"

#: ckan/lib/activity_streams.py:103
msgid "{actor} created the dataset {dataset}"
msgstr "{actor} ha creat el conjunt de dades {dataset}"

#: ckan/lib/activity_streams.py:106
msgid "{actor} added the extra {extra} to the dataset {dataset}"
msgstr "{actor} ha afegitr l'extra {extra} al conjunt de dades {dataset}"

#: ckan/lib/activity_streams.py:109
msgid "{actor} added the resource {resource} to the dataset {dataset}"
msgstr "{actor} ha afegit el recurs {resource} al conjunt de dades {dataset}"

#: ckan/lib/activity_streams.py:112
msgid "{actor} signed up"
msgstr "{actor} s'ha registrat"

#: ckan/lib/activity_streams.py:115
msgid "{actor} removed the tag {tag} from the dataset {dataset}"
msgstr "{actor} ha esborrat el tag {tag} del conjunt de dades {dataset}"

#: ckan/lib/activity_streams.py:118
msgid "{actor} started following {dataset}"
msgstr "{actor} ha començat a seguir {dataset}"

#: ckan/lib/activity_streams.py:121
msgid "{actor} started following {user}"
msgstr "{actor} ha començat a seguir {user}"

#: ckan/lib/activity_streams.py:124
msgid "{actor} started following {group}"
msgstr "{actor} ha començat a seguir {group}"

#: ckan/lib/datapreview.py:265 ckan/templates/group/edit_base.html:16
#: ckan/templates/organization/edit_base.html:17
#: ckan/templates/package/resource_read.html:38
#: ckan/templates/package/resource_views.html:4
msgid "View"
msgstr "Veure"

#: ckan/lib/email_notifications.py:103
msgid "{n} new activity from {site_title}"
msgid_plural "{n} new activities from {site_title}"
msgstr[0] "{n} nova activitat a {site_title}"
msgstr[1] "{n} noves activitats a {site_title}"

#: ckan/lib/formatters.py:19
msgid "January"
msgstr "Gener"

#: ckan/lib/formatters.py:23
msgid "February"
msgstr "Febrer"

#: ckan/lib/formatters.py:27
msgid "March"
msgstr "Març"

#: ckan/lib/formatters.py:31
msgid "April"
msgstr "Abril"

#: ckan/lib/formatters.py:35
msgid "May"
msgstr "Maig"

#: ckan/lib/formatters.py:39
msgid "June"
msgstr "Juny"

#: ckan/lib/formatters.py:43
msgid "July"
msgstr "Juliol"

#: ckan/lib/formatters.py:47
msgid "August"
msgstr "Agost"

#: ckan/lib/formatters.py:51
msgid "September"
msgstr "Setembre"

#: ckan/lib/formatters.py:55
msgid "October"
msgstr "Octubre"

#: ckan/lib/formatters.py:59
msgid "November"
msgstr "Novembre"

#: ckan/lib/formatters.py:63
msgid "December"
msgstr "Desembre"

#: ckan/lib/formatters.py:114
msgid "Just now"
msgstr "Ara mateix"

#: ckan/lib/formatters.py:116
msgid "{mins} minute ago"
msgid_plural "{mins} minutes ago"
msgstr[0] "Fa {mins} minut"
msgstr[1] "Fa {mins} minuts"

#: ckan/lib/formatters.py:119
msgid "{hours} hour ago"
msgid_plural "{hours} hours ago"
msgstr[0] "Fa {hours} hora"
msgstr[1] "Fa {hours} hores"

#: ckan/lib/formatters.py:125
msgid "{days} day ago"
msgid_plural "{days} days ago"
msgstr[0] "Fa {days} dia"
msgstr[1] "Fa {days} dies"

#: ckan/lib/formatters.py:128
msgid "{months} month ago"
msgid_plural "{months} months ago"
msgstr[0] "Fa {months} mesos"
msgstr[1] "Fa {months} mesos"

#: ckan/lib/formatters.py:130
msgid "over {years} year ago"
msgid_plural "over {years} years ago"
msgstr[0] "fa un {years} any"
msgstr[1] "fa uns {years} anys"

#: ckan/lib/formatters.py:146
msgid "{month} {day}, {year}, {hour:02}:{min:02} ({timezone})"
msgstr "{month} {day}, {year}, {hour:02}:{min:02} ({timezone})"

#: ckan/lib/formatters.py:151
msgid "{month} {day}, {year}"
msgstr "{day} {month} {year}"

#: ckan/lib/formatters.py:167
msgid "{bytes} bytes"
msgstr "{bytes} bytes"

#: ckan/lib/formatters.py:169
msgid "{kibibytes} KiB"
msgstr "{kibibytes} KiB"

#: ckan/lib/formatters.py:171
msgid "{mebibytes} MiB"
msgstr "{mebibytes} MiB"

#: ckan/lib/formatters.py:173
msgid "{gibibytes} GiB"
msgstr "{gibibytes} GiB"

#: ckan/lib/formatters.py:175
msgid "{tebibytes} TiB"
msgstr "{tebibytes} TiB"

#: ckan/lib/formatters.py:187
msgid "{n}"
msgstr "{n}"

#: ckan/lib/formatters.py:189
msgid "{k}k"
msgstr "{k}k"

#: ckan/lib/formatters.py:191
msgid "{m}M"
msgstr "{m}M"

#: ckan/lib/formatters.py:193
msgid "{g}G"
msgstr "{g}G"

#: ckan/lib/formatters.py:195
msgid "{t}T"
msgstr "{t}T"

#: ckan/lib/formatters.py:197
msgid "{p}P"
msgstr "{p}P"

#: ckan/lib/formatters.py:199
msgid "{e}E"
msgstr "{e}E"

#: ckan/lib/formatters.py:201
msgid "{z}Z"
msgstr "{z}Z"

#: ckan/lib/formatters.py:203
msgid "{y}Y"
msgstr "{y}Y"

#: ckan/lib/helpers.py:1290
msgid "Update your avatar at gravatar.com"
msgstr "Actualitzeu el vostre avatar a gravatar.com"

#: ckan/lib/helpers.py:1562 ckan/lib/helpers.py:1575
msgid "Unknown"
msgstr "Desconegut"

#: ckan/lib/helpers.py:1626
msgid "Unnamed resource"
msgstr "Recurs sense nom"

#: ckan/lib/helpers.py:1666
msgid "Created new dataset."
msgstr "Nou conjunt de dades creat"

#: ckan/lib/helpers.py:1668
msgid "Edited resources."
msgstr "Recursos editats."

#: ckan/lib/helpers.py:1670
msgid "Edited settings."
msgstr "Preferències editades."

#: ckan/lib/helpers.py:1916
msgid "{number} view"
msgid_plural "{number} views"
msgstr[0] "vista {number}"
msgstr[1] "vista {number}"

#: ckan/lib/helpers.py:1918
msgid "{number} recent view"
msgid_plural "{number} recent views"
msgstr[0] "{number} vistes recents"
msgstr[1] "{number} vistes recents"

#: ckan/lib/mailer.py:48
#, python-format
msgid "%s <%s>"
msgstr "%s <%s>"

#: ckan/lib/mailer.py:118
msgid "No recipient email address available!"
msgstr "No hi ha cap adreça de correu disponible!"

#: ckan/lib/mailer.py:136 ckan/templates/home/snippets/stats.html:17
msgid "organization"
msgstr "organització"

#: ckan/lib/mailer.py:137 ckan/templates/home/snippets/stats.html:23
msgid "group"
msgstr "grup"

#: ckan/lib/navl/dictization_functions.py:16
#: ckan/lib/navl/dictization_functions.py:19
#: ckan/lib/navl/dictization_functions.py:22
#: ckan/lib/navl/dictization_functions.py:25
#: ckan/lib/navl/dictization_functions.py:28
#: ckan/lib/navl/dictization_functions.py:31
#: ckan/lib/navl/dictization_functions.py:34
#: ckan/lib/navl/dictization_functions.py:37 ckan/lib/navl/validators.py:27
#: ckan/lib/navl/validators.py:34 ckan/lib/navl/validators.py:54
#: ckan/logic/action/get.py:2047 ckan/logic/action/update.py:261
#: ckan/logic/validators.py:615
msgid "Missing value"
msgstr "Falta el valor"

#: ckan/lib/navl/validators.py:68
#, python-format
msgid "The input field %(name)s was not expected."
msgstr "El camp %(name)s no s'esperava."

#: ckan/lib/navl/validators.py:122
msgid "Please enter an integer value"
msgstr "Si us plau entreu un valor enter"

#: ckan/lib/navl/validators.py:128
msgid "Must be a Unicode string value"
msgstr "Ha de ser una cadena de text Unicode"

#: ckan/logic/__init__.py:99 ckan/logic/action/__init__.py:60
#: ckan/templates/package/edit_base.html:21
#: ckan/templates/package/resources.html:5
#: ckan/templates/package/snippets/package_context.html:12
#: ckan/templates/package/snippets/resources.html:20
#: ckan/templates/snippets/context/dataset.html:13
#: ckanext/example_theme_docs/v18_snippet_api/templates/ajax_snippets/example_theme_popover.html:15
msgid "Resources"
msgstr "Recursos"

#: ckan/logic/__init__.py:99 ckan/logic/action/__init__.py:60
msgid "Package resource(s) invalid"
msgstr "Recurs(os) invàlid(s)"

#: ckan/logic/__init__.py:106 ckan/logic/__init__.py:108
#: ckan/logic/action/__init__.py:62 ckan/logic/action/__init__.py:64
msgid "Extras"
msgstr "Extres"

#: ckan/logic/converters.py:76 ckan/logic/converters.py:91
#, python-format
msgid "Tag vocabulary \"%s\" does not exist"
msgstr "El vocabulari d'etiquetes \"%s\" no existeix"

#: ckan/logic/converters.py:123 ckan/logic/validators.py:216
#: ckan/logic/validators.py:233 ckan/logic/validators.py:715
#: ckan/templates/group/members.html:14
#: ckan/templates/organization/members.html:19
#: ckanext/stats/templates/ckanext/stats/index.html:156
msgid "User"
msgstr "Usuari"

#: ckan/logic/converters.py:148 ckan/logic/validators.py:151
#: ckan/logic/validators.py:193 ckan/templates/package/read_base.html:19
#: ckan/tests/config/test_middleware.py:619
#: ckanext/stats/templates/ckanext/stats/index.html:89
msgid "Dataset"
msgstr "Conjunt de dades"

#: ckan/logic/converters.py:173 ckan/logic/validators.py:246
#: ckanext/stats/templates/ckanext/stats/index.html:113
msgid "Group"
msgstr "Grup"

#: ckan/logic/converters.py:182
msgid "Could not parse as valid JSON"
msgstr "No s'ha pogut interpretar com a JSON vàlid"

#: ckan/logic/validators.py:35 ckan/logic/validators.py:44
msgid "An organization must be provided"
msgstr "Cal proporcionar una organització"

#: ckan/logic/validators.py:49
msgid "Organization does not exist"
msgstr "L'organització no existeix"

#: ckan/logic/validators.py:54
msgid "You cannot add a dataset to this organization"
msgstr "No podeu afegir un conjunt de dades a aquesta organització"

#: ckan/logic/validators.py:94
msgid "Invalid integer"
msgstr "Valor enter invàlid"

#: ckan/logic/validators.py:99
msgid "Must be a natural number"
msgstr "Ha de ser un nombre natural"

#: ckan/logic/validators.py:105
msgid "Must be a postive integer"
msgstr "Ha de ser un valor enter positiu"

#: ckan/logic/validators.py:132
msgid "Date format incorrect"
msgstr "Format de la data incorrecte"

#: ckan/logic/validators.py:141
msgid "No links are allowed in the log_message."
msgstr "No es permeten enllaços al missatge de registre"

#: ckan/logic/validators.py:161
msgid "Dataset id already exists"
msgstr "L'identificador del conjunt de dades ja existeix"

#: ckan/logic/validators.py:202
msgid "Resource"
msgstr "Recurs"

#: ckan/logic/validators.py:256
msgid "That group name or ID does not exist."
msgstr "Aquest nom o identificador de grup no existeix."

#: ckan/logic/validators.py:270
msgid "Activity type"
msgstr "Tipus d'activitat"

#: ckan/logic/validators.py:333
msgid "Names must be strings"
msgstr "Els noms han de ser cadenes de text"

#: ckan/logic/validators.py:337
msgid "That name cannot be used"
msgstr "Aquest nom no es pot fer servir"

#: ckan/logic/validators.py:340
#, python-format
msgid "Must be at least %s characters long"
msgstr "Ha de tenir al menys %s caràcters"

#: ckan/logic/validators.py:342 ckan/logic/validators.py:631
#, python-format
msgid "Name must be a maximum of %i characters long"
msgstr "El nom ha de tenir com a màxim %i caràcters"

#: ckan/logic/validators.py:345
msgid ""
"Must be purely lowercase alphanumeric (ascii) characters and these symbols: "
"-_"
msgstr ""
"Ha de ser en minúscules i només contenir números i lletres sense caràcters "
"especials (excepte -_)"

#: ckan/logic/validators.py:363
msgid "That URL is already in use."
msgstr "Aquesta URL ja està en ús."

#: ckan/logic/validators.py:368
#, python-format
msgid "Name \"%s\" length is less than minimum %s"
msgstr "El nom \"%s\" té menys caràcters que el mínim %s"

#: ckan/logic/validators.py:372
#, python-format
msgid "Name \"%s\" length is more than maximum %s"
msgstr "El nom \"%s\" té més caràcters que el màxim %s"

#: ckan/logic/validators.py:378
#, python-format
msgid "Version must be a maximum of %i characters long"
msgstr "La versió ha de tenir com a màxim %i caràcters"

#: ckan/logic/validators.py:396
#, python-format
msgid "Duplicate key \"%s\""
msgstr "Clau duplicada \"%s\""

#: ckan/logic/validators.py:412
msgid "Group name already exists in database"
msgstr "Aquest nom de grup ja existeix a la base de dades"

#: ckan/logic/validators.py:418
#, python-format
msgid "Tag \"%s\" length is less than minimum %s"
msgstr "La longitud de l'etiqueta \"%s\" és menor al mínim (%s)"

#: ckan/logic/validators.py:422
#, python-format
msgid "Tag \"%s\" length is more than maximum %i"
msgstr "La longitud de l'etiqueta \"%s\" és més gran que el permès %i"

#: ckan/logic/validators.py:430
#, python-format
msgid "Tag \"%s\" must be alphanumeric characters or symbols: -_."
msgstr "L'etiqueta \"%s\" ha de ser alfanumèrica o amb els símbols: -_"

#: ckan/logic/validators.py:438
#, python-format
msgid "Tag \"%s\" must not be uppercase"
msgstr "L'etiqueta \"%s\" ha d'estar en minúscules"

#: ckan/logic/validators.py:547
msgid "User names must be strings"
msgstr "Els noms d'usuari han de ser cadenes de text"

#: ckan/logic/validators.py:562
msgid "That login name is not available."
msgstr "Aquest nom de registre no es troba disponible."

#: ckan/logic/validators.py:566
msgid "That login name can not be modified."
msgstr "No es pot modificar el nom d'usuari."

#: ckan/logic/validators.py:577
msgid "Please enter both passwords"
msgstr "Si us plau, introduïu les dues contrasenyes"

#: ckan/logic/validators.py:585
msgid "Passwords must be strings"
msgstr "Les contrasenyes han de ser cadenes de text"

#: ckan/logic/validators.py:589
msgid "Your password must be 8 characters or longer"
msgstr "La vostra contrasenya ha de tenir 8 o més caràcters"

#: ckan/logic/validators.py:598
msgid "The passwords you entered do not match"
msgstr "Les contrasenyes introduïdes no coincideixen"

#: ckan/logic/validators.py:619
msgid ""
"Edit not allowed as it looks like spam. Please avoid links in your "
"description."
msgstr ""
"Actualització no permesa, ja que s'assembla a spam. Si us plau, eviteu "
"enllaços en la vostra descripció"

#: ckan/logic/validators.py:628
#, python-format
msgid "Name must be at least %s characters long"
msgstr "El nom ha de tenir al menys %s caràcters"

#: ckan/logic/validators.py:636
msgid "That vocabulary name is already in use."
msgstr "Aquest nom de vocabulari ja existeix."

#: ckan/logic/validators.py:642
#, python-format
msgid "Cannot change value of key from %s to %s. This key is read-only"
msgstr ""
"No es pot canviar el valor de la clau de %s a %s. Aquesta clau és de només "
"lectura."

#: ckan/logic/validators.py:651
msgid "Tag vocabulary was not found."
msgstr "Vocabulari d'etiquetes no trobat."

#: ckan/logic/validators.py:664
#, python-format
msgid "Tag %s does not belong to vocabulary %s"
msgstr "L'etiqueta %s no pertany al vocabulari %s"

#: ckan/logic/validators.py:670
msgid "No tag name"
msgstr "Falta el nom de l'etiqueta"

#: ckan/logic/validators.py:683
#, python-format
msgid "Tag %s already belongs to vocabulary %s"
msgstr "L'etiqueta %s ja pertany al vocabulari %s"

#: ckan/logic/validators.py:707
msgid "Please provide a valid URL"
msgstr "Si us plau, proporcioneu una URL vàlida"

#: ckan/logic/validators.py:721
msgid "role does not exist."
msgstr "Aquest rol no existeix"

#: ckan/logic/validators.py:750
msgid "Datasets with no organization can't be private."
msgstr "Els conjunts de dades sense organització no poden ser privats."

#: ckan/logic/validators.py:756
msgid "Not a list"
msgstr "No és una llista"

#: ckan/logic/validators.py:759
msgid "Not a string"
msgstr "No és text"

#: ckan/logic/validators.py:791
msgid "This parent would create a loop in the hierarchy"
msgstr "Aquest progenitor crearia un bucle en la jerarquia"

#: ckan/logic/validators.py:801
msgid "\"filter_fields\" and \"filter_values\" should have the same length"
msgstr "\"filter_fields\" i \"filter_values\" han de tenir la mateixa longitud"

#: ckan/logic/validators.py:812
msgid "\"filter_fields\" is required when \"filter_values\" is filled"
msgstr "\"filter_fields\" és requerit quan s;usa \"filter_values\""

#: ckan/logic/validators.py:815
msgid "\"filter_values\" is required when \"filter_fields\" is filled"
msgstr "\"filter_values\" és requerit quan s'usa \"filter_fields\""

#: ckan/logic/validators.py:829
msgid "There is a schema field with the same name"
msgstr "Hi ha un altre camp amb el mateix nom"

#: ckan/logic/validators.py:855
msgid "Email {email} is not a valid format"
msgstr "El correu electrònic {email} no té un format vàlid"

#: ckan/logic/action/create.py:184 ckan/logic/action/create.py:668
#, python-format
msgid "REST API: Create object %s"
msgstr "API REST: Creat objecte %s"

#: ckan/logic/action/create.py:547
#, python-format
msgid "REST API: Create package relationship: %s %s %s"
msgstr "API REST: Creada relació entre paquets: %s %s %s"

#: ckan/logic/action/create.py:588
#, python-format
msgid "REST API: Create member object %s"
msgstr "API REST: Crear objecte membre %s"

#: ckan/logic/action/create.py:807
msgid "Trying to create an organization as a group"
msgstr "Esteu intentant crear una organizació com a grup"

#: ckan/logic/action/create.py:896
msgid "You must supply a package id or name (parameter \"package\")."
msgstr ""
"Heu de proporcionar un identificador o nom de paquet (paràmetre "
"\"package\")."

#: ckan/logic/action/create.py:899
msgid "You must supply a rating (parameter \"rating\")."
msgstr "Heu de proporcionar una valoració (paràmetre \"rating\")."

#: ckan/logic/action/create.py:904
msgid "Rating must be an integer value."
msgstr "La valoració ha de ser un valor enter."

#: ckan/logic/action/create.py:908
#, python-format
msgid "Rating must be between %i and %i."
msgstr "La valoració ha d'estar entre %i i %i."

#: ckan/logic/action/create.py:1078
msgid "Error sending the invite email, the user was not created: {0}"
msgstr "Error enviant el correu amb la invitació, l'usuari no s'ha creat: {0}"

#: ckan/logic/action/create.py:1254 ckan/logic/action/create.py:1261
msgid "You must be logged in to follow users"
msgstr "Cal que us identifiqueu per a seguir usuaris"

#: ckan/logic/action/create.py:1274
msgid "You cannot follow yourself"
msgstr "No us podeu seguir a vosaltres mateixos"

#: ckan/logic/action/create.py:1282 ckan/logic/action/create.py:1339
#: ckan/logic/action/create.py:1478
msgid "You are already following {0}"
msgstr "Ja esteu seguint {0}"

#: ckan/logic/action/create.py:1313 ckan/logic/action/create.py:1321
msgid "You must be logged in to follow a dataset."
msgstr "Cal que us identifiqueu per a seguir un dataset"

#: ckan/logic/action/create.py:1379
msgid "User {username} does not exist."
msgstr "L'usuari {username} no existeix."

#: ckan/logic/action/create.py:1454 ckan/logic/action/create.py:1462
msgid "You must be logged in to follow a group."
msgstr "Cal que us identifiqueu per a seguir un grup"

#: ckan/logic/action/delete.py:54
msgid " Delete User: {0}"
msgstr "Esborrar Usuari: {0}"

#: ckan/logic/action/delete.py:92
#, python-format
msgid "REST API: Delete Package: %s"
msgstr "API REST: Esborrat Paquet: %s"

#: ckan/logic/action/delete.py:276 ckan/logic/action/delete.py:372
#, python-format
msgid "REST API: Delete %s"
msgstr "API REST: Esborrat %s"

#: ckan/logic/action/delete.py:318
#, python-format
msgid "REST API: Delete Member: %s"
msgstr "API REST: Esborrar el membre: %s"

#: ckan/logic/action/delete.py:358
msgid "Organization cannot be deleted while it still has datasets"
msgstr "No es pot eliminar l'organització si encara té conjunts de dades"

#: ckan/logic/action/delete.py:560 ckan/logic/action/delete.py:586
#: ckan/logic/action/get.py:2446 ckan/logic/action/update.py:910
msgid "id not in data"
msgstr "id no present a les dades"

#: ckan/logic/action/delete.py:564 ckan/logic/action/get.py:2449
#: ckan/logic/action/update.py:914
#, python-format
msgid "Could not find vocabulary \"%s\""
msgstr "No s'ha trobat el vocabulari \"%s\""

#: ckan/logic/action/delete.py:594
#, python-format
msgid "Could not find tag \"%s\""
msgstr "No s'ha trobat l'etiqueta \"%s\""

#: ckan/logic/action/delete.py:607 ckan/logic/action/delete.py:611
msgid "You must be logged in to unfollow something."
msgstr "Cal que us identifiqueu per a seguir qualsevol cosa."

#: ckan/logic/action/delete.py:622
msgid "You are not following {0}."
msgstr "No esteu seguint {0}"

#: ckan/logic/action/get.py:1101 ckan/logic/action/update.py:77
#: ckan/logic/action/update.py:91
msgid "Resource was not found."
msgstr "Recurs no trobat"

#: ckan/logic/action/get.py:1202
msgid "Parameter is not an bool"
msgstr ""

#: ckan/logic/action/get.py:2051
msgid "Do not specify if using \"query\" parameter"
msgstr "No ho especifiqueu si feu servir el paràmetre \"query\""

#: ckan/logic/action/get.py:2060
msgid "Must be <field>:<value> pair(s)"
msgstr "Ha de ser parelles de tipus <camp>:<valor>"

#: ckan/logic/action/get.py:2092
msgid "Field \"{field}\" not recognised in resource_search."
msgstr "Camp \"{field}\" no reconegut en resource_search."

#: ckan/logic/action/update.py:265 ckan/logic/action/update.py:995
msgid "Package was not found."
msgstr "No s'ha trobat el paquet."

#: ckan/logic/action/update.py:308 ckan/logic/action/update.py:526
#: ckan/logic/action/update.py:1013
#, python-format
msgid "REST API: Update object %s"
msgstr "API REST: Actualitzat objecte %s"

#: ckan/logic/action/update.py:405
#, python-format
msgid "REST API: Update package relationship: %s %s %s"
msgstr "API REST: Actualitzada la relació entre paquets: %s %s %s"

#: ckan/logic/action/update.py:770
msgid "TaskStatus was not found."
msgstr "No s'ha trobat l'estat de tasques"

#: ckan/logic/action/update.py:999
msgid "Organization was not found."
msgstr "No s'ha trobat l'organització."

#: ckan/logic/auth/create.py:27 ckan/logic/auth/create.py:45
#, python-format
msgid "User %s not authorized to create packages"
msgstr "L'usuari %s no està autoritzat a crear conjunts de dades"

#: ckan/logic/auth/create.py:31 ckan/logic/auth/update.py:45
#, python-format
msgid "User %s not authorized to edit these groups"
msgstr "L'usuari %s no està autoritzat a editar aquests grups"

#: ckan/logic/auth/create.py:38
#, python-format
msgid "User %s not authorized to add dataset to this organization"
msgstr ""
"L'usuari %s no té autorització per a afegir un conjunt de dades a aquesta "
"organització"

#: ckan/logic/auth/create.py:61
msgid "No dataset id provided, cannot check auth."
msgstr ""
"No s'ha proporcionat un identificador per al conjunt de dades, no es pot "
"comprovar l'autorització."

#: ckan/logic/auth/create.py:68 ckan/logic/auth/delete.py:34
#: ckan/logic/auth/get.py:153 ckan/logic/auth/update.py:63
msgid "No package found for this resource, cannot check auth."
msgstr ""
"No s'ha trobat cap paquet per aquest recurs, no es pot comprovar "
"l'autorització."

#: ckan/logic/auth/create.py:76
#, python-format
msgid "User %s not authorized to create resources on dataset %s"
msgstr "Usuari %s no autoritzat a crear recursos al conjunt de dades %s"

#: ckan/logic/auth/create.py:108
#, python-format
msgid "User %s not authorized to edit these packages"
msgstr "L'usuari %s no està autoritzat a editar aquests conjunts de dades"

#: ckan/logic/auth/create.py:119
#, python-format
msgid "User %s not authorized to create groups"
msgstr "L'usuari %s no està autoritzat a crear grups"

#: ckan/logic/auth/create.py:129
#, python-format
msgid "User %s not authorized to create organizations"
msgstr "L'usuari %s no té autorització per a crear organitzacions"

#: ckan/logic/auth/create.py:145
msgid "User {user} not authorized to create users via the API"
msgstr "L'usuari {user} no està autortizat a crear usuaris via la API"

#: ckan/logic/auth/create.py:148
msgid "Not authorized to create users"
msgstr "No autoritzat a crear usuaris"

#: ckan/logic/auth/create.py:189
msgid "Group was not found."
msgstr "No s'ha trobat el grup."

#: ckan/logic/auth/create.py:220
#, python-format
msgid "User %s not authorized to add members"
msgstr "L'usuari %s no té autorització per a afegir membres"

#: ckan/logic/auth/create.py:244 ckan/logic/auth/update.py:115
#, python-format
msgid "User %s not authorized to edit group %s"
msgstr "L'usuari %s no està autoritzat a editar el grup %s"

#: ckan/logic/auth/delete.py:40
#, python-format
msgid "User %s not authorized to delete resource %s"
msgstr "L'usuari %s no té autorització per a eliminar el recurs %s"

#: ckan/logic/auth/delete.py:56 ckan/logic/auth/get.py:170
msgid "Resource view not found, cannot check auth."
msgstr ""
"No s'ha trobat la vista del recurs, no es pot comprovar l'autorització."

#: ckan/logic/auth/delete.py:73
#, python-format
msgid "User %s not authorized to delete relationship %s"
msgstr "L'usuari %s no està autoritzat a esborrar la relació %s"

#: ckan/logic/auth/delete.py:82
#, python-format
msgid "User %s not authorized to delete groups"
msgstr "L'usuari %s no té autorització per a eliminar grups"

#: ckan/logic/auth/delete.py:86
#, python-format
msgid "User %s not authorized to delete group %s"
msgstr "L'usuari %s no està autoritzat a esborrar el grup %s"

#: ckan/logic/auth/delete.py:103
#, python-format
msgid "User %s not authorized to delete organizations"
msgstr "L'usuari %s no té autorització per a eliminar organitzacions"

#: ckan/logic/auth/delete.py:107
#, python-format
msgid "User %s not authorized to delete organization %s"
msgstr "L'usuari %s no té autorització per a eliminar l'organització %s"

#: ckan/logic/auth/delete.py:120
#, python-format
msgid "User %s not authorized to delete task_status"
msgstr "L'usuari %s no està autoritzat a esborrar l'estat de les tasques"

#: ckan/logic/auth/get.py:14 ckan/logic/auth/get.py:303
msgid "Not authorized"
msgstr "No teniu autorització"

#: ckan/logic/auth/get.py:124
#, python-format
msgid "User %s not authorized to read these packages"
msgstr "L'usuari %s no està autoritzat a llegir aquests conjunts de dades"

#: ckan/logic/auth/get.py:140
#, python-format
msgid "User %s not authorized to read package %s"
msgstr "L'usuari %s no està autoritzat a llegir el conjunt de dades %s"

#: ckan/logic/auth/get.py:159
#, python-format
msgid "User %s not authorized to read resource %s"
msgstr "L'usuari %s no està autoritzat a llegir el recurs %s"

#: ckan/logic/auth/get.py:198
#, python-format
msgid "User %s not authorized to read group %s"
msgstr "Usuari %s no autoritzat a llegir el grup %s"

#: ckan/logic/auth/get.py:270
msgid "You must be logged in to access your dashboard."
msgstr "Cal que us identifiqueu per a accedir al vostre panell."

#: ckan/logic/auth/update.py:39
#, python-format
msgid "User %s not authorized to edit package %s"
msgstr "L'usuari %s no està autoritzat a editar el conjunt de dades %s"

#: ckan/logic/auth/update.py:71
#, python-format
msgid "User %s not authorized to edit resource %s"
msgstr "L'usuari %s no té autorització per a modificar el recurs %s"

#: ckan/logic/auth/update.py:100
#, python-format
msgid "User %s not authorized to change state of package %s"
msgstr ""
"L'usuari %s no està autoritzat a canviar l'estat del conjunt de dades %s"

#: ckan/logic/auth/update.py:128
#, python-format
msgid "User %s not authorized to edit organization %s"
msgstr "L'usuari %s no té autorització per a modificar l'organització %s"

#: ckan/logic/auth/update.py:145
#, python-format
msgid "User %s not authorized to change state of group %s"
msgstr "L'usuari %s no està autoritzat a canviar l'estat del grup %s"

#: ckan/logic/auth/update.py:162
#, python-format
msgid "User %s not authorized to edit permissions of group %s"
msgstr "L'usuari %s no està autoritzat a editar els permisos del grup %s"

#: ckan/logic/auth/update.py:190
msgid "Have to be logged in to edit user"
msgstr "Cal haver iniciat sessió per editar l'usuari"

#: ckan/logic/auth/update.py:198
#, python-format
msgid "User %s not authorized to edit user %s"
msgstr "L'usuari %s no està autoritzat a editar l'usuari %s"

#: ckan/logic/auth/update.py:209
msgid "User {0} not authorized to update user {1}"
msgstr "Usuari {0} no autoritzat a actualitzar l'usuari {1}"

#: ckan/logic/auth/update.py:217
#, python-format
msgid "User %s not authorized to change state of revision"
msgstr "L'usuari %s no està autoritzat a canviar l'estat de la revisió"

#: ckan/logic/auth/update.py:226
#, python-format
msgid "User %s not authorized to update task_status table"
msgstr ""
"L'usuari %s no està autoritzat a actualitzar la taula de l'estat de tasques"

#: ckan/logic/auth/update.py:240
#, python-format
msgid "User %s not authorized to update term_translation table"
msgstr ""
"L'usuari %s no està autoritzat a actualitzar la taula term_translation"

#: ckan/model/license.py:133
msgid "title"
msgstr ""

#: ckan/model/license.py:228
msgid "License not specified"
msgstr "No s'ha especificat la llicència"

#: ckan/model/license.py:238
msgid "Open Data Commons Public Domain Dedication and License (PDDL)"
msgstr "Open Data Commons Public Domain Dedication and License (PDDL)"

#: ckan/model/license.py:248
msgid "Open Data Commons Open Database License (ODbL)"
msgstr "Open Data Commons Open Database License (ODbL)"

#: ckan/model/license.py:258
msgid "Open Data Commons Attribution License"
msgstr "Open Data Commons Attribution License"

#: ckan/model/license.py:269
msgid "Creative Commons CCZero"
msgstr "Creative Commons CCZero"

#: ckan/model/license.py:278
msgid "Creative Commons Attribution"
msgstr "Creative Commons Attribution"

#: ckan/model/license.py:288
msgid "Creative Commons Attribution Share-Alike"
msgstr "Creative Commons Attribution Share-Alike"

#: ckan/model/license.py:297
msgid "GNU Free Documentation License"
msgstr "GNU Free Documentation License"

#: ckan/model/license.py:307
msgid "Other (Open)"
msgstr "Altres (Oberta)"

#: ckan/model/license.py:317
msgid "Other (Public Domain)"
msgstr "Altres (Public Domain)"

#: ckan/model/license.py:327
msgid "Other (Attribution)"
msgstr "Altres (Atribució)"

#: ckan/model/license.py:339
msgid "UK Open Government Licence (OGL)"
msgstr "UK Open Government Licence (OGL)"

#: ckan/model/license.py:347
msgid "Creative Commons Non-Commercial (Any)"
msgstr "Creative Commons Non-Commercial (Any)"

#: ckan/model/license.py:355
msgid "Other (Non-Commercial)"
msgstr "Altres (No comercial)"

#: ckan/model/license.py:363
msgid "Other (Not Open)"
msgstr "Altres (No oberta)"

#: ckan/model/package_relationship.py:54
#, python-format
msgid "depends on %s"
msgstr "depens de %s"

#: ckan/model/package_relationship.py:54
#, python-format
msgid "is a dependency of %s"
msgstr "és una dependència de %s"

#: ckan/model/package_relationship.py:55
#, python-format
msgid "derives from %s"
msgstr "deriva de %s"

#: ckan/model/package_relationship.py:55
#, python-format
msgid "has derivation %s"
msgstr "té la derivació %s"

#: ckan/model/package_relationship.py:56
#, python-format
msgid "links to %s"
msgstr "enllaça amb %s"

#: ckan/model/package_relationship.py:56
#, python-format
msgid "is linked from %s"
msgstr "és enllaçat des de %s"

#: ckan/model/package_relationship.py:57
#, python-format
msgid "is a child of %s"
msgstr "és un fill de %s"

#: ckan/model/package_relationship.py:57
#, python-format
msgid "is a parent of %s"
msgstr "és un progenitor de %s"

#: ckan/model/package_relationship.py:61
#, python-format
msgid "has sibling %s"
msgstr "té el germà %s"

#: ckan/public-bs2/base/javascript/modules/activity-stream.js:97
#: ckan/public-bs2/base/javascript/modules/popover-context.js:62
#: ckan/public/base/javascript/modules/activity-stream.js:97
#: ckan/public/base/javascript/modules/activity-stream.min.js:2
#: ckan/public/base/javascript/modules/popover-context.js:62
#: ckan/public/base/javascript/modules/popover-context.min.js:2
#: ckan/templates/tests/mock_json_resource_preview_template.html:7
#: ckan/templates/tests/mock_resource_preview_template.html:7
#: ckanext/datastore/templates-bs2/package/snippets/data_api_button.html:8
#: ckanext/datastore/templates/package/snippets/data_api_button.html:7
#: ckanext/example_theme_docs/v18_snippet_api/fanstatic/example_theme_popover.js:21
#: ckanext/example_theme_docs/v18_snippet_api/fanstatic/example_theme_popover.min.js:1
#: ckanext/example_theme_docs/v19_01_error/fanstatic/example_theme_popover.js:21
#: ckanext/example_theme_docs/v19_01_error/fanstatic/example_theme_popover.min.js:1
#: ckanext/example_theme_docs/v19_02_error_handling/fanstatic/example_theme_popover.js:8
#: ckanext/example_theme_docs/v19_02_error_handling/fanstatic/example_theme_popover.min.js:1
#: ckanext/example_theme_docs/v20_pubsub/fanstatic/example_theme_popover.js:8
#: ckanext/example_theme_docs/v20_pubsub/fanstatic/example_theme_popover.min.js:1
#: ckanext/example_theme_docs/v21_custom_jquery_plugin/fanstatic/example_theme_popover.js:8
#: ckanext/example_theme_docs/v21_custom_jquery_plugin/fanstatic/example_theme_popover.min.js:1
#: ckanext/reclineview/theme/templates/recline_view.html:15
#: ckanext/textview/theme/templates/text_view.html:9
msgid "Loading..."
msgstr "Carregant..."

#: ckan/public-bs2/base/javascript/modules/api-info.js:96
#: ckan/public/base/javascript/modules/api-info.js:96
#: ckan/public/base/javascript/modules/api-info.min.js:2
msgid "There is no API data to load for this resource"
msgstr "No hi ha dades de l'API per a carregar-les en aquest recurs"

#: ckan/public-bs2/base/javascript/modules/api-info.js:124
#: ckan/public/base/javascript/modules/api-info.js:124
#: ckan/public/base/javascript/modules/api-info.min.js:4
msgid "Failed to load data API information"
msgstr "Ha fallat la càrrega d'informació de l'API"

#: ckan/public-bs2/base/javascript/modules/autocomplete.js:195
#: ckan/public/base/javascript/modules/autocomplete.js:200
#: ckan/public/base/javascript/modules/autocomplete.min.js:7
msgid "Start typing…"
msgstr "Comenceu a escriure..."

#: ckan/public-bs2/base/javascript/modules/autocomplete.js:195
#: ckan/public/base/javascript/modules/autocomplete.js:200
#: ckan/public/base/javascript/modules/autocomplete.min.js:7
msgid "No matches found"
msgstr "No s'ha trobat coincidències"

#: ckan/public-bs2/base/javascript/modules/autocomplete.js:204
#: ckan/public/base/javascript/modules/autocomplete.js:209
#: ckan/public/base/javascript/modules/autocomplete.min.js:7
#, python-format
msgid "Input is too short, must be at least one character"
msgid_plural "Input is too short, must be at least %(num)d characters"
msgstr[0] "L'entrada de dades és massa curta, almenys ha de tenir un caràcter"
msgstr[1] ""
"L'entrada de dades és massa curta, almenys ha de tenir %(num)d caràcters"

#: ckan/public-bs2/base/javascript/modules/basic-form.js:4
#: ckan/public/base/javascript/modules/basic-form.js:4
#: ckan/public/base/javascript/modules/basic-form.min.js:1
msgid "There are unsaved modifications to this form"
msgstr "Aquest formulari conté modificacions no desades"

#: ckan/public-bs2/base/javascript/modules/confirm-action.js:97
#: ckan/public/base/javascript/modules/confirm-action.js:101
#: ckan/public/base/javascript/modules/confirm-action.min.js:1
msgid "Please Confirm Action"
msgstr "Acció de confirmació"

#: ckan/public-bs2/base/javascript/modules/confirm-action.js:100
#: ckan/public/base/javascript/modules/confirm-action.js:104
#: ckan/public/base/javascript/modules/confirm-action.min.js:1
msgid "Are you sure you want to perform this action?"
msgstr "Teniu tota la seguretat per a dur a terme aquesta acció?"

#: ckan/public-bs2/base/javascript/modules/confirm-action.js:102
#: ckan/public/base/javascript/modules/confirm-action.js:106
#: ckan/public/base/javascript/modules/confirm-action.min.js:1
#: ckan/templates/user/new_user_form.html:9
#: ckan/templates/user/perform_reset.html:26
msgid "Confirm"
msgstr "Confirma"

#: ckan/public-bs2/base/javascript/modules/confirm-action.js:103
#: ckan/public-bs2/base/javascript/modules/resource-reorder.js:59
#: ckan/public-bs2/base/javascript/modules/resource-view-reorder.js:53
#: ckan/public/base/javascript/modules/confirm-action.js:107
#: ckan/public/base/javascript/modules/confirm-action.min.js:1
#: ckan/public/base/javascript/modules/resource-reorder.js:67
#: ckan/public/base/javascript/modules/resource-reorder.min.js:1
#: ckan/public/base/javascript/modules/resource-view-reorder.js:58
#: ckan/public/base/javascript/modules/resource-view-reorder.min.js:1
#: ckan/templates/admin/confirm_reset.html:9
#: ckan/templates/group/confirm_delete.html:14
#: ckan/templates/group/confirm_delete_member.html:15
#: ckan/templates/organization/confirm_delete.html:14
#: ckan/templates/organization/confirm_delete_member.html:15
#: ckan/templates/package/confirm_delete.html:15
#: ckan/templates/package/confirm_delete_resource.html:14
msgid "Cancel"
msgstr "Cancel·lar"

#: ckan/public-bs2/base/javascript/modules/follow.js:70
#: ckan/public/base/javascript/modules/follow.js:70
#: ckan/public/base/javascript/modules/follow.min.js:1
#: ckan/templates/snippets/follow_button.html:9
msgid "Unfollow"
msgstr "Deixar de seguir"

#: ckan/public-bs2/base/javascript/modules/follow.js:73
#: ckan/public/base/javascript/modules/follow.js:73
#: ckan/public/base/javascript/modules/follow.min.js:1
#: ckan/templates/snippets/follow_button.html:14
msgid "Follow"
msgstr "Seguir"

#: ckan/public-bs2/base/javascript/modules/image-upload.js:60
#: ckan/public/base/javascript/modules/image-upload.js:60
#: ckan/public/base/javascript/modules/image-upload.min.js:3
msgid "Link"
msgstr "Enllaç"

#: ckan/public-bs2/base/javascript/modules/image-upload.js:61
#: ckan/public/base/javascript/modules/image-upload.js:61
#: ckan/public/base/javascript/modules/image-upload.min.js:3
msgid "Link to a URL on the internet (you can also link to an API)"
msgstr "Enllaçar a una URL a l'Internet (també podeu enllaçar a una API)"

#: ckan/public-bs2/base/javascript/modules/image-upload.js:68
#: ckan/public/base/javascript/modules/image-upload.js:68
#: ckan/public/base/javascript/modules/image-upload.min.js:4
msgid "Upload"
msgstr "Carregar"

#: ckan/public-bs2/base/javascript/modules/image-upload.js:72
#: ckan/public/base/javascript/modules/image-upload.js:72
#: ckan/public/base/javascript/modules/image-upload.min.js:4
#: ckan/templates/group/snippets/group_item.html:43
#: ckan/templates/macros/form.html:241
#: ckan/templates/snippets/search_form.html:69
msgid "Remove"
msgstr "Esborra"

#: ckan/public-bs2/base/javascript/modules/image-upload.js:80
#: ckan/public/base/javascript/modules/image-upload.js:80
#: ckan/public/base/javascript/modules/image-upload.min.js:5
#: ckan/templates/macros/form.html:424 ckanext/imageview/plugin.py:27
#: ckanext/imageview/plugin.py:32
msgid "Image"
msgstr "Imatge"

#: ckan/public-bs2/base/javascript/modules/image-upload.js:87
#: ckan/public/base/javascript/modules/image-upload.js:87
#: ckan/public/base/javascript/modules/image-upload.min.js:5
msgid "Upload a file on your computer"
msgstr "Pujar un arxiu des del vostre ordinador"

#: ckan/public-bs2/base/javascript/modules/image-upload.js:110
#: ckan/public-bs2/base/javascript/modules/image-upload.js:178
#: ckan/public-bs2/base/javascript/modules/slug-preview.js:56
#: ckan/public/base/javascript/modules/image-upload.js:110
#: ckan/public/base/javascript/modules/image-upload.js:178
#: ckan/public/base/javascript/modules/image-upload.min.js:6
#: ckan/public/base/javascript/modules/image-upload.min.js:9
#: ckan/public/base/javascript/modules/slug-preview.js:56
#: ckan/public/base/javascript/modules/slug-preview.min.js:2
#: ckan/templates/group/snippets/group_form.html:17
#: ckan/templates/organization/snippets/organization_form.html:17
#: ckan/templates/package/snippets/package_basic_fields.html:13
#: ckan/templates/package/snippets/resource_form.html:26
msgid "URL"
msgstr "URL"

#: ckan/public-bs2/base/javascript/modules/image-upload.js:119
#: ckan/public-bs2/base/javascript/modules/image-upload.js:209
#: ckan/public/base/javascript/modules/image-upload.js:119
#: ckan/public/base/javascript/modules/image-upload.js:209
#: ckan/public/base/javascript/modules/image-upload.min.js:6
#: ckan/public/base/javascript/modules/image-upload.min.js:9
msgid "File"
msgstr "Arxiu"

#: ckan/public/base/javascript/modules/resource-reorder.js:41
#: ckan/public/base/javascript/modules/resource-reorder.min.js:1
msgid "Reorder resources"
msgstr ""

#: ckan/public/base/javascript/modules/resource-reorder.js:42
#: ckan/public/base/javascript/modules/resource-reorder.min.js:1
msgid ""
"You can rearrange the resources by dragging them using the arrow icon. Drag "
"the resource to the right and place it to the desired location on the list. "
"When you are done, click the \"Save order\" -button."
msgstr ""

#: ckan/public-bs2/base/javascript/modules/resource-reorder.js:56
#: ckan/public-bs2/base/javascript/modules/resource-view-reorder.js:50
#: ckan/public/base/javascript/modules/resource-reorder.js:64
#: ckan/public/base/javascript/modules/resource-reorder.min.js:1
#: ckan/public/base/javascript/modules/resource-view-reorder.js:55
#: ckan/public/base/javascript/modules/resource-view-reorder.min.js:1
msgid "Save order"
msgstr "Desar ordre"

#: ckan/public-bs2/base/javascript/modules/resource-reorder.js:69
#: ckan/public-bs2/base/javascript/modules/resource-view-reorder.js:59
#: ckan/public/base/javascript/modules/resource-reorder.js:77
#: ckan/public/base/javascript/modules/resource-reorder.min.js:1
#: ckan/public/base/javascript/modules/resource-view-reorder.js:68
#: ckan/public/base/javascript/modules/resource-view-reorder.min.js:1
msgid "Saving..."
msgstr "Desant..."

#: ckan/public-bs2/base/javascript/modules/resource-upload-field.js:57
#: ckan/public/base/javascript/modules/resource-upload-field.js:57
#: ckan/public/base/javascript/modules/resource-upload-field.min.js:1
msgid "Upload a file"
msgstr "Carregar un arxiu"

#: ckan/public-bs2/base/javascript/modules/resource-upload-field.js:144
#: ckan/public/base/javascript/modules/resource-upload-field.js:144
#: ckan/public/base/javascript/modules/resource-upload-field.min.js:1
msgid "An Error Occurred"
msgstr "Ha tingut lloc un error"

#: ckan/public-bs2/base/javascript/modules/resource-upload-field.js:201
#: ckan/public/base/javascript/modules/resource-upload-field.js:204
#: ckan/public/base/javascript/modules/resource-upload-field.min.js:2
msgid "Unable to upload file"
msgstr "No es pot carregar l'arxiu"

#: ckan/public-bs2/base/javascript/modules/resource-upload-field.js:252
#: ckan/public/base/javascript/modules/resource-upload-field.js:255
#: ckan/public/base/javascript/modules/resource-upload-field.min.js:2
msgid "Unable to authenticate upload"
msgstr "No es pot autenticar la càrrega"

#: ckan/public-bs2/base/javascript/modules/resource-upload-field.js:260
#: ckan/public/base/javascript/modules/resource-upload-field.js:263
#: ckan/public/base/javascript/modules/resource-upload-field.min.js:2
msgid "Resource uploaded"
msgstr "El recurs s'ha carregat"

#: ckan/public-bs2/base/javascript/modules/resource-upload-field.js:266
#: ckan/public/base/javascript/modules/resource-upload-field.js:269
#: ckan/public/base/javascript/modules/resource-upload-field.min.js:2
msgid "Unable to get data for uploaded file"
msgstr "No es pot obtenir les dades per a l'arxiu carregat"

#: ckan/public-bs2/base/javascript/modules/resource-upload-field.js:272
#: ckan/public/base/javascript/modules/resource-upload-field.js:275
#: ckan/public/base/javascript/modules/resource-upload-field.min.js:2
msgid ""
"You are uploading a file. Are you sure you want to navigate away and stop "
"this upload?"
msgstr ""
"Esteu pujant un arxiu. Esteu segurs que voleu marxar de la pàgina i aturar "
"la pujada?"

#: ckan/public-bs2/base/javascript/modules/resource-view-filters.js:9
#: ckan/public/base/javascript/modules/resource-view-filters.js:9
#: ckan/public/base/javascript/modules/resource-view-filters.min.js:1
#: ckan/templates/package/snippets/view_form_filters.html:16
msgid "Add Filter"
msgstr "Afegir filtre"

#: ckan/public-bs2/base/javascript/modules/resource-view-filters.js:52
#: ckan/public/base/javascript/modules/resource-view-filters.js:52
#: ckan/public/base/javascript/modules/resource-view-filters.min.js:3
msgid "Select a field"
msgstr "Selecciona un camp"

#: ckan/public-bs2/base/javascript/modules/slug-preview.js:57
#: ckan/public/base/javascript/modules/slug-preview.js:57
#: ckan/public/base/javascript/modules/slug-preview.min.js:2
#: ckan/templates/group/edit_base.html:20 ckan/templates/group/members.html:28
#: ckan/templates/organization/bulk_process.html:65
#: ckan/templates/organization/edit.html:3
#: ckan/templates/organization/edit_base.html:22
#: ckan/templates/organization/members.html:33
#: ckan/templates/package/edit_base.html:11
#: ckan/templates/package/resource_edit.html:3
#: ckan/templates/package/resource_edit_base.html:12
#: ckan/templates/package/snippets/resource_item.html:56
msgid "Edit"
msgstr "Editar"

#: ckan/public-bs2/base/javascript/modules/table-toggle-more.js:25
#: ckan/public/base/javascript/modules/table-toggle-more.js:25
#: ckan/public/base/javascript/modules/table-toggle-more.min.js:1
msgid "Show more"
msgstr "Mostra més"

#: ckan/public-bs2/base/javascript/modules/table-toggle-more.js:26
#: ckan/public/base/javascript/modules/table-toggle-more.js:26
#: ckan/public/base/javascript/modules/table-toggle-more.min.js:1
msgid "Hide"
msgstr "Oculta"

#: ckan/public-bs2/base/test/spec/i18n.spec.js:13
#: ckan/public-bs2/base/test/spec/module.spec.js:385
#: ckan/public/base/test/spec/i18n.spec.js:13
#: ckan/public/base/test/spec/i18n.spec.min.js:1
#: ckan/public/base/test/spec/module.spec.js:385
#: ckan/public/base/test/spec/module.spec.min.js:1
msgid "foo"
msgstr "foo"

#: ckan/public-bs2/base/test/spec/i18n.spec.js:17
#: ckan/public-bs2/base/test/spec/i18n.spec.js:46
#: ckan/public-bs2/base/test/spec/i18n.spec.js:50
#: ckan/public-bs2/base/test/spec/i18n.spec.js:54
#: ckan/public/base/test/spec/i18n.spec.js:17
#: ckan/public/base/test/spec/i18n.spec.js:46
#: ckan/public/base/test/spec/i18n.spec.js:50
#: ckan/public/base/test/spec/i18n.spec.js:54
#: ckan/public/base/test/spec/i18n.spec.min.js:1
msgid "no translation"
msgid_plural "no translations"
msgstr[0] "no translation"
msgstr[1] "no translations"

#: ckan/public-bs2/base/test/spec/i18n.spec.js:22
#: ckan/public/base/test/spec/i18n.spec.js:22
#: ckan/public/base/test/spec/i18n.spec.min.js:1
#, python-format
msgid "hello %(name)s!"
msgstr "hola %(name)s!"

#: ckan/public-bs2/base/test/spec/i18n.spec.js:29
#: ckan/public-bs2/base/test/spec/i18n.spec.js:76
#: ckan/public-bs2/base/test/spec/i18n.spec.js:81
#: ckan/public-bs2/base/test/spec/i18n.spec.js:86
#: ckan/public/base/test/spec/i18n.spec.js:29
#: ckan/public/base/test/spec/i18n.spec.js:76
#: ckan/public/base/test/spec/i18n.spec.js:81
#: ckan/public/base/test/spec/i18n.spec.js:86
#: ckan/public/base/test/spec/i18n.spec.min.js:1
#, python-format
msgid "no %(attr)s translation"
msgid_plural "no %(attr)s translations"
msgstr[0] "no %(attr)s translation"
msgstr[1] "no %(attr)s translations"

#: ckan/public-bs2/base/test/spec/i18n.spec.js:39
#: ckan/public-bs2/base/test/spec/i18n.spec.js:40
#: ckan/public-bs2/base/test/spec/i18n.spec.js:41
#: ckan/public-bs2/base/test/spec/module.spec.js:395
#: ckan/public-bs2/base/test/spec/module.spec.js:396
#: ckan/public-bs2/base/test/spec/module.spec.js:397
#: ckan/public/base/test/spec/i18n.spec.js:39
#: ckan/public/base/test/spec/i18n.spec.js:40
#: ckan/public/base/test/spec/i18n.spec.js:41
#: ckan/public/base/test/spec/i18n.spec.min.js:1
#: ckan/public/base/test/spec/module.spec.js:395
#: ckan/public/base/test/spec/module.spec.js:396
#: ckan/public/base/test/spec/module.spec.js:397
#: ckan/public/base/test/spec/module.spec.min.js:1
msgid "bar"
msgid_plural "bars"
msgstr[0] "bar"
msgstr[1] "bars"

#: ckan/public-bs2/base/test/spec/i18n.spec.js:61
#: ckan/public-bs2/base/test/spec/i18n.spec.js:65
#: ckan/public-bs2/base/test/spec/i18n.spec.js:69
#: ckan/public/base/test/spec/i18n.spec.js:61
#: ckan/public/base/test/spec/i18n.spec.js:65
#: ckan/public/base/test/spec/i18n.spec.js:69
#: ckan/public/base/test/spec/i18n.spec.min.js:1
#, python-format
msgid "%(color)s shirt"
msgid_plural "%(color)s shirts"
msgstr[0] "%(color)s shirt"
msgstr[1] "%(color)s shirts"

#: ckan/public-bs2/base/test/spec/i18n.spec.js:93
#: ckan/public-bs2/base/test/spec/i18n.spec.js:94
#: ckan/public-bs2/base/test/spec/i18n.spec.js:95
#: ckan/public/base/test/spec/i18n.spec.js:93
#: ckan/public/base/test/spec/i18n.spec.js:94
#: ckan/public/base/test/spec/i18n.spec.js:95
#: ckan/public/base/test/spec/i18n.spec.min.js:1
#, python-format
msgid "%(num)d item"
msgid_plural "%(num)d items"
msgstr[0] "%(num)d item"
msgstr[1] "%(num)d items"

#: ckan/public-bs2/base/test/spec/i18n.spec.js:100
#: ckan/public-bs2/base/test/spec/i18n.spec.js:105
#: ckan/public-bs2/base/test/spec/i18n.spec.js:110
#: ckan/public/base/test/spec/i18n.spec.js:100
#: ckan/public/base/test/spec/i18n.spec.js:105
#: ckan/public/base/test/spec/i18n.spec.js:110
#: ckan/public/base/test/spec/i18n.spec.min.js:1
#, python-format
msgid "%(num)d missing translation"
msgid_plural "%(num)d missing translations"
msgstr[0] "%(num)d missing translation"
msgstr[1] "%(num)d missing translations"

#: ckan/templates/error_document_template.html:3
#, python-format
msgid "Error %(error_code)s"
msgstr "Error %(error_code)s"

#: ckan/templates/footer.html:9
msgid "About {0}"
msgstr "Sobre {0}"

#: ckan/templates/footer.html:15
msgid "CKAN API"
msgstr "API CKAN"

#: ckan/templates/footer.html:16
msgid "CKAN Association"
msgstr "CKAN Association"

#: ckan/templates/footer.html:24
msgid ""
"<strong>Powered by</strong> <a class=\"hide-text ckan-footer-logo\" "
"href=\"http://ckan.org\">CKAN</a>"
msgstr ""
"<strong>Suportat per</strong> <a class=\"hide-text ckan-footer-logo\" "
"href=\"http://ckan.org\">CKAN</a>"

#: ckan/templates/header.html:9
msgid "Sysadmin settings"
msgstr "Paràmetres sysadmin"

#: ckan/templates/header.html:16
msgid "View profile"
msgstr "Vegeu el perfil"

#: ckan/templates/header.html:23
#, python-format
msgid "Dashboard (%(num)d new item)"
msgid_plural "Dashboard (%(num)d new items)"
msgstr[0] "Panell (%(num)d nou element)"
msgstr[1] "Panell (%(num)d nous items)"

#: ckan/templates/header.html:27 ckan/templates/user/dashboard.html:6
msgid "Dashboard"
msgstr "Panell de control"

#: ckan/templates/header.html:33 ckan/templates/user/dashboard.html:16
msgid "Edit settings"
msgstr "Modifica els paràmetres"

#: ckan/templates/header.html:35
msgid "Settings"
msgstr "Configuració"

#: ckan/templates/header.html:40 ckan/templates/header.html:42
msgid "Log out"
msgstr "Tancar sessió"

#: ckan/templates/header.html:52 ckan/templates/user/logout_first.html:14
msgid "Log in"
msgstr "Identificació"

#: ckan/templates/header.html:54 ckan/templates/user/new.html:3
msgid "Register"
msgstr "Registrar-se"

#: ckan/templates/group/read_base.html:17
#: ckan/templates/group/snippets/info.html:36 ckan/templates/header.html:87
#: ckan/templates/organization/bulk_process.html:20
#: ckan/templates/organization/edit_base.html:23
#: ckan/templates/organization/read_base.html:17
#: ckan/templates/package/base.html:7 ckan/templates/package/base.html:18
#: ckan/templates/package/base.html:22 ckan/templates/package/search.html:4
#: ckan/templates/package/snippets/new_package_breadcrumb.html:1
#: ckan/templates/revision/diff.html:11 ckan/templates/revision/read.html:65
#: ckan/templates/snippets/context/group.html:17
#: ckan/templates/snippets/context/user.html:19
#: ckan/templates/snippets/organization.html:59
#: ckan/templates/user/read.html:11 ckan/templates/user/read_base.html:19
#: ckan/templates/user/read_base.html:53
msgid "Datasets"
msgstr "Conjunts de dades"

#: ckan/templates/header.html:94
msgid "Search Datasets"
msgstr "Cerca conjunts de dades"

#: ckan/templates/header.html:95 ckan/templates/home/snippets/search.html:11
#: ckan/templates/snippets/simple_search.html:5
#: ckan/templates/user/snippets/user_search.html:6
msgid "Search"
msgstr "Cerca"

#: ckan/templates/page.html:6
msgid "Skip to content"
msgstr "Saltar al contingut"

#: ckan/templates/activity_streams/activity_stream_items.html:9
msgid "Load less"
msgstr "Carrega menys"

#: ckan/templates/activity_streams/activity_stream_items.html:17
msgid "Load more"
msgstr "Carrega més"

#: ckan/templates/activity_streams/activity_stream_items.html:23
msgid "No activities are within this activity stream"
msgstr "No hi ha activitats dins d'aquest flux d'activitat"

#: ckan/templates/admin/base.html:3
msgid "Administration"
msgstr "Administració"

#: ckan/templates/admin/base.html:8
msgid "Sysadmins"
msgstr "Sysadmins"

#: ckan/templates/admin/base.html:9
msgid "Config"
msgstr "Configuració"

#: ckan/templates/admin/base.html:10 ckan/templates/admin/trash.html:29
msgid "Trash"
msgstr "Paperera"

#: ckan/templates/admin/config.html:23 ckan/templates/macros/autoform.html:62
msgid "Site logo"
msgstr "Logotip del lloc"

#: ckan/templates/admin/config.html:35
#: ckan/templates/admin/confirm_reset.html:7
msgid "Are you sure you want to reset the config?"
msgstr "Segur que voleu reiniciar la configuració?"

#: ckan/templates/admin/config.html:35
msgid "Reset"
msgstr "Reinicia"

#: ckan/templates/admin/config.html:36
msgid "Update Config"
msgstr "Actualitzar configuració"

#: ckan/templates/admin/config.html:45
msgid "CKAN config options"
msgstr "Opcions de configuració de CKAN"

#: ckan/templates/admin/config.html:52
#, python-format
msgid ""
" <p><strong>Site Title:</strong> This is the title of this CKAN instance It "
"appears in various places throughout CKAN.</p> <p><strong>Style:</strong> "
"Choose from a list of simple variations of the main colour scheme to get a "
"very quick custom theme working.</p> <p><strong>Site Tag Logo:</strong> This"
" is the logo that appears in the header of all the CKAN instance "
"templates.</p> <p><strong>About:</strong> This text will appear on this CKAN"
" instances <a href=\"%(about_url)s\">about page</a>.</p> <p><strong>Intro "
"Text:</strong> This text will appear on this CKAN instances <a "
"href=\"%(home_url)s\">home page</a> as a welcome to visitors.</p> "
"<p><strong>Custom CSS:</strong> This is a block of CSS that appears in "
"<code>&lt;head&gt;</code> tag of every page. If you wish to customize the "
"templates more fully we recommend <a href=\"%(docs_url)s\" "
"target=\"_blank\">reading the documentation</a>.</p> "
"<p><strong>Homepage:</strong> This is for choosing a predefined layout for "
"the modules that appear on your homepage.</p> "
msgstr ""
" <p><strong>Títol del lloc:</strong> Aquest és el títol d'aquesta instància "
"de CKAN. Apareix en diversos llocs de CKAN.</p> <p><strong>Estil:</strong> "
"Escolliu d'una llista de variacions simples dels principals  esquemes de "
"colors per a obtenir un tema operatiu ràpidament.</p> <p><strong>Titular del"
" Logo del site:</strong> Aquest és el log que apareix a la capçalera de "
"totes les plantilles de la instància de CKAN.</p> <p><strong>Sobre:</strong>"
" Aquest text apareixerà en aquestes instàncies de CKAN <a "
"href=\"%(about_url)s\">Pàgiona sobre...</a>.</p> <p><strong>Text "
"introductori:</strong> Aquest text apareixerà on aquestes instàncies de CKAN"
" <a href=\"%(home_url)s\">Inici</a> com a benvinguda als visitants.</p> "
"<p><strong>CSS personalitzat:</strong> Aquest és un bloc de CSS que apareix "
"al tag <code>&lt;head&gt;</code> de totes les pàgines. Si desitgeu "
"personalitzar les plantilles de forma més complerta, us recomanem que <a "
"href=\"%(docs_url)s\" target=\"_blank\">llegiu la documentació</a>.</p> "
"<p><strong>Pàgina d'inici:</strong> Permet escollir una distribució "
"predefinida per als mòduls  que apareixen a la vostra pàgina d'inici.</p>"

#: ckan/templates/admin/confirm_reset.html:3
#: ckan/templates/admin/confirm_reset.html:10
msgid "Confirm Reset"
msgstr "Confirmeu el reinici"

#: ckan/templates/admin/index.html:15
msgid "Administer CKAN"
msgstr "Administrar CKAN"

#: ckan/templates/admin/index.html:20
#, python-format
msgid ""
" <p>As a sysadmin user you have full control over this CKAN instance. "
"Proceed with care!</p> <p>For guidance on using sysadmin features, see the "
"CKAN <a href=\"%(docs_url)s\" target=\"_blank\">sysadmin guide</a></p> "
msgstr ""
" <p>Com a administrador del sistema teniu control absolut sobre aquest lloc."
" Aneu amb compte!</p> <p>Per a més informació sobre les funcionalitats dels "
"administradors de sistema, vegeu la <a href=\"%(docs_url)s\" "
"target=\"_blank\">guia d'administració del sistema</a></p> de CKAN "

#: ckan/templates/admin/trash.html:20
msgid "Purge"
msgstr "Purgar"

#: ckan/templates/admin/trash.html:32
msgid " <p>Purge deleted datasets forever and irreversibly.</p> "
msgstr ""
" <p>Purgar conjunts de dades esborrats de forma permanent i "
"irreversible.</p> "

#: ckan/templates/dataviewer/snippets/data_preview.html:9
msgid "This resource can not be previewed at the moment."
msgstr "Aquest recurs no es pot previsualitzar en aquest moment."

#: ckan/templates/dataviewer/snippets/data_preview.html:11
#: ckan/templates/package/resource_read.html:133
#: ckan/templates/package/snippets/resource_view.html:34
msgid "Click here for more information."
msgstr "Cliqueu aquí per a obtenir més informació"

#: ckan/templates/dataviewer/snippets/data_preview.html:18
#: ckan/templates/package/snippets/resource_view.html:41
msgid "Download resource"
msgstr "Descarregueu el recurs"

#: ckan/templates/dataviewer/snippets/data_preview.html:23
#: ckan/templates/package/snippets/resource_view.html:64
#: ckanext/webpageview/theme/templates/webpage_view.html:2
msgid "Your browser does not support iframes."
msgstr "El vostre navegador no suporta iframes."

#: ckan/templates/dataviewer/snippets/no_preview.html:3
msgid "No preview available."
msgstr "Previsualització no disponible."

#: ckan/templates/dataviewer/snippets/no_preview.html:5
msgid "More details..."
msgstr "Més detalls..."

#: ckan/templates/dataviewer/snippets/no_preview.html:12
#, python-format
msgid "No handler defined for data type: %(type)s."
msgstr "No hi ha un gestor per al tipus de dada: %(type)s."

#: ckan/templates/development/snippets/form.html:5
msgid "Standard"
msgstr "Estàndard"

#: ckan/templates/development/snippets/form.html:5
msgid "Standard Input"
msgstr "Entrada Estàndard"

#: ckan/templates/development/snippets/form.html:6
msgid "Medium"
msgstr "Mitjà"

#: ckan/templates/development/snippets/form.html:6
msgid "Medium Width Input"
msgstr "Entrada de llargada mitja"

#: ckan/templates/development/snippets/form.html:7
msgid "Full"
msgstr "Complerta"

#: ckan/templates/development/snippets/form.html:7
msgid "Full Width Input"
msgstr "Entrada de llargada complerta"

#: ckan/templates/development/snippets/form.html:8
msgid "Large"
msgstr "Llarga"

#: ckan/templates/development/snippets/form.html:8
msgid "Large Input"
msgstr "Entrada llarga"

#: ckan/templates/development/snippets/form.html:9
msgid "Prepend"
msgstr "Afegir abans"

#: ckan/templates/development/snippets/form.html:9
msgid "Prepend Input"
msgstr "Entrada d'afegir abans"

#: ckan/templates/development/snippets/form.html:13
msgid "Custom Field (empty)"
msgstr "Camp personalitzat (buit)"

#: ckan/templates/development/snippets/form.html:19
#: ckan/templates/snippets/custom_form_fields.html:20
#: ckan/templates/snippets/custom_form_fields.html:37
msgid "Custom Field"
msgstr "Camp personalitzat"

#: ckan/templates/development/snippets/form.html:22
msgid "Markdown"
msgstr "Markdown"

#: ckan/templates/development/snippets/form.html:23
msgid "Textarea"
msgstr "Textarea"

#: ckan/templates/development/snippets/form.html:24
msgid "Select"
msgstr "Desplegable"

#: ckan/templates/group/activity_stream.html:3
#: ckan/templates/group/activity_stream.html:6
#: ckan/templates/group/read_base.html:18
#: ckan/templates/organization/activity_stream.html:3
#: ckan/templates/organization/activity_stream.html:6
#: ckan/templates/organization/read_base.html:18
#: ckan/templates/package/activity.html:3
#: ckan/templates/package/activity.html:6
#: ckan/templates/package/read_base.html:21
#: ckan/templates/user/activity_stream.html:3
#: ckan/templates/user/activity_stream.html:6
#: ckan/templates/user/read_base.html:20
msgid "Activity Stream"
msgstr "Flux d'activitat"

#: ckan/templates/group/admins.html:3 ckan/templates/group/admins.html:6
#: ckan/templates/organization/admins.html:3
#: ckan/templates/organization/admins.html:6
msgid "Administrators"
msgstr "Administradors"

#: ckan/templates/group/base_form_page.html:7
msgid "Add a Group"
msgstr "Afegir un grup"

#: ckan/templates/group/base_form_page.html:11
msgid "Group Form"
msgstr "Formulari de grup"

#: ckan/templates/group/confirm_delete.html:3
#: ckan/templates/group/confirm_delete.html:15
#: ckan/templates/group/confirm_delete_member.html:3
#: ckan/templates/group/confirm_delete_member.html:16
#: ckan/templates/organization/confirm_delete.html:3
#: ckan/templates/organization/confirm_delete.html:15
#: ckan/templates/organization/confirm_delete_member.html:3
#: ckan/templates/organization/confirm_delete_member.html:16
#: ckan/templates/package/confirm_delete.html:3
#: ckan/templates/package/confirm_delete.html:16
#: ckan/templates/package/confirm_delete_resource.html:3
#: ckan/templates/package/confirm_delete_resource.html:15
msgid "Confirm Delete"
msgstr "Confirmeu l'esborrat"

#: ckan/templates/group/confirm_delete.html:11
msgid "Are you sure you want to delete group - {name}?"
msgstr "Segur que voleu esborrar el grup - {name}?"

#: ckan/templates/group/confirm_delete_member.html:11
#: ckan/templates/organization/confirm_delete_member.html:11
msgid "Are you sure you want to delete member - {name}?"
msgstr "Segur que voleu esborrar el membre - {name}?"

#: ckan/templates/group/edit.html:7 ckan/templates/group/edit_base.html:3
#: ckan/templates/group/edit_base.html:11
#: ckan/templates/group/read_base.html:12
#: ckan/templates/organization/edit_base.html:11
#: ckan/templates/organization/read_base.html:12
#: ckan/templates/package/read_base.html:14
#: ckan/templates/package/resource_read.html:31
#: ckan/templates/user/edit.html:8 ckan/templates/user/edit_base.html:3
#: ckan/templates/user/read_base.html:14
msgid "Manage"
msgstr "Gestiona"

#: ckan/templates/group/edit.html:12
msgid "Edit Group"
msgstr "Modifiqueu el grup"

#: ckan/templates/group/edit_base.html:21 ckan/templates/group/members.html:3
#: ckan/templates/organization/edit_base.html:24
#: ckan/templates/organization/members.html:3
msgid "Members"
msgstr "Membres"

#: ckan/templates/group/followers.html:3 ckan/templates/group/followers.html:6
#: ckan/templates/group/snippets/info.html:32
#: ckan/templates/package/followers.html:3
#: ckan/templates/package/followers.html:6
#: ckan/templates/package/snippets/info.html:24
#: ckan/templates/snippets/context/group.html:13
#: ckan/templates/snippets/context/user.html:15
#: ckan/templates/snippets/organization.html:55
#: ckan/templates/user/followers.html:3 ckan/templates/user/followers.html:7
#: ckan/templates/user/read_base.html:49
#: ckanext/example_theme_docs/v18_snippet_api/templates/ajax_snippets/example_theme_popover.html:12
msgid "Followers"
msgstr "Seguidors"

#: ckan/templates/group/history.html:3 ckan/templates/group/history.html:6
#: ckan/templates/package/history.html:3 ckan/templates/package/history.html:6
msgid "History"
msgstr "Historial"

#: ckan/templates/group/index.html:13
#: ckan/templates/user/dashboard_groups.html:7
msgid "Add Group"
msgstr "Afegeix grup"

#: ckan/templates/group/index.html:20
msgid "Search groups..."
msgstr "Cercar grups..."

#: ckan/templates/group/index.html:20 ckan/templates/group/read.html:14
#: ckan/templates/organization/bulk_process.html:97
#: ckan/templates/organization/index.html:20
#: ckan/templates/organization/read.html:20
#: ckan/templates/package/search.html:30
#: ckan/templates/snippets/search_form.html:4
#: ckan/templates/snippets/simple_search.html:10
#: ckan/templates/snippets/sort_by.html:15
#: ckanext/example_idatasetform/templates/package/search.html:13
msgid "Name Ascending"
msgstr "Nom Ascendent"

#: ckan/templates/group/index.html:20 ckan/templates/group/read.html:15
#: ckan/templates/organization/bulk_process.html:98
#: ckan/templates/organization/index.html:20
#: ckan/templates/organization/read.html:21
#: ckan/templates/package/search.html:31
#: ckan/templates/snippets/search_form.html:4
#: ckan/templates/snippets/simple_search.html:10
#: ckan/templates/snippets/sort_by.html:16
#: ckanext/example_idatasetform/templates/package/search.html:14
msgid "Name Descending"
msgstr "Nom Descendent"

#: ckan/templates/group/index.html:29
msgid "There are currently no groups for this site"
msgstr "Ara mateix no hi ha grups en aquest lloc"

#: ckan/templates/group/index.html:31
#: ckan/templates/organization/index.html:31
msgid "How about creating one?"
msgstr "En voleu crear un?"

#: ckan/templates/group/member_new.html:8
#: ckan/templates/organization/member_new.html:10
msgid "Back to all members"
msgstr "Torneu a la llista de membres"

#: ckan/templates/group/member_new.html:10
#: ckan/templates/organization/member_new.html:7
#: ckan/templates/organization/member_new.html:12
msgid "Edit Member"
msgstr "Modifiqueu membre"

#: ckan/templates/group/member_new.html:10
#: ckan/templates/group/member_new.html:70 ckan/templates/group/members.html:6
#: ckan/templates/organization/member_new.html:7
#: ckan/templates/organization/member_new.html:12
#: ckan/templates/organization/member_new.html:72
#: ckan/templates/organization/members.html:8
msgid "Add Member"
msgstr "Afegeix un membre"

#: ckan/templates/group/member_new.html:19
#: ckan/templates/organization/member_new.html:21
msgid "Existing User"
msgstr "Usuari existent"

#: ckan/templates/group/member_new.html:22
#: ckan/templates/organization/member_new.html:24
msgid "If you wish to add an existing user, search for their username below."
msgstr "Si voleu afegir un usuari existent, cerqueu el seu nom d'usuari."

#: ckan/templates/group/member_new.html:41
#: ckan/templates/organization/member_new.html:43
msgid "or"
msgstr "o"

#: ckan/templates/group/member_new.html:47
#: ckan/templates/organization/member_new.html:49
msgid "New User"
msgstr "Usuari nou"

#: ckan/templates/group/member_new.html:50
#: ckan/templates/organization/member_new.html:52
msgid "If you wish to invite a new user, enter their email address."
msgstr "Si voleu convidar un nou usuari, introduïu el seu correu electrònic. "

#: ckan/templates/group/member_new.html:61
#: ckan/templates/group/members.html:15
#: ckan/templates/organization/member_new.html:63
#: ckan/templates/organization/members.html:20
msgid "Role"
msgstr "Rol"

#: ckan/templates/group/member_new.html:64
#: ckan/templates/group/members.html:31
#: ckan/templates/organization/member_new.html:66
#: ckan/templates/organization/members.html:36
msgid "Are you sure you want to delete this member?"
msgstr "Segur que voleu eliminar aquest membre?"

#: ckan/templates/group/member_new.html:64
#: ckan/templates/group/members.html:31
#: ckan/templates/group/snippets/group_form.html:37
#: ckan/templates/organization/bulk_process.html:47
#: ckan/templates/organization/member_new.html:66
#: ckan/templates/organization/members.html:36
#: ckan/templates/organization/snippets/organization_form.html:37
#: ckan/templates/package/edit_view.html:19
#: ckan/templates/package/snippets/package_form.html:39
#: ckan/templates/package/snippets/resource_form.html:67
#: ckan/templates/revision/read.html:24
#: ckan/templates/user/edit_user_form.html:45
msgid "Delete"
msgstr "Esborrar"

#: ckan/templates/group/member_new.html:66
#: ckanext/datastore/templates-bs2/datastore/dictionary.html:26
#: ckanext/datastore/templates/datastore/dictionary.html:20
msgid "Save"
msgstr "Desar"

#: ckan/templates/group/member_new.html:83
#: ckan/templates/organization/member_new.html:85
msgid "What are roles?"
msgstr "Què són els rols?"

#: ckan/templates/group/member_new.html:86
msgid ""
" <p><strong>Admin:</strong> Can edit group information, as well as manage "
"organization members.</p> <p><strong>Member:</strong> Can add/remove "
"datasets from groups</p> "
msgstr ""
" <p><strong>Admin:</strong> Pot editer informació del grup, així com "
"gestionar els membres del grup</p> <p><strong>Membre:</strong> Pot afegir i "
"treure conjunts  de dades del grup</p> "

#: ckan/templates/group/new.html:3 ckan/templates/group/new.html:5
#: ckan/templates/group/new.html:7
msgid "Create a Group"
msgstr "Crea un grup"

#: ckan/templates/group/new_group_form.html:17
msgid "Update Group"
msgstr "Modifica grup"

#: ckan/templates/group/new_group_form.html:19
msgid "Create Group"
msgstr "Crea grup"

#: ckan/templates/group/read.html:13 ckan/templates/organization/read.html:19
#: ckan/templates/package/search.html:29
#: ckan/templates/snippets/sort_by.html:14
#: ckanext/example_idatasetform/templates/package/search.html:12
msgid "Relevance"
msgstr "Rellevància"

#: ckan/templates/group/read.html:16
#: ckan/templates/organization/bulk_process.html:99
#: ckan/templates/organization/read.html:22
#: ckan/templates/package/search.html:32
#: ckan/templates/package/snippets/resource_form.html:53
#: ckan/templates/snippets/sort_by.html:17
#: ckanext/example_idatasetform/templates/package/search.html:15
msgid "Last Modified"
msgstr "Última modificació"

#: ckan/templates/group/read.html:17 ckan/templates/organization/read.html:23
#: ckan/templates/package/search.html:33
#: ckan/templates/snippets/package_item.html:50
#: ckan/templates/snippets/popular.html:3
#: ckan/templates/snippets/sort_by.html:19
#: ckanext/example_idatasetform/templates/package/search.html:18
msgid "Popular"
msgstr "Popular"

#: ckan/templates/group/read.html:19 ckan/templates/organization/read.html:25
#: ckan/templates/snippets/search_form.html:3
msgid "Search datasets..."
msgstr "Cercar conjunts de dades..."

#: ckan/templates/group/snippets/feeds.html:3
msgid "Datasets in group: {group}"
msgstr "Conjunts de dades del grup: {group}"

#: ckan/templates/group/snippets/feeds.html:4
#: ckan/templates/organization/snippets/feeds.html:4
msgid "Recent Revision History"
msgstr "Història recent de revisions"

#: ckan/templates/group/snippets/group_form.html:10
#: ckan/templates/organization/snippets/organization_form.html:10
#: ckan/templates/package/snippets/resource_form.html:30
msgid "Name"
msgstr "Nom"

#: ckan/templates/group/snippets/group_form.html:10
msgid "My Group"
msgstr "El meu grup"

#: ckan/templates/group/snippets/group_form.html:19
#: ckan/templates/organization/snippets/organization_form.html:19
#: ckan/templates/package/snippets/package_basic_fields.html:19
#: ckan/templates/package/snippets/resource_form.html:34
#: ckan/templates/package/snippets/view_form.html:9
#: ckanext/datastore/templates-bs2/datastore/dictionary.html:21
#: ckanext/datastore/templates-bs2/package/resource_read.html:21
#: ckanext/datastore/templates/datastore/snippets/dictionary_form.html:24
#: ckanext/datastore/templates/package/resource_read.html:22
msgid "Description"
msgstr "Descripció"

#: ckan/templates/group/snippets/group_form.html:19
msgid "A little information about my group..."
msgstr "Una mica d'informació sobre el meu grup..."

#: ckan/templates/group/snippets/group_form.html:37
msgid "Are you sure you want to delete this Group?"
msgstr "Segur que voleu eliminar aquest Grup?"

#: ckan/templates/group/snippets/group_form.html:40
msgid "Save Group"
msgstr "Desa grup"

#: ckan/templates/group/snippets/group_item.html:32
#: ckan/templates/organization/snippets/organization_item.html:31
#: ckanext/example_theme_docs/v10_custom_snippet/templates/snippets/example_theme_most_popular_groups.html:23
#: ckanext/example_theme_docs/v11_HTML_and_CSS/templates/snippets/example_theme_most_popular_groups.html:22
msgid "{num} Dataset"
msgid_plural "{num} Datasets"
msgstr[0] "{num} Conjunt de dades"
msgstr[1] "{num} Conjunts de dades"

#: ckan/templates/group/snippets/group_item.html:34
#: ckan/templates/organization/snippets/organization_item.html:33
#: ckanext/example_theme_docs/v10_custom_snippet/templates/snippets/example_theme_most_popular_groups.html:25
#: ckanext/example_theme_docs/v11_HTML_and_CSS/templates/snippets/example_theme_most_popular_groups.html:24
msgid "0 Datasets"
msgstr "0 Conjunts de dades"

#: ckan/templates/group/snippets/group_item.html:38
#: ckan/templates/group/snippets/group_item.html:39
msgid "View {name}"
msgstr "Vegeu {name}"

#: ckan/templates/group/snippets/group_item.html:43
msgid "Remove dataset from this group"
msgstr "Esborrar conjunt de dades del grup"

#: ckan/templates/group/snippets/helper.html:4
msgid "What are Groups?"
msgstr "Què són els grups?"

#: ckan/templates/group/snippets/helper.html:8
msgid ""
" You can use CKAN Groups to create and manage collections of datasets. This "
"could be to catalogue datasets for a particular project or team, or on a "
"particular theme, or as a very simple way to help people find and search "
"your own published datasets. "
msgstr ""
"Podeu usar els grups de CKAN per crear i gestinar col·leccions de conjunts "
"de dades. Per exemple per agrupar conjunts de dades per a un projecte o "
"equip en particular, per a un temàtica en particular, o per ajudar a la gent"
" a cercar i trobar els vostres propis conjunts de dades."

#: ckan/templates/group/snippets/history_revisions.html:10
#: ckan/templates/package/snippets/history_revisions.html:10
msgid "Compare"
msgstr "Comparar"

#: ckan/templates/group/snippets/info.html:16
#: ckan/templates/organization/bulk_process.html:72
#: ckan/templates/package/read.html:21
#: ckan/templates/package/snippets/package_basic_fields.html:118
#: ckan/templates/snippets/organization.html:37
#: ckan/templates/snippets/package_item.html:42
msgid "Deleted"
msgstr "Esborrat"

#: ckan/templates/group/snippets/info.html:24
#: ckan/templates/package/snippets/package_context.html:7
#: ckan/templates/snippets/organization.html:45
msgid "read more"
msgstr "llegiu més"

#: ckan/templates/group/snippets/revisions_table.html:7
#: ckan/templates/package/snippets/revisions_table.html:7
#: ckan/templates/revision/read.html:5 ckan/templates/revision/read.html:9
#: ckan/templates/revision/read.html:39
#: ckan/templates/revision/snippets/revisions_list.html:4
msgid "Revision"
msgstr "Revisió"

#: ckan/templates/group/snippets/revisions_table.html:8
#: ckan/templates/package/snippets/revisions_table.html:8
#: ckan/templates/revision/read.html:53
#: ckan/templates/revision/snippets/revisions_list.html:5
msgid "Timestamp"
msgstr "Marca horària"

#: ckan/templates/group/snippets/revisions_table.html:9
#: ckan/templates/package/snippets/additional_info.html:25
#: ckan/templates/package/snippets/additional_info.html:30
#: ckan/templates/package/snippets/package_metadata_fields.html:14
#: ckan/templates/package/snippets/revisions_table.html:9
#: ckan/templates/revision/read.html:50
#: ckan/templates/revision/snippets/revisions_list.html:6
msgid "Author"
msgstr "Autor"

#: ckan/templates/group/snippets/revisions_table.html:10
#: ckan/templates/package/snippets/revisions_table.html:10
#: ckan/templates/revision/read.html:56
#: ckan/templates/revision/snippets/revisions_list.html:8
msgid "Log Message"
msgstr "Missatge de registre"

#: ckan/templates/home/index.html:4
msgid "Welcome"
msgstr "Benvinguts"

#: ckan/templates/home/snippets/about_text.html:1
msgid ""
" <p>CKAN is the world’s leading open-source data portal platform.</p> "
"<p>CKAN is a complete out-of-the-box software solution that makes data "
"accessible and usable – by providing tools to streamline publishing, "
"sharing, finding and using data (including storage of data and provision of "
"robust data APIs). CKAN is aimed at data publishers (national and regional "
"governments, companies and organizations) wanting to make their data open "
"and available.</p> <p>CKAN is used by governments and user groups worldwide "
"and powers a variety of official and community data portals including "
"portals for local, national and international government, such as the UK’s "
"<a href=\"http://data.gov.uk\">data.gov.uk</a> and the European Union’s <a "
"href=\"http://publicdata.eu/\">publicdata.eu</a>, the Brazilian <a "
"href=\"http://dados.gov.br/\">dados.gov.br</a>, Dutch and Netherland "
"government portals, as well as city and municipal sites in the US, UK, "
"Argentina, Finland and elsewhere.</p> <p>CKAN: <a "
"href=\"http://ckan.org/\">http://ckan.org/</a><br /> CKAN Tour: <a "
"href=\"http://ckan.org/tour/\">http://ckan.org/tour/</a><br /> Features "
"overview: <a "
"href=\"http://ckan.org/features/\">http://ckan.org/features/</a></p> "
msgstr ""
" <p>CKAN és la plataforma líder mundial en programari lliure per a "
"dades.</p> <p>CKAN és una solució completa i a punt per a ser usada, que fa "
"les dades accessibles i usables - proporcionant eines per a la publicació "
"continuada, compartició, llocalització i ús de les dades (incloent "
"l'emmagatzematge de dades i la provisió de robustes APIs). CKAN es dirigeix "
"als publicadors de dades (governs regionals i nacionals, companyies i "
"organitzacions) que volen fer que les seves dades estiguin obertes i "
"disponibles.</p> <p>CKAN l'usen governs i grups d'usuaris arreu del món i "
"potencia una varietat de portals de dades oficials i comunitaris, incloent "
"portals per a governs locals, nacionals i internacionals, tals com el "
"d'Anglaterra such<a href=\"http://data.gov.uk\">data.gov.uk</a> i el de la "
"Unió Europea <a href=\"http://publicdata.eu/\">publicdata.eu</a>, el "
"brasileny <a href=\"http://dados.gov.br/\">dados.gov.br</a>, El govern "
"holandès, com també de ciutats d'Anglaterra, Estats Units, Argentina, "
"Finlàndia i d'altres llocs.</p> <p>CKAN: <a "
"href=\"http://ckan.org/\">http://ckan.org/</a><br />Volta per CKAN: <a "
"href=\"http://ckan.org/tour/\">http://ckan.org/tour/</a><br /> Resum de "
"funcinalitats: <a "
"href=\"http://ckan.org/features/\">http://ckan.org/features/</a></p> "

#: ckan/templates/home/snippets/promoted.html:8
msgid "Welcome to CKAN"
msgstr "Benvinguts a CKAN"

#: ckan/templates/home/snippets/promoted.html:10
msgid ""
"This is a nice introductory paragraph about CKAN or the site in general. We "
"don't have any copy to go here yet but soon we will "
msgstr ""
"Aquest és un fantàstic paràgraf introductori sobre CKAN o el lloc en "
"general. No tenim cap còpia per a venir aquí encara, però aviat la tindrem."

#: ckan/templates/home/snippets/promoted.html:19
msgid "This is a featured section"
msgstr "Aquesta és una secció destacada"

#: ckan/templates/home/snippets/search.html:2
msgid "E.g. environment"
msgstr "p.ex. medi ambient"

#: ckan/templates/home/snippets/search.html:6
msgid "Search data"
msgstr "Cercar dades"

#: ckan/templates/home/snippets/search.html:8
msgid "Search datasets"
msgstr "Cercar conjunts de dades"

#: ckan/templates/home/snippets/search.html:16
msgid "Popular tags"
msgstr "Etiquetes freqüents"

#: ckan/templates/home/snippets/stats.html:5
msgid "{0} statistics"
msgstr "{0} estadístiques"

#: ckan/templates/home/snippets/stats.html:11
msgid "dataset"
msgstr "conjunt de dades"

#: ckan/templates/home/snippets/stats.html:11
msgid "datasets"
msgstr "conjunts de dades"

#: ckan/templates/home/snippets/stats.html:17
msgid "organizations"
msgstr "organitzacions"

#: ckan/templates/home/snippets/stats.html:23
msgid "groups"
msgstr "grups"

#: ckan/templates/macros/form.html:126
#, python-format
msgid ""
"You can use <a href=\"#markdown\" title=\"Markdown quick reference\" data-"
"target=\"popover\" data-content=\"%(markdown_tooltip)s\" data-"
"html=\"true\">Markdown formatting</a> here"
msgstr ""
"Podeu usar <a href=\"#markdown\" title=\"Markdown quick reference\" data-"
"target=\"popover\" data-content=\"%(markdown_tooltip)s\" data-"
"html=\"true\">el format Markdown</a>"

#: ckan/templates/macros/form.html:233
msgid "Key"
msgstr ""

#: ckan/templates/macros/form.html:245
#: ckan/templates/package/resource_read.html:167
#: ckan/templates/package/snippets/additional_info.html:7
#: ckan/templates/snippets/additional_info.html:12
msgid "Value"
msgstr "Valor"

<<<<<<< HEAD
#: ckan/templates/admin/index.html:20
#, python-format
msgid ""
"<p>As a sysadmin user you have full control over this CKAN instance. Proceed"
" with care!</p> <p>For guidance on using sysadmin features, see the CKAN  <a"
" href=\"%(docs_url)s\" target=\"_blank\">sysadmin guide</a></p>"
msgstr ""
" <p>Com a administrador del sistema teniu control absolut sobre aquest lloc."
" Aneu amb compte!</p> <p>Per a més informació sobre les funcionalitats dels "
"administradors de sistema, vegeu la <a href=\"%(docs_url)s\" "
"target=\"_blank\">guia d'administració del sistema</a></p> de CKAN "
=======
#: ckan/templates/macros/form.html:277
msgid "This field is required"
msgstr "Aquest camp és requerit"
>>>>>>> fc1a6656

#: ckan/templates/macros/form.html:277
msgid "Custom"
msgstr "Personalitzat"

#: ckan/templates/macros/form.html:302
msgid "The form contains invalid entries:"
msgstr "El formulari conté camps incorrectes:"

#: ckan/templates/macros/form.html:407
msgid "Required field"
msgstr "Camp requerit"

#: ckan/templates/macros/form.html:422
msgid "http://example.com/my-image.jpg"
msgstr "http://example.com/my-image.jpg"

#: ckan/templates/macros/form.html:423
msgid "Image URL"
msgstr "URL de la imatge"

#: ckan/templates/macros/form.html:438
msgid "Clear Upload"
msgstr "Esborrar pujada"

#: ckan/templates/organization/base_form_page.html:5
msgid "Organization Form"
msgstr "Formulari de l'organització"

#: ckan/templates/organization/bulk_process.html:3
#: ckan/templates/organization/bulk_process.html:11
msgid "Edit datasets"
msgstr "Modificar conjunts de dades"

#: ckan/templates/organization/bulk_process.html:16
msgid " found for \"{query}\""
msgstr "trobats per \"{query}\""

#: ckan/templates/organization/bulk_process.html:18
msgid "Sorry no datasets found for \"{query}\""
msgstr "Sentim no haber trobat cap conjunt de dades per \"{query}\""

#: ckan/templates/organization/bulk_process.html:37
msgid "Make public"
msgstr "Fer públic"

#: ckan/templates/organization/bulk_process.html:41
msgid "Make private"
msgstr "Fer privat"

#: ckan/templates/organization/bulk_process.html:70
#: ckan/templates/package/read.html:18
#: ckan/templates/snippets/package_item.html:40
msgid "Draft"
msgstr "Esborrany"

#: ckan/templates/organization/bulk_process.html:75
#: ckan/templates/package/read.html:11
#: ckan/templates/package/snippets/package_basic_fields.html:98
#: ckan/templates/snippets/package_item.html:31
#: ckan/templates/snippets/private.html:2
#: ckan/templates/user/read_base.html:82 ckan/templates/user/read_base.html:96
msgid "Private"
msgstr "Privat"

#: ckan/templates/organization/bulk_process.html:88
msgid "This organization has no datasets associated to it"
msgstr "Aquesta organització no té conjunts de dades associats"

#: ckan/templates/organization/confirm_delete.html:11
msgid "Are you sure you want to delete organization - {name}?"
msgstr "Segur que voleu eliminar l'organització - {name}?"

#: ckan/templates/organization/edit.html:6
#: ckan/templates/organization/snippets/info.html:13
#: ckan/templates/organization/snippets/info.html:16
msgid "Edit Organization"
msgstr "Edita l'organització"

#: ckan/templates/organization/index.html:13
#: ckan/templates/user/dashboard_organizations.html:7
msgid "Add Organization"
msgstr "Afegiu organització"

#: ckan/templates/organization/index.html:20
msgid "Search organizations..."
msgstr "Cercar organitzacions..."

#: ckan/templates/organization/index.html:29
msgid "There are currently no organizations for this site"
msgstr "Ara mateix no hi ha organitzacions en aquest lloc"

#: ckan/templates/organization/member_new.html:33
#: ckan/templates/user/edit_user_form.html:8
#: ckan/templates/user/logout_first.html:10
#: ckan/templates/user/new_user_form.html:5
#: ckan/templates/user/perform_reset.html:22
#: ckan/templates/user/read_base.html:76
#: ckan/templates/user/snippets/login_form.html:20
msgid "Username"
msgstr "Nom d'usuari"

#: ckan/templates/organization/member_new.html:55
msgid "Email address"
msgstr "Adreça de correu electrònic"

#: ckan/templates/organization/member_new.html:68
msgid "Update Member"
msgstr "Actualitzar membre"

#: ckan/templates/organization/member_new.html:88
msgid ""
" <p><strong>Admin:</strong> Can add/edit and delete datasets, as well as "
"manage organization members.</p> <p><strong>Editor:</strong> Can add and "
"edit datasets, but not manage organization members.</p> "
"<p><strong>Member:</strong> Can view the organization's private datasets, "
"but not add new datasets.</p> "
msgstr ""
" <p><strong>Admin:</strong> Pot crear/modificar i esborrar conjunts de "
"dades, i gestionar membres de les organitzacions.</p> "
"<p><strong>Editor:</strong> Pot afegir i editar conjunts de dades, però no "
"pot gestionar membres de les organitzacions.</p> <p><strong>Member:</strong>"
" Pot veure els conjunts de dades privats de l'organització, però no pot "
"afegir-ne de nous.</p>"

#: ckan/templates/organization/members.html:14
msgid "{count} member"
msgid_plural "{count} members"
msgstr[0] "{count} membre"
msgstr[1] "{count} membres"

#: ckan/templates/organization/new.html:3
#: ckan/templates/organization/new.html:5
#: ckan/templates/organization/new.html:7
#: ckan/templates/organization/new.html:12
msgid "Create an Organization"
msgstr "Creeu una organització"

#: ckan/templates/organization/new_organization_form.html:17
msgid "Update Organization"
msgstr "Afegiu una organització"

#: ckan/templates/organization/new_organization_form.html:19
msgid "Create Organization"
msgstr "Creeu una organització"

#: ckan/templates/organization/snippets/feeds.html:3
msgid "Datasets in organization: {group}"
msgstr "Conjunts de dades a l'organització: {group}"

#: ckan/templates/organization/snippets/help.html:4
#: ckan/templates/organization/snippets/helper.html:4
msgid "What are Organizations?"
msgstr "Què són les organitzacions?"

#: ckan/templates/organization/snippets/help.html:7
msgid ""
" <p>Organizations act like publishing departments for datasets (for example,"
" the Department of Health). This means that datasets can be published by and"
" belong to a department instead of an individual user.</p> <p>Within "
"organizations, admins can assign roles and authorise its members, giving "
"individual users the right to publish datasets from that particular "
"organisation (e.g. Office of National Statistics).</p> "
msgstr ""
" <p>Les organitzacions actuen com a entitats publicadores dels conjunts de "
"dades (per exemple, Departament de Salut). Això significa que els conjunts "
"de dades poden ser publicats i són mantinguts per tot el departament en "
"comptes d'un usuari individual.</p> <p>Dins d'una organització, els "
"administradors poden assignar rols i autoritzat membres, donant permís a "
"usuaris individuals per publicar conjunts de dades en aquella organització "
"en particular. (p.ex Oficina Nacional d'Estadística).</p> "

#: ckan/templates/organization/snippets/helper.html:8
msgid ""
" CKAN Organizations are used to create, manage and publish collections of "
"datasets. Users can have different roles within an Organization, depending "
"on their level of authorisation to create, edit and publish. "
msgstr ""
"Les organitzacions de CKAN s'uses per crear, gestionar i publicar "
"col·leccions de conjunts de dades. Els usuaris poden tenir diferents rols "
"dins de la organització, depenent del seu nivell d'autorització per crear, "
"editar i publicar conjunts de dades."

#: ckan/templates/organization/snippets/organization_form.html:10
msgid "My Organization"
msgstr "La meva organització"

#: ckan/templates/organization/snippets/organization_form.html:19
msgid "A little information about my organization..."
msgstr "Una mica d'informació sobre la meva organització..."

#: ckan/templates/organization/snippets/organization_form.html:37
msgid ""
"Are you sure you want to delete this Organization? Note*: Deleting cannot be"
" performed while public or private datasets belong to this organization."
msgstr ""
"Esteu segurs que voleu esborrar aquesta organització? Atenció: no es pot "
"eliminar un organització mentre contingui conjunts de dades, públics o "
"privats."

#: ckan/templates/organization/snippets/organization_form.html:40
msgid "Save Organization"
msgstr "Desa l'organització"

#: ckan/templates/organization/snippets/organization_item.html:42
#: ckan/templates/organization/snippets/organization_item.html:43
msgid "View {organization_name}"
msgstr "Veure {organization_name}"

#: ckan/templates/package/base.html:23 ckan/templates/package/new.html:9
#: ckan/templates/package/snippets/new_package_breadcrumb.html:2
msgid "Create Dataset"
msgstr "Creeu un conjunt de dades"

#: ckan/templates/package/base_form_page.html:22
msgid "What are datasets?"
msgstr "Què són els conjunts de dades?"

#: ckan/templates/package/base_form_page.html:25
msgid ""
" A CKAN Dataset is a collection of data resources (such as files), together "
"with a description and other information, at a fixed URL. Datasets are what "
"users see when searching for data. "
msgstr ""
" Un conjunt de dades de CKAN és una col·lecció de recursos de dades (com per"
" exemple arxius), junt amb una descripció i altra informació, en una URL "
"concreta. Els conjunts de dades són el que els usuaris veuen quan cerquen "
"dades."

#: ckan/templates/package/confirm_delete.html:12
msgid "Are you sure you want to delete dataset - {name}?"
msgstr "Segur que voleu esborrar el conjunt de dades - {name}?"

#: ckan/templates/package/confirm_delete_resource.html:11
msgid "Are you sure you want to delete resource - {name}?"
msgstr "Segur que voleu esborrar el recurs - {name}?"

#: ckan/templates/package/edit_base.html:16
msgid "View dataset"
msgstr "Mostra conjunt de dades"

#: ckan/templates/package/edit_base.html:20
msgid "Edit metadata"
msgstr "Editar metadades"

#: ckan/templates/package/edit_view.html:3
#: ckan/templates/package/edit_view.html:4
#: ckan/templates/package/edit_view.html:8
#: ckan/templates/package/edit_view.html:12
msgid "Edit view"
msgstr "Editar vista"

#: ckan/templates/package/edit_view.html:20
#: ckan/templates/package/new_view.html:28
#: ckan/templates/package/snippets/resource_item.html:32
msgid "Preview"
msgstr "Previsualització"

#: ckan/templates/package/edit_view.html:21
msgid "Update"
msgstr "Actualitza"

#: ckan/templates/package/group_list.html:14
msgid "Associate this group with this dataset"
msgstr "Associar aquest grup amb aquest dataset"

#: ckan/templates/package/group_list.html:14
msgid "Add to group"
msgstr "Afegeix al grup"

#: ckan/templates/package/group_list.html:23
msgid "There are no groups associated with this dataset"
msgstr "No hi ha grups associats amb aquest dataset"

#: ckan/templates/package/new_package_form.html:15
msgid "Update Dataset"
msgstr "Modifica el conjunt de dades"

#: ckan/templates/package/new_resource.html:5
msgid "Add data to the dataset"
msgstr "Afegeix dades al conjunt de dades"

#: ckan/templates/package/new_resource.html:11
#: ckan/templates/package/new_resource_not_draft.html:8
msgid "Add New Resource"
msgstr "Afegeix un nou recurs"

#: ckan/templates/package/new_resource_not_draft.html:3
#: ckan/templates/package/new_resource_not_draft.html:4
msgid "Add resource"
msgstr "Afegir recurs"

#: ckan/templates/package/new_resource_not_draft.html:16
msgid "New resource"
msgstr "Recurs nou"

#: ckan/templates/package/new_view.html:3
#: ckan/templates/package/new_view.html:4
#: ckan/templates/package/new_view.html:8
#: ckan/templates/package/new_view.html:12
msgid "Add view"
msgstr "Afegir vista"

#: ckan/templates/package/new_view.html:19
msgid ""
" Data Explorer views may be slow and unreliable unless the DataStore "
"extension is enabled. For more information, please see the <a "
"href='http://docs.ckan.org/en/latest/maintaining/data-viewer.html#viewing-"
"structured-data-the-data-explorer' target='_blank'>Data Explorer "
"documentation</a>. "
msgstr ""
"L'explorador de dades pot ser lent i poc fiable si la extensió de la "
"DataStore no està habilitada. Per a més informació, si us plau consulteu la "
"<a href='http://docs.ckan.org/en/latest/maintaining/data-viewer.html"
"#viewing-structured-data-the-data-explorer' target='_blank'>documentació de "
"l'explorador de dades</a>. "

#: ckan/templates/package/new_view.html:29
#: ckan/templates/package/snippets/resource_form.html:83
msgid "Add"
msgstr "Afegir"

#: ckan/templates/package/read_base.html:32
#, python-format
msgid ""
"This is an old revision of this dataset, as edited at %(timestamp)s. It may "
"differ significantly from the <a href=\"%(url)s\">current revision</a>."
msgstr ""
"Aquesta és una revisió antiga d'aquest conjunt de dades, tal i com s'edità "
"el %(timestamp)s. Pot diferir significativament de la <a "
"href=\"%(url)s\">revisió actual</a>."

#: ckan/templates/package/resource_edit_base.html:17
msgid "All resources"
msgstr "Tots els recursos"

#: ckan/templates/package/resource_edit_base.html:19
msgid "View resource"
msgstr "Mostra recurs"

#: ckan/templates/package/resource_edit_base.html:24
#: ckan/templates/package/resource_edit_base.html:30
msgid "Edit resource"
msgstr "Editar recurs"

#: ckan/templates/package/resource_edit_base.html:26
msgid "Views"
msgstr "Vistes"

#: ckan/templates/package/resource_read.html:40
msgid "API Endpoint"
msgstr "Punt final de la API"

#: ckan/templates/package/resource_read.html:42
#: ckan/templates/package/snippets/resource_item.html:47
msgid "Go to resource"
msgstr "Anar al recurs"

#: ckan/templates/package/resource_read.html:44
#: ckan/templates/package/snippets/resource_item.html:44
msgid "Download"
msgstr "Descarregar"

#: ckan/templates/package/resource_read.html:76
#: ckan/templates/package/resource_read.html:78
msgid "URL:"
msgstr "URL:"

#: ckan/templates/package/resource_read.html:86
msgid "From the dataset abstract"
msgstr "Del resum del conjunt de dades"

#: ckan/templates/package/resource_read.html:88
#, python-format
msgid "Source: <a href=\"%(url)s\">%(dataset)s</a>"
msgstr "Font: <a href=\"%(url)s\">%(dataset)s</a>"

#: ckan/templates/package/resource_read.html:127
msgid "There are no views created for this resource yet."
msgstr "No s'han creat vistes per a aquest recurs"

#: ckan/templates/package/resource_read.html:131
msgid "Not seeing the views you were expecting?"
msgstr "No veieu les vistes esperades?"

<<<<<<< HEAD
#: ckan/templates/group/snippets/helper.html:8
msgid ""
"You can use CKAN Groups to create and manage collections of datasets. This "
"could be to catalogue datasets for a particular project or team, or on a "
"particular theme, or as a very simple way to help people find and search "
"your own published datasets."
=======
#: ckan/templates/package/resource_read.html:136
msgid "Here are some reasons you may not be seeing expected views:"
>>>>>>> fc1a6656
msgstr ""
"Aquestes són algunes possibles raons per les quals no es mostren les vistes:"

#: ckan/templates/package/resource_read.html:138
msgid "No view has been created that is suitable for this resource"
msgstr "No s'ha creat un vista adequada per a aquest recurs"

#: ckan/templates/package/resource_read.html:139
msgid "The site administrators may not have enabled the relevant view plugins"
msgstr ""
"Els administradors del lloc no han habilitat els connectors rellevants"

#: ckan/templates/package/resource_read.html:140
msgid ""
"If a view requires the DataStore, the DataStore plugin may not be enabled, "
"or the data may not have been pushed to the DataStore, or the DataStore "
"hasn't finished processing the data yet"
msgstr ""
"Si la vista requeriex que les dades estiguin a la DataStore, el connector de"
" la DataStore pot no estar habilitat, o les dades no s'han incorporat a la "
"DataStore o la DataStore encara no ha acabat de processar les dades"

#: ckan/templates/package/resource_read.html:162
msgid "Additional Information"
msgstr "Informació addicional"

#: ckan/templates/package/resource_read.html:166
#: ckan/templates/package/snippets/additional_info.html:6
#: ckan/templates/revision/diff.html:43
#: ckan/templates/snippets/additional_info.html:11
msgid "Field"
msgstr "Camp"

<<<<<<< HEAD
#: ckan/templates/home/snippets/about_text.html:1
msgid ""
"<p>CKAN is the world’s leading open-source data portal platform.</p> <p>CKAN"
" is a complete out-of-the-box software solution that makes data accessible "
"and usable – by providing tools to streamline publishing, sharing, finding "
"and using data (including storage of data and provision of robust data "
"APIs). CKAN is aimed at data publishers (national and regional governments, "
"companies and organizations) wanting to make their data open and "
"available.</p> <p>CKAN is used by governments and user groups worldwide and "
"powers a variety of official and community data portals including portals "
"for local, national and international government, such as the UK’s <a "
"href=\"http://data.gov.uk\">data.gov.uk</a> and the European Union’s <a "
"href=\"http://publicdata.eu/\">publicdata.eu</a>, the Brazilian <a "
"href=\"http://dados.gov.br/\">dados.gov.br</a>, Dutch and Netherland "
"government portals, as well as city and municipal sites in the US, UK, "
"Argentina, Finland and elsewhere.</p> <p>CKAN: <a "
"href=\"http://ckan.org/\">http://ckan.org/</a><br /> CKAN Tour: <a "
"href=\"http://ckan.org/tour/\">http://ckan.org/tour/</a><br /> Features "
"overview: <a "
"href=\"http://ckan.org/features/\">http://ckan.org/features/</a></p>"
msgstr ""
" <p>CKAN és la plataforma líder mundial en programari lliure per a "
"dades.</p> <p>CKAN és una solució completa i a punt per a ser usada, que fa "
"les dades accessibles i usables - proporcionant eines per a la publicació "
"continuada, compartició, llocalització i ús de les dades (incloent "
"l'emmagatzematge de dades i la provisió de robustes APIs). CKAN es dirigeix "
"als publicadors de dades (governs regionals i nacionals, companyies i "
"organitzacions) que volen fer que les seves dades estiguin obertes i "
"disponibles.</p> <p>CKAN l'usen governs i grups d'usuaris arreu del món i "
"potencia una varietat de portals de dades oficials i comunitaris, incloent "
"portals per a governs locals, nacionals i internacionals, tals com el "
"d'Anglaterra such<a href=\"http://data.gov.uk\">data.gov.uk</a> i el de la "
"Unió Europea <a href=\"http://publicdata.eu/\">publicdata.eu</a>, el "
"brasileny <a href=\"http://dados.gov.br/\">dados.gov.br</a>, El govern "
"holandès, com també de ciutats d'Anglaterra, Estats Units, Argentina, "
"Finlàndia i d'altres llocs.</p> <p>CKAN: <a "
"href=\"http://ckan.org/\">http://ckan.org/</a><br />Volta per CKAN: <a "
"href=\"http://ckan.org/tour/\">http://ckan.org/tour/</a><br /> Resum de "
"funcinalitats: <a "
"href=\"http://ckan.org/features/\">http://ckan.org/features/</a></p> "
=======
#: ckan/templates/package/resource_read.html:172
msgid "Data last updated"
msgstr "Última actualització de les dades"
>>>>>>> fc1a6656

#: ckan/templates/package/resource_read.html:173
#: ckan/templates/package/resource_read.html:177
#: ckan/templates/package/resource_read.html:181
#: ckan/templates/package/resource_read.html:185
msgid "unknown"
msgstr "desconegut"

<<<<<<< HEAD
#: ckan/templates/home/snippets/promoted.html:10
msgid ""
"This is a nice introductory paragraph about CKAN or the site in general. We "
"don't have any copy to go here yet but soon we will"
msgstr ""
"Aquest és un fantàstic paràgraf introductori sobre CKAN o el lloc en "
"general. No tenim cap còpia per a venir aquí encara, però aviat la tindrem."
=======
#: ckan/templates/package/resource_read.html:176
msgid "Metadata last updated"
msgstr "Última actualització de les metadades"
>>>>>>> fc1a6656

#: ckan/templates/package/resource_read.html:180
#: ckan/templates/package/snippets/additional_info.html:70
msgid "Created"
msgstr "Creat"

#: ckan/templates/package/resource_read.html:184
#: ckan/templates/package/snippets/resource_form.html:39
#: ckan/templates/package/snippets/resource_info.html:16
msgid "Format"
msgstr "Format"

#: ckan/templates/package/resource_read.html:188
#: ckan/templates/package/snippets/package_basic_fields.html:30
#: ckan/templates/snippets/license.html:21
msgid "License"
msgstr "Llicència"

#: ckan/templates/package/resource_views.html:10
msgid "New view"
msgstr "Nova vista"

#: ckan/templates/package/resource_views.html:27
msgid "This resource has no views"
msgstr "Aquest recurs no té vistes"

#: ckan/templates/package/resources.html:8
msgid "Add new resource"
msgstr "Afegir nou recurs"

#: ckan/templates/package/resources.html:20
#: ckan/templates/package/snippets/resources_list.html:26
#, python-format
msgid ""
" <p class=\"empty\">This dataset has no data, <a href=\"%(url)s\">why not "
"add some?</a></p> "
msgstr ""
" <p class=\"empty\">Aquest conjunt de dades no té dades, <a "
"href=\"%(url)s\">perquè no afegir-ne?</a></p> "

#: ckan/templates/package/search.html:52
msgid "API"
msgstr "API"

#: ckan/templates/package/search.html:53
msgid "API Docs"
msgstr "Documentació de la API"

#: ckan/templates/package/search.html:55
msgid "full {format} dump"
msgstr "bolcat complert en {format}"

#: ckan/templates/package/search.html:56
#, python-format
msgid ""
" You can also access this registry using the %(api_link)s (see "
"%(api_doc_link)s) or download a %(dump_link)s. "
msgstr ""
"Podeu accedir també a aquest registre usant l'API %(api_link)s (vegeu "
"%(api_doc_link)s) o descarrega-ho a %(dump_link)s."

#: ckan/templates/package/search.html:60
#, python-format
msgid ""
" You can also access this registry using the %(api_link)s (see "
"%(api_doc_link)s). "
msgstr ""
"També podeu accedir a aquest registre usant l'API %(api_link)s (vegeu "
"%(api_doc_link)s)."

#: ckan/templates/package/view_edit_base.html:9
msgid "All views"
msgstr "Totes les vistes"

#: ckan/templates/package/view_edit_base.html:12
msgid "View view"
msgstr "Veure vista"

#: ckan/templates/package/view_edit_base.html:37
msgid "View preview"
msgstr "Previsualitzar vista"

#: ckan/templates/package/snippets/additional_info.html:2
#: ckan/templates/snippets/additional_info.html:7
msgid "Additional Info"
msgstr "Informació addicional"

#: ckan/templates/package/snippets/additional_info.html:14
#: ckan/templates/package/snippets/package_metadata_fields.html:6
msgid "Source"
msgstr "Font"

#: ckan/templates/package/snippets/additional_info.html:37
#: ckan/templates/package/snippets/additional_info.html:42
#: ckan/templates/package/snippets/package_metadata_fields.html:20
msgid "Maintainer"
msgstr "Mantenidor"

#: ckan/templates/package/snippets/additional_info.html:49
#: ckan/templates/package/snippets/package_metadata_fields.html:10
msgid "Version"
msgstr "Versió"

#: ckan/templates/package/snippets/additional_info.html:56
#: ckan/templates/package/snippets/package_basic_fields.html:114
#: ckan/templates/user/read_base.html:91
msgid "State"
msgstr "Estat"

#: ckan/templates/package/snippets/additional_info.html:62
msgid "Last Updated"
msgstr "Última actualització"

#: ckan/templates/package/snippets/cannot_create_package.html:10
msgid "Before you can create a dataset you need to create an organization."
msgstr "Abans de crear un conjunt de dades heu de crear una organització"

#: ckan/templates/package/snippets/cannot_create_package.html:13
msgid "Create a new organization"
msgstr "Crear una nova organització"

#: ckan/templates/package/snippets/cannot_create_package.html:18
msgid "There are no organizations to which you can assign this dataset."
msgstr ""
"No hi ha organitzacions a les que pugueu assignar aquest conjunt de dades"

#: ckan/templates/package/snippets/cannot_create_package.html:19
msgid ""
"Ask a system administrator to create an organization before you can "
"continue."
msgstr ""
"Demaneu a un administrador que creï una organització abans de continuar"

#: ckan/templates/package/snippets/package_basic_fields.html:4
#: ckan/templates/package/snippets/view_form.html:8
msgid "Title"
msgstr "Títol"

#: ckan/templates/package/snippets/package_basic_fields.html:4
msgid "eg. A descriptive title"
msgstr "ex. Un títol descriptiu"

#: ckan/templates/package/snippets/package_basic_fields.html:13
msgid "eg. my-dataset"
msgstr "ex. el-meu-conjunt-de-dades"

#: ckan/templates/package/snippets/package_basic_fields.html:19
msgid "eg. Some useful notes about the data"
msgstr "ex. Algunes notes útils sobre les dades"

#: ckan/templates/package/snippets/package_basic_fields.html:24
msgid "eg. economy, mental health, government"
msgstr "ex. economia, salut mental, govern"

#: ckan/templates/package/snippets/package_basic_fields.html:45
msgid ""
" License definitions and additional information can be found at <a "
"href=\"http://opendefinition.org/licenses/\">opendefinition.org</a> "
msgstr ""
"Les definicions de llicències i la informació addicional la podeu trobar a "
"<a href=\"http://opendefinition.org/licenses/\">opendefinition.org</a> "

#: ckan/templates/package/snippets/package_basic_fields.html:76
#: ckan/templates/snippets/organization.html:23
msgid "Organization"
msgstr "Organització"

#: ckan/templates/package/snippets/package_basic_fields.html:80
msgid "No organization"
msgstr "Cap organització"

#: ckan/templates/package/snippets/package_basic_fields.html:95
msgid "Visibility"
msgstr "Visibilitat"

#: ckan/templates/package/snippets/package_basic_fields.html:98
msgid "Public"
msgstr "Públic"

#: ckan/templates/package/snippets/package_basic_fields.html:117
msgid "Active"
msgstr "Actiu"

#: ckan/templates/package/snippets/package_form.html:28
msgid ""
"The <i>data license</i> you select above only applies to the contents of any"
" resource files that you add to this dataset. By submitting this form, you "
"agree to release the <i>metadata</i> values that you enter into the form "
"under the <a href=\"http://opendatacommons.org/licenses/odbl/1-0/\">Open "
"Database License</a>."
msgstr ""
"La <i>llicència de dades</i> que seleccioneu al camp superior només s'aplica"
" als continguts de qualsevol recurs que afegiu a aquest conjunt de dades. "
"Enviant aquest formulari. accepteu publicar les <i>metadades</i> introduïdes"
" en el formulari sota la <a "
"href=\"http://opendatacommons.org/licenses/odbl/1-0/\">Open Database "
"License</a>."

#: ckan/templates/package/snippets/package_form.html:39
msgid "Are you sure you want to delete this dataset?"
msgstr "Segur que voleu esborrar aquest conjunt de dades?"

#: ckan/templates/package/snippets/package_form.html:43
msgid "Next: Add Data"
msgstr "Següent: Afegeix Dades"

#: ckan/templates/package/snippets/package_metadata_fields.html:6
msgid "http://example.com/dataset.json"
msgstr "http://example.com/dataset.json"

#: ckan/templates/package/snippets/package_metadata_fields.html:10
msgid "1.0"
msgstr "1.0"

#: ckan/templates/package/snippets/package_metadata_fields.html:14
#: ckan/templates/package/snippets/package_metadata_fields.html:20
#: ckan/templates/user/new_user_form.html:6
msgid "Joe Bloggs"
msgstr "Joe Bloggs"

#: ckan/templates/package/snippets/package_metadata_fields.html:16
msgid "Author Email"
msgstr "Email de l'autor"

#: ckan/templates/package/snippets/package_metadata_fields.html:16
#: ckan/templates/package/snippets/package_metadata_fields.html:22
#: ckan/templates/user/new_user_form.html:7
msgid "joe@example.com"
msgstr "joan@exemple.com"

#: ckan/templates/package/snippets/package_metadata_fields.html:22
msgid "Maintainer Email"
msgstr "Email del mantenidor"

#: ckan/templates/package/snippets/resource_edit_form.html:12
msgid "Update Resource"
msgstr "Modifica el recurs"

#: ckan/templates/package/snippets/resource_form.html:26
msgid "Data"
msgstr "Dades"

<<<<<<< HEAD
#: ckan/templates/organization/snippets/help.html:7
msgid ""
"<p>Organizations act like publishing departments for datasets (for example, "
"the Department of Health). This means that datasets can be published by and "
"belong to a department instead of an individual user.</p> <p>Within "
"organizations, admins can assign roles and authorise its members, giving "
"individual users the right to publish datasets from that particular "
"organisation (e.g. Office of National Statistics).</p>"
msgstr ""
" <p>Les organitzacions actuen com a entitats publicadores dels conjunts de "
"dades (per exemple, Departament de Salut). Això significa que els conjunts "
"de dades poden ser publicats i són mantinguts per tot el departament en "
"comptes d'un usuari individual.</p> <p>Dins d'una organització, els "
"administradors poden assignar rols i autoritzat membres, donant permís a "
"usuaris individuals per publicar conjunts de dades en aquella organització "
"en particular. (p.ex Oficina Nacional d'Estadística).</p> "

#: ckan/templates/organization/snippets/helper.html:8
msgid ""
"CKAN Organizations are used to create, manage and publish collections of "
"datasets. Users can have different roles within an Organization, depending "
"on their level of authorisation to create, edit and publish."
msgstr ""
"Les organitzacions de CKAN s'uses per crear, gestionar i publicar "
"col·leccions de conjunts de dades. Els usuaris poden tenir diferents rols "
"dins de la organització, depenent del seu nivell d'autorització per crear, "
"editar i publicar conjunts de dades."
=======
#: ckan/templates/package/snippets/resource_form.html:26
msgid "http://example.com/external-data.csv"
msgstr "http://example.com/external-data.csv"

#: ckan/templates/package/snippets/resource_form.html:30
msgid "eg. January 2011 Gold Prices"
msgstr "ex. Preu de l'or el Gener de 2011"
>>>>>>> fc1a6656

#: ckan/templates/package/snippets/resource_form.html:34
msgid "Some useful notes about the data"
msgstr "Algunes notes útils sobre les dades"

#: ckan/templates/package/snippets/resource_form.html:39
msgid "eg. CSV, XML or JSON"
msgstr "ex. CSV, XML o JSON"

#: ckan/templates/package/snippets/resource_form.html:42
msgid "This will be guessed automatically. Leave blank if you wish"
msgstr "Es detectarà automàticament. Podeu deixar-ho en blanc."

#: ckan/templates/package/snippets/resource_form.html:53
msgid "eg. 2012-06-05"
msgstr "ex. 2012-06-05"

#: ckan/templates/package/snippets/resource_form.html:55
msgid "File Size"
msgstr "Mida de l'arxiu"

#: ckan/templates/package/snippets/resource_form.html:55
msgid "eg. 1024"
msgstr "ex. 1024"

#: ckan/templates/package/snippets/resource_form.html:57
#: ckan/templates/package/snippets/resource_form.html:59
msgid "MIME Type"
msgstr "Tipus MIME"

#: ckan/templates/package/snippets/resource_form.html:57
#: ckan/templates/package/snippets/resource_form.html:59
msgid "eg. application/json"
msgstr "ex. application/json"

#: ckan/templates/package/snippets/resource_form.html:67
msgid "Are you sure you want to delete this resource?"
msgstr "Segur que voleu eliminar aquest recurs?"

#: ckan/templates/package/snippets/resource_form.html:73
msgid "Previous"
msgstr "Anterior"

#: ckan/templates/package/snippets/resource_form.html:76
msgid "Save & add another"
msgstr "Desa i afegeix-ne un altre"

#: ckan/templates/package/snippets/resource_form.html:79
msgid "Finish"
msgstr "Finalitzar"

#: ckan/templates/package/snippets/resource_help.html:2
msgid "What's a resource?"
msgstr "Què és un recurs?"

#: ckan/templates/package/snippets/resource_help.html:4
msgid "A resource can be any file or link to a file containing useful data."
msgstr ""
"Un recurs pot ser qualsevol arxiu o enllaç a un arxiu que conté dades útils."

#: ckan/templates/package/snippets/resource_item.html:23
msgid "Explore"
msgstr "Explora"

#: ckan/templates/package/snippets/resource_item.html:35
msgid "More information"
msgstr "Més informació"

#: ckan/templates/package/snippets/resource_view.html:10
msgid "Fullscreen"
msgstr "Pantalla sencera"

#: ckan/templates/package/snippets/resource_view.html:18
msgid "Embed"
msgstr "Incrustar"

#: ckan/templates/package/snippets/resource_view.html:32
msgid "This resource view is not available at the moment."
msgstr "La vista del recurs no està disponible en aquest moment."

#: ckan/templates/package/snippets/resource_view.html:74
msgid "Embed resource view"
msgstr "Incrustar vista del recurs"

#: ckan/templates/package/snippets/resource_view.html:77
msgid ""
"You can copy and paste the embed code into a CMS or blog software that "
"supports raw HTML"
msgstr ""
"Podeu copiar i enganxar el codi d'incrustació en un CMS o blog que suporti "
"codi HTML"

#: ckan/templates/package/snippets/resource_view.html:80
msgid "Width"
msgstr "Amplada"

#: ckan/templates/package/snippets/resource_view.html:83
msgid "Height"
msgstr "Altura"

#: ckan/templates/package/snippets/resource_view.html:86
msgid "Code"
msgstr "Codi"

#: ckan/templates/package/snippets/resource_views_list.html:8
msgid "Resource Preview"
msgstr "Previsualització del recurs"

<<<<<<< HEAD
#: ckan/templates/package/new_view.html:19
msgid ""
"Data Explorer views may be slow and unreliable unless the DataStore "
"extension is enabled. For more information, please see the <a "
"href='http://docs.ckan.org/en/latest/maintaining/data-viewer.html#viewing-"
"structured-data-the-data-explorer' target='_blank'>Data Explorer "
"documentation</a>."
msgstr ""
"L'explorador de dades pot ser lent i poc fiable si la extensió de la "
"DataStore no està habilitada. Per a més informació, si us plau consulteu la "
"<a href='http://docs.ckan.org/en/latest/maintaining/data-viewer.html"
"#viewing-structured-data-the-data-explorer' target='_blank'>documentació de "
"l'explorador de dades</a>. "
=======
#: ckan/templates/package/snippets/resources_list.html:13
msgid "Data and Resources"
msgstr "Dada i recursos"
>>>>>>> fc1a6656

#: ckan/templates/package/snippets/resources_list.html:30
msgid "This dataset has no data"
msgstr "Aquest conjunt de dades no té dades"

#: ckan/templates/package/snippets/revisions_table.html:24
#, python-format
msgid "Read dataset as of %s"
msgstr "Llegir el conjunt de dades com a %s"

#: ckan/templates/package/snippets/stages.html:23
#: ckan/templates/package/snippets/stages.html:25
msgid "Create dataset"
msgstr "Crea conjunt de dades"

#: ckan/templates/package/snippets/stages.html:30
#: ckan/templates/package/snippets/stages.html:34
#: ckan/templates/package/snippets/stages.html:36
msgid "Add data"
msgstr "Afegiu dades"

#: ckan/templates/package/snippets/view_form.html:8
msgid "eg. My View"
msgstr "p.ex. Vista"

#: ckan/templates/package/snippets/view_form.html:9
msgid "eg. Information about my view"
msgstr "p.ex. Informació sobre la vista"

#: ckan/templates/package/snippets/view_form_filters.html:28
msgid "Remove Filter"
msgstr "Eliminar filtre"

#: ckan/templates/package/snippets/view_form_filters.html:46
#: ckanext/reclineview/theme/public/recline_view.js:219
#: ckanext/reclineview/theme/public/recline_view.min.js:14
msgid "Filters"
msgstr "Filtres"

#: ckan/templates/package/snippets/view_help.html:2
msgid "What's a view?"
msgstr "Què és una vista?"

#: ckan/templates/package/snippets/view_help.html:4
msgid "A view is a representation of the data held against a resource"
msgstr "Una vista és una representació de les dades d'un recurs"

#: ckan/templates/revision/diff.html:6
msgid "Differences"
msgstr "Diferències"

#: ckan/templates/revision/diff.html:13 ckan/templates/revision/diff.html:18
#: ckan/templates/revision/diff.html:23
msgid "Revision Differences"
msgstr "Diferències entre revisions"

#: ckan/templates/revision/diff.html:44
msgid "Difference"
msgstr "Diferència"

#: ckan/templates/revision/diff.html:54
msgid "No Differences"
msgstr "Sense diferències"

#: ckan/templates/revision/list.html:3 ckan/templates/revision/list.html:6
#: ckan/templates/revision/list.html:10
msgid "Revision History"
msgstr "Historial de revisions"

#: ckan/templates/revision/list.html:6 ckan/templates/revision/read.html:8
msgid "Revisions"
msgstr "Revisions"

#: ckan/templates/revision/read.html:30
msgid "Undelete"
msgstr "Restaurar"

#: ckan/templates/revision/read.html:64
msgid "Changes"
msgstr "Canvis"

#: ckan/templates/revision/read.html:74
msgid "Datasets' Tags"
msgstr "Etiquetes dels conjunts de dades"

#: ckan/templates/revision/snippets/revisions_list.html:7
msgid "Entity"
msgstr "Entitat"

#: ckan/templates/snippets/activity_item.html:3
msgid "New activity item"
msgstr "Nou element d'activitat"

#: ckan/templates/snippets/add_dataset.html:6
msgid "Add Dataset"
msgstr "Afegir conjunt de dades"

#: ckan/templates/snippets/datapusher_status.html:8
msgid "Datapusher status: {status}."
msgstr "Estat del DataPusher: {status}."

#: ckan/templates/snippets/disqus_trackback.html:2
msgid "Trackback URL"
msgstr "URL de trackback"

#: ckan/templates/snippets/facet_list.html:82
msgid "Show More {facet_type}"
msgstr "Mostra més {facet_type}"

#: ckan/templates/snippets/facet_list.html:85
msgid "Show Only Popular {facet_type}"
msgstr "Mostra només {facet_type} populars"

#: ckan/templates/snippets/facet_list.html:89
msgid "There are no {facet_type} that match this search"
msgstr "No hi ha {facet_type} per a aquesta consulta"

#: ckan/templates/snippets/home_breadcrumb_item.html:2
msgid "Home"
msgstr "Inici"

#: ckan/templates/snippets/language_selector.html:3
msgid "Language"
msgstr "Idioma"

#: ckan/templates/snippets/language_selector.html:11
#: ckan/templates/snippets/search_form.html:42
#: ckan/templates/snippets/simple_search.html:15
#: ckan/templates/snippets/sort_by.html:22
msgid "Go"
msgstr "Vés"

#: ckan/templates/snippets/license.html:14
msgid "No License Provided"
msgstr "No s'ha indicat la llicència"

#: ckan/templates/snippets/license.html:28
msgid "This dataset satisfies the Open Definition."
msgstr "Aquest conjunt de dades satisfà la Open Definition."

#: ckan/templates/snippets/organization.html:48
msgid "There is no description for this organization"
msgstr "No hi ha cap descripció per a aquesta organització"

#: ckan/templates/snippets/package_item.html:57
msgid "This dataset has no description"
msgstr "Aquest conjunt de dades no té descripció"

#: ckan/templates/snippets/search_form.html:33
#: ckan/templates/snippets/simple_search.html:8
#: ckan/templates/snippets/sort_by.html:12
msgid "Order by"
msgstr "Ordena per"

#: ckan/templates/snippets/search_form.html:74
msgid "Filter Results"
msgstr "Filtrar resultats"

#: ckan/templates/snippets/search_form.html:81
msgid " <p class=\"extra\">Please try another search.</p> "
msgstr " <p class=\"extra\">Prova una altra cerca.</p> "

#: ckan/templates/snippets/search_form.html:87
msgid ""
" <p id=\"search-error\"><strong>There was an error while searching.</strong>"
" Please try again.</p> "
msgstr ""
"<p id=\"search-error\"><strong>Hi ha hagut un error mentre es "
"cercava.</strong> Si us plau proveu-ho de nou.</p> "

#: ckan/templates/snippets/search_result_text.html:15
msgid "{number} dataset found for \"{query}\""
msgid_plural "{number} datasets found for \"{query}\""
msgstr[0] "{number} conjunt trobat per \"{query}\""
msgstr[1] "{number} conjunts de dades trobats per \"{query}\""

#: ckan/templates/snippets/search_result_text.html:16
msgid "No datasets found for \"{query}\""
msgstr "No s'ha trobat cap conjunt de dades per \"{query}\""

#: ckan/templates/snippets/search_result_text.html:17
msgid "{number} dataset found"
msgid_plural "{number} datasets found"
msgstr[0] "{number} conjunt de dades trobat"
msgstr[1] "{number} conjunts de dades trobats"

#: ckan/templates/snippets/search_result_text.html:18
msgid "No datasets found"
msgstr "No s'ha trobat cap conjunt de dades"

#: ckan/templates/snippets/search_result_text.html:21
msgid "{number} group found for \"{query}\""
msgid_plural "{number} groups found for \"{query}\""
msgstr[0] "{number} grup trobat per \"{query}\""
msgstr[1] "{number} grups trobats per \"{query}\""

#: ckan/templates/snippets/search_result_text.html:22
msgid "No groups found for \"{query}\""
msgstr "No s'ha trobat cap grup per \"{query}\""

#: ckan/templates/snippets/search_result_text.html:23
msgid "{number} group found"
msgid_plural "{number} groups found"
msgstr[0] "S'ha trobat {number} grup"
msgstr[1] "S'ha trobat {number} grups"

#: ckan/templates/snippets/search_result_text.html:24
msgid "No groups found"
msgstr "No s'ha trobat cap grup"

#: ckan/templates/snippets/search_result_text.html:27
msgid "{number} organization found for \"{query}\""
msgid_plural "{number} organizations found for \"{query}\""
msgstr[0] "S'ha trobat {number} per  \"{query}\""
msgstr[1] "S'ha trobat {number} organizacions per \"{query}\""

#: ckan/templates/snippets/search_result_text.html:28
msgid "No organizations found for \"{query}\""
msgstr "No s'ha trobat cap organització per \"{query}\""

#: ckan/templates/snippets/search_result_text.html:29
msgid "{number} organization found"
msgid_plural "{number} organizations found"
msgstr[0] "{number} organització trobada"
msgstr[1] "{number} organitzacions trobades"

#: ckan/templates/snippets/search_result_text.html:30
msgid "No organizations found"
msgstr "No s'ha trobat cap organització"

#: ckan/templates/snippets/social.html:5
msgid "Social"
msgstr "Social"

#: ckan/templates/snippets/subscribe.html:2
msgid "Subscribe"
msgstr "Subscriure"

#: ckan/templates/snippets/subscribe.html:4
#: ckan/templates/user/edit_user_form.html:12
#: ckan/templates/user/new_user_form.html:7
#: ckan/templates/user/read_base.html:82
msgid "Email"
msgstr "Correu electrònic"

#: ckan/templates/snippets/subscribe.html:5
msgid "RSS"
msgstr "RSS"

#: ckan/templates/snippets/context/user.html:23
#: ckan/templates/user/read_base.html:57
msgid "Edits"
msgstr "Edicions"

#: ckan/templates/tag/index.html:33 ckan/templates/tag/index.html:34
msgid "Search Tags"
msgstr "Etiquetes de la cerca"

#: ckan/templates/user/dashboard.html:19 ckan/templates/user/dashboard.html:37
msgid "News feed"
msgstr "Font de notícies"

<<<<<<< HEAD
#: ckan/templates/package/snippets/package_basic_fields.html:41
msgid ""
"License definitions and additional information can be found at <a "
"href=\"http://opendefinition.org/licenses/\">opendefinition.org</a>"
msgstr ""
"Les definicions de llicències i la informació addicional la podeu trobar a "
"<a href=\"http://opendefinition.org/licenses/\">opendefinition.org</a> "
=======
#: ckan/templates/user/dashboard.html:20
#: ckan/templates/user/dashboard_datasets.html:12
msgid "My Datasets"
msgstr "Els meus conjunts de dades"
>>>>>>> fc1a6656

#: ckan/templates/user/dashboard.html:21
#: ckan/templates/user/dashboard_organizations.html:12
msgid "My Organizations"
msgstr "Les meves organitzacions"

#: ckan/templates/user/dashboard.html:22
#: ckan/templates/user/dashboard_groups.html:12
msgid "My Groups"
msgstr "El meus grups"

#: ckan/templates/user/dashboard.html:39
msgid "Activity from items that I'm following"
msgstr "Activitat dels elements que segueixo"

#: ckan/templates/user/dashboard_datasets.html:17
#: ckan/templates/user/read.html:20
msgid "You haven't created any datasets."
msgstr "No has creat conjunts de dades."

#: ckan/templates/user/dashboard_datasets.html:19
#: ckan/templates/user/dashboard_groups.html:22
#: ckan/templates/user/dashboard_organizations.html:23
#: ckan/templates/user/read.html:22
msgid "Create one now?"
msgstr "Vos crear-ne un ara?"

#: ckan/templates/user/dashboard_groups.html:20
msgid "You are not a member of any groups."
msgstr "No sóu membre de cap grup."

#: ckan/templates/user/dashboard_organizations.html:21
msgid "You are not a member of any organizations."
msgstr "No sóu membre de cap organització."

#: ckan/templates/user/edit.html:6 ckan/templates/user/edit_base.html:3
#: ckan/templates/user/list.html:6 ckan/templates/user/list.html:13
#: ckan/templates/user/read_base.html:5 ckan/templates/user/read_base.html:8
#: ckan/templates/user/snippets/user_search.html:2
msgid "Users"
msgstr "Usuaris"

#: ckan/templates/user/edit.html:17
msgid "Account Info"
msgstr "Informació del compte"

#: ckan/templates/user/edit.html:19
msgid ""
" Your profile lets other CKAN users know about who you are and what you do. "
msgstr ""
"El teu perfil permet a d'altres usuaris de CKAN que sàpigan qui ets i què "
"fas."

#: ckan/templates/user/edit_user_form.html:7
msgid "Change details"
msgstr "Canviar detalls"

#: ckan/templates/user/edit_user_form.html:10
msgid "Full name"
msgstr "Nom complet"

#: ckan/templates/user/edit_user_form.html:10
msgid "eg. Joe Bloggs"
msgstr "ex. Joe Bloggs"

#: ckan/templates/user/edit_user_form.html:12
msgid "eg. joe@example.com"
msgstr "eg. joan@exemple.com"

#: ckan/templates/user/edit_user_form.html:14
msgid "A little information about yourself"
msgstr "Una mica d'informació sobre tu"

#: ckan/templates/user/edit_user_form.html:17
msgid "Subscribe to notification emails"
msgstr "Subscriu-me als correus de notificació"

#: ckan/templates/user/edit_user_form.html:26
msgid "Change password"
msgstr "Canviar contrasenya"

#: ckan/templates/user/edit_user_form.html:29
msgid "Sysadmin Password"
msgstr "Contrasenya d'administrador"

#: ckan/templates/user/edit_user_form.html:37
#: ckan/templates/user/logout_first.html:11
#: ckan/templates/user/new_user_form.html:8
#: ckan/templates/user/perform_reset.html:25
#: ckan/templates/user/snippets/login_form.html:22
msgid "Password"
msgstr "Contrasenya"

#: ckan/templates/user/edit_user_form.html:39
msgid "Confirm Password"
msgstr "Confirma la contrasenya"

#: ckan/templates/user/edit_user_form.html:45
msgid "Are you sure you want to delete this User?"
msgstr "Esteu segurs que voleu eliminar aquest usuari?"

#: ckan/templates/user/edit_user_form.html:50
msgid "Are you sure you want to regenerate the API key?"
msgstr "Esteu segurs de que voleu regenerar la clau de la API?"

#: ckan/templates/user/edit_user_form.html:50
msgid "Regenerate API Key"
msgstr "Regenerar clau de la API"

#: ckan/templates/user/edit_user_form.html:54
msgid "Update Profile"
msgstr "Actualitza el perfil"

#: ckan/templates/user/list.html:3
#: ckan/templates/user/snippets/user_search.html:11
msgid "All Users"
msgstr "Tots els usuaris"

#: ckan/templates/user/login.html:3 ckan/templates/user/login.html:6
#: ckan/templates/user/login.html:12
#: ckan/templates/user/snippets/login_form.html:28
msgid "Login"
msgstr "Iniciar sessió"

#: ckan/templates/user/login.html:25
msgid "Need an Account?"
msgstr "Necessites un compte?"

#: ckan/templates/user/login.html:27
msgid "Then sign right up, it only takes a minute."
msgstr "Registra't, només t'ocuparà un minut."

#: ckan/templates/user/login.html:30
msgid "Create an Account"
msgstr "Crea un compte."

#: ckan/templates/user/login.html:42
msgid "Forgotten your password?"
msgstr "Heu oblidat la contrasenya?"

#: ckan/templates/user/login.html:44
msgid "No problem, use our password recovery form to reset it."
msgstr ""
"Cap problema, usa el teu formulari de recuperació de contrasenya per a "
"reiniciar-la."

#: ckan/templates/user/login.html:47
msgid "Forgot your password?"
msgstr "Heu oblidat la contrasenya?"

#: ckan/templates/user/logout.html:3 ckan/templates/user/logout.html:9
msgid "Logged Out"
msgstr "Desconnectat"

#: ckan/templates/user/logout.html:11
msgid "You are now logged out."
msgstr "Us heu desconnectat."

#: ckan/templates/user/logout_first.html:9
msgid "You're already logged in as {user}."
msgstr "Ja estàs identificat com a {user}"

#: ckan/templates/user/logout_first.html:9
msgid "Logout"
msgstr "Tancar sessió"

#: ckan/templates/user/logout_first.html:12
#: ckan/templates/user/snippets/login_form.html:24
msgid "Remember me"
msgstr "Recorda'm"

#: ckan/templates/user/logout_first.html:20
msgid "You're already logged in"
msgstr "Ja estàs identificat"

#: ckan/templates/user/logout_first.html:22
msgid "You need to log out before you can log in with another account."
msgstr "Necessites desconnectar-te abans de connectar-te amb un nou compte."

#: ckan/templates/user/logout_first.html:23
msgid "Log out now"
msgstr "Desconnecta'm ara"

#: ckan/templates/user/new.html:6
msgid "Registration"
msgstr "Registre"

#: ckan/templates/user/new.html:14
msgid "Register for an Account"
msgstr "Registra'm amb un Compte"

#: ckan/templates/user/new.html:26
msgid "Why Sign Up?"
msgstr "Per què registrar-me?"

#: ckan/templates/user/new.html:28
msgid "Create datasets, groups and other exciting things"
msgstr "Crea conjunts de dades, grups i altres coses excitants"

#: ckan/templates/user/new_user_form.html:5
msgid "username"
msgstr "usuari"

#: ckan/templates/user/new_user_form.html:6
msgid "Full Name"
msgstr "Nom complet"

#: ckan/templates/user/new_user_form.html:19
msgid "Create Account"
msgstr "Crea compte"

#: ckan/templates/user/perform_reset.html:4
#: ckan/templates/user/perform_reset.html:15
msgid "Reset Your Password"
msgstr "Reinicia la teva contrasenya"

#: ckan/templates/user/perform_reset.html:7
#: ckan/templates/user/request_reset.html:6
msgid "Password Reset"
msgstr "Reinicia la contrasenya"

#: ckan/templates/user/perform_reset.html:21
msgid "You can also change username. It can not be modified later."
msgstr "Podeu canviar el nom d'usuari. No es pot modificar més endavant."

#: ckan/templates/user/perform_reset.html:29
msgid "Update Password"
msgstr "Modifica la contrasenya"

#: ckan/templates/user/perform_reset.html:43
#: ckan/templates/user/request_reset.html:36
msgid "How does this work?"
msgstr "Com funciona això?"

#: ckan/templates/user/perform_reset.html:45
msgid "Simply enter a new password and we'll update your account"
msgstr ""
"Simplement introdueix una nova contrasenya i modificarem el teu compte"

#: ckan/templates/user/read.html:27
msgid "User hasn't created any datasets."
msgstr "L'usuari no ha creat encara conjunts de dades."

#: ckan/templates/user/read_base.html:39
msgid "You have not provided a biography."
msgstr "No has proporcionat una biografia."

#: ckan/templates/user/read_base.html:41
msgid "This user has no biography."
msgstr "Aquest usuari no té biografia."

#: ckan/templates/user/read_base.html:73
msgid "Open ID"
msgstr "Open ID"

#: ckan/templates/user/read_base.html:82 ckan/templates/user/read_base.html:96
msgid "This means only you can see this"
msgstr "Significa que només tu pots veure'l"

#: ckan/templates/user/read_base.html:87
msgid "Member Since"
msgstr "Membre des de"

#: ckan/templates/user/read_base.html:96
msgid "API Key"
msgstr "Clau API"

#: ckan/templates/user/request_reset.html:3
#: ckan/templates/user/request_reset.html:13
msgid "Reset your password"
msgstr "Reinicieu la vostra contrasenya"

#: ckan/templates/user/request_reset.html:17
msgid "Email or username"
msgstr ""

#: ckan/templates/user/request_reset.html:22
msgid "Request Reset"
msgstr ""

#: ckan/templates/user/request_reset.html:38
msgid ""
"Enter your email address or username into the box and we will send you an "
"email with a link to enter a new password. "
msgstr ""

#: ckan/templates/user/snippets/followee_dropdown.html:15
#: ckan/templates/user/snippets/followee_dropdown.html:16
msgid "Activity from:"
msgstr "Activitat des de:"

#: ckan/templates/user/snippets/followee_dropdown.html:23
msgid "Search list..."
msgstr "Llista de resultats..."

#: ckan/templates/user/snippets/followee_dropdown.html:44
msgid "You are not following anything"
msgstr "No esteu seguint res"

#: ckan/templates/user/snippets/followers.html:9
msgid "No followers"
msgstr "Cap seguidor"

#: ckan/templates/user/snippets/user_search.html:5
msgid "Search Users"
msgstr "Cercar usuaris"

#: ckan/views/user.py:509
msgid "Email is required"
msgstr ""

#: ckan/views/user.py:561
msgid ""
"Error sending the email. Try again later or contact an administrator for "
"help"
msgstr ""

#: ckan/views/user.py:569
msgid ""
"A reset link has been emailed to you (unless the account specified does not "
"exist)"
msgstr ""

#: ckan/views/user.py:611
msgid "Your password must be 8 characters or longer."
msgstr "La vostra contrasenya ha de tenir 8 o més caràcters."

#: ckanext/datapusher/helpers.py:21
msgid "Complete"
msgstr "Complet"

#: ckanext/datapusher/helpers.py:22
msgid "Pending"
msgstr "Pendent"

#: ckanext/datapusher/helpers.py:23
msgid "Submitting"
msgstr "Enviant"

#: ckanext/datapusher/helpers.py:29
msgid "Not Uploaded Yet"
msgstr "Encara no pujat"

#: ckanext/datapusher/templates-bs2/datapusher/resource_data.html:12
#: ckanext/datapusher/templates/datapusher/resource_data.html:12
msgid "Upload to DataStore"
msgstr "Pujar a DataStore"

#: ckanext/datapusher/templates-bs2/datapusher/resource_data.html:19
#: ckanext/datapusher/templates/datapusher/resource_data.html:19
msgid "Upload error:"
msgstr "Error en la pujada:"

#: ckanext/datapusher/templates-bs2/datapusher/resource_data.html:25
#: ckanext/datapusher/templates-bs2/datapusher/resource_data.html:27
#: ckanext/datapusher/templates/datapusher/resource_data.html:25
#: ckanext/datapusher/templates/datapusher/resource_data.html:27
msgid "Error:"
msgstr "Error:"

#: ckanext/datapusher/templates-bs2/datapusher/resource_data.html:36
#: ckanext/datapusher/templates/datapusher/resource_data.html:36
msgid "Error traceback:"
msgstr "Traça de l'error:"

#: ckanext/datapusher/templates-bs2/datapusher/resource_data.html:48
#: ckanext/datapusher/templates/datapusher/resource_data.html:48
msgid "Status"
msgstr "Estat"

#: ckanext/datapusher/templates-bs2/datapusher/resource_data.html:52
#: ckanext/datapusher/templates/datapusher/resource_data.html:52
msgid "Last updated"
msgstr "Última actualització"

#: ckanext/datapusher/templates-bs2/datapusher/resource_data.html:56
#: ckanext/datapusher/templates/datapusher/resource_data.html:56
msgid "Never"
msgstr "Mai"

#: ckanext/datapusher/templates-bs2/datapusher/resource_data.html:62
#: ckanext/datapusher/templates/datapusher/resource_data.html:62
msgid "Upload Log"
msgstr "Registre de pujada"

#: ckanext/datapusher/templates-bs2/datapusher/resource_data.html:76
#: ckanext/datapusher/templates/datapusher/resource_data.html:76
msgid "Details"
msgstr "Detalls"

#: ckanext/datapusher/templates-bs2/datapusher/resource_data.html:83
#: ckanext/datapusher/templates/datapusher/resource_data.html:83
msgid "End of log"
msgstr "Fi del registre"

#: ckanext/datapusher/templates-bs2/package/resource_edit_base.html:5
#: ckanext/datapusher/templates/package/resource_edit_base.html:5
msgid "DataStore"
msgstr "DataStore"

#: ckanext/datastore/controller.py:53
#, python-format
msgid "format: must be one of %s"
msgstr "format: ha de ser un de %s"

#: ckanext/datastore/controller.py:65
msgid "DataStore resource not found"
msgstr "Recurs de la DataStore no trobat"

#: ckanext/datastore/controller.py:101
msgid ""
"Data Dictionary saved. Any type overrides will take effect when the resource"
" is next uploaded to DataStore"
msgstr ""
"S'ha desat el diccionari de dades. Qualsevol nou canvi de tipus de camp "
"tindrà efecte el proper cop que el recurs es pugi a la DataStore"

#: ckanext/datastore/backend/postgres.py:1036
msgid ""
"The data was invalid (for example: a numeric value is out of range or was "
"inserted into a text field)."
msgstr ""
"Les dades són invàlides (per exemple: un valor numèric fora del seu rang o "
"que ha sigut afegit en un camp de text)."

#: ckanext/datastore/logic/action.py:258 ckanext/datastore/logic/action.py:286
#: ckanext/datastore/logic/action.py:344 ckanext/datastore/logic/action.py:457
msgid "Resource \"{0}\" was not found."
msgstr "No s'ha trobat el recurs \"{0}\"."

#: ckanext/datastore/logic/auth.py:19
msgid "User {0} not authorized to update resource {1}"
msgstr "L'usuari {0} no té prou permisos per a modificar el recurs {1}"

#: ckanext/datastore/templates-bs2/ajax_snippets/api_info.html:19
#: ckanext/datastore/templates/ajax_snippets/api_info.html:21
msgid "CKAN Data API"
msgstr "API de dades de CKAN"

#: ckanext/datastore/templates-bs2/ajax_snippets/api_info.html:23
#: ckanext/datastore/templates/ajax_snippets/api_info.html:25
msgid "Access resource data via a web API with powerful query support"
msgstr ""
"Accediu a les dades del recurs a través d'una API web amb suport per a "
"consultes avançades"

#: ckanext/datastore/templates/ajax_snippets/api_info.html:26
msgid ""
" Further information in the <a             "
"href=\"http://docs.ckan.org/en/latest/maintaining/datastore.html\" "
"target=\"_blank\">main CKAN Data API and DataStore documentation</a>.</p> "
msgstr ""
"Més informació a la <a             "
"href=\"http://docs.ckan.org/en/latest/maintaining/datastore.html\" "
"target=\"_blank\">documentació de la DataStore i API de dades </a>.</p> "

#: ckanext/datastore/templates-bs2/ajax_snippets/api_info.html:33
#: ckanext/datastore/templates/ajax_snippets/api_info.html:35
msgid "Endpoints"
msgstr "Punts d'accés"

#: ckanext/datastore/templates-bs2/ajax_snippets/api_info.html:37
#: ckanext/datastore/templates/ajax_snippets/api_info.html:39
msgid ""
"The Data API can be accessed via the following actions of the CKAN action "
"API."
msgstr ""
"Es pot accedir a la API de dades a través de les següents accions de la API "
"de CKAN."

#: ckanext/datastore/templates-bs2/ajax_snippets/api_info.html:42
#: ckanext/datastore/templates/ajax_snippets/api_info.html:44
msgid "Create"
msgstr "Crea"

#: ckanext/datastore/templates-bs2/ajax_snippets/api_info.html:46
#: ckanext/datastore/templates/ajax_snippets/api_info.html:48
msgid "Update / Insert"
msgstr "Actualizar / Inserir"

#: ckanext/datastore/templates-bs2/ajax_snippets/api_info.html:50
#: ckanext/datastore/templates/ajax_snippets/api_info.html:52
msgid "Query"
msgstr "Consulta"

#: ckanext/datastore/templates-bs2/ajax_snippets/api_info.html:54
#: ckanext/datastore/templates/ajax_snippets/api_info.html:56
msgid "Query (via SQL)"
msgstr "Consulta (amb SQL)"

#: ckanext/datastore/templates-bs2/ajax_snippets/api_info.html:66
#: ckanext/datastore/templates/ajax_snippets/api_info.html:68
msgid "Querying"
msgstr "Consulta"

#: ckanext/datastore/templates-bs2/ajax_snippets/api_info.html:70
#: ckanext/datastore/templates/ajax_snippets/api_info.html:72
msgid "Query example (first 5 results)"
msgstr "Exemple de consulta (primers 5 resultats)"

#: ckanext/datastore/templates-bs2/ajax_snippets/api_info.html:75
#: ckanext/datastore/templates/ajax_snippets/api_info.html:77
msgid "Query example (results containing 'jones')"
msgstr "Exemple de consulta (resultats que contenen 'jones')"

#: ckanext/datastore/templates-bs2/ajax_snippets/api_info.html:80
#: ckanext/datastore/templates/ajax_snippets/api_info.html:82
msgid "Query example (via SQL statement)"
msgstr "Exemple de consulta (amb SQL)"

#: ckanext/datastore/templates-bs2/ajax_snippets/api_info.html:91
#: ckanext/datastore/templates/ajax_snippets/api_info.html:93
msgid "Example: Javascript"
msgstr "Exemple: Javascript"

#: ckanext/datastore/templates-bs2/ajax_snippets/api_info.html:95
#: ckanext/datastore/templates/ajax_snippets/api_info.html:97
msgid "A simple ajax (JSONP) request to the data API using jQuery."
msgstr "Una crida ajax simple (JSONP) a la API de dades usant jQuery."

#: ckanext/datastore/templates-bs2/ajax_snippets/api_info.html:116
#: ckanext/datastore/templates/ajax_snippets/api_info.html:118
msgid "Example: Python"
msgstr "Exemple: Python"

#: ckanext/datastore/templates-bs2/datastore/dictionary.html:16
#: ckanext/datastore/templates/datastore/snippets/dictionary_form.html:3
msgid "Field {num}."
msgstr "Camp {num}"

#: ckanext/datastore/templates/datastore/snippets/dictionary_form.html:12
msgid "Type Override"
msgstr "Substitució de tipus de camp"

#: ckanext/datastore/templates-bs2/datastore/dictionary.html:18
#: ckanext/datastore/templates-bs2/package/resource_read.html:20
#: ckanext/datastore/templates/datastore/snippets/dictionary_form.html:20
#: ckanext/datastore/templates/package/resource_read.html:21
#: ckanext/datatablesview/templates/datatables/datatables_form.html:18
msgid "Label"
msgstr "Etiqueta"

#: ckanext/datastore/templates-bs2/package/resource_edit_base.html:6
#: ckanext/datastore/templates-bs2/package/resource_read.html:14
#: ckanext/datastore/templates/package/resource_edit_base.html:6
#: ckanext/datastore/templates/package/resource_read.html:14
msgid "Data Dictionary"
msgstr "Diccionari de dades"

#: ckanext/datastore/templates-bs2/package/resource_read.html:18
#: ckanext/datastore/templates/package/resource_read.html:19
#: ckanext/datatablesview/templates/datatables/datatables_form.html:17
msgid "Column"
msgstr "Columna"

#: ckanext/datastore/templates-bs2/package/resource_read.html:19
#: ckanext/datastore/templates/package/resource_read.html:20
msgid "Type"
msgstr "Tipus"

#: ckanext/datastore/templates-bs2/package/snippets/data_api_button.html:10
#: ckanext/datastore/templates/package/snippets/data_api_button.html:9
msgid "Data API"
msgstr "API de dades"

#: ckanext/datastore/templates-bs2/ajax_snippets/api_info.html:24
msgid ""
<<<<<<< HEAD
"Your profile lets other CKAN users know about who you are and what you do."
=======
" Further information in the <a       "
"href=\"http://docs.ckan.org/en/latest/maintaining/datastore.html\" "
"target=\"_blank\">main CKAN Data API and DataStore documentation</a>.</p> "
>>>>>>> fc1a6656
msgstr ""
"Més informació a la  <a       "
"href=\"http://docs.ckan.org/en/latest/maintaining/datastore.html\" "
"target=\"_blank\">documentació de la API de dades i la DataStore</a>.</p> "

#: ckanext/datatablesview/plugin.py:47 ckanext/reclineview/plugin.py:137
msgid "Table"
msgstr "Taula"

#: ckanext/datatablesview/templates/datatables/datatables_form.html:6
msgid "Responsive display"
msgstr "Disseny responsiu"

#: ckanext/datatablesview/templates/datatables/datatables_form.html:12
msgid "Show Columns"
msgstr "Mostrar columnes"

#: ckanext/datatablesview/templates/datatables/datatables_view.html:28
msgid "Hide/Unhide Columns"
msgstr "Mostrar/Amagar columnes"

#: ckanext/example_iconfigurer/templates/admin/config.html:11
msgid "Datasets per page"
msgstr "Conjunts de dades per pàgina"

#: ckanext/example_iconfigurer/templates/admin/config.html:13
msgid "Test conf"
msgstr "Configuració de prova"

#: ckanext/example_idatasetform/templates/package/search.html:16
msgid "Custom Field Ascending"
msgstr "Camp personalitzat ascendent"

#: ckanext/example_idatasetform/templates/package/search.html:17
msgid "Custom Field Descending"
msgstr "Camp personalitzat descendent"

#: ckanext/example_idatasetform/templates/package/snippets/additional_info.html:6
#: ckanext/example_idatasetform/templates/package/snippets/package_basic_fields.html:4
#: ckanext/example_idatasetform/templates/package/snippets/resource_form.html:6
msgid "Custom Text"
msgstr "Text personalitzat"

#: ckanext/example_idatasetform/templates/package/snippets/package_basic_fields.html:4
msgid "custom text"
msgstr "text personalitzat"

#: ckanext/example_idatasetform/templates/package/snippets/package_metadata_fields.html:11
msgid "Country Code"
msgstr "Codi de país"

#: ckanext/example_idatasetform/templates/package/snippets/resource_form.html:6
msgid "custom resource text"
msgstr "Text personalitzat"

#: ckanext/example_itranslation/templates/home/index.html:4
msgid "This is an untranslated string"
msgstr "This is an untranslated string"

#: ckanext/example_theme_docs/v10_custom_snippet/templates/snippets/example_theme_most_popular_groups.html:20
#: ckanext/example_theme_docs/v11_HTML_and_CSS/templates/snippets/example_theme_most_popular_groups.html:19
msgid "This group has no description"
msgstr "Aquest grup no té descripció"

#: ckanext/example_theme_docs/v12_extra_public_dir/templates/home/snippets/promoted.html:4
msgid "CKAN's data previewing tool has many powerful features"
msgstr ""
"Les eines de visualització de dades de CKAN tenen moltes característiques "
"útils"

#: ckanext/imageview/theme/templates/image_form.html:3
msgid "Image url"
msgstr "URL de la imatge"

#: ckanext/imageview/theme/templates/image_form.html:3
msgid "eg. http://example.com/image.jpg (if blank uses resource url)"
msgstr ""
"p.ex. http://example.com/image.jpg (si es deixa en blanc s'usa la URL del "
"recurs)"

#: ckanext/reclineview/plugin.py:110
msgid "Data Explorer"
msgstr "Explorador de dades"

#: ckanext/reclineview/plugin.py:180
#: ckanext/reclineview/theme/public/recline_view.js:204
#: ckanext/reclineview/theme/public/recline_view.min.js:14
msgid "Graph"
msgstr "Gràfic"

#: ckanext/reclineview/plugin.py:240
#: ckanext/reclineview/theme/public/recline_view.js:211
#: ckanext/reclineview/theme/public/recline_view.min.js:14
msgid "Map"
msgstr "Mapa"

#: ckanext/reclineview/theme/public/recline_view.js:29
#: ckanext/reclineview/theme/public/recline_view.min.js:1
msgid "error loading view"
msgstr "Error carregant la vista"

#: ckanext/reclineview/theme/public/recline_view.js:79
#: ckanext/reclineview/theme/public/recline_view.min.js:5
msgid "Could not load view"
msgstr "No s'ha pogut carregar la vista"

#: ckanext/reclineview/theme/public/recline_view.js:81
#: ckanext/reclineview/theme/public/recline_view.min.js:5
msgid "DataStore returned an error"
msgstr "DataStore ha retornat un error"

#: ckanext/reclineview/theme/public/recline_view.js:83
#: ckanext/reclineview/theme/public/recline_view.min.js:5
msgid "DataProxy returned an error"
msgstr "DataProxy ha retornat un error"

#: ckanext/reclineview/theme/public/recline_view.js:197
#: ckanext/reclineview/theme/public/recline_view.min.js:14
msgid "Grid"
msgstr "Taula"

#: ckanext/reclineview/theme/templates/recline_graph_form.html:3
#: ckanext/reclineview/theme/templates/recline_map_form.html:3
msgid "Row offset"
msgstr "Òfset de files"

#: ckanext/reclineview/theme/templates/recline_graph_form.html:3
#: ckanext/reclineview/theme/templates/recline_map_form.html:3
msgid "eg: 0"
msgstr "p.e.x: 0"

#: ckanext/reclineview/theme/templates/recline_graph_form.html:4
#: ckanext/reclineview/theme/templates/recline_map_form.html:4
msgid "Number of rows"
msgstr "Nombre de files"

#: ckanext/reclineview/theme/templates/recline_graph_form.html:4
#: ckanext/reclineview/theme/templates/recline_map_form.html:4
msgid "eg: 100"
msgstr "p.ex: 100"

#: ckanext/reclineview/theme/templates/recline_graph_form.html:6
msgid "Graph type"
msgstr "Tipus de gràfic"

#: ckanext/reclineview/theme/templates/recline_graph_form.html:7
msgid "Group (Axis 1)"
msgstr "Grup (Eix 1)"

#: ckanext/reclineview/theme/templates/recline_graph_form.html:8
msgid "Series (Axis 2)"
msgstr "Sèrie (Eix 2)"

#: ckanext/reclineview/theme/templates/recline_map_form.html:6
msgid "Field type"
msgstr "Tipus de camp"

#: ckanext/reclineview/theme/templates/recline_map_form.html:7
msgid "Latitude field"
msgstr "Camp de latitud"

#: ckanext/reclineview/theme/templates/recline_map_form.html:8
msgid "Longitude field"
msgstr "Camp de longitud"

#: ckanext/reclineview/theme/templates/recline_map_form.html:9
msgid "GeoJSON field"
msgstr "Camp GeoJSON"

#: ckanext/reclineview/theme/templates/recline_map_form.html:10
msgid "Auto zoom to features"
msgstr "Zoom autòmatic"

#: ckanext/reclineview/theme/templates/recline_map_form.html:11
msgid "Cluster markers"
msgstr "Agregar marcadors"

#: ckanext/stats/templates/ckanext/stats/index.html:10
msgid "Total number of Datasets"
msgstr "Nombre total de conjunts de dades"

#: ckanext/stats/templates/ckanext/stats/index.html:17
#: ckanext/stats/templates/ckanext/stats/index.html:40
msgid "Date"
msgstr "Data"

#: ckanext/stats/templates/ckanext/stats/index.html:18
msgid "Total datasets"
msgstr "Total de conjunts de dades"

#: ckanext/stats/templates/ckanext/stats/index.html:33
#: ckanext/stats/templates/ckanext/stats/index.html:179
msgid "Dataset Revisions per Week"
msgstr "Revisions setmanals del conjunt de dades"

#: ckanext/stats/templates/ckanext/stats/index.html:41
msgid "All dataset revisions"
msgstr "Totes les revisions del conjunt de dades"

#: ckanext/stats/templates/ckanext/stats/index.html:42
msgid "New datasets"
msgstr "Nous conjunts de dades"

#: ckanext/stats/templates/ckanext/stats/index.html:58
#: ckanext/stats/templates/ckanext/stats/index.html:180
msgid "Top Rated Datasets"
msgstr "Conjunts de dades més ben valorats"

#: ckanext/stats/templates/ckanext/stats/index.html:64
msgid "Average rating"
msgstr "Valoració mitjana"

#: ckanext/stats/templates/ckanext/stats/index.html:65
msgid "Number of ratings"
msgstr "Nombre de valoracions"

#: ckanext/stats/templates/ckanext/stats/index.html:79
msgid "No ratings"
msgstr "Sense valoracions"

#: ckanext/stats/templates/ckanext/stats/index.html:84
#: ckanext/stats/templates/ckanext/stats/index.html:181
msgid "Most Edited Datasets"
msgstr "Conjunts de dades més editats"

#: ckanext/stats/templates/ckanext/stats/index.html:90
msgid "Number of edits"
msgstr "Nombre d'edicions"

#: ckanext/stats/templates/ckanext/stats/index.html:103
msgid "No edited datasets"
msgstr "Conjunts de dades sense editar"

#: ckanext/stats/templates/ckanext/stats/index.html:108
#: ckanext/stats/templates/ckanext/stats/index.html:182
msgid "Largest Groups"
msgstr "Grups més grans"

#: ckanext/stats/templates/ckanext/stats/index.html:114
msgid "Number of datasets"
msgstr "Nombre de conjunts de dades"

#: ckanext/stats/templates/ckanext/stats/index.html:127
msgid "No groups"
msgstr "No hi ha grups"

#: ckanext/stats/templates/ckanext/stats/index.html:132
#: ckanext/stats/templates/ckanext/stats/index.html:183
msgid "Top Tags"
msgstr "Etiquetes més freqüents"

#: ckanext/stats/templates/ckanext/stats/index.html:136
msgid "Tag Name"
msgstr "Nom de l'etiqueta"

#: ckanext/stats/templates/ckanext/stats/index.html:137
#: ckanext/stats/templates/ckanext/stats/index.html:157
msgid "Number of Datasets"
msgstr "Nombre de conjunts de dades"

#: ckanext/stats/templates/ckanext/stats/index.html:152
#: ckanext/stats/templates/ckanext/stats/index.html:184
msgid "Users Creating Most Datasets"
msgstr "Usuaris que han creat més conjunts de dades"

#: ckanext/stats/templates/ckanext/stats/index.html:175
msgid "Statistics Menu"
msgstr "Menu d'estadístiques"

#: ckanext/stats/templates/ckanext/stats/index.html:178
msgid "Total Number of Datasets"
msgstr "Nombre total de conjunts de dades"

#: ckanext/textview/plugin.py:67 ckanext/textview/plugin.py:69
msgid "Text"
msgstr "Text"

#: ckanext/textview/theme/public/text_view.js:70
#: ckanext/textview/theme/public/text_view.min.js:3
msgid "An error occured during AJAX request. Could not load view."
msgstr ""

#: ckanext/webpageview/plugin.py:22 ckanext/webpageview/plugin.py:27
msgid "Website"
msgstr "Lloc web"

#: ckanext/webpageview/theme/templates/webpage_form.html:3
msgid "Web Page url"
msgstr "URL del lloc web"

#: ckanext/webpageview/theme/templates/webpage_form.html:3
msgid "eg. http://example.com (if blank uses resource url)"
msgstr ""
"p.ex. http://example.com (si es deixa en blanc s'usa la URL del recurs)"<|MERGE_RESOLUTION|>--- conflicted
+++ resolved
@@ -1,13 +1,8 @@
 # Translations template for ckan.
 # Copyright (C) 2020 ORGANIZATION
 # This file is distributed under the same license as the ckan project.
-<<<<<<< HEAD
-# FIRST AUTHOR <EMAIL@ADDRESS>, 2018.
-#
-=======
 # FIRST AUTHOR <EMAIL@ADDRESS>, 2020.
 # 
->>>>>>> fc1a6656
 # Translators:
 # Adrià Mercader <adria.mercader@okfn.org>, 2018
 #
@@ -23,10 +18,7 @@
 "MIME-Version: 1.0\n"
 "Content-Type: text/plain; charset=UTF-8\n"
 "Content-Transfer-Encoding: 8bit\n"
-<<<<<<< HEAD
-=======
 "Generated-By: Babel 2.3.4\n"
->>>>>>> fc1a6656
 "Language: ca\n"
 "Plural-Forms: nplurals=2; plural=(n != 1);\n"
 "Generated-By: Babel 2.5.3\n"
@@ -142,17 +134,6 @@
 msgid "Access denied"
 msgstr "Accés denegat"
 
-<<<<<<< HEAD
-#: ckanext/datastore/templates/ajax_snippets/api_info.html:24
-msgid ""
-"Further information in the <a "
-"href=\"http://docs.ckan.org/en/latest/maintaining/datastore.html\" "
-"target=\"_blank\">main CKAN Data API and DataStore documentation</a>.</p>"
-msgstr ""
-"Més informació a la <a             "
-"href=\"http://docs.ckan.org/en/latest/maintaining/datastore.html\" "
-"target=\"_blank\">documentació de la DataStore i API de dades </a>.</p> "
-=======
 #: ckan/controllers/api.py:133 ckan/controllers/api.py:227
 #: ckan/logic/action/create.py:911 ckan/logic/converters.py:123
 #: ckan/logic/converters.py:148 ckan/logic/converters.py:173
@@ -163,7 +144,6 @@
 #: ckan/logic/validators.py:715 ckan/views/api.py:121 ckan/views/api.py:310
 msgid "Not found"
 msgstr "No trobat"
->>>>>>> fc1a6656
 
 #: ckan/controllers/api.py:139 ckan/views/api.py:128
 msgid "Bad request"
@@ -302,21 +282,9 @@
 msgid "User %r not authorized to edit %s"
 msgstr "L'usuari %r no està autoritzat a editar %s"
 
-<<<<<<< HEAD
-#: ckanext/datastore/templates-bs2/ajax_snippets/api_info.html:24
-msgid ""
-"Further information in the <a "
-"href=\"http://docs.ckan.org/en/latest/maintaining/datastore.html\" "
-"target=\"_blank\">main CKAN Data API and DataStore documentation</a>.</p>"
-msgstr ""
-"Més informació a la  <a       "
-"href=\"http://docs.ckan.org/en/latest/maintaining/datastore.html\" "
-"target=\"_blank\">documentació de la API de dades i la DataStore</a>.</p> "
-=======
 #: ckan/controllers/group.py:443
 msgid "Not authorized to perform bulk update"
 msgstr "No autoritzat a actualitzar per lots"
->>>>>>> fc1a6656
 
 #: ckan/controllers/group.py:461
 msgid "Unauthorized to create a group"
@@ -691,16 +659,9 @@
 msgid "Old Password"
 msgstr "Contrasenya antiga"
 
-<<<<<<< HEAD
-#: ckanext/webpageview/theme/templates/webpage_form.html:3
-msgid "eg. http://example.com  (if blank uses resource url)"
-msgstr ""
-"p.ex. http://example.com (si es deixa en blanc s'usa la URL del recurs)"
-=======
 #: ckan/controllers/user.py:387 ckan/views/user.py:212
 msgid "incorrect password"
 msgstr "Contrasenya incorrecta"
->>>>>>> fc1a6656
 
 #: ckan/controllers/user.py:427 ckan/views/user.py:386
 msgid "Login failed. Bad username or password."
@@ -3098,23 +3059,9 @@
 msgid "Value"
 msgstr "Valor"
 
-<<<<<<< HEAD
-#: ckan/templates/admin/index.html:20
-#, python-format
-msgid ""
-"<p>As a sysadmin user you have full control over this CKAN instance. Proceed"
-" with care!</p> <p>For guidance on using sysadmin features, see the CKAN  <a"
-" href=\"%(docs_url)s\" target=\"_blank\">sysadmin guide</a></p>"
-msgstr ""
-" <p>Com a administrador del sistema teniu control absolut sobre aquest lloc."
-" Aneu amb compte!</p> <p>Per a més informació sobre les funcionalitats dels "
-"administradors de sistema, vegeu la <a href=\"%(docs_url)s\" "
-"target=\"_blank\">guia d'administració del sistema</a></p> de CKAN "
-=======
 #: ckan/templates/macros/form.html:277
 msgid "This field is required"
 msgstr "Aquest camp és requerit"
->>>>>>> fc1a6656
 
 #: ckan/templates/macros/form.html:277
 msgid "Custom"
@@ -3500,17 +3447,8 @@
 msgid "Not seeing the views you were expecting?"
 msgstr "No veieu les vistes esperades?"
 
-<<<<<<< HEAD
-#: ckan/templates/group/snippets/helper.html:8
-msgid ""
-"You can use CKAN Groups to create and manage collections of datasets. This "
-"could be to catalogue datasets for a particular project or team, or on a "
-"particular theme, or as a very simple way to help people find and search "
-"your own published datasets."
-=======
 #: ckan/templates/package/resource_read.html:136
 msgid "Here are some reasons you may not be seeing expected views:"
->>>>>>> fc1a6656
 msgstr ""
 "Aquestes són algunes possibles raons per les quals no es mostren les vistes:"
 
@@ -3544,52 +3482,9 @@
 msgid "Field"
 msgstr "Camp"
 
-<<<<<<< HEAD
-#: ckan/templates/home/snippets/about_text.html:1
-msgid ""
-"<p>CKAN is the world’s leading open-source data portal platform.</p> <p>CKAN"
-" is a complete out-of-the-box software solution that makes data accessible "
-"and usable – by providing tools to streamline publishing, sharing, finding "
-"and using data (including storage of data and provision of robust data "
-"APIs). CKAN is aimed at data publishers (national and regional governments, "
-"companies and organizations) wanting to make their data open and "
-"available.</p> <p>CKAN is used by governments and user groups worldwide and "
-"powers a variety of official and community data portals including portals "
-"for local, national and international government, such as the UK’s <a "
-"href=\"http://data.gov.uk\">data.gov.uk</a> and the European Union’s <a "
-"href=\"http://publicdata.eu/\">publicdata.eu</a>, the Brazilian <a "
-"href=\"http://dados.gov.br/\">dados.gov.br</a>, Dutch and Netherland "
-"government portals, as well as city and municipal sites in the US, UK, "
-"Argentina, Finland and elsewhere.</p> <p>CKAN: <a "
-"href=\"http://ckan.org/\">http://ckan.org/</a><br /> CKAN Tour: <a "
-"href=\"http://ckan.org/tour/\">http://ckan.org/tour/</a><br /> Features "
-"overview: <a "
-"href=\"http://ckan.org/features/\">http://ckan.org/features/</a></p>"
-msgstr ""
-" <p>CKAN és la plataforma líder mundial en programari lliure per a "
-"dades.</p> <p>CKAN és una solució completa i a punt per a ser usada, que fa "
-"les dades accessibles i usables - proporcionant eines per a la publicació "
-"continuada, compartició, llocalització i ús de les dades (incloent "
-"l'emmagatzematge de dades i la provisió de robustes APIs). CKAN es dirigeix "
-"als publicadors de dades (governs regionals i nacionals, companyies i "
-"organitzacions) que volen fer que les seves dades estiguin obertes i "
-"disponibles.</p> <p>CKAN l'usen governs i grups d'usuaris arreu del món i "
-"potencia una varietat de portals de dades oficials i comunitaris, incloent "
-"portals per a governs locals, nacionals i internacionals, tals com el "
-"d'Anglaterra such<a href=\"http://data.gov.uk\">data.gov.uk</a> i el de la "
-"Unió Europea <a href=\"http://publicdata.eu/\">publicdata.eu</a>, el "
-"brasileny <a href=\"http://dados.gov.br/\">dados.gov.br</a>, El govern "
-"holandès, com també de ciutats d'Anglaterra, Estats Units, Argentina, "
-"Finlàndia i d'altres llocs.</p> <p>CKAN: <a "
-"href=\"http://ckan.org/\">http://ckan.org/</a><br />Volta per CKAN: <a "
-"href=\"http://ckan.org/tour/\">http://ckan.org/tour/</a><br /> Resum de "
-"funcinalitats: <a "
-"href=\"http://ckan.org/features/\">http://ckan.org/features/</a></p> "
-=======
 #: ckan/templates/package/resource_read.html:172
 msgid "Data last updated"
 msgstr "Última actualització de les dades"
->>>>>>> fc1a6656
 
 #: ckan/templates/package/resource_read.html:173
 #: ckan/templates/package/resource_read.html:177
@@ -3598,19 +3493,9 @@
 msgid "unknown"
 msgstr "desconegut"
 
-<<<<<<< HEAD
-#: ckan/templates/home/snippets/promoted.html:10
-msgid ""
-"This is a nice introductory paragraph about CKAN or the site in general. We "
-"don't have any copy to go here yet but soon we will"
-msgstr ""
-"Aquest és un fantàstic paràgraf introductori sobre CKAN o el lloc en "
-"general. No tenim cap còpia per a venir aquí encara, però aviat la tindrem."
-=======
 #: ckan/templates/package/resource_read.html:176
 msgid "Metadata last updated"
 msgstr "Última actualització de les metadades"
->>>>>>> fc1a6656
 
 #: ckan/templates/package/resource_read.html:180
 #: ckan/templates/package/snippets/additional_info.html:70
@@ -3853,35 +3738,6 @@
 msgid "Data"
 msgstr "Dades"
 
-<<<<<<< HEAD
-#: ckan/templates/organization/snippets/help.html:7
-msgid ""
-"<p>Organizations act like publishing departments for datasets (for example, "
-"the Department of Health). This means that datasets can be published by and "
-"belong to a department instead of an individual user.</p> <p>Within "
-"organizations, admins can assign roles and authorise its members, giving "
-"individual users the right to publish datasets from that particular "
-"organisation (e.g. Office of National Statistics).</p>"
-msgstr ""
-" <p>Les organitzacions actuen com a entitats publicadores dels conjunts de "
-"dades (per exemple, Departament de Salut). Això significa que els conjunts "
-"de dades poden ser publicats i són mantinguts per tot el departament en "
-"comptes d'un usuari individual.</p> <p>Dins d'una organització, els "
-"administradors poden assignar rols i autoritzat membres, donant permís a "
-"usuaris individuals per publicar conjunts de dades en aquella organització "
-"en particular. (p.ex Oficina Nacional d'Estadística).</p> "
-
-#: ckan/templates/organization/snippets/helper.html:8
-msgid ""
-"CKAN Organizations are used to create, manage and publish collections of "
-"datasets. Users can have different roles within an Organization, depending "
-"on their level of authorisation to create, edit and publish."
-msgstr ""
-"Les organitzacions de CKAN s'uses per crear, gestionar i publicar "
-"col·leccions de conjunts de dades. Els usuaris poden tenir diferents rols "
-"dins de la organització, depenent del seu nivell d'autorització per crear, "
-"editar i publicar conjunts de dades."
-=======
 #: ckan/templates/package/snippets/resource_form.html:26
 msgid "http://example.com/external-data.csv"
 msgstr "http://example.com/external-data.csv"
@@ -3889,7 +3745,6 @@
 #: ckan/templates/package/snippets/resource_form.html:30
 msgid "eg. January 2011 Gold Prices"
 msgstr "ex. Preu de l'or el Gener de 2011"
->>>>>>> fc1a6656
 
 #: ckan/templates/package/snippets/resource_form.html:34
 msgid "Some useful notes about the data"
@@ -3998,25 +3853,9 @@
 msgid "Resource Preview"
 msgstr "Previsualització del recurs"
 
-<<<<<<< HEAD
-#: ckan/templates/package/new_view.html:19
-msgid ""
-"Data Explorer views may be slow and unreliable unless the DataStore "
-"extension is enabled. For more information, please see the <a "
-"href='http://docs.ckan.org/en/latest/maintaining/data-viewer.html#viewing-"
-"structured-data-the-data-explorer' target='_blank'>Data Explorer "
-"documentation</a>."
-msgstr ""
-"L'explorador de dades pot ser lent i poc fiable si la extensió de la "
-"DataStore no està habilitada. Per a més informació, si us plau consulteu la "
-"<a href='http://docs.ckan.org/en/latest/maintaining/data-viewer.html"
-"#viewing-structured-data-the-data-explorer' target='_blank'>documentació de "
-"l'explorador de dades</a>. "
-=======
 #: ckan/templates/package/snippets/resources_list.html:13
 msgid "Data and Resources"
 msgstr "Dada i recursos"
->>>>>>> fc1a6656
 
 #: ckan/templates/package/snippets/resources_list.html:30
 msgid "This dataset has no data"
@@ -4279,20 +4118,10 @@
 msgid "News feed"
 msgstr "Font de notícies"
 
-<<<<<<< HEAD
-#: ckan/templates/package/snippets/package_basic_fields.html:41
-msgid ""
-"License definitions and additional information can be found at <a "
-"href=\"http://opendefinition.org/licenses/\">opendefinition.org</a>"
-msgstr ""
-"Les definicions de llicències i la informació addicional la podeu trobar a "
-"<a href=\"http://opendefinition.org/licenses/\">opendefinition.org</a> "
-=======
 #: ckan/templates/user/dashboard.html:20
 #: ckan/templates/user/dashboard_datasets.html:12
 msgid "My Datasets"
 msgstr "Els meus conjunts de dades"
->>>>>>> fc1a6656
 
 #: ckan/templates/user/dashboard.html:21
 #: ckan/templates/user/dashboard_organizations.html:12
@@ -4860,13 +4689,9 @@
 
 #: ckanext/datastore/templates-bs2/ajax_snippets/api_info.html:24
 msgid ""
-<<<<<<< HEAD
-"Your profile lets other CKAN users know about who you are and what you do."
-=======
 " Further information in the <a       "
 "href=\"http://docs.ckan.org/en/latest/maintaining/datastore.html\" "
 "target=\"_blank\">main CKAN Data API and DataStore documentation</a>.</p> "
->>>>>>> fc1a6656
 msgstr ""
 "Més informació a la  <a       "
 "href=\"http://docs.ckan.org/en/latest/maintaining/datastore.html\" "
