--- conflicted
+++ resolved
@@ -2,9 +2,7 @@
     display: inline-flex;
     gap: 0.5rem;
     align-items: center;
-<<<<<<< HEAD
     justify-content: center;
-=======
     @include box-shadow(none);
 }
 
@@ -40,5 +38,4 @@
         background-color: $gray-100 !important;
         border: $gray-100 solid 2px;
     }
->>>>>>> 240333e5
 }