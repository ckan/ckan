--- conflicted
+++ resolved
@@ -11862,7 +11862,6 @@
   color: transparent;
 }
 
-<<<<<<< HEAD
 .all-members {
   margin-bottom: 1rem;
 }
@@ -11870,7 +11869,8 @@
   .all-members {
     float: right;
   }
-=======
+}
+
 a.open-data {
   display: inline-flex;
   align-items: flex-start;
@@ -11888,7 +11888,6 @@
 a.open-data span.suffix {
   background-color: #3395FF;
   color: #fff;
->>>>>>> eb53c340
 }
 
 .tag {
@@ -14210,7 +14209,6 @@
 }
 
 .context-info .module-content {
-<<<<<<< HEAD
   padding: 1rem 0;
 }
 @media (max-width: 767.98px) {
@@ -14222,9 +14220,6 @@
     width: 50%;
     float: left;
   }
-=======
-  padding: 0;
->>>>>>> eb53c340
 }
 .context-info .image {
   margin-bottom: 10px;
@@ -14247,11 +14242,7 @@
   margin: 0;
   overflow: auto;
 }
-<<<<<<< HEAD
 .context-info h1.heading, .context-info .heading.h1, .context-info span.heading {
-=======
-.context-info .heading {
->>>>>>> eb53c340
   margin: 0 0 5px 0;
   font-size: 18px;
   line-height: 1.3;
@@ -14279,13 +14270,7 @@
   flex-wrap: wrap;
   justify-content: space-between;
   padding-top: 10px;
-<<<<<<< HEAD
   column-gap: 5%;
-=======
-}
-.context-info .nums::after {
-  display: block;
->>>>>>> eb53c340
   clear: both;
 }
 .context-info .nums dl {
