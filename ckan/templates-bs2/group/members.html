{% extends "group/edit_base.html" %}

{% block subtitle %}{{ _('Members') }} - {{ c.group_dict.display_name }} - {{ _('Groups') }}{% endblock %}

{% block page_primary_action %}
  {% link_for _('Add Member'), named_route=group_type+'.member_new', id=c.group_dict.id, class_='btn btn-primary', icon='plus-square' %}
{% endblock %}

{% block primary_content_inner %}
  <h3 class="page-heading">{{ _('{0} members'.format(c.members|length)) }}</h3>
  <table class="table table-header table-hover table-bordered" id="member-table">
    <thead>
      <tr>
        <th>{{ _('User') }}</th>
        <th>{{ _('Role') }}</th>
        <th></th>
      </tr>
    </thead>
    <tbody>
      {% for user_id, user, role in c.members %}
      <tr>
        <td class="media">
          {{ h.linked_user(user_id, maxlength=20) }}
        </td>
        <td>{{ role }}</td>
        <td>
          <div class="btn-group pull-right">
<<<<<<< HEAD
            <a class="btn btn-small" href="{{ h.url_for(group_type + '.new', id=c.group_dict.id, user=user_id) }}" title="{{ _('Edit') }}">
=======
            <a class="btn btn-small" href="{% url_for controller='group', action='member_new', id=c.group_dict.id, user=user_id %}" title="{{ _('Edit') }}">
>>>>>>> 947e7bea
              <i class="fa fa-wrench"></i>
            </a>
            <a class="btn btn-danger btn-small" href="{{ h.url_for(group_type + '_member_delete', id=c.group_dict.id, user=user_id) }}" data-module="confirm-action" data-module-content="{{ _('Are you sure you want to delete this member?') }}" title="{{ _('Delete') }}">{% block delete_button_text %}<i class="fa fa-times"></i>{% endblock %}</a>
          </div>
        </td>
      </tr>
      {% endfor %}
    </tbody>
  </table>
{% endblock %}<|MERGE_RESOLUTION|>--- conflicted
+++ resolved
@@ -25,11 +25,7 @@
         <td>{{ role }}</td>
         <td>
           <div class="btn-group pull-right">
-<<<<<<< HEAD
-            <a class="btn btn-small" href="{{ h.url_for(group_type + '.new', id=c.group_dict.id, user=user_id) }}" title="{{ _('Edit') }}">
-=======
-            <a class="btn btn-small" href="{% url_for controller='group', action='member_new', id=c.group_dict.id, user=user_id %}" title="{{ _('Edit') }}">
->>>>>>> 947e7bea
+            <a class="btn btn-small" href="{{ url_for(group_type+ '.member_new', id=c.group_dict.id, user=user_id }}" title="{{ _('Edit') }}">
               <i class="fa fa-wrench"></i>
             </a>
             <a class="btn btn-danger btn-small" href="{{ h.url_for(group_type + '_member_delete', id=c.group_dict.id, user=user_id) }}" data-module="confirm-action" data-module-content="{{ _('Are you sure you want to delete this member?') }}" title="{{ _('Delete') }}">{% block delete_button_text %}<i class="fa fa-times"></i>{% endblock %}</a>
