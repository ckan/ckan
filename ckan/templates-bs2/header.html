{% block header_wrapper %}
{% block header_account %}
  <header class="account-masthead">
    <div class="container">
      {% block header_account_container_content %}
        {% if c.userobj %}
          <div class="account avatar authed" data-module="me" data-me="{{ c.userobj.id }}">
            <ul class="unstyled">
              {% block header_account_logged %}
              {% if c.userobj.sysadmin %}
                <li>
                  <a href="{{ h.url_for(controller='admin', action='index') }}" title="{{ _('Sysadmin settings') }}">
                    <i class="fa fa-gavel" aria-hidden="true"></i>
                    <span class="text">{{ _('Admin') }}</span>
                  </a>
                </li>
              {% endif %}
              <li>
                <a href="{{ h.url_for('user.read', id=c.userobj.name) }}" class="image" title="{{ _('View profile') }}">
                  {{ h.gravatar((c.userobj.email_hash if c and c.userobj else ''), size=22) }}
                  <span class="username">{{ c.userobj.display_name }}</span>
                </a>
              </li>
              {% set new_activities = h.new_activities() %}
              <li class="notifications {% if new_activities > 0 %}notifications-important{% endif %}">
                {% set notifications_tooltip = ngettext('Dashboard (%(num)d new item)', 'Dashboard (%(num)d new items)', new_activities) %}
                <a href="{{ h.url_for('dashboard.index') }}" title="{{ notifications_tooltip }}">
                  <i class="fa fa-tachometer" aria-hidden="true"></i>
                  <span class="text">{{ _('Dashboard') }}</span>
                  <span class="badge">{{ new_activities }}</span>
                </a>
              </li>
              {% block header_account_settings_link %}
                <li>
                  <a href="{{ h.url_for('user.edit', id=c.userobj.name) }}" title="{{ _('Edit settings') }}">
                    <i class="fa fa-cog" aria-hidden="true"></i>
                    <span class="text">{{ _('Settings') }}</span>
                  </a>
                </li>
              {% endblock %}
              {% block header_account_log_out_link %}
                <li>
                  <a href="{{ h.url_for('user.logout') }}" title="{{ _('Log out') }}">
                    <i class="fa fa-sign-out" aria-hidden="true"></i>
                    <span class="text">{{ _('Log out') }}</span>
                  </a>
                </li>
              {% endblock %}
              {% endblock %}
            </ul>
          </div>
        {% else %}
          <nav class="account not-authed">
            <ul class="unstyled">
              {% block header_account_notlogged %}
              <li>{% link_for _('Log in'), named_route='user.login' %}</li>
              {% if h.check_access('user_create') %}
                <li>{% link_for _('Register'), named_route='user.register', class_='sub' %}</li>
              {% endif %}
              {% endblock %}
            </ul>
          </nav>
        {% endif %}
      {% endblock %}
    </div>
  </header>
{% endblock %}
<header class="navbar navbar-static-top masthead">
  {% block header_debug %}
    {% if g.debug and not g.debug_supress_header %}
      <div class="debug">Controller : {{ c.controller }}<br/>Action : {{ c.action }}</div>
    {% endif %}
  {% endblock %}
  <div class="container">
    <button data-target=".nav-collapse" data-toggle="collapse" class="btn btn-navbar" type="button">
      <span class="fa fa-bars"></span>
    </button>
    {# The .header-image class hides the main text and uses image replacement for the title #}
    <hgroup class="{{ g.header_class }} pull-left">

      {% block header_logo %}
        {% if g.site_logo %}
          <a class="logo" href="{{ h.url_for('home.index') }}"><img src="{{ h.url_for_static_or_external(g.site_logo) }}" alt="{{ g.site_title }}" title="{{ g.site_title }}" /></a>
        {% else %}
          <h1>
            <a href="{{ h.url_for('home.index') }}">{{ g.site_title }}</a>
          </h1>
          {% if g.site_description %}<h2>{{ g.site_description }}</h2>{% endif %}
        {% endif %}
      {% endblock %}

    </hgroup>

    <div class="nav-collapse collapse">

      {% block header_site_navigation %}
        <nav class="section navigation">
          <ul class="nav nav-pills">
            {% block header_site_navigation_tabs %}
              {{ h.build_nav_main(
                ('search', _('Datasets')),
<<<<<<< HEAD
                ('organization.index', _('Organizations')),
                ('group.index', _('Groups')),
                ('about', _('About'))
=======
                ('organizations_index', _('Organizations')),
                ('group_index', _('Groups')),
                ('home.about', _('About'))
>>>>>>> 24c092c2
              ) }}
            {% endblock %}
          </ul>
        </nav>
      {% endblock %}

      {% block header_site_search %}
        <form class="section site-search simple-input" action="{% url_for controller='package', action='search' %}" method="get">
          <div class="field">
            <label for="field-sitewide-search">{% block header_site_search_label %}{{ _('Search Datasets') }}{% endblock %}</label>
            <input id="field-sitewide-search" type="text" name="q" placeholder="{{ _('Search') }}" />
            <button class="btn-search" type="submit"><i class="fa fa-search"></i></button>
          </div>
        </form>
      {% endblock %}

    </div>
  </div>
</header>
{% endblock %}<|MERGE_RESOLUTION|>--- conflicted
+++ resolved
@@ -99,15 +99,9 @@
             {% block header_site_navigation_tabs %}
               {{ h.build_nav_main(
                 ('search', _('Datasets')),
-<<<<<<< HEAD
                 ('organization.index', _('Organizations')),
                 ('group.index', _('Groups')),
-                ('about', _('About'))
-=======
-                ('organizations_index', _('Organizations')),
-                ('group_index', _('Groups')),
                 ('home.about', _('About'))
->>>>>>> 24c092c2
               ) }}
             {% endblock %}
           </ul>
