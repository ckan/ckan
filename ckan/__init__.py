<<<<<<< HEAD
__version__ = '1.5'
=======
__version__ = '1.5.1a'
>>>>>>> 67963b60
__description__ = 'Comprehensive Knowledge Archive Network (CKAN) Software'
__long_description__ = \
'''The CKAN software is used to run the Comprehensive Knowledge Archive
Network (CKAN) site: http://www.ckan.net.

The Comprehensive Knowledge Archive Network is a registry of open
knowledge packages and projects (and a few closed ones). CKAN is the
place to search for open knowledge resources as well as register your
own - be that a set of Shakespeare's works, a global population density
database, the voting records of MPs, or 30 years of US patents.

Those familiar with freshmeat or CPAN can think of CKAN as providing an
analogous service for open knowledge. 
'''
__license__ = 'AGPL'

# The packaging system replies on this import, please do not remove it
import sys; sys.path.insert(0, __path__[0])<|MERGE_RESOLUTION|>--- conflicted
+++ resolved
@@ -1,8 +1,4 @@
-<<<<<<< HEAD
-__version__ = '1.5'
-=======
 __version__ = '1.5.1a'
->>>>>>> 67963b60
 __description__ = 'Comprehensive Knowledge Archive Network (CKAN) Software'
 __long_description__ = \
 '''The CKAN software is used to run the Comprehensive Knowledge Archive
