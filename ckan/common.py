--- conflicted
+++ resolved
@@ -8,17 +8,12 @@
 # NOTE:  This file is specificaly created for
 # from ckan.common import x, y, z to be allowed
 
-<<<<<<< HEAD
+from collections import MutableMapping
+
 import flask
 import pylons
-=======
-from collections import MutableMapping
-
-import flask
-import pylons
 
 from werkzeug.local import Local
->>>>>>> 5f4949c9
 
 from flask_babel import gettext as flask_gettext
 from pylons.i18n import _ as pylons_gettext, ungettext
@@ -32,7 +27,6 @@
     from sqlalchemy.util import OrderedDict
 
 
-<<<<<<< HEAD
 def is_flask():
     '''
     A centralised way to determine whether to return flask versions of common
@@ -141,7 +135,7 @@
             return delattr(pylons.session, name, None)
 
 session = Session()
-=======
+
 class CKANConfig(MutableMapping):
     u'''Main CKAN configuration object
 
@@ -214,5 +208,4 @@
 local(u'config')
 
 # Thread-local safe objects
-config = local.config = CKANConfig()
->>>>>>> 5f4949c9
+config = local.config = CKANConfig()