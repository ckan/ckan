# This file contains commonly used parts of external libraries. The idea is
# to help in removing helpers from being used as a dependency by many files
# but at the same time making it easy to change for example the json lib
# used.
#
# NOTE:  This file is specificaly created for
# from ckan.common import x, y, z to be allowed

import flask
import pylons
<<<<<<< HEAD
from flask.ext.babel import gettext as flask_gettext
from pylons.i18n import _ as pylons_gettext, ungettext

from pylons import g, request, session, response
=======

from flask.ext.babel import gettext as flask_gettext
from pylons.i18n import _ as pylons_gettext, ungettext

from pylons import g, session, response
>>>>>>> 5c7ec067
import simplejson as json

try:
    from collections import OrderedDict  # from python 2.7
except ImportError:
    from sqlalchemy.util import OrderedDict


<<<<<<< HEAD
=======
def is_flask():
    '''
    A centralised way to determine whether to return flask versions of common
    functions, or Pylon versions.

    Currently using the presence of `flask.request`, though we may want to
    change that for something more robust.
    '''
    if flask.request:
        return True
    else:
        return False


class Request(object):
    '''
    Wraps the request object, returning attributes from either the Flask or
    Pylons request object, depending of whether flask.request is available.
    '''
    def __getattr__(self, name):
        if is_flask():
            return getattr(flask.request, name, None)
        else:
            return getattr(pylons.request, name, None)

request = Request()


>>>>>>> 5c7ec067
def _(text):
    # TODO: As is this will only work in the context of a web request
    # Do we need something for non-web processes like paster commands?
    # Pylons have the translator object which we need to fake but maybe
    # that's not necessary at all
<<<<<<< HEAD
    if flask.request:
=======
    if is_flask():
>>>>>>> 5c7ec067
        # TODO: For some reasone the Flask gettext changes 'String %s' to
        # 'String {}' (maybe it's the babel version?)
        if '%s' in text:
            return flask_gettext(text).replace('{}', '%s')
        else:
            return flask_gettext(text)
    else:
        return pylons_gettext(text)


class PylonsStyleContext(object):

    def __getattr__(self, name):
<<<<<<< HEAD
        if flask.request:
=======
        if is_flask():
>>>>>>> 5c7ec067
            return getattr(flask.g, name, None)
        else:
            return getattr(pylons.c, name, None)

    def __setattr__(self, name, value):
<<<<<<< HEAD
        if flask.request:
=======
        if is_flask():
>>>>>>> 5c7ec067
            return setattr(flask.g, name, value)
        else:
            return setattr(pylons.c, name, value)

    def __delattr__(self, name):
<<<<<<< HEAD
        if flask.request:
=======
        if is_flask():
>>>>>>> 5c7ec067
            return delattr(flask.g, name, None)
        else:
            return delattr(pylons.c, name, None)


c = PylonsStyleContext()<|MERGE_RESOLUTION|>--- conflicted
+++ resolved
@@ -8,18 +8,11 @@
 
 import flask
 import pylons
-<<<<<<< HEAD
-from flask.ext.babel import gettext as flask_gettext
-from pylons.i18n import _ as pylons_gettext, ungettext
-
-from pylons import g, request, session, response
-=======
 
 from flask.ext.babel import gettext as flask_gettext
 from pylons.i18n import _ as pylons_gettext, ungettext
 
 from pylons import g, session, response
->>>>>>> 5c7ec067
 import simplejson as json
 
 try:
@@ -28,8 +21,6 @@
     from sqlalchemy.util import OrderedDict
 
 
-<<<<<<< HEAD
-=======
 def is_flask():
     '''
     A centralised way to determine whether to return flask versions of common
@@ -58,17 +49,12 @@
 request = Request()
 
 
->>>>>>> 5c7ec067
 def _(text):
     # TODO: As is this will only work in the context of a web request
     # Do we need something for non-web processes like paster commands?
     # Pylons have the translator object which we need to fake but maybe
     # that's not necessary at all
-<<<<<<< HEAD
-    if flask.request:
-=======
     if is_flask():
->>>>>>> 5c7ec067
         # TODO: For some reasone the Flask gettext changes 'String %s' to
         # 'String {}' (maybe it's the babel version?)
         if '%s' in text:
@@ -82,31 +68,19 @@
 class PylonsStyleContext(object):
 
     def __getattr__(self, name):
-<<<<<<< HEAD
-        if flask.request:
-=======
         if is_flask():
->>>>>>> 5c7ec067
             return getattr(flask.g, name, None)
         else:
             return getattr(pylons.c, name, None)
 
     def __setattr__(self, name, value):
-<<<<<<< HEAD
-        if flask.request:
-=======
         if is_flask():
->>>>>>> 5c7ec067
             return setattr(flask.g, name, value)
         else:
             return setattr(pylons.c, name, value)
 
     def __delattr__(self, name):
-<<<<<<< HEAD
-        if flask.request:
-=======
         if is_flask():
->>>>>>> 5c7ec067
             return delattr(flask.g, name, None)
         else:
             return delattr(pylons.c, name, None)
