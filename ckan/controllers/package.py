--- conflicted
+++ resolved
@@ -13,10 +13,7 @@
 
 import ckan.logic as logic
 import ckan.lib.base as base
-<<<<<<< HEAD
 import ckan.lib.i18n as i18n
-=======
->>>>>>> 7f87f155
 import ckan.lib.maintain as maintain
 import ckan.lib.navl.dictization_functions as dict_fns
 import ckan.lib.helpers as h
@@ -283,20 +280,7 @@
 
             if not search_all or package_type != search_all_type:
                 # Only show datasets of this particular type
-<<<<<<< HEAD
                 fq += ' +dataset_type:{type}'.format(type=package_type)
-=======
-                fq.append('+dataset_type:{type}'.format(type=package_type))
-            else:
-                # Unless changed via config options, don't show non standard
-                # dataset types on the default search page
-                show_all_types = config.get(
-                    'ckan.search.show_all_types',
-                    'False'
-                )
-                if not asbool(show_all_types):
-                    fq.append('+dataset_type:dataset')
->>>>>>> 7f87f155
 
             facets = OrderedDict()
 
@@ -417,28 +401,7 @@
                    'user': c.user, 'for_view': True,
                    'auth_user_obj': c.userobj}
         data_dict = {'id': id, 'include_tracking': True}
-<<<<<<< HEAD
-
-        # interpret @<revision_id> or @<date> suffix
-        split = id.split('@')
-        if len(split) == 2:
-            data_dict['id'], revision_ref = split
-            if model.is_id(revision_ref):
-                context['revision_id'] = revision_ref
-            else:
-                try:
-                    date = h.date_str_to_datetime(revision_ref)
-                    context['revision_date'] = date
-                except TypeError as e:
-                    abort(400, _('Invalid revision format: %r') % e.args)
-                except ValueError as e:
-                    abort(400, _('Invalid revision format: %r') % e.args)
-        elif len(split) > 2:
-            abort(400, _('Invalid revision format: %r') %
-                  'Too many "@" symbols')
-=======
         activity_id = request.params.get('activity_id')
->>>>>>> 7f87f155
 
         # check if package exists
         try:
@@ -490,7 +453,6 @@
 
         template = self._read_template(package_type)
         try:
-<<<<<<< HEAD
             return render(template,
                           extra_vars={'dataset_type': package_type})
         except ckan.lib.render.TemplateNotFound as e:
@@ -501,109 +463,12 @@
                     file_=e.message
                 )
             )
-=======
-            return render(
-                template,
-                extra_vars={
-                    'dataset_type': package_type
-                }
-            )
-        except ckan.lib.render.TemplateNotFound:
-            msg = _("Viewing {package_type} datasets in {format} format is "
-                    "not supported (template file {file} not found).".format(
-                        package_type=package_type, format=format,
-                        file=template))
->>>>>>> 7f87f155
             abort(404, msg)
 
         assert False, "We should never get here"
 
     def history(self, id):
-<<<<<<< HEAD
-
-        if 'diff' in request.params or 'selected1' in request.params:
-            try:
-                params = {'id': request.params.getone('pkg_name'),
-                          'diff': request.params.getone('selected1'),
-                          'oldid': request.params.getone('selected2'),
-                          }
-            except KeyError:
-                if 'pkg_name' in dict(request.params):
-                    id = request.params.getone('pkg_name')
-                c.error = \
-                    _('Select two revisions before doing the comparison.')
-            else:
-                params['diff_entity'] = 'package'
-                h.redirect_to(controller='revision', action='diff', **params)
-
-        context = {'model': model, 'session': model.Session,
-                   'user': c.user, 'auth_user_obj': c.userobj,
-                   'for_view': True}
-        data_dict = {'id': id}
-        try:
-            c.pkg_dict = get_action('package_show')(context, data_dict)
-            c.pkg_revisions = get_action('package_revision_list')(context,
-                                                                  data_dict)
-            # TODO: remove
-            # Still necessary for the authz check in group/layout.html
-            c.pkg = context['package']
-
-        except NotAuthorized:
-            abort(403, _('Unauthorized to read package %s') % '')
-        except NotFound:
-            abort(404, _('Dataset not found'))
-
-        format = request.params.get('format', '')
-        if format == 'atom':
-            # Generate and return Atom 1.0 document.
-            from webhelpers.feedgenerator import Atom1Feed
-            feed = Atom1Feed(
-                title=_(u'CKAN Dataset Revision History'),
-                link=h.url_for(controller='revision', action='read',
-                               id=c.pkg_dict['name']),
-                description=_(u'Recent changes to CKAN Dataset: ') +
-                (c.pkg_dict['title'] or ''),
-                language=text_type(i18n.get_lang()),
-            )
-            for revision_dict in c.pkg_revisions:
-                revision_date = h.date_str_to_datetime(
-                    revision_dict['timestamp'])
-                try:
-                    dayHorizon = int(request.params.get('days'))
-                except:
-                    dayHorizon = 30
-                dayAge = (datetime.datetime.now() - revision_date).days
-                if dayAge >= dayHorizon:
-                    break
-                if revision_dict['message']:
-                    item_title = u'%s' % revision_dict['message'].\
-                        split('\n')[0]
-                else:
-                    item_title = u'%s' % revision_dict['id']
-                item_link = h.url_for(controller='revision', action='read',
-                                      id=revision_dict['id'])
-                item_description = _('Log message: ')
-                item_description += '%s' % (revision_dict['message'] or '')
-                item_author_name = revision_dict['author']
-                item_pubdate = revision_date
-                feed.add_item(
-                    title=item_title,
-                    link=item_link,
-                    description=item_description,
-                    author_name=item_author_name,
-                    pubdate=item_pubdate,
-                )
-            response.headers['Content-Type'] = 'application/atom+xml'
-            return feed.writeString('utf-8')
-
-        package_type = c.pkg_dict['type'] or 'dataset'
-
-        return render(
-            self._history_template(c.pkg_dict.get('type', package_type)),
-            extra_vars={'dataset_type': package_type})
-=======
         h.redirect_to(controller='package', action='activity', id=id)
->>>>>>> 7f87f155
 
     def new(self, data=None, errors=None, error_summary=None):
         if data and 'type' in data:
@@ -796,15 +661,11 @@
                     get_action('resource_update')(context, data)
                 else:
                     get_action('resource_create')(context, data)
-<<<<<<< HEAD
-            except ValidationError as e:
-=======
                     if not data['resource_type']:
                         h.flash_success(_('A related item has been added'))
                     else:
                         h.flash_success(_('A resource has been added'))
-            except ValidationError, e:
->>>>>>> 7f87f155
+            except ValidationError as e:
                 errors = e.error_dict
                 error_summary = e.error_summary
                 return self.new_resource(id, data, errors, error_summary)
@@ -825,15 +686,11 @@
                 h.redirect_to(controller='package', action='edit', id=id)
             elif save_action == 'go-dataset-complete':
                 # go to first stage of add dataset
-<<<<<<< HEAD
-                h.redirect_to(controller='package', action='read', id=id)
-=======
-                redirect(h.url_for(controller='package',
+                h.redirect_to(h.url_for(controller='package',
                                    action='read', id=id))
             elif save_action == 'go-dataset-search':
-                redirect(h.url_for(controller='package',
+                h.redirect(h.url_for(controller='package',
                                    action='search'))
->>>>>>> 7f87f155
             else:
                 # add more resources
                 h.redirect_to(controller='package', action='new_resource',
@@ -1614,11 +1471,7 @@
                     data = get_action('resource_view_update')(context, data)
                 else:
                     data = get_action('resource_view_create')(context, data)
-<<<<<<< HEAD
             except ValidationError as e:
-=======
-            except ValidationError, e:
->>>>>>> 7f87f155
                 # Could break preview if validation error
                 to_preview = False
                 errors = e.error_dict
