--- conflicted
+++ resolved
@@ -145,11 +145,7 @@
         c.remove_field = remove_field
 
         sort_by = request.params.get('sort', None)
-<<<<<<< HEAD
-        params_nosort = [(k, v) for k,v in params_nopage if k != 'sort']
-=======
         params_nosort = [(k, v) for k, v in params_nopage if k != 'sort']
->>>>>>> fa9dc06e
 
         def _sort_by(fields):
             """
@@ -172,13 +168,9 @@
         if sort_by is None:
             c.sort_by_fields = []
         else:
-<<<<<<< HEAD
-            c.sort_by_fields = [ field.split()[0] for field in sort_by.split(',') ]
-        c.sort_by_selected = sort_by
-=======
             c.sort_by_fields = [field.split()[0]
                                 for field in sort_by.split(',')]
->>>>>>> fa9dc06e
+        c.sort_by_selected = sort_by
 
         def pager_url(q=None, page=None):
             params = list(params_nopage)
@@ -452,13 +444,8 @@
             return self._save_new(context)
 
         data = data or clean_dict(unflatten(tuplize_dict(parse_params(
-<<<<<<< HEAD
             request.params, ignore_keys=CACHE_PARAMETERS))))
-        c.resources_json = json.dumps(data.get('resources',[]))
-=======
-            request.params, ignore_keys=[CACHE_PARAMETER]))))
         c.resources_json = json.dumps(data.get('resources', []))
->>>>>>> fa9dc06e
 
         # convert tags if not supplied in data
         if data and not data.get('tag_string'):
@@ -466,18 +453,15 @@
 
         errors = errors or {}
         error_summary = error_summary or {}
-<<<<<<< HEAD
         # in the phased add dataset we need to know that
         # we have already completed stage 1
         stage = ['active']
         if c.form_style == 'new':
             stage = ['active', 'complete']
 
-        vars = {'data': data, 'errors': errors, 'error_summary': error_summary, 'action': 'new', 'stage' : stage}
-=======
         vars = {'data': data, 'errors': errors,
-                'error_summary': error_summary}
->>>>>>> fa9dc06e
+                'error_summary': error_summary,
+                'action': 'new', 'stage' : stage}
         c.errors_json = json.dumps(errors)
 
         self._setup_template_variables(context, {'id': id})
@@ -487,9 +471,10 @@
         if hasattr(self, 'package_form'):
             c.form = render(self.package_form, extra_vars=vars)
         else:
-<<<<<<< HEAD
-            c.form = render(self._package_form(package_type=package_type), extra_vars=vars)
-        return render( self._new_template(package_type), extra_vars={'stage': stage})
+            c.form = render(self._package_form(package_type=package_type),
+                            extra_vars=vars)
+        return render( self._new_template(package_type),
+                      extra_vars={'stage': stage})
 
     def new_resource(self, id, data=None, errors=None, error_summary=None):
         ''' FIXME: This is a temporary action to allow styling of the forms. '''
@@ -554,11 +539,6 @@
         vars = {'data': data, 'errors': errors, 'error_summary': error_summary}
         vars['pkg_name'] = id
         return render('package/new_package_metadata.html', extra_vars=vars)
-=======
-            c.form = render(self._package_form(package_type=package_type),
-                            extra_vars=vars)
-        return render(self._new_template(package_type))
->>>>>>> fa9dc06e
 
     def edit(self, id, data=None, errors=None, error_summary=None):
         package_type = self._get_package_type(id)
@@ -600,12 +580,8 @@
         if data and not data.get('tag_string'):
             data['tag_string'] = ', '.join(h.dict_list_reduce(c.pkg_dict['tags'], 'name'))
         errors = errors or {}
-<<<<<<< HEAD
-        vars = {'data': data, 'errors': errors, 'error_summary': error_summary, 'action': 'edit'}
-=======
         vars = {'data': data, 'errors': errors,
-                'error_summary': error_summary}
->>>>>>> fa9dc06e
+                'error_summary': error_summary, 'action': 'edit'}
         c.errors_json = json.dumps(errors)
 
         self._setup_template_variables(context, {'id': id},
