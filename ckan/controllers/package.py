import logging
import urlparse
from urllib import urlencode
import json
import datetime
import re

from sqlalchemy.orm import eagerload_all
import genshi
from pylons import config, cache
from pylons.i18n import get_lang, _
from autoneg.accept import negotiate
from babel.dates import format_date, format_datetime, format_time

import ckan.logic.action.create as create
import ckan.logic.action.update as update
import ckan.logic.action.get as get
from ckan.logic import get_action
from ckan.logic.schema import package_form_schema
from ckan.lib.base import request, c, BaseController, model, abort, h, g, render
from ckan.lib.base import etag_cache, response, redirect, gettext
from ckan.authz import Authorizer
from ckan.lib.search import SearchError
from ckan.lib.cache import proxy_cache
from ckan.lib.package_saver import PackageSaver, ValidationException
from ckan.lib.navl.dictization_functions import DataError, unflatten, validate
from ckan.logic import NotFound, NotAuthorized, ValidationError
from ckan.logic import tuplize_dict, clean_dict, parse_params, flatten_to_string_key
from ckan.plugins import PluginImplementations, IPackageController
from ckan.lib.dictization import table_dictize
import ckan.forms
import ckan.authz
import ckan.rating
import ckan.misc

log = logging.getLogger('ckan.controllers')

def search_url(params):
    url = h.url_for(controller='package', action='search')
    params = [(k, v.encode('utf-8') if isinstance(v, basestring) else str(v)) \
                    for k, v in params]
    return url + u'?' + urlencode(params)

autoneg_cfg = [
    ("application", "xhtml+xml", ["html"]),
    ("text", "html", ["html"]),
    ("application", "rdf+xml", ["rdf"]),
    ("application", "turtle", ["ttl"]),
    ("text", "plain", ["nt"]),
    ("text", "x-graphviz", ["dot"]),
    ]

class PackageController(BaseController):

    ## hooks for subclasses 
    package_form = 'package/new_package_form.html'

    def _form_to_db_schema(self):
        return package_form_schema()

    def _db_to_form_schema(self):
        '''This is an interface to manipulate data from the database
        into a format suitable for the form (optional)'''

    def _check_data_dict(self, data_dict):
        '''Check if the return data is correct, mostly for checking out if
        spammers are submitting only part of the form'''

        surplus_keys_schema = ['__extras', '__junk', 'state', 'groups',
                               'extras_validation', 'save', 'preview',
                               'return_to']

        schema_keys = package_form_schema().keys()
        keys_in_schema = set(schema_keys) - set(surplus_keys_schema)

        if keys_in_schema - set(data_dict.keys()):
            log.info('incorrect form fields posted')
            raise DataError(data_dict)

    def _setup_template_variables(self, context, data_dict):
        c.groups = get.group_list_available(context, data_dict)
        c.groups_authz = get.group_list_authz(context, data_dict)
        c.licences = [('', '')] + model.Package.get_license_options()
        c.is_sysadmin = Authorizer().is_sysadmin(c.user)
        c.resource_columns = model.Resource.get_columns()

        ## This is messy as auths take domain object not data_dict
        pkg = context.get('package') or c.pkg
        if pkg:
            c.auth_for_change_state = Authorizer().am_authorized(
                c, model.Action.CHANGE_STATE, pkg)

    ## end hooks

    authorizer = ckan.authz.Authorizer()
    extensions = PluginImplementations(IPackageController)

    def search(self):        
        if not self.authorizer.am_authorized(c, model.Action.SITE_READ, model.System):
            abort(401, _('Not authorized to see this page'))
        q = c.q = request.params.get('q') # unicode format (decoded from utf8)
        c.open_only = request.params.get('open_only')
        c.downloadable_only = request.params.get('downloadable_only')
        c.query_error = False
        try:
            page = int(request.params.get('page', 1))
        except ValueError, e:
            abort(400, ('"page" parameter must be an integer'))
        limit = 20

        # most search operations should reset the page counter:
        params_nopage = [(k, v) for k,v in request.params.items() if k != 'page']
        
        def drill_down_url(**by):
            params = list(params_nopage)
            params.extend(by.items())
            return search_url(set(params))
        
        c.drill_down_url = drill_down_url 
        
        def remove_field(key, value):
            params = list(params_nopage)
            params.remove((key, value))
            return search_url(params)

        c.remove_field = remove_field
        
        def pager_url(q=None, page=None):
            params = list(params_nopage)
            params.append(('page', page))
            return search_url(params)

        try:
            c.fields = []
            for (param, value) in request.params.items():
                if not param in ['q', 'open_only', 'downloadable_only', 'page'] \
                        and len(value) and not param.startswith('_'):
                    c.fields.append((param, value))

            context = {'model': model, 'session': model.Session,
                       'user': c.user or c.author}

            data_dict = {'q':q,
                         'fields':c.fields,
                         'facet_by':g.facets,
                         'limit':limit,
                         'offset':(page-1)*limit,
                         'return_objects':True,
                         'filter_by_openness':c.open_only,
                         'filter_by_downloadable':c.downloadable_only,
                        }

            query = get.package_search(context,data_dict)

            c.page = h.Page(
                collection=query['results'],
                page=page,
                url=pager_url,
                item_count=query['count'],
                items_per_page=limit
            )
            c.facets = query['facets']
            c.page.items = query['results']
        except SearchError, se:
            c.query_error = True
            c.facets = {}
            c.page = h.Page(collection=[])
        
        return render('package/search.html')

    @staticmethod
    def _pkg_cache_key(pkg):
        # note: we need pkg.id in addition to pkg.revision.id because a
        # revision may have more than one package in it.
        return str(hash((pkg.id, pkg.latest_related_revision.id, c.user, pkg.get_average_rating())))

    @proxy_cache()
    def read(self, id):
        context = {'model': model, 'session': model.Session,
                   'user': c.user or c.author, 'extras_as_string': True,
                   'schema': self._form_to_db_schema()}
        data_dict = {'id': id}

        # interpret @<revision_id> or @<date> suffix
        split = id.split('@')
        if len(split) == 2:
            data_dict['id'], revision_ref = split
            if model.is_id(revision_ref):
                context['revision_id'] = revision_ref
            else:
                try:
                    date = model.strptimestamp(revision_ref)
                    context['revision_date'] = date
                except TypeError, e:
                    abort(400, _('Invalid revision format: %r') % e.args)
                except ValueError, e:
                    abort(400, _('Invalid revision format: %r') % e.args)
        elif len(split) > 2:
            abort(400, _('Invalid revision format: %r') % 'Too many "@" symbols')
            
        #check if package exists
        try:
            c.pkg_dict = get.package_show(context, data_dict)
            c.pkg = context['package']
        except NotFound:
            abort(404, _('Package not found'))
        except NotAuthorized:
            abort(401, _('Unauthorized to read package %s') % id)
        
        cache_key = self._pkg_cache_key(c.pkg)        
        etag_cache(cache_key)
        
        #set a cookie so we know whether to display the welcome message
        c.hide_welcome_message = bool(request.cookies.get('hide_welcome_message', False))
        response.set_cookie('hide_welcome_message', '1', max_age=3600) #(make cross-site?)

        # used by disqus plugin
        c.current_package_id = c.pkg.id
        
        if config.get('rdf_packages'):
            accept_header = request.headers.get('Accept', '*/*')
            for content_type, exts in negotiate(autoneg_cfg, accept_header):
                if "html" not in exts: 
                    rdf_url = '%s%s.%s' % (config['rdf_packages'], c.pkg.id, exts[0])
                    redirect(rdf_url, code=303)
                break

        PackageSaver().render_package(c.pkg_dict, context)
        return render('package/read.html')

    def comments(self, id):
        context = {'model': model, 'session': model.Session,
                   'user': c.user or c.author, 'extras_as_string': True,
                   'schema': self._form_to_db_schema()}

        #check if package exists
        try:
            c.pkg_dict = get.package_show(context, {'id':id})
            c.pkg = context['package']
        except NotFound:
            abort(404, _('Package not found'))
        except NotAuthorized:
            abort(401, _('Unauthorized to read package %s') % id)

        # used by disqus plugin
        c.current_package_id = c.pkg.id

        for item in self.extensions:
            item.read(c.pkg)

        #render the package
        PackageSaver().render_package(c.pkg_dict)
        return render('package/comments.html')


    def history(self, id):
        if 'diff' in request.params or 'selected1' in request.params:
            try:
                params = {'id':request.params.getone('pkg_name'),
                          'diff':request.params.getone('selected1'),
                          'oldid':request.params.getone('selected2'),
                          }
            except KeyError, e:
                if dict(request.params).has_key('pkg_name'):
                    id = request.params.getone('pkg_name')
                c.error = _('Select two revisions before doing the comparison.')
            else:
                params['diff_entity'] = 'package'
                h.redirect_to(controller='revision', action='diff', **params)

        context = {'model': model, 'session': model.Session,
                   'user': c.user or c.author,
                   'extras_as_string': True,}
        data_dict = {'id':id}
        try:
            c.pkg_dict = get.package_show(context, data_dict)
            c.pkg_revisions = get.package_revision_list(context, data_dict)
            #TODO: remove
            # Still necessary for the authz check in group/layout.html
            c.pkg = context['package']

        except NotAuthorized:
            abort(401, _('Unauthorized to read package %s') % '')
        except NotFound:
            abort(404, _('Package not found'))

        format = request.params.get('format', '')
        if format == 'atom':
            # Generate and return Atom 1.0 document.
            from webhelpers.feedgenerator import Atom1Feed
            feed = Atom1Feed(
                title=_(u'CKAN Package Revision History'),
                link=h.url_for(controller='revision', action='read', id=c.pkg_dict['name']),
                description=_(u'Recent changes to CKAN Package: ') + (c.pkg_dict['title'] or ''),
                language=unicode(get_lang()),
            )
            for revision_dict in c.pkg_revisions:
                revision_date = h.date_str_to_datetime(revision_dict['timestamp'])
                try:
                    dayHorizon = int(request.params.get('days'))
                except:
                    dayHorizon = 30
                dayAge = (datetime.datetime.now() - revision_date).days
                if dayAge >= dayHorizon:
                    break
                if revision_dict['message']:
                    item_title = u'%s' % revision_dict['message'].split('\n')[0]
                else:
                    item_title = u'%s' % revision_dict['id']
                item_link = h.url_for(controller='revision', action='read', id=revision_dict['id'])
                item_description = _('Log message: ')
                item_description += '%s' % (revision_dict['message'] or '')
                item_author_name = revision_dict['author']
                item_pubdate = revision_date
                feed.add_item(
                    title=item_title,
                    link=item_link,
                    description=item_description,
                    author_name=item_author_name,
                    pubdate=item_pubdate,
                )
            feed.content_type = 'application/atom+xml'
            return feed.writeString('utf-8')
        return render('package/history.html')

    def new(self, data=None, errors=None, error_summary=None):
        context = {'model': model, 'session': model.Session,
                   'user': c.user or c.author, 'extras_as_string': True,
                   'preview': 'preview' in request.params,
                   'save': 'save' in request.params,
                   'schema': self._form_to_db_schema()}

        auth_for_create = Authorizer().am_authorized(c, model.Action.PACKAGE_CREATE, model.System())
        if not auth_for_create:
            abort(401, _('Unauthorized to create a package'))

        if (context['save'] or context['preview']) and not data:
            return self._save_new(context)

        data = data or dict(request.params) 
        errors = errors or {}
        error_summary = error_summary or {}
        vars = {'data': data, 'errors': errors, 'error_summary': error_summary}

        self._setup_template_variables(context, {'id': id})
        c.form = render(self.package_form, extra_vars=vars)
        return render('package/new.html')


    def edit(self, id, data=None, errors=None, error_summary=None):
        context = {'model': model, 'session': model.Session,
                   'user': c.user or c.author, 'extras_as_string': True,
                   'preview': 'preview' in request.params,
                   'save': 'save' in request.params,
                   'moderated': config.get('moderated'),
                   'pending': True,
                   'schema': self._form_to_db_schema()}

        if (context['save'] or context['preview']) and not data:
            return self._save_edit(id, context)
        try:
            old_data = get.package_show(context, {'id':id})
            schema = self._db_to_form_schema()
            if schema:
                old_data, errors = validate(old_data, schema)
            data = data or old_data
        except NotAuthorized:
            abort(401, _('Unauthorized to read package %s') % '')
        except NotFound:
            abort(404, _('Package not found'))

        c.pkg = context.get("package")

        am_authz = self.authorizer.am_authorized(c, model.Action.EDIT, c.pkg)
        if not am_authz:
            abort(401, _('User %r not authorized to edit %s') % (c.user, id))

        errors = errors or {}
        vars = {'data': data, 'errors': errors, 'error_summary': error_summary}

        self._setup_template_variables(context, {'id':'id'})
        c.form = render(self.package_form, extra_vars=vars)
        return render('package/edit.html')

    def read_ajax(self, id, revision=None):
        context = {'model': model, 'session': model.Session,
                   'user': c.user or c.author,
                   'extras_as_string': True,
                   'schema': self._form_to_db_schema(),
                   'revision_id': revision}

        try:
            data = get.package_show(context, {'id': id})
            schema = self._db_to_form_schema()
            if schema:
                data, errors = validate(data, schema)
        except NotAuthorized:
            abort(401, _('Unauthorized to read package %s') % '')
        except NotFound:
            abort(404, _('Package not found'))

        ## hack as db_to_form schema should have this
        data['tag_string'] = ' '.join([tag['name'] for tag in data.get('tags', [])])
        data.pop('tags')
        data = flatten_to_string_key(data)
        response.headers['Content-Type'] = 'application/json;charset=utf-8'
        return json.dumps(data)

    def history_ajax(self, id):

        context = {'model': model, 'session': model.Session,
                   'user': c.user or c.author,
                   'extras_as_string': True,}
        data_dict = {'id':id}
        try:
            pkg_revisions = get.package_revision_list(context, data_dict)
        except NotAuthorized:
            abort(401, _('Unauthorized to read package %s') % '')
        except NotFound:
            abort(404, _('Package not found'))


        data = []
        approved = False
        for num, revision in enumerate(pkg_revisions):
            if not approved and revision['approved_timestamp']:
                current_approved, approved = True, True
            else:
                current_approved = False
            
            data.append({'revision_id': revision['id'],
                         'message': revision['message'],
                         'timestamp': revision['timestamp'],
                         'author': revision['author'],
                         'approved': bool(revision['approved_timestamp']),
                         'current_approved': current_approved})
                
        response.headers['Content-Type'] = 'application/json;charset=utf-8'
        return json.dumps(data)

    def _save_new(self, context):
        try:
            data_dict = clean_dict(unflatten(
                tuplize_dict(parse_params(request.POST))))
            self._check_data_dict(data_dict)
            context['message'] = data_dict.get('log_message', '')
            pkg = get_action('package_create')(context, data_dict)

            if context['preview']:
                PackageSaver().render_package(pkg, context)
                c.pkg = context['package']
                c.pkg_dict = data_dict
                c.is_preview = True
                c.preview = render('package/read_core.html')
                return self.new(data_dict)

            self._form_save_redirect(pkg['name'], 'new')
        except NotAuthorized:
            abort(401, _('Unauthorized to read package %s') % '')
        except NotFound, e:
            abort(404, _('Package not found'))
        except DataError:
            abort(400, _(u'Integrity Error'))
        except ValidationError, e:
            errors = e.error_dict
            error_summary = e.error_summary
            return self.new(data_dict, errors, error_summary)

    def _save_edit(self, id, context):
        try:
            data_dict = clean_dict(unflatten(
                tuplize_dict(parse_params(request.POST))))
            self._check_data_dict(data_dict)
            context['message'] = data_dict.get('log_message', '')
            if not context['moderated']:
                context['pending'] = False
            data_dict['id'] = id
            pkg = get_action('package_update')(context, data_dict)
            if request.params.get('save', '') == 'Approve':
                update.make_latest_pending_package_active(context, data_dict)
            c.pkg = context['package']
            c.pkg_dict = pkg

            if context['preview']:
                c.is_preview = True
                PackageSaver().render_package(pkg, context)
                c.preview = render('package/read_core.html')
                return self.edit(id, data_dict)

            self._form_save_redirect(pkg['name'], 'edit')
        except NotAuthorized:
            abort(401, _('Unauthorized to read package %s') % id)
        except NotFound, e:
            abort(404, _('Package not found'))
        except DataError:
            abort(400, _(u'Integrity Error'))
        except ValidationError, e:
            errors = e.error_dict
            error_summary = e.error_summary
            return self.edit(id, data_dict, errors, error_summary)

    def _form_save_redirect(self, pkgname, action):
        '''This redirects the user to the CKAN package/read page,
        unless there is request parameter giving an alternate location,
        perhaps an external website.
        @param pkgname - Name of the package just edited
        @param action - What the action of the edit was
        '''
        assert action in ('new', 'edit')
        url = request.params.get('return_to') or \
              config.get('package_%s_return_url' % action)
        if url:
            url = url.replace('<NAME>', pkgname)
        else:
            url = h.url_for(controller='package', action='read', id=pkgname)
        redirect(url)        
        
    def _adjust_license_id_options(self, pkg, fs):
        options = fs.license_id.render_opts['options']
        is_included = False
        for option in options:
            license_id = option[1]
            if license_id == pkg.license_id:
                is_included = True
        if not is_included:
            options.insert(1, (pkg.license_id, pkg.license_id))

    def authz(self, id):
        pkg = model.Package.get(id)
        if pkg is None:
            abort(404, gettext('Package not found'))
        c.pkg = pkg # needed to add in the tab bar to the top of the auth page
        c.pkgname = pkg.name
        c.pkgtitle = pkg.title

        c.authz_editable = self.authorizer.am_authorized(c, model.Action.EDIT_PERMISSIONS, pkg)
        if not c.authz_editable:
            abort(401, gettext('User %r not authorized to edit %s authorizations') % (c.user, id))

        # Three different ways of getting the list of userobjectroles for this package.
        # They all take a frighteningly long time to retrieve
        # the data, but I can't tell how they'll scale. On a large dataset it might
        # be worth working out which is quickest, so I've made a function for
        # ease of changing the query.
        def get_userobjectroles():
            # we already have a pkg variable in scope, but I found while testing
            # that it occasionally mysteriously loses its value!  Redefine it
            # here. 
            pkg = model.Package.get(id)

            # dread's suggestion for 'get all userobjectroles for this package':
            uors = model.Session.query(model.PackageRole).join('package').filter_by(name=pkg.name).all()
            # rgrp's version:
            # uors = model.Session.query(model.PackageRole).filter_by(package=pkg)
            # get them all and filter in python:
            # uors = [uor for uor in model.Session.query(model.PackageRole).all() if uor.package==pkg]
            return uors

        def action_save_form(users_or_authz_groups):
            # The permissions grid has been saved
            # which is a grid of checkboxes named user$role
            rpi = request.params.items()

            # The grid passes us a list of the users/roles that were displayed
            submitted = [ a for (a,b) in rpi if (b == u'submitted')]
            # and also those which were checked
            checked = [ a for (a,b) in rpi if (b == u'on')]

            # from which we can deduce true/false for each user/role combination
            # that was displayed in the form
            table_dict={}
            for a in submitted:
                table_dict[a]=False
            for a in checked:
                table_dict[a]=True

            # now we'll split up the user$role strings to make a dictionary from 
            # (user,role) to True/False, which tells us what we need to do.
            new_user_role_dict={}
            for (ur,val) in table_dict.items():
                u,r = ur.split('$')
                new_user_role_dict[(u,r)] = val
               
            # we get the current user/role assignments 
            # and make a dictionary of them
            current_uors = get_userobjectroles()

            if users_or_authz_groups=='users':
                current_users_roles = [( uor.user.name, uor.role) for uor in current_uors if uor.user]
            elif users_or_authz_groups=='authz_groups':
                current_users_roles = [( uor.authorized_group.name, uor.role) for uor in current_uors if uor.authorized_group]        
            else:
                assert False, "shouldn't be here"

            current_user_role_dict={}
            for (u,r) in current_users_roles:
                current_user_role_dict[(u,r)]=True

            # and now we can loop through our dictionary of desired states
            # checking whether a change needs to be made, and if so making it

            # Here we check whether someone is already assigned a role, in order
            # to avoid assigning it twice, or attempting to delete it when it
            # doesn't exist. Otherwise problems can occur.
            if users_or_authz_groups=='users':
                for ((u,r), val) in new_user_role_dict.items():
                    if val:
                        if not ((u,r) in current_user_role_dict):
                            model.add_user_to_role(model.User.by_name(u),r,pkg)
                    else:
                        if ((u,r) in current_user_role_dict):
                            model.remove_user_from_role(model.User.by_name(u),r,pkg)
            elif users_or_authz_groups=='authz_groups':
                for ((u,r), val) in new_user_role_dict.items():
                    if val:
                        if not ((u,r) in current_user_role_dict):
                            model.add_authorization_group_to_role(model.AuthorizationGroup.by_name(u),r,pkg)
                    else:
                        if ((u,r) in current_user_role_dict):
                            model.remove_authorization_group_from_role(model.AuthorizationGroup.by_name(u),r,pkg)
            else:
                assert False, "shouldn't be here"


            # finally commit the change to the database
            model.repo.commit_and_remove()
            h.flash_success("Changes Saved")



        def action_add_form(users_or_authz_groups):
            # The user is attempting to set new roles for a named user
            new_user = request.params.get('new_user_name')
            # this is the list of roles whose boxes were ticked
            checked_roles = [ a for (a,b) in request.params.items() if (b == u'on')]
            # this is the list of all the roles that were in the submitted form
            submitted_roles = [ a for (a,b) in request.params.items() if (b == u'submitted')]

            # from this we can make a dictionary of the desired states
            # i.e. true for the ticked boxes, false for the unticked
            desired_roles = {}
            for r in submitted_roles:
                desired_roles[r]=False
            for r in checked_roles:
                desired_roles[r]=True

            # again, in order to avoid either creating a role twice or deleting one which is
            # non-existent, we need to get the users' current roles (if any)
  
            current_uors = get_userobjectroles()

            if users_or_authz_groups=='users':
                current_roles = [uor.role for uor in current_uors if ( uor.user and uor.user.name == new_user )]
                user_object = model.User.by_name(new_user)
                if user_object==None:
                    # The submitted user does not exist. Bail with flash message
                    h.flash_error('unknown user:' + str (new_user))
                else:
                    # Whenever our desired state is different from our current state, change it.
                    for (r,val) in desired_roles.items():
                        if val:
                            if (r not in current_roles):
                                model.add_user_to_role(user_object, r, pkg)
                        else:
                            if (r in current_roles):
                                model.remove_user_from_role(user_object, r, pkg)
                    h.flash_success("User Added")

            elif users_or_authz_groups=='authz_groups':
                current_roles = [uor.role for uor in current_uors if ( uor.authorized_group and uor.authorized_group.name == new_user )]
                user_object = model.AuthorizationGroup.by_name(new_user)
                if user_object==None:
                    # The submitted user does not exist. Bail with flash message
                    h.flash_error('unknown authorization group:' + str (new_user))
                else:
                    # Whenever our desired state is different from our current state, change it.
                    for (r,val) in desired_roles.items():
                        if val:
                            if (r not in current_roles):
                                model.add_authorization_group_to_role(user_object, r, pkg)
                        else:
                            if (r in current_roles):
                                model.remove_authorization_group_from_role(user_object, r, pkg)
                    h.flash_success("Authorization Group Added")

            else:
                assert False, "shouldn't be here"

            # and finally commit all these changes to the database
            model.repo.commit_and_remove()


        # In the event of a post request, work out which of the four possible actions
        # is to be done, and do it before displaying the page
        if 'add' in request.POST:
            action_add_form('users')

        if 'authz_add' in request.POST:
            action_add_form('authz_groups')

        if 'save' in request.POST:
            action_save_form('users')

        if 'authz_save' in request.POST:
            action_save_form('authz_groups')

        # =================
        # Display the page

        # Find out all the possible roles. At the moment, any role can be
        # associated with any object, so that's easy:
        possible_roles = model.Role.get_all()

        # get the list of users who have roles on this object, with their roles
        uors = get_userobjectroles()

        # uniquify and sort
        users = sorted(list(set([uor.user.name for uor in uors if uor.user])))
        authz_groups = sorted(list(set([uor.authorized_group.name for uor in uors if uor.authorized_group])))

        # make a dictionary from (user, role) to True, False
        users_roles = [( uor.user.name, uor.role) for uor in uors if uor.user]
        user_role_dict={}
        for u in users:
            for r in possible_roles:
                if (u,r) in users_roles:
                    user_role_dict[(u,r)]=True
                else:
                    user_role_dict[(u,r)]=False

        # and similarly make a dictionary from (authz_group, role) to True, False
        authz_groups_roles = [( uor.authorized_group.name, uor.role) for uor in uors if uor.authorized_group]
        authz_groups_role_dict={}
        for u in authz_groups:
            for r in possible_roles:
                if (u,r) in authz_groups_roles:
                    authz_groups_role_dict[(u,r)]=True
                else:
                    authz_groups_role_dict[(u,r)]=False

        # pass these variables to the template for rendering
        c.roles = possible_roles

        c.users = users
        c.user_role_dict = user_role_dict

        c.authz_groups = authz_groups
        c.authz_groups_role_dict = authz_groups_role_dict

        return render('package/authz.html')

<<<<<<< HEAD
=======



    def rate(self, id):
        package_name = id
        package = model.Package.get(package_name)
        if package is None:
            abort(404, gettext('Package Not Found'))
        #self._clear_pkg_cache(package)
        rating = request.params.get('rating', '')
        if rating:
            try:
                ckan.rating.set_my_rating(c, package, rating)
            except ckan.rating.RatingValueException, e:
                abort(400, gettext('Rating value invalid'))
        h.redirect_to(controller='package', action='read', id=package_name, rating=str(rating))

>>>>>>> 116dd075
    def autocomplete(self):
        q = unicode(request.params.get('q', ''))
        if not len(q): 
            return ''

        context = {'model': model, 'session': model.Session,
                   'user': c.user or c.author}

        data_dict = {'q':q}

        packages = get.package_autocomplete(context,data_dict)

        pkg_list = []
        for pkg in packages:
            if pkg['name'].lower().startswith(q.lower()):
                pkg_list.append('%s|%s' % (pkg['name'], pkg['name']))
            else:
                pkg_list.append('%s (%s)|%s' % (pkg['title'].replace('|', ' '), pkg['name'], pkg['name']))
        return '\n'.join(pkg_list)

    def _render_edit_form(self, fs, params={}, clear_session=False):
        # errors arrive in c.error and fs.errors
        c.log_message = params.get('log_message', '')
        # rgrp: expunge everything from session before dealing with
        # validation errors) so we don't have any problematic saves
        # when the fs.render causes a flush.
        # seb: If the session is *expunged*, then the form can't be
        # rendered; I've settled with a rollback for now, which isn't
        # necessarily what's wanted here.
        # dread: I think this only happened with tags because until
        # this changeset, Tag objects were created in the Renderer
        # every time you hit preview. So I don't believe we need to
        # clear the session any more. Just in case I'm leaving it in
        # with the log comments to find out.
        if clear_session:
            # log to see if clearing the session is ever required
            if model.Session.new or model.Session.dirty or model.Session.deleted:
                log.warn('Expunging session changes which were not expected: '
                         '%r %r %r', (model.Session.new, model.Session.dirty,
                                      model.Session.deleted))
            try:
                model.Session.rollback()
            except AttributeError: # older SQLAlchemy versions
                model.Session.clear()
        edit_form_html = fs.render()
        c.form = h.literal(edit_form_html)
        return h.literal(render('package/edit_form.html'))

    def _update_authz(self, fs):
        validation = fs.validate()
        if not validation:
            c.form = self._render_edit_form(fs, request.params)
            raise ValidationException(fs)
        try:
            fs.sync()
        except Exception, inst:
            model.Session.rollback()
            raise
        else:
            model.Session.commit()

    def _person_email_link(self, name, email, reference):
        if email:
            if not name:
                name = email
            return h.mail_to(email_address=email, name=name, encode='javascript')
        else:
            if name:
                return name
            else:
                return reference + " unknown"<|MERGE_RESOLUTION|>--- conflicted
+++ resolved
@@ -749,26 +749,6 @@
 
         return render('package/authz.html')
 
-<<<<<<< HEAD
-=======
-
-
-
-    def rate(self, id):
-        package_name = id
-        package = model.Package.get(package_name)
-        if package is None:
-            abort(404, gettext('Package Not Found'))
-        #self._clear_pkg_cache(package)
-        rating = request.params.get('rating', '')
-        if rating:
-            try:
-                ckan.rating.set_my_rating(c, package, rating)
-            except ckan.rating.RatingValueException, e:
-                abort(400, gettext('Rating value invalid'))
-        h.redirect_to(controller='package', action='read', id=package_name, rating=str(rating))
-
->>>>>>> 116dd075
     def autocomplete(self):
         q = unicode(request.params.get('q', ''))
         if not len(q): 
