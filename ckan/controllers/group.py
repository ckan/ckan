import re
import logging
import genshi
import datetime
from urllib import urlencode

from pylons.i18n import get_lang

import ckan.lib.base as base
import ckan.lib.helpers as h
import ckan.lib.maintain as maintain
import ckan.lib.navl.dictization_functions as dict_fns
import ckan.logic as logic
import ckan.lib.search as search
import ckan.model as model
import ckan.new_authz as new_authz
import ckan.lib.plugins
import ckan.plugins as plugins
from ckan.common import OrderedDict, c, g, request, _

log = logging.getLogger(__name__)

render = base.render
abort = base.abort

NotFound = logic.NotFound
NotAuthorized = logic.NotAuthorized
ValidationError = logic.ValidationError
check_access = logic.check_access
get_action = logic.get_action
tuplize_dict = logic.tuplize_dict
clean_dict = logic.clean_dict
parse_params = logic.parse_params

lookup_group_plugin = ckan.lib.plugins.lookup_group_plugin


class GroupController(base.BaseController):

    group_type = 'group'

    ## hooks for subclasses

    def _group_form(self, group_type=None):
        return lookup_group_plugin(group_type).group_form()

    def _form_to_db_schema(self, group_type=None):
        return lookup_group_plugin(group_type).form_to_db_schema()

    def _db_to_form_schema(self, group_type=None):
        '''This is an interface to manipulate data from the database
        into a format suitable for the form (optional)'''
        return lookup_group_plugin(group_type).db_to_form_schema()

    def _setup_template_variables(self, context, data_dict, group_type=None):
        return lookup_group_plugin(group_type
            ).setup_template_variables(dict(context, group_type=group_type),
                data_dict)

    def _new_template(self, group_type):
        return lookup_group_plugin(group_type).new_template()

    def _index_template(self, group_type):
        return lookup_group_plugin(group_type).index_template()

    def _about_template(self, group_type):
        return lookup_group_plugin(group_type).about_template()

    def _read_template(self, group_type):
        return lookup_group_plugin(group_type).read_template()

    def _history_template(self, group_type):
        return lookup_group_plugin(group_type).history_template()

    def _edit_template(self, group_type):
        return lookup_group_plugin(group_type).edit_template()

    def _activity_template(self, group_type):
        return lookup_group_plugin(group_type).activity_template()

    def _admins_template(self, group_type):
        return lookup_group_plugin(group_type).admins_template()

    def _bulk_process_template(self, group_type):
        return lookup_group_plugin(group_type).bulk_process_template()

    ## end hooks
    def _replace_group_org(self, string):
        ''' substitute organization for group if this is an org'''
        if self.group_type == 'organization':
            string = re.sub('^group', 'organization', string)
        return string

    def _action(self, action_name):
        ''' select the correct group/org action '''
        return get_action(self._replace_group_org(action_name))

    def _check_access(self, action_name, *args, **kw):
        ''' select the correct group/org check_access '''
        return check_access(self._replace_group_org(action_name), *args, **kw)

    def _render_template(self, template_name):
        ''' render the correct group/org template '''
        return render(self._replace_group_org(template_name))

    def _redirect_to(self, *args, **kw):
        ''' wrapper to ensue the correct controller is used '''
        if self.group_type == 'organization' and 'controller' in kw:
            kw['controller'] = 'organization'
        return h.redirect_to(*args, **kw)

    def _url_for(self, *args, **kw):
        ''' wrapper to ensue the correct controller is used '''
        if self.group_type == 'organization' and 'controller' in kw:
            kw['controller'] = 'organization'
        return h.url_for(*args, **kw)

    def _guess_group_type(self, expecting_name=False):
        """
            Guess the type of group from the URL handling the case
            where there is a prefix on the URL (such as /data/organization)
        """
        parts = [x for x in request.path.split('/') if x]

        idx = -1
        if expecting_name:
            idx = -2

        gt = parts[idx]
        if gt == 'group':
            gt = None

        return gt

    def index(self):
        group_type = self._guess_group_type()

        context = {'model': model, 'session': model.Session,
                   'user': c.user or c.author, 'for_view': True,
                   'with_private': False}

        q = c.q = request.params.get('q', '')
        data_dict = {'all_fields': True, 'q': q}
        sort_by = c.sort_by_selected = request.params.get('sort')
        if sort_by:
            data_dict['sort'] = sort_by
        try:
            self._check_access('site_read', context)
        except NotAuthorized:
            abort(401, _('Not authorized to see this page'))

        # pass user info to context as needed to view private datasets of
        # orgs correctly
        if c.userobj:
            context['user_id'] = c.userobj.id
            context['user_is_admin'] = c.userobj.sysadmin

        results = self._action('group_list')(context, data_dict)

        c.page = h.Page(
            collection=results,
            page=request.params.get('page', 1),
            url=h.pager_url,
            items_per_page=21
        )
        return render(self._index_template(group_type))

    def read(self, id, limit=20):
        group_type = self._get_group_type(id.split('@')[0])
        if group_type != self.group_type:
            abort(404, _('Incorrect group type'))

        context = {'model': model, 'session': model.Session,
                   'user': c.user or c.author,
                   'schema': self._db_to_form_schema(group_type=group_type),
                   'for_view': True}
        data_dict = {'id': id}

        # unicode format (decoded from utf8)
        q = c.q = request.params.get('q', '')

        try:
            # Do not query for the group datasets when dictizing, as they will
            # be ignored and get requested on the controller anyway
            context['include_datasets'] = False
            c.group_dict = self._action('group_show')(context, data_dict)
            c.group = context['group']
        except NotFound:
            abort(404, _('Group not found'))
        except NotAuthorized:
            abort(401, _('Unauthorized to read group %s') % id)

        self._read(id, limit)
        return render(self._read_template(c.group_dict['type']))

    def _read(self, id, limit):
        ''' This is common code used by both read and bulk_process'''
        group_type = self._get_group_type(id.split('@')[0])
        context = {'model': model, 'session': model.Session,
                   'user': c.user or c.author,
                   'schema': self._db_to_form_schema(group_type=group_type),
                   'for_view': True, 'extras_as_string': True}

        q = c.q = request.params.get('q', '')
        # Search within group
        if c.group_dict.get('is_organization'):
            q += ' owner_org:"%s"' % c.group_dict.get('id')
        else:
            q += ' groups:"%s"' % c.group_dict.get('name')

        c.description_formatted = h.render_markdown(c.group_dict.get('description'))

        context['return_query'] = True

        # c.group_admins is used by CKAN's legacy (Genshi) templates only,
        # if we drop support for those then we can delete this line.
        c.group_admins = new_authz.get_group_or_org_admin_ids(c.group.id)

        try:
            page = int(request.params.get('page', 1))
        except ValueError, e:
            abort(400, ('"page" parameter must be an integer'))

        # most search operations should reset the page counter:
        params_nopage = [(k, v) for k, v in request.params.items()
                         if k != 'page']
        #sort_by = request.params.get('sort', 'name asc')
        sort_by = request.params.get('sort', None)

        def search_url(params):
            if group_type == 'organization':
                if c.action == 'bulk_process':
                    url = self._url_for(controller='organization',
                                        action='bulk_process',
                                        id=id)
                else:
                    url = self._url_for(controller='organization',
                                        action='read',
                                        id=id)
            else:
                url = self._url_for(controller='group', action='read', id=id)
            params = [(k, v.encode('utf-8') if isinstance(v, basestring)
                       else str(v)) for k, v in params]
            return url + u'?' + urlencode(params)

        def drill_down_url(**by):
            return h.add_url_param(alternative_url=None,
                                   controller='group', action='read',
                                   extras=dict(id=c.group_dict.get('name')),
                                   new_params=by)

        c.drill_down_url = drill_down_url

        def remove_field(key, value=None, replace=None):
            return h.remove_url_param(key, value=value, replace=replace,
                                      controller='group', action='read',
                                      extras=dict(id=c.group_dict.get('name')))

        c.remove_field = remove_field

        def pager_url(q=None, page=None):
            params = list(params_nopage)
            params.append(('page', page))
            return search_url(params)

        try:
            c.fields = []
            search_extras = {}
            for (param, value) in request.params.items():
                if not param in ['q', 'page', 'sort'] \
                        and len(value) and not param.startswith('_'):
                    if not param.startswith('ext_'):
                        c.fields.append((param, value))
                        q += ' %s: "%s"' % (param, value)
                    else:
                        search_extras[param] = value

            fq = 'capacity:"public"'
            user_member_of_orgs = [org['id'] for org
                                   in h.organizations_available('read')]

            if (c.group and c.group.id in user_member_of_orgs):
                fq = ''
                context['ignore_capacity_check'] = True

            facets = OrderedDict()

            default_facet_titles = {'groups': _('Groups'),
                                    'tags': _('Tags'),
                                    'res_format': _('Formats'),
                                    'license_id': _('License')}

            for facet in g.facets:
                if facet in default_facet_titles:
                    facets[facet] = default_facet_titles[facet]
                else:
                    facets[facet] = facet

            # Facet titles
            for plugin in plugins.PluginImplementations(plugins.IFacets):
                if self.group_type == 'organization':
                    facets = plugin.organization_facets(
                        facets, self.group_type, None)
                else:
                    facets = plugin.group_facets(
                        facets, self.group_type, None)

            if 'capacity' in facets and (self.group_type != 'organization' or
                                         not user_member_of_orgs):
                del facets['capacity']

            c.facet_titles = facets

            data_dict = {
                'q': q,
                'fq': fq,
                'facet.field': facets.keys(),
                'rows': limit,
                'sort': sort_by,
                'start': (page - 1) * limit,
                'extras': search_extras
            }

            query = get_action('package_search')(context, data_dict)

            c.page = h.Page(
                collection=query['results'],
                page=page,
                url=pager_url,
                item_count=query['count'],
                items_per_page=limit
            )

            c.group_dict['package_count'] = query['count']
            c.facets = query['facets']
            maintain.deprecate_context_item('facets',
                                            'Use `c.search_facets` instead.')

            c.search_facets = query['search_facets']
            c.search_facets_limits = {}
            for facet in c.facets.keys():
                limit = int(request.params.get('_%s_limit' % facet,
                                               g.facets_default_number))
                c.search_facets_limits[facet] = limit
            c.page.items = query['results']

            c.sort_by_selected = sort_by

        except search.SearchError, se:
            log.error('Group search error: %r', se.args)
            c.query_error = True
            c.facets = {}
            c.page = h.Page(collection=[])

        self._setup_template_variables(context, {'id':id},
<<<<<<< HEAD
            group_type=self.group_type)

=======
            group_type=group_type)
>>>>>>> 078fd0ff

    def bulk_process(self, id):
        ''' Allow bulk processing of datasets for an organization.  Make
        private/public or delete. For organization admins.'''

        group_type = self._get_group_type(id.split('@')[0])

        if group_type != 'organization':
            # FIXME: better error
            raise Exception('Must be an organization')

        # check we are org admin

        context = {'model': model, 'session': model.Session,
                   'user': c.user or c.author,
                   'schema': self._db_to_form_schema(group_type=group_type),
                   'for_view': True, 'extras_as_string': True}
        data_dict = {'id': id}

        try:
            # Do not query for the group datasets when dictizing, as they will
            # be ignored and get requested on the controller anyway
            context['include_datasets'] = False
            c.group_dict = self._action('group_show')(context, data_dict)
            c.group = context['group']
        except NotFound:
            abort(404, _('Group not found'))
        except NotAuthorized:
            abort(401, _('Unauthorized to read group %s') % id)

        # Search within group
        action = request.params.get('bulk_action')
        # If no action then just show the datasets
        if not action:
            # unicode format (decoded from utf8)
            limit = 500
            self._read(id, limit)
            c.packages = c.page.items
            return render(self._bulk_process_template(group_type))

        # process the action first find the datasets to perform the action on.
        # they are prefixed by dataset_ in the form data
        datasets = []
        for param in request.params:
            if param.startswith('dataset_'):
                datasets.append(param[8:])

        action_functions = {
            'private': 'bulk_update_private',
            'public': 'bulk_update_public',
            'delete': 'bulk_update_delete',
        }

        data_dict = {'datasets': datasets, 'org_id': c.group_dict['id']}

        try:
            get_action(action_functions[action])(context, data_dict)
        except NotAuthorized:
            abort(401, _('Not authorized to perform bulk update'))
        base.redirect(h.url_for(controller='organization',
                                action='bulk_process',
                                id=id))

    def new(self, data=None, errors=None, error_summary=None):
        group_type = self._guess_group_type(True)
        if data:
            data['type'] = group_type

        context = {'model': model, 'session': model.Session,
                   'user': c.user or c.author,
                   'save': 'save' in request.params,
                   'parent': request.params.get('parent', None)}
        try:
            self._check_access('group_create', context)
        except NotAuthorized:
            abort(401, _('Unauthorized to create a group'))

        if context['save'] and not data:
            return self._save_new(context, group_type)

        data = data or {}
        errors = errors or {}
        error_summary = error_summary or {}
        vars = {'data': data, 'errors': errors,
                'error_summary': error_summary, 'action': 'new'}

        self._setup_template_variables(context, data, group_type=group_type)
        c.form = render(self._group_form(group_type=group_type),
                        extra_vars=vars)
        return render(self._new_template(group_type))

    def edit(self, id, data=None, errors=None, error_summary=None):
        group_type = self._get_group_type(id.split('@')[0])
        context = {'model': model, 'session': model.Session,
                   'user': c.user or c.author,
                   'save': 'save' in request.params,
                   'for_edit': True,
                   'parent': request.params.get('parent', None)
                   }
        data_dict = {'id': id}

        if context['save'] and not data:
            return self._save_edit(id, context)

        try:
            old_data = self._action('group_show')(context, data_dict)
            c.grouptitle = old_data.get('title')
            c.groupname = old_data.get('name')
            data = data or old_data
        except NotFound:
            abort(404, _('Group not found'))
        except NotAuthorized:
            abort(401, _('Unauthorized to read group %s') % '')

        group = context.get("group")
        c.group = group
        c.group_dict = self._action('group_show')(context, data_dict)

        try:
            self._check_access('group_update', context)
        except NotAuthorized, e:
            abort(401, _('User %r not authorized to edit %s') % (c.user, id))

        errors = errors or {}
        vars = {'data': data, 'errors': errors,
                'error_summary': error_summary, 'action': 'edit'}

        self._setup_template_variables(context, data, group_type=group_type)
        c.form = render(self._group_form(group_type), extra_vars=vars)
        return render(self._edit_template(c.group.type))

    def _get_group_type(self, id):
        """
        Given the id of a group it determines the type of a group given
        a valid id/name for the group.
        """
        group = model.Group.get(id)
        if not group:
            return None
        return group.type

    def _save_new(self, context, group_type=None):
        try:
            data_dict = clean_dict(dict_fns.unflatten(
                tuplize_dict(parse_params(request.params))))
            data_dict['type'] = group_type or 'group'
            context['message'] = data_dict.get('log_message', '')
            data_dict['users'] = [{'name': c.user, 'capacity': 'admin'}]
            group = self._action('group_create')(context, data_dict)

            # Redirect to the appropriate _read route for the type of group
            h.redirect_to(group['type'] + '_read', id=group['name'])
        except NotAuthorized:
            abort(401, _('Unauthorized to read group %s') % '')
        except NotFound, e:
            abort(404, _('Group not found'))
        except dict_fns.DataError:
            abort(400, _(u'Integrity Error'))
        except ValidationError, e:
            errors = e.error_dict
            error_summary = e.error_summary
            return self.new(data_dict, errors, error_summary)

    def _force_reindex(self, grp):
        ''' When the group name has changed, we need to force a reindex
        of the datasets within the group, otherwise they will stop
        appearing on the read page for the group (as they're connected via
        the group name)'''
        group = model.Group.get(grp['name'])
        for dataset in group.packages():
            search.rebuild(dataset.name)

    def _save_edit(self, id, context):
        try:
            data_dict = clean_dict(dict_fns.unflatten(
                tuplize_dict(parse_params(request.params))))
            context['message'] = data_dict.get('log_message', '')
            data_dict['id'] = id
            context['allow_partial_update'] = True
            group = self._action('group_update')(context, data_dict)

            if id != group['name']:
                self._force_reindex(group)

            h.redirect_to('%s_read' % group['type'], id=group['name'])
        except NotAuthorized:
            abort(401, _('Unauthorized to read group %s') % id)
        except NotFound, e:
            abort(404, _('Group not found'))
        except dict_fns.DataError:
            abort(400, _(u'Integrity Error'))
        except ValidationError, e:
            errors = e.error_dict
            error_summary = e.error_summary
            return self.edit(id, data_dict, errors, error_summary)

    def authz(self, id):
        group = model.Group.get(id)
        if group is None:
            abort(404, _('Group not found'))
        c.groupname = group.name
        c.grouptitle = group.display_name

        try:
            context = \
                {'model': model, 'user': c.user or c.author, 'group': group}
            self._check_access('group_edit_permissions', context)
            c.authz_editable = True
            c.group = context['group']
        except NotAuthorized:
            c.authz_editable = False
        if not c.authz_editable:
            abort(401,
                  _('User %r not authorized to edit %s authorizations') %
                   (c.user, id))

        roles = self._handle_update_of_authz(group)
        self._prepare_authz_info_for_render(roles)
        return render('group/authz.html')

    def delete(self, id):
        if 'cancel' in request.params:
            self._redirect_to(controller='group', action='edit', id=id)

        context = {'model': model, 'session': model.Session,
                   'user': c.user or c.author}

        try:
            self._check_access('group_delete', context, {'id': id})
        except NotAuthorized:
            abort(401, _('Unauthorized to delete group %s') % '')

        try:
            if request.method == 'POST':
                self._action('group_delete')(context, {'id': id})
                if self.group_type == 'organization':
                    h.flash_notice(_('Organization has been deleted.'))
                else:
                    h.flash_notice(_('Group has been deleted.'))
                self._redirect_to(controller='group', action='index')
            c.group_dict = self._action('group_show')(context, {'id': id})
        except NotAuthorized:
            abort(401, _('Unauthorized to delete group %s') % '')
        except NotFound:
            abort(404, _('Group not found'))
        return self._render_template('group/confirm_delete.html')

    def members(self, id):
        context = {'model': model, 'session': model.Session,
                   'user': c.user or c.author}

        try:
            c.members = self._action('member_list')(
                context, {'id': id, 'object_type': 'user'}
            )
            c.group_dict = self._action('group_show')(context, {'id': id})
        except NotAuthorized:
            abort(401, _('Unauthorized to delete group %s') % '')
        except NotFound:
            abort(404, _('Group not found'))
        return self._render_template('group/members.html')

    def member_new(self, id):
        context = {'model': model, 'session': model.Session,
                   'user': c.user or c.author}

        #self._check_access('group_delete', context, {'id': id})
        try:
            if request.method == 'POST':
                data_dict = clean_dict(dict_fns.unflatten(
                    tuplize_dict(parse_params(request.params))))
                data_dict['id'] = id
                c.group_dict = self._action('group_member_create')(context, data_dict)
                self._redirect_to(controller='group', action='members', id=id)
            else:
                user = request.params.get('user')
                if user:
                    c.user_dict = get_action('user_show')(context, {'id': user})
                    c.user_role = new_authz.users_role_for_group_or_org(id, user) or 'member'
                else:
                    c.user_role = 'member'
                c.group_dict = self._action('group_show')(context, {'id': id})
                c.roles = self._action('member_roles_list')(context, {})
        except NotAuthorized:
            abort(401, _('Unauthorized to add member to group %s') % '')
        except NotFound:
            abort(404, _('Group not found'))
        except ValidationError, e:
            h.flash_error(e.error_summary)
        return self._render_template('group/member_new.html')

    def member_delete(self, id):
        if 'cancel' in request.params:
            self._redirect_to(controller='group', action='members', id=id)

        context = {'model': model, 'session': model.Session,
                   'user': c.user or c.author}

        try:
            self._check_access('group_member_delete', context, {'id': id})
        except NotAuthorized:
            abort(401, _('Unauthorized to delete group %s members') % '')

        try:
            user_id = request.params.get('user')
            if request.method == 'POST':
                self._action('group_member_delete')(context, {'id': id, 'user_id': user_id})
                h.flash_notice(_('Group member has been deleted.'))
                self._redirect_to(controller='group', action='members', id=id)
            c.user_dict = self._action('user_show')(context, {'id': user_id})
            c.user_id = user_id
            c.group_id = id
        except NotAuthorized:
            abort(401, _('Unauthorized to delete group %s') % '')
        except NotFound:
            abort(404, _('Group not found'))
        return self._render_template('group/confirm_delete_member.html')

    def history(self, id):
        if 'diff' in request.params or 'selected1' in request.params:
            try:
                params = {'id': request.params.getone('group_name'),
                          'diff': request.params.getone('selected1'),
                          'oldid': request.params.getone('selected2'),
                          }
            except KeyError, e:
                if 'group_name' in dict(request.params):
                    id = request.params.getone('group_name')
                c.error = \
                    _('Select two revisions before doing the comparison.')
            else:
                params['diff_entity'] = 'group'
                h.redirect_to(controller='revision', action='diff', **params)

        context = {'model': model, 'session': model.Session,
                   'user': c.user or c.author,
                   'schema': self._db_to_form_schema()}
        data_dict = {'id': id}
        try:
            c.group_dict = self._action('group_show')(context, data_dict)
            c.group_revisions = self._action('group_revision_list')(context,
                                                                    data_dict)
            #TODO: remove
            # Still necessary for the authz check in group/layout.html
            c.group = context['group']
        except NotFound:
            abort(404, _('Group not found'))
        except NotAuthorized:
            abort(401, _('User %r not authorized to edit %r') % (c.user, id))

        format = request.params.get('format', '')
        if format == 'atom':
            # Generate and return Atom 1.0 document.
            from webhelpers.feedgenerator import Atom1Feed
            feed = Atom1Feed(
                title=_(u'CKAN Group Revision History'),
                link=self._url_for(controller='group', action='read',
                                   id=c.group_dict['name']),
                description=_(u'Recent changes to CKAN Group: ') +
                c.group_dict['display_name'],
                language=unicode(get_lang()),
            )
            for revision_dict in c.group_revisions:
                revision_date = h.date_str_to_datetime(
                    revision_dict['timestamp'])
                try:
                    dayHorizon = int(request.params.get('days'))
                except:
                    dayHorizon = 30
                dayAge = (datetime.datetime.now() - revision_date).days
                if dayAge >= dayHorizon:
                    break
                if revision_dict['message']:
                    item_title = u'%s' % revision_dict['message'].\
                        split('\n')[0]
                else:
                    item_title = u'%s' % revision_dict['id']
                item_link = h.url_for(controller='revision', action='read',
                                      id=revision_dict['id'])
                item_description = _('Log message: ')
                item_description += '%s' % (revision_dict['message'] or '')
                item_author_name = revision_dict['author']
                item_pubdate = revision_date
                feed.add_item(
                    title=item_title,
                    link=item_link,
                    description=item_description,
                    author_name=item_author_name,
                    pubdate=item_pubdate,
                )
            feed.content_type = 'application/atom+xml'
            return feed.writeString('utf-8')
        return render(self._history_template(c.group_dict['type']))

    def activity(self, id, offset=0):
        '''Render this group's public activity stream page.'''

        context = {'model': model, 'session': model.Session,
                   'user': c.user or c.author, 'for_view': True}
        try:
            c.group_dict = self._get_group_dict(id)
        except NotFound:
            abort(404, _('Group not found'))
        except NotAuthorized:
            abort(401,
                  _('Unauthorized to read group {group_id}').format(
                      group_id=id))

        # Add the group's activity stream (already rendered to HTML) to the
        # template context for the group/read.html template to retrieve later.
        c.group_activity_stream = self._action('group_activity_list_html')(
            context, {'id': c.group_dict['id'], 'offset': offset})

        return render(self._activity_template(c.group_dict['type']))

    def follow(self, id):
        '''Start following this group.'''
        context = {'model': model,
                   'session': model.Session,
                   'user': c.user or c.author}
        data_dict = {'id': id}
        try:
            get_action('follow_group')(context, data_dict)
            group_dict = get_action('group_show')(context, data_dict)
            h.flash_success(_("You are now following {0}").format(
                group_dict['title']))
        except ValidationError as e:
            error_message = (e.extra_msg or e.message or e.error_summary
                             or e.error_dict)
            h.flash_error(error_message)
        except NotAuthorized as e:
            h.flash_error(e.extra_msg)
        h.redirect_to(controller='group', action='read', id=id)

    def unfollow(self, id):
        '''Stop following this group.'''
        context = {'model': model,
                   'session': model.Session,
                   'user': c.user or c.author}
        data_dict = {'id': id}
        try:
            get_action('unfollow_group')(context, data_dict)
            group_dict = get_action('group_show')(context, data_dict)
            h.flash_success(_("You are no longer following {0}").format(
                group_dict['title']))
        except ValidationError as e:
            error_message = (e.extra_msg or e.message or e.error_summary
                             or e.error_dict)
            h.flash_error(error_message)
        except (NotFound, NotAuthorized) as e:
            error_message = e.extra_msg or e.message
            h.flash_error(error_message)
        h.redirect_to(controller='group', action='read', id=id)

    def followers(self, id):
        context = {'model': model, 'session': model.Session,
                   'user': c.user or c.author}
        c.group_dict = self._get_group_dict(id)
        try:
            c.followers = get_action('group_follower_list')(context, {'id': id})
        except NotAuthorized:
            abort(401, _('Unauthorized to view followers %s') % '')
        return render('group/followers.html')

    def admins(self, id):
        c.group_dict = self._get_group_dict(id)
        c.admins = new_authz.get_group_or_org_admin_ids(id)
        return render(self._admins_template(c.group_dict['type']))

    def about(self, id):
        context = {'model': model, 'session': model.Session,
                   'user': c.user or c.author}
        c.group_dict = self._get_group_dict(id)
        group_type = c.group_dict['type']
<<<<<<< HEAD
        self._setup_template_variables({}, {'id': id}, group_type=group_type)
=======
        self._setup_template_variables(context, {'id': id},
                                       group_type=group_type)
>>>>>>> 078fd0ff
        return render(self._about_template(group_type))

    def _get_group_dict(self, id):
        ''' returns the result of group_show action or aborts if there is a
        problem '''
        context = {'model': model, 'session': model.Session,
                   'user': c.user or c.author,
                   'for_view': True}
        try:
            return self._action('group_show')(context, {'id': id})
        except NotFound:
            abort(404, _('Group not found'))
        except NotAuthorized:
            abort(401, _('Unauthorized to read group %s') % id)

    def _render_edit_form(self, fs):
        # errors arrive in c.error and fs.errors
        c.fieldset = fs
        return render('group/edit_form.html')

    def _update(self, fs, group_name, group_id):
        '''
        Writes the POST data (associated with a group edit) to the database
        @input c.error
        '''
        validation = fs.validate()
        if not validation:
            c.form = self._render_edit_form(fs)
            raise base.ValidationException(fs)

        try:
            fs.sync()
        except Exception, inst:
            model.Session.rollback()
            raise
        else:
            model.Session.commit()

    def _update_authz(self, fs):
        validation = fs.validate()
        if not validation:
            c.form = self._render_edit_form(fs)
            raise base.ValidationException(fs)
        try:
            fs.sync()
        except Exception, inst:
            model.Session.rollback()
            raise
        else:
            model.Session.commit()<|MERGE_RESOLUTION|>--- conflicted
+++ resolved
@@ -353,12 +353,7 @@
             c.page = h.Page(collection=[])
 
         self._setup_template_variables(context, {'id':id},
-<<<<<<< HEAD
-            group_type=self.group_type)
-
-=======
             group_type=group_type)
->>>>>>> 078fd0ff
 
     def bulk_process(self, id):
         ''' Allow bulk processing of datasets for an organization.  Make
@@ -833,12 +828,8 @@
                    'user': c.user or c.author}
         c.group_dict = self._get_group_dict(id)
         group_type = c.group_dict['type']
-<<<<<<< HEAD
-        self._setup_template_variables({}, {'id': id}, group_type=group_type)
-=======
         self._setup_template_variables(context, {'id': id},
                                        group_type=group_type)
->>>>>>> 078fd0ff
         return render(self._about_template(group_type))
 
     def _get_group_dict(self, id):
