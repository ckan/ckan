# encoding: utf-8

import logging
import datetime
from six.moves.urllib.parse import urlencode

from collections import OrderedDict
from pylons.i18n import get_lang
from six import string_types, text_type

import ckan.lib.base as base
import ckan.lib.helpers as h
import ckan.lib.navl.dictization_functions as dict_fns
import ckan.logic as logic
import ckan.lib.search as search
import ckan.model as model
import ckan.authz as authz
import ckan.lib.plugins
import ckan.plugins as plugins
<<<<<<< HEAD
from ckan.common import c, config, request, _
=======
from ckan.common import OrderedDict, c, config, request, response, _
from ckanext.datastore.writer import csv_writer
>>>>>>> 1890557e

log = logging.getLogger(__name__)

render = base.render
abort = base.abort

NotFound = logic.NotFound
NotAuthorized = logic.NotAuthorized
ValidationError = logic.ValidationError
check_access = logic.check_access
get_action = logic.get_action
tuplize_dict = logic.tuplize_dict
clean_dict = logic.clean_dict
parse_params = logic.parse_params

lookup_group_plugin = ckan.lib.plugins.lookup_group_plugin
lookup_group_controller = ckan.lib.plugins.lookup_group_controller


class GroupController(base.BaseController):

    group_types = ['group']

    # hooks for subclasses

    def _group_form(self, group_type=None):
        return lookup_group_plugin(group_type).group_form()

    def _form_to_db_schema(self, group_type=None):
        return lookup_group_plugin(group_type).form_to_db_schema()

    def _db_to_form_schema(self, group_type=None):
        '''This is an interface to manipulate data from the database
        into a format suitable for the form (optional)'''
        return lookup_group_plugin(group_type).db_to_form_schema()

    def _setup_template_variables(self, context, data_dict, group_type=None):
        if 'type' not in data_dict:
            data_dict['type'] = group_type
        return lookup_group_plugin(group_type).\
            setup_template_variables(context, data_dict)

    def _new_template(self, group_type):
        return lookup_group_plugin(group_type).new_template()

    def _index_template(self, group_type):
        return lookup_group_plugin(group_type).index_template()

    def _about_template(self, group_type):
        return lookup_group_plugin(group_type).about_template()

    def _read_template(self, group_type):
        return lookup_group_plugin(group_type).read_template()

    def _history_template(self, group_type):
        return lookup_group_plugin(group_type).history_template()

    def _edit_template(self, group_type):
        return lookup_group_plugin(group_type).edit_template()

    def _activity_template(self, group_type):
        return lookup_group_plugin(group_type).activity_template()

    def _admins_template(self, group_type):
        return lookup_group_plugin(group_type).admins_template()

    def _bulk_process_template(self, group_type):
        return lookup_group_plugin(group_type).bulk_process_template()

    # end hooks
    def _replace_group_org(self, string):
        ''' substitute organization for group if this is an org'''
        return string

    def _action(self, action_name):
        ''' select the correct group/org action '''
        return get_action(self._replace_group_org(action_name))

    def _check_access(self, action_name, *args, **kw):
        ''' select the correct group/org check_access '''
        return check_access(self._replace_group_org(action_name), *args, **kw)

    def _render_template(self, template_name, group_type):
        ''' render the correct group/org template '''
        return render(self._replace_group_org(template_name),
                      extra_vars={'group_type': group_type})

    def _guess_group_type(self, expecting_name=False):
        """
            Guess the type of group from the URL.
            * The default url '/group/xyz' returns None
            * group_type is unicode
            * this handles the case where there is a prefix on the URL
              (such as /data/organization)
        """
        parts = [x for x in request.path.split('/') if x]

        idx = -1
        if expecting_name:
            idx = -2

        gt = parts[idx]

        return gt

    def _ensure_controller_matches_group_type(self, id):
        group = model.Group.get(id)
        if group is None:
            abort(404, _('Group not found'))
        if group.type not in self.group_types:
            abort(404, _('Incorrect group type'))
        return group.type

    @classmethod
    def add_group_type(cls, group_type):
        ''' Notify this controller that it is to be used for a particular
        group_type. (Called on plugin registration.)
        '''
        cls.group_types.append(group_type)

    def index(self):
        group_type = self._guess_group_type()

        page = h.get_page_number(request.params) or 1
        items_per_page = 21

        context = {'model': model, 'session': model.Session,
                   'user': c.user, 'for_view': True,
                   'with_private': False}

        q = c.q = request.params.get('q', '')
        sort_by = c.sort_by_selected = request.params.get('sort')
        try:
            self._check_access('site_read', context)
            self._check_access('group_list', context)
        except NotAuthorized:
            abort(403, _('Not authorized to see this page'))

        # pass user info to context as needed to view private datasets of
        # orgs correctly
        if c.userobj:
            context['user_id'] = c.userobj.id
            context['user_is_admin'] = c.userobj.sysadmin

        try:
            data_dict_global_results = {
                'all_fields': False,
                'q': q,
                'sort': sort_by,
                'type': group_type or 'group',
            }
            global_results = self._action('group_list')(
                context, data_dict_global_results)
        except ValidationError as e:
            if e.error_dict and e.error_dict.get('message'):
                msg = e.error_dict['message']
            else:
                msg = str(e)
            h.flash_error(msg)
            c.page = h.Page([], 0)
            return render(self._index_template(group_type),
                          extra_vars={'group_type': group_type})

        data_dict_page_results = {
            'all_fields': True,
            'q': q,
            'sort': sort_by,
            'type': group_type or 'group',
            'limit': items_per_page,
            'offset': items_per_page * (page - 1),
            'include_extras': True
        }
        page_results = self._action('group_list')(context,
                                                  data_dict_page_results)

        c.page = h.Page(
            collection=global_results,
            page=page,
            url=h.pager_url,
            items_per_page=items_per_page,
        )

        c.page.items = page_results
        return render(self._index_template(group_type),
                      extra_vars={'group_type': group_type})

    def read(self, id, limit=20):
        group_type = self._ensure_controller_matches_group_type(
            id.split('@')[0])

        context = {'model': model, 'session': model.Session,
                   'user': c.user,
                   'schema': self._db_to_form_schema(group_type=group_type),
                   'for_view': True}
        data_dict = {'id': id, 'type': group_type}

        # unicode format (decoded from utf8)
        c.q = request.params.get('q', '')

        try:
            # Do not query for the group datasets when dictizing, as they will
            # be ignored and get requested on the controller anyway
            data_dict['include_datasets'] = False

            # Do not query group members as they aren't used in the view
            data_dict['include_users'] = False

            c.group_dict = self._action('group_show')(context, data_dict)
            c.group = context['group']
        except (NotFound, NotAuthorized):
            abort(404, _('Group not found'))

        # if the user specified a group id, redirect to the group name
        if data_dict['id'] == c.group_dict['id'] and \
                data_dict['id'] != c.group_dict['name']:
            h.redirect_to(controller=group_type, action='read',
                          id=c.group_dict['name'])

        self._read(id, limit, group_type)
        return render(self._read_template(c.group_dict['type']),
                      extra_vars={'group_type': group_type})

    def _read(self, id, limit, group_type):
        ''' This is common code used by both read and bulk_process'''
        context = {'model': model, 'session': model.Session,
                   'user': c.user,
                   'schema': self._db_to_form_schema(group_type=group_type),
                   'for_view': True, 'extras_as_string': True}

        q = c.q = request.params.get('q', '')
        # Search within group
        if c.group_dict.get('is_organization'):
            fq = 'owner_org:"%s"' % c.group_dict.get('id')
        else:
            fq = 'groups:"%s"' % c.group_dict.get('name')

        c.description_formatted = \
            h.render_markdown(c.group_dict.get('description'))

        context['return_query'] = True

        page = h.get_page_number(request.params)

        # most search operations should reset the page counter:
        params_nopage = [(k, v) for k, v in request.params.items()
                         if k != 'page']
        sort_by = request.params.get('sort', None)

        def search_url(params):
            controller = lookup_group_controller(group_type)
            action = 'bulk_process' if c.action == 'bulk_process' else 'read'
            url = h.url_for(controller=controller, action=action, id=id)
            params = [(k, v.encode('utf-8') if isinstance(v, string_types)
                       else str(v)) for k, v in params]
            return url + u'?' + urlencode(params)

        def drill_down_url(**by):
            return h.add_url_param(alternative_url=None,
                                   controller='group', action='read',
                                   extras=dict(id=c.group_dict.get('name')),
                                   new_params=by)

        c.drill_down_url = drill_down_url

        def remove_field(key, value=None, replace=None):
            controller = lookup_group_controller(group_type)
            return h.remove_url_param(key, value=value, replace=replace,
                                      controller=controller, action='read',
                                      extras=dict(id=c.group_dict.get('name')))

        c.remove_field = remove_field

        def pager_url(q=None, page=None):
            params = list(params_nopage)
            params.append(('page', page))
            return search_url(params)

        try:
            c.fields = []
            search_extras = {}
            c.fields_grouped = {}
            fq_list = [fq]
            query_params = request.params.mixed()
            for (param, value) in query_params.iteritems():
                if param in ('q', 'page', 'sort') or not value:
                    continue
                elif param.startswith('_'):
                    continue
                elif param.startswith('ext_'):
                    search_extras[param] = value
                else:
                    if isinstance(value, (list, tuple)):
                        c.fields.extend((param, v) for v in value)
                        # We're filtering on a list of items, each of which
                        # should be escaped and OR'd instead of Solr's default
                        # AND.
                        filter_value = u'({0})'.format(
                            u' OR '.join(u'"{0}"'.format(
                                v
                            ) for v in value)
                        )
                    else:
                        c.fields.append((param, value))
                        # We're just filtering on a single item, which might be
                        # a range. We assume it's a range if it starts with a
                        # [, otherwise we escape it and treat it as a literal.
                        filter_value = (
                            value if value.startswith(u'[')
                            else u'"{0}"'.format(value)
                        )

                    # Tag each value with a domain so we can act on it later.
                    fq_list.append(u'{{!tag={p}}}{p}:{v}'.format(
                        p=param,
                        v=filter_value
                    ))

                    c.fields_grouped.setdefault(param, []).append(value)

            include_private = False
            user_member_of_orgs = [org['id'] for org
                                   in h.organizations_available('read')]

            if (c.group and c.group.id in user_member_of_orgs):
                include_private = True

            facets = OrderedDict()

            default_facet_titles = {'organization': _('Organizations'),
                                    'groups': _('Groups'),
                                    'tags': _('Tags'),
                                    'res_format': _('Formats'),
                                    'license_id': _('Licenses')}

            for facet in h.facets():
                if facet in default_facet_titles:
                    facets[facet] = default_facet_titles[facet]
                else:
                    facets[facet] = facet

            # Facet titles
            facets = self._update_facet_titles(facets, group_type)

            c.facet_titles = facets

            data_dict = {
                'q': q,
                'fq': '',
                'include_private': include_private,
                'fq_list': fq_list,
                'facet.field': [
                    # When faceting, exclude the facet group from the facet
                    # counts. This lets us always get a count back, rather than
                    # an intersection (which would always be 0)
                    '{{!ex={k}}}{k}'.format(k=k) for k in facets.iterkeys()
                ],
                'rows': limit,
                'sort': sort_by,
                'start': (page - 1) * limit,
                'extras': search_extras
            }

            context_ = dict((k, v) for (k, v) in context.items()
                            if k != 'schema')
            query = get_action('package_search')(context_, data_dict)

            c.page = h.Page(
                collection=query['results'],
                page=page,
                url=pager_url,
                item_count=query['count'],
                items_per_page=limit
            )

            c.group_dict['package_count'] = query['count']

            c.search_facets = query['search_facets']
            c.search_facets_limits = {}
            for facet in c.search_facets.keys():
                limit = int(request.params.get('_%s_limit' % facet,
                            config.get('search.facets.default', 10)))
                c.search_facets_limits[facet] = limit
            c.page.items = query['results']

            c.sort_by_selected = sort_by

        except search.SearchError as se:
            log.error('Group search error: %r', se.args)
            c.query_error = True
            c.page = h.Page(collection=[])

        self._setup_template_variables(context, {'id': id},
                                       group_type=group_type)

    def _update_facet_titles(self, facets, group_type):
        for plugin in plugins.PluginImplementations(plugins.IFacets):
            facets = plugin.group_facets(
                facets, group_type, None)
        return facets

    def bulk_process(self, id):
        ''' Allow bulk processing of datasets for an organization.  Make
        private/public or delete. For organization admins.'''

        group_type = self._ensure_controller_matches_group_type(
            id.split('@')[0])

        # check we are org admin

        context = {'model': model, 'session': model.Session,
                   'user': c.user,
                   'schema': self._db_to_form_schema(group_type=group_type),
                   'for_view': True, 'extras_as_string': True}
        data_dict = {'id': id, 'type': group_type}

        try:
            self._check_access('bulk_update_public', context, {'org_id': id})
            # Do not query for the group datasets when dictizing, as they will
            # be ignored and get requested on the controller anyway
            data_dict['include_datasets'] = False
            c.group_dict = self._action('group_show')(context, data_dict)
            c.group = context['group']
        except NotFound:
            abort(404, _('Group not found'))
        except NotAuthorized:
            abort(403, _('User %r not authorized to edit %s') % (c.user, id))

        if not c.group_dict['is_organization']:
            # FIXME: better error
            raise Exception('Must be an organization')

        # use different form names so that ie7 can be detected
        form_names = set(["bulk_action.public", "bulk_action.delete",
                          "bulk_action.private"])
        actions_in_form = set(request.params.keys())
        actions = form_names.intersection(actions_in_form)
        # If no action then just show the datasets
        if not actions:
            # unicode format (decoded from utf8)
            limit = 500
            self._read(id, limit, group_type)
            c.packages = c.page.items
            return render(self._bulk_process_template(group_type),
                          extra_vars={'group_type': group_type})

        # ie7 puts all buttons in form params but puts submitted one twice
        for key, value in dict(request.params.dict_of_lists()).items():
            if len(value) == 2:
                action = key.split('.')[-1]
                break
        else:
            # normal good browser form submission
            action = actions.pop().split('.')[-1]

        # process the action first find the datasets to perform the action on.
        # they are prefixed by dataset_ in the form data
        datasets = []
        for param in request.params:
            if param.startswith('dataset_'):
                datasets.append(param[8:])

        action_functions = {
            'private': 'bulk_update_private',
            'public': 'bulk_update_public',
            'delete': 'bulk_update_delete',
        }

        data_dict = {'datasets': datasets, 'org_id': c.group_dict['id']}

        try:
            get_action(action_functions[action])(context, data_dict)
        except NotAuthorized:
            abort(403, _('Not authorized to perform bulk update'))
        h.redirect_to(group_type + '_bulk_process', id=id)

    def new(self, data=None, errors=None, error_summary=None):
        if data and 'type' in data:
            group_type = data['type']
        else:
            group_type = self._guess_group_type(True)
        if data:
            data['type'] = group_type

        context = {'model': model, 'session': model.Session,
                   'user': c.user,
                   'save': 'save' in request.params,
                   'parent': request.params.get('parent', None)}
        try:
            self._check_access('group_create', context)
        except NotAuthorized:
            abort(403, _('Unauthorized to create a group'))

        if context['save'] and not data and request.method == 'POST':
            return self._save_new(context, group_type)

        data = data or {}
        if not data.get('image_url', '').startswith('http'):
            data.pop('image_url', None)

        errors = errors or {}
        error_summary = error_summary or {}
        vars = {'data': data, 'errors': errors,
                'error_summary': error_summary, 'action': 'new',
                'group_type': group_type}

        self._setup_template_variables(context, data, group_type=group_type)
        c.form = render(self._group_form(group_type=group_type),
                        extra_vars=vars)
        return render(self._new_template(group_type),
                      extra_vars={'group_type': group_type})

    def edit(self, id, data=None, errors=None, error_summary=None):
        group_type = self._ensure_controller_matches_group_type(
            id.split('@')[0])

        context = {'model': model, 'session': model.Session,
                   'user': c.user,
                   'save': 'save' in request.params,
                   'for_edit': True,
                   'parent': request.params.get('parent', None)
                   }
        data_dict = {'id': id, 'include_datasets': False}

        if context['save'] and not data and request.method == 'POST':
            return self._save_edit(id, context)

        try:
            data_dict['include_datasets'] = False
            old_data = self._action('group_show')(context, data_dict)
            c.grouptitle = old_data.get('title')
            c.groupname = old_data.get('name')
            data = data or old_data
        except (NotFound, NotAuthorized):
            abort(404, _('Group not found'))

        group = context.get("group")
        c.group = group
        c.group_dict = self._action('group_show')(context, data_dict)

        try:
            self._check_access('group_update', context)
        except NotAuthorized:
            abort(403, _('User %r not authorized to edit %s') % (c.user, id))

        errors = errors or {}
        vars = {'data': data, 'errors': errors,
                'error_summary': error_summary, 'action': 'edit',
                'group_type': group_type}

        self._setup_template_variables(context, data, group_type=group_type)
        c.form = render(self._group_form(group_type), extra_vars=vars)
        return render(self._edit_template(c.group.type),
                      extra_vars={'group_type': group_type})

    def _save_new(self, context, group_type=None):
        try:
            data_dict = clean_dict(dict_fns.unflatten(
                tuplize_dict(parse_params(request.params))))
            data_dict['type'] = group_type or 'group'
            context['message'] = data_dict.get('log_message', '')
            data_dict['users'] = [{'name': c.user, 'capacity': 'admin'}]
            group = self._action('group_create')(context, data_dict)

            # Redirect to the appropriate _read route for the type of group
            h.redirect_to(group['type'] + '_read', id=group['name'])
        except (NotFound, NotAuthorized) as e:
            abort(404, _('Group not found'))
        except dict_fns.DataError:
            abort(400, _(u'Integrity Error'))
        except ValidationError as e:
            errors = e.error_dict
            error_summary = e.error_summary
            return self.new(data_dict, errors, error_summary)

    def _force_reindex(self, grp):
        ''' When the group name has changed, we need to force a reindex
        of the datasets within the group, otherwise they will stop
        appearing on the read page for the group (as they're connected via
        the group name)'''
        group = model.Group.get(grp['name'])
        for dataset in group.packages():
            search.rebuild(dataset.name)

    def _save_edit(self, id, context):
        try:
            data_dict = clean_dict(dict_fns.unflatten(
                tuplize_dict(parse_params(request.params))))
            context['message'] = data_dict.get('log_message', '')
            data_dict['id'] = id
            context['allow_partial_update'] = True
            group = self._action('group_update')(context, data_dict)
            if id != group['name']:
                self._force_reindex(group)

            h.redirect_to('%s_read' % group['type'], id=group['name'])
        except (NotFound, NotAuthorized) as e:
            abort(404, _('Group not found'))
        except dict_fns.DataError:
            abort(400, _(u'Integrity Error'))
        except ValidationError as e:
            errors = e.error_dict
            error_summary = e.error_summary
            return self.edit(id, data_dict, errors, error_summary)

    def authz(self, id):
        group = model.Group.get(id)
        if group is None:
            abort(404, _('Group not found'))
        group_type = group.type
        if group_type not in self.group_types:
            abort(404, _('Incorrect group type'))
        c.groupname = group.name
        c.grouptitle = group.display_name

        try:
            context = \
                {'model': model, 'user': c.user, 'group': group}
            self._check_access('group_edit_permissions', context)
            c.authz_editable = True
            c.group = context['group']
        except NotAuthorized:
            c.authz_editable = False
        if not c.authz_editable:
            abort(403,
                  _('User %r not authorized to edit %s authorizations') %
                   (c.user, id))

        roles = self._handle_update_of_authz(group)
        self._prepare_authz_info_for_render(roles)
        return render('group/authz.html',
                      extra_vars={'group_type': group_type})

    def delete(self, id):
        group_type = self._ensure_controller_matches_group_type(id)

        if 'cancel' in request.params:
            h.redirect_to(group_type + '_edit', id=id)

        context = {'model': model, 'session': model.Session,
                   'user': c.user}

        try:
            self._check_access('group_delete', context, {'id': id})
        except NotAuthorized:
            abort(403, _('Unauthorized to delete group %s') % '')

        try:
            if request.method == 'POST':
                self._action('group_delete')(context, {'id': id})
                if group_type == 'organization':
                    h.flash_notice(_('Organization has been deleted.'))
                elif group_type == 'group':
                    h.flash_notice(_('Group has been deleted.'))
                else:
                    h.flash_notice(_('%s has been deleted.')
                                   % _(group_type.capitalize()))
                h.redirect_to(group_type + '_index')
            c.group_dict = self._action('group_show')(context, {'id': id})
        except NotAuthorized:
            abort(403, _('Unauthorized to delete group %s') % '')
        except NotFound:
            abort(404, _('Group not found'))
        except ValidationError as e:
            h.flash_error(e.error_dict['message'])
            h.redirect_to(controller='organization', action='read', id=id)
        return self._render_template('group/confirm_delete.html', group_type)

    def members(self, id):
        group_type = self._ensure_controller_matches_group_type(id)

        context = {'model': model, 'session': model.Session,
                   'user': c.user}

        data_dict = {'id': id}
        try:
            c.members = self._action('member_list')(
                context, {'id': id, 'object_type': 'user'}
            )
            data_dict['include_datasets'] = False
            c.group_dict = self._action('group_show')(context, data_dict)
        except NotFound:
            abort(404, _('Group not found'))

        return self._render_template('group/members.html', group_type)

    def member_dump(self, id):
        group_type = self._ensure_controller_matches_group_type(id)
        is_organization = group_type == 'organization'

        writer_factory = csv_writer
        records_format = u'csv'

        group_obj = model.Group.get(id)
        if not group_obj:
            base.abort(404,
                    _(u'Organization not found')
                    if is_organization
                    else _(u'Group not found'))

        context = {u'model': model,
                   u'session': model.Session,
                   u'user': c.user}

        try:
            action_name = u'group_member_create'
            if is_organization:
                action_name = u'organization_member_create'
            check_access(action_name, context, {u'id': id})
        except NotAuthorized:
            base.abort(404,
                    _(u'Not authorized to access {group} members download'
                        .format(group=group_obj.title)))

        try:
            members = get_action(u'member_list')(context, {
                u'id': id,
                u'object_type': u'user',
                u'records_format': records_format,
                u'include_total': False,
            })
        except NotFound:
            base.abort(404, _('Members not found'))

        results = ''
        for uid, _user, role in members:
            user_obj = model.User.get(uid)
            if not user_obj:
                continue
            results += '{name},{email},{fullname},{role}\n'.format(
                name=user_obj.name.encode('utf8'),
                email=user_obj.email.encode('utf8'),
                fullname=user_obj.fullname.encode('utf8') if user_obj.fullname else _('N/A'),
                role=role.encode('utf8'))

        fields = [
            {'id': _('Username').encode('utf8')},
            {'id': _('Email').encode('utf8')},
            {'id': _('Name').encode('utf8')},
            {'id': _('Role').encode('utf8')}]

        def start_writer(fields):
            file_name = u'{group_id}-{members}'.format(
                group_id=group_obj.name,
                members=_(u'members'))
            return writer_factory(response, fields, file_name, bom=True)

        with start_writer(fields) as wr:
            wr.write_records(results) # type: ignore

        return response

    def member_new(self, id):
        group_type = self._ensure_controller_matches_group_type(id)

        context = {'model': model, 'session': model.Session,
                   'user': c.user}
        try:
            self._check_access('group_member_create', context, {'id': id})
        except NotAuthorized:
            abort(403, _('Unauthorized to create group %s members') % '')

        try:
            data_dict = {'id': id}
            data_dict['include_datasets'] = False
            c.group_dict = self._action('group_show')(context, data_dict)
            c.roles = self._action('member_roles_list')(
                context, {'group_type': group_type}
            )

            if request.method == 'POST':
                data_dict = clean_dict(dict_fns.unflatten(
                    tuplize_dict(parse_params(request.params))))
                data_dict['id'] = id

                email = data_dict.get('email')

                if email:
                    user_data_dict = {
                        'email': email,
                        'group_id': data_dict['id'],
                        'role': data_dict['role']
                    }
                    del data_dict['email']
                    user_dict = self._action('user_invite')(
                        context, user_data_dict)
                    data_dict['username'] = user_dict['name']

                c.group_dict = self._action('group_member_create')(
                    context, data_dict)

                h.redirect_to(group_type + '_members', id=id)
            else:
                user = request.params.get('user')
                if user:
                    c.user_dict = \
                        get_action('user_show')(context, {'id': user})
                    c.user_role = \
                        authz.users_role_for_group_or_org(id, user) or 'member'
                else:
                    c.user_role = 'member'
        except NotAuthorized:
            abort(403, _('Unauthorized to add member to group %s') % '')
        except NotFound:
            abort(404, _('Group not found'))
        except ValidationError as e:
            h.flash_error(e.error_summary)
        return self._render_template('group/member_new.html', group_type)

    def member_delete(self, id):
        group_type = self._ensure_controller_matches_group_type(id)

        if 'cancel' in request.params:
            h.redirect_to(group_type + '_members', id=id)

        context = {'model': model, 'session': model.Session,
                   'user': c.user}

        try:
            self._check_access('group_member_delete', context, {'id': id})
        except NotAuthorized:
            abort(403, _('Unauthorized to delete group %s members') % '')

        try:
            user_id = request.params.get('user')
            if request.method == 'POST':
                self._action('group_member_delete')(
                    context, {'id': id, 'user_id': user_id})
                h.flash_notice(_('Group member has been deleted.'))
                h.redirect_to(group_type + '_members', id=id)
            c.user_dict = self._action('user_show')(context, {'id': user_id})
            c.user_id = user_id
            c.group_id = id
        except NotAuthorized:
            abort(403, _('Unauthorized to delete group %s members') % '')
        except NotFound:
            abort(404, _('Group not found'))
        return self._render_template('group/confirm_delete_member.html',
                                     group_type)

    def history(self, id):
        group_type = self._ensure_controller_matches_group_type(id)
        if 'diff' in request.params or 'selected1' in request.params:
            try:
                params = {'id': request.params.getone('group_name'),
                          'diff': request.params.getone('selected1'),
                          'oldid': request.params.getone('selected2'),
                          }
            except KeyError:
                if 'group_name' in dict(request.params):
                    id = request.params.getone('group_name')
                c.error = \
                    _('Select two revisions before doing the comparison.')
            else:
                params['diff_entity'] = 'group'
                h.redirect_to(controller='revision', action='diff', **params)

        context = {'model': model, 'session': model.Session,
                   'user': c.user,
                   'schema': self._db_to_form_schema()}
        data_dict = {'id': id}
        try:
            c.group_dict = self._action('group_show')(context, data_dict)
            c.group_revisions = self._action('group_revision_list')(context,
                                                                    data_dict)
            # TODO: remove
            # Still necessary for the authz check in group/layout.html
            c.group = context['group']
        except (NotFound, NotAuthorized):
            abort(404, _('Group not found'))

        format = request.params.get('format', '')
        if format == 'atom':
            # Generate and return Atom 1.0 document.
            from webhelpers.feedgenerator import Atom1Feed
            feed = Atom1Feed(
                title=_(u'CKAN Group Revision History'),
                link=h.url_for(
                    group_type + '_read',
                    id=c.group_dict['name']),
                description=_(u'Recent changes to CKAN Group: ') +
                c.group_dict['display_name'],
                language=text_type(get_lang()),
            )
            for revision_dict in c.group_revisions:
                revision_date = h.date_str_to_datetime(
                    revision_dict['timestamp'])
                try:
                    dayHorizon = int(request.params.get('days'))
                except ValueError:
                    dayHorizon = 30
                dayAge = (datetime.datetime.now() - revision_date).days
                if dayAge >= dayHorizon:
                    break
                if revision_dict['message']:
                    item_title = u'%s' % revision_dict['message'].\
                        split('\n')[0]
                else:
                    item_title = u'%s' % revision_dict['id']
                item_link = h.url_for(controller='revision', action='read',
                                      id=revision_dict['id'])
                item_description = _('Log message: ')
                item_description += '%s' % (revision_dict['message'] or '')
                item_author_name = revision_dict['author']
                item_pubdate = revision_date
                feed.add_item(
                    title=item_title,
                    link=item_link,
                    description=item_description,
                    author_name=item_author_name,
                    pubdate=item_pubdate,
                )
            feed.content_type = 'application/atom+xml'
            return feed.writeString('utf-8')
        return render(self._history_template(group_type),
                      extra_vars={'group_type': group_type})

    def activity(self, id, offset=0):
        '''Render this group's public activity stream page.'''

        group_type = self._ensure_controller_matches_group_type(id)
        context = {'model': model, 'session': model.Session,
                   'user': c.user, 'for_view': True}
        try:
            c.group_dict = self._get_group_dict(id)
        except (NotFound, NotAuthorized):
            abort(404, _('Group not found'))

        activity_action = 'group_activity_list'
        if 'organization' in self.group_types:
            activity_action = 'organization_activity_list'

        return render(
            self._activity_template(group_type),
            extra_vars={
                'group_type': group_type,
                'activity_stream': get_action(activity_action)(
                    context,
                    {
                        'id': c.group_dict['id'],
                        'offset': offset
                    }
                )
            }
        )

    def follow(self, id):
        '''Start following this group.'''
        self._ensure_controller_matches_group_type(id)
        context = {'model': model,
                   'session': model.Session,
                   'user': c.user}
        data_dict = {'id': id}
        try:
            get_action('follow_group')(context, data_dict)
            group_dict = get_action('group_show')(context, data_dict)
            h.flash_success(_("You are now following {0}").format(
                group_dict['title']))
            id = group_dict['name']
        except ValidationError as e:
            error_message = (e.message or e.error_summary
                             or e.error_dict)
            h.flash_error(error_message)
        except NotAuthorized as e:
            h.flash_error(e.message)
        h.redirect_to(controller='group', action='read', id=id)

    def unfollow(self, id):
        '''Stop following this group.'''
        self._ensure_controller_matches_group_type(id)
        context = {'model': model,
                   'session': model.Session,
                   'user': c.user}
        data_dict = {'id': id}
        try:
            get_action('unfollow_group')(context, data_dict)
            group_dict = get_action('group_show')(context, data_dict)
            h.flash_success(_("You are no longer following {0}").format(
                group_dict['title']))
            id = group_dict['name']
        except ValidationError as e:
            error_message = (e.message or e.error_summary
                             or e.error_dict)
            h.flash_error(error_message)
        except (NotFound, NotAuthorized) as e:
            error_message = e.message
            h.flash_error(error_message)
        h.redirect_to(controller='group', action='read', id=id)

    def followers(self, id):
        group_type = self._ensure_controller_matches_group_type(id)
        context = {'model': model, 'session': model.Session,
                   'user': c.user}
        c.group_dict = self._get_group_dict(id)
        try:
            c.followers = \
                get_action('group_follower_list')(context, {'id': id})
        except NotAuthorized:
            abort(403, _('Unauthorized to view followers %s') % '')
        return render('group/followers.html',
                      extra_vars={'group_type': group_type})

    def admins(self, id):
        group_type = self._ensure_controller_matches_group_type(id)
        c.group_dict = self._get_group_dict(id)
        c.admins = authz.get_group_or_org_admin_ids(id)
        return render(self._admins_template(c.group_dict['type']),
                      extra_vars={'group_type': group_type})

    def about(self, id):
        group_type = self._ensure_controller_matches_group_type(id)
        context = {'model': model, 'session': model.Session,
                   'user': c.user}
        c.group_dict = self._get_group_dict(id)
        group_type = c.group_dict['type']
        self._setup_template_variables(context, {'id': id},
                                       group_type=group_type)
        return render(self._about_template(group_type),
                      extra_vars={'group_type': group_type})

    def _get_group_dict(self, id):
        ''' returns the result of group_show action or aborts if there is a
        problem '''
        context = {'model': model, 'session': model.Session,
                   'user': c.user,
                   'for_view': True}
        try:
            return self._action('group_show')(
                context, {'id': id, 'include_datasets': False})
        except (NotFound, NotAuthorized):
            abort(404, _('Group not found'))<|MERGE_RESOLUTION|>--- conflicted
+++ resolved
@@ -17,12 +17,8 @@
 import ckan.authz as authz
 import ckan.lib.plugins
 import ckan.plugins as plugins
-<<<<<<< HEAD
-from ckan.common import c, config, request, _
-=======
 from ckan.common import OrderedDict, c, config, request, response, _
 from ckanext.datastore.writer import csv_writer
->>>>>>> 1890557e
 
 log = logging.getLogger(__name__)
 
