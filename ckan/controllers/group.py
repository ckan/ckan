--- conflicted
+++ resolved
@@ -367,12 +367,8 @@
 
             data_dict = {
                 'q': q,
-<<<<<<< HEAD
-                'fq': '',
+                'fq': fq,
                 'include_private': include_private,
-                'facet.field': facets.keys(),
-=======
-                'fq': fq,
                 'fq_list': fq_list,
                 'facet.field': [
                     # When faceting, exclude the facet group from the facet
@@ -380,7 +376,6 @@
                     # an intersection (which would always be 0)
                     '{{!ex={k}}}{k}'.format(k=k) for k in facets.iterkeys()
                 ],
->>>>>>> 1ed2d844
                 'rows': limit,
                 'sort': sort_by,
                 'start': (page - 1) * limit,
@@ -892,20 +887,6 @@
         except (NotFound, NotAuthorized):
             abort(404, _('Group not found'))
 
-<<<<<<< HEAD
-        try:
-            # Add the group's activity stream (already rendered to HTML) to the
-            # template context for the group/read.html
-            # template to retrieve later.
-            c.group_activity_stream = self._action('group_activity_list_html')(
-                context, {'id': c.group_dict['id'], 'offset': offset})
-
-        except ValidationError as error:
-            base.abort(400)
-
-        return render(self._activity_template(group_type),
-                      extra_vars={'group_type': group_type})
-=======
         activity_action = 'group_activity_list'
         if 'organization' in self.group_types:
             activity_action = 'organization_activity_list'
@@ -923,7 +904,6 @@
                 )
             }
         )
->>>>>>> 1ed2d844
 
     def follow(self, id):
         '''Start following this group.'''
