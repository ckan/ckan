--- conflicted
+++ resolved
@@ -503,15 +503,9 @@
 
         c.dashboard_activity_stream = h.dashboard_activity_stream(id)
 
-<<<<<<< HEAD
-        # Mark the user's new activities as read whenever they view their
-        # dashboard page.
-        get_action('dashboard_mark_activities_as_read')(context, {})
-=======
         # Mark the user's new activities as old whenever they view their
         # dashboard page.
         get_action('dashboard_mark_all_new_activities_as_old')(context, {})
->>>>>>> 326a7c02
 
         return render('user/dashboard.html')
 
