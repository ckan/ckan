--- conflicted
+++ resolved
@@ -101,15 +101,12 @@
         c.user_dict = user_dict
         c.is_myself = user_dict['name'] == c.user
         c.about_formatted = self._format_about(user_dict['about'])
-<<<<<<< HEAD
         c.user_activity_stream = user_activity_list_html(context,
             {'id':c.user_dict['id']})
 
-=======
         c.created_formatted = h.date_str_to_datetime(user_dict['created']).strftime('%b %d, %Y')
->>>>>>> f93a103c
         return render('user/read.html')
-    
+
     def me(self):
         if not c.user:
             h.redirect_to(controller='user', action='login', id=None)
