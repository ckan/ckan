--- conflicted
+++ resolved
@@ -1,9 +1,5 @@
-<<<<<<< HEAD
 # encoding: utf-8
 
-=======
-# =*- coding: utf-8 -*-
->>>>>>> 1ed2d844
 import logging
 
 from ckan.common import config
@@ -101,11 +97,7 @@
                        handler_name)
 
     def index(self):
-<<<<<<< HEAD
         page = h.get_page_number(request.params)
-=======
-        page = self._get_page_number(request.params)
->>>>>>> 1ed2d844
         c.q = request.params.get('q', '')
         c.order_by = request.params.get('order_by', 'name')
 
@@ -144,16 +136,6 @@
                      'include_num_followers': True}
 
         self._setup_template_variables(context, data_dict)
-<<<<<<< HEAD
-
-        # The legacy templates have the user's activity stream on the user
-        # profile page, new templates do not.
-        if asbool(config.get('ckan.legacy_templates', False)):
-            c.user_activity_stream = get_action('user_activity_list_html')(
-                context, {'id': c.user_dict['id']})
-
-=======
->>>>>>> 1ed2d844
         return render('user/read.html')
 
     def me(self, locale=None):
@@ -333,14 +315,9 @@
 
         user_obj = context.get('user_obj')
 
-<<<<<<< HEAD
         if not (authz.is_sysadmin(c.user)
                 or c.user == user_obj.name):
             abort(403, _('User %s not authorized to edit %s') %
-=======
-        if not (authz.is_sysadmin(c.user) or c.user == user_obj.name):
-            abort(401, _('User %s not authorized to edit %s') %
->>>>>>> 1ed2d844
                   (str(c.user), id))
 
         errors = errors or {}
@@ -351,18 +328,10 @@
             'is_sysadmin': authz.is_sysadmin(c.user)
         }
 
-<<<<<<< HEAD
         self._setup_template_variables({'model': model,
                                         'session': model.Session,
                                         'user': c.user},
                                        data_dict)
-=======
-        self._setup_template_variables({
-            'model': model,
-            'session': model.Session,
-            'user': c.user or c.author
-        }, data_dict)
->>>>>>> 1ed2d844
 
         c.is_myself = True
         c.show_email_notifications = asbool(
@@ -384,20 +353,12 @@
             context['message'] = data_dict.get('log_message', '')
             data_dict['id'] = id
 
-<<<<<<< HEAD
             email_changed = data_dict['email'] != c.userobj.email
 
             if (data_dict['password1'] and data_dict['password2']) \
                     or email_changed:
                 identity = {'login': c.user,
                             'password': data_dict['old_password']}
-=======
-            if not c.userobj.sysadmin:
-                identity = {
-                    'login': c.user,
-                    'password': data_dict['old_password']
-                }
->>>>>>> 1ed2d844
                 auth = authenticator.UsernamePasswordAuthenticator()
 
                 if auth.authenticate(request.environ, identity) != c.user:
@@ -644,15 +605,6 @@
 
         self._setup_template_variables(context, data_dict)
 
-<<<<<<< HEAD
-        try:
-            c.user_activity_stream = get_action('user_activity_list_html')(
-                context, {'id': c.user_dict['id'], 'offset': offset})
-        except ValidationError:
-            base.abort(400)
-
-        return render('user/activity_stream.html')
-=======
         return render(
             'user/activity_stream.html',
             extra_vars={
@@ -665,7 +617,6 @@
                 )
             }
         )
->>>>>>> 1ed2d844
 
     def _get_dashboard_context(self, filter_type=None, filter_id=None, q=None):
         '''Return a dict needed by the dashboard view to determine context.'''
