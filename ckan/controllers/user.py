# encoding: utf-8

import logging

from ckan.common import config
from paste.deploy.converters import asbool
from six import text_type

import ckan.lib.base as base
import ckan.model as model
import ckan.lib.helpers as h
import ckan.authz as authz
import ckan.logic as logic
import ckan.logic.schema as schema
import ckan.lib.captcha as captcha
import ckan.lib.mailer as mailer
import ckan.lib.navl.dictization_functions as dictization_functions
import ckan.lib.authenticator as authenticator
import ckan.plugins as p

from ckan.common import _, c, request, response

log = logging.getLogger(__name__)


abort = base.abort
render = base.render

check_access = logic.check_access
get_action = logic.get_action
NotFound = logic.NotFound
NotAuthorized = logic.NotAuthorized
ValidationError = logic.ValidationError
UsernamePasswordError = logic.UsernamePasswordError

DataError = dictization_functions.DataError
unflatten = dictization_functions.unflatten


def require_sudo_mode():
    pass


def set_repoze_user(user_id):
    '''Set the repoze.who cookie to match a given user_id'''
    if 'repoze.who.plugins' in request.environ:
        rememberer = request.environ['repoze.who.plugins']['friendlyform']
        identity = {'repoze.who.userid': user_id}
        response.headerlist += rememberer.remember(request.environ,
                                                   identity)


class UserController(base.BaseController):
    def __before__(self, action, **env):
        base.BaseController.__before__(self, action, **env)
        try:
            context = {'model': model, 'user': c.user,
                       'auth_user_obj': c.userobj}
            check_access('site_read', context)
        except NotAuthorized:
            if c.action not in ('login', 'request_reset', 'perform_reset',):
                abort(403, _('Not authorized to see this page'))

<<<<<<< HEAD
    # hooks for subclasses
=======
>>>>>>> 7f87f155
    new_user_form = 'user/new_user_form.html'
    edit_user_form = 'user/edit_user_form.html'

    def _new_form_to_db_schema(self):
        return schema.user_new_form_schema()

    def _db_to_new_form_schema(self):
        '''This is an interface to manipulate data from the database
        into a format suitable for the form (optional)'''

    def _edit_form_to_db_schema(self):
        return schema.user_edit_form_schema()

    def _db_to_edit_form_schema(self):
        '''This is an interface to manipulate data from the database
        into a format suitable for the form (optional)'''

    def _setup_template_variables(self, context, data_dict):
        c.is_sysadmin = authz.is_sysadmin(c.user)
        try:
            user_dict = get_action('user_show')(context, data_dict)
        except NotFound:
            h.flash_error(_('Not authorized to see this page'))
            h.redirect_to(controller='user', action='login')
        except NotAuthorized:
            abort(403, _('Not authorized to see this page'))

        c.user_dict = user_dict
        c.is_myself = user_dict['name'] == c.user
        c.about_formatted = h.render_markdown(user_dict['about'])

<<<<<<< HEAD
    # end hooks

=======
>>>>>>> 7f87f155
    def _get_repoze_handler(self, handler_name):
        '''Returns the URL that repoze.who will respond to and perform a
        login or logout.'''
        return getattr(request.environ['repoze.who.plugins']['friendlyform'],
                       handler_name)

    def index(self):
        page = h.get_page_number(request.params)
        c.q = request.params.get('q', '')
        c.order_by = request.params.get('order_by', 'name')

        context = {'return_query': True, 'user': c.user,
                   'auth_user_obj': c.userobj}

        data_dict = {'q': c.q,
                     'order_by': c.order_by}

        limit = int(
            request.params.get('limit', config.get('ckan.user_list_limit', 20))
        )
        try:
            check_access('user_list', context, data_dict)
        except NotAuthorized:
            abort(403, _('Not authorized to see this page'))

        users_list = get_action('user_list')(context, data_dict)

        c.page = h.Page(
            collection=users_list,
            page=page,
            url=h.pager_url,
            item_count=users_list.count(),
            items_per_page=limit
        )
        return render('user/list.html')

    def read(self, id=None):
        context = {'model': model, 'session': model.Session,
                   'user': c.user, 'auth_user_obj': c.userobj,
                   'for_view': True}
        data_dict = {'id': id,
                     'user_obj': c.userobj,
                     'include_datasets': True,
                     'include_num_followers': True}

        self._setup_template_variables(context, data_dict)
        return render('user/read.html')

    def me(self, locale=None):
        if not c.user:
            h.redirect_to(locale=locale, controller='user', action='login',
                          id=None)

        h.redirect_to(locale=locale, controller='user', action='dashboard')

    def register(self, data=None, errors=None, error_summary=None):
        context = {'model': model, 'session': model.Session, 'user': c.user,
                   'auth_user_obj': c.userobj}
        try:
            check_access('user_create', context)
        except NotAuthorized:
            abort(403, _('Unauthorized to register as a user.'))

        return self.new(data, errors, error_summary)

    def new(self, data=None, errors=None, error_summary=None):
        '''GET to display a form for registering a new user.
           or POST the form data to actually do the user registration.
        '''
        context = {'model': model,
                   'session': model.Session,
                   'user': c.user,
                   'auth_user_obj': c.userobj,
                   'schema': self._new_form_to_db_schema(),
                   'save': 'save' in request.params}

        try:
            check_access('user_create', context)
        except NotAuthorized:
            abort(403, _('Unauthorized to create a user'))

        if context['save'] and not data and request.method == 'POST':
            return self._save_new(context)

        if c.user and not data and not authz.is_sysadmin(c.user):
            # #1799 Don't offer the registration form if already logged in
            return render('user/logout_first.html')

        data = data or {}
        errors = errors or {}
        error_summary = error_summary or {}
        vars = {'data': data, 'errors': errors, 'error_summary': error_summary}

        c.is_sysadmin = authz.is_sysadmin(c.user)
        c.form = render(self.new_user_form, extra_vars=vars)
        return render('user/new.html')

    def delete(self, id):
        '''Delete user with id passed as parameter'''
        context = {'model': model,
                   'session': model.Session,
                   'user': c.user,
                   'auth_user_obj': c.userobj}
        data_dict = {'id': id}

        try:
            get_action('user_delete')(context, data_dict)
            user_index = h.url_for(controller='user', action='index')
            h.redirect_to(user_index)
        except NotAuthorized:
            msg = _('Unauthorized to delete user with id "{user_id}".')
            abort(403, msg.format(user_id=id))

    def generate_apikey(self, id):
        '''Cycle the API key of a user'''
        context = {'model': model,
                   'session': model.Session,
                   'user': c.user,
                   'auth_user_obj': c.userobj,
                   }
        if id is None:
            if c.userobj:
                id = c.userobj.id
            else:
                abort(400, _('No user specified'))
        data_dict = {'id': id}

        try:
            result = get_action('user_generate_apikey')(context, data_dict)
        except NotAuthorized:
            abort(403, _('Unauthorized to edit user %s') % '')
        except NotFound:
            abort(404, _('User not found'))

        h.flash_success(_('Profile updated'))
        h.redirect_to(controller='user', action='read', id=result['name'])

    def _save_new(self, context):
        try:
            data_dict = logic.clean_dict(unflatten(
                logic.tuplize_dict(logic.parse_params(request.params))))
            context['message'] = data_dict.get('log_message', '')
            captcha.check_recaptcha(request)
            get_action('user_create')(context, data_dict)
        except NotAuthorized:
            abort(403, _('Unauthorized to create user %s') % '')
        except NotFound as e:
            abort(404, _('User not found'))
        except DataError:
            abort(400, _(u'Integrity Error'))
        except captcha.CaptchaError:
            error_msg = _(u'Bad Captcha. Please try again.')
            h.flash_error(error_msg)
            return self.new(data_dict)
        except ValidationError as e:
            errors = e.error_dict
            error_summary = e.error_summary
            return self.new(data_dict, errors, error_summary)
        if not c.user:
            # log the user in programatically
            set_repoze_user(data_dict['name'])
            h.redirect_to(controller='user', action='me')
        else:
            # #1799 User has managed to register whilst logged in - warn user
            # they are not re-logged in as new user.
            h.flash_success(_('User "%s" is now registered but you are still '
                            'logged in as "%s" from before') %
                            (data_dict['name'], c.user))
            if authz.is_sysadmin(c.user):
                # the sysadmin created a new user. We redirect him to the
                # activity page for the newly created user
                h.redirect_to(controller='user',
                              action='activity',
                              id=data_dict['name'])
            else:
                return render('user/logout_first.html')

    def edit(self, id=None, data=None, errors=None, error_summary=None):
        context = {
            'save': 'save' in request.params,
            'schema': self._edit_form_to_db_schema(),
            'model': model,
            'session': model.Session,
            'user': c.user,
            'auth_user_obj': c.userobj
        }

        if id is None:
            if c.userobj:
                id = c.userobj.id
            else:
                abort(400, _('No user specified'))

        data_dict = {'id': id}

        try:
            check_access('user_update', context, data_dict)
        except NotAuthorized:
            abort(403, _('Unauthorized to edit a user.'))

        if context['save'] and not data and request.method == 'POST':
            return self._save_edit(id, context)

        try:
            old_data = get_action('user_show')(context, data_dict)

            schema = self._db_to_edit_form_schema()
            if schema:
                old_data, errors = \
                    dictization_functions.validate(old_data, schema, context)

            c.display_name = old_data.get('display_name')
            c.user_name = old_data.get('name')

            data = data or old_data

        except NotAuthorized:
            abort(403, _('Unauthorized to edit user %s') % '')
        except NotFound:
            abort(404, _('User not found'))

        user_obj = context.get('user_obj')

        if not (authz.is_sysadmin(c.user)
                or c.user == user_obj.name):
            abort(403, _('User %s not authorized to edit %s') %
                  (str(c.user), id))

        errors = errors or {}
        vars = {
            'data': data,
            'errors': errors,
            'error_summary': error_summary,
            'is_sysadmin': authz.is_sysadmin(c.user)
        }

        self._setup_template_variables({'model': model,
                                        'session': model.Session,
                                        'user': c.user},
                                       data_dict)

        c.is_myself = True
        c.show_email_notifications = asbool(
            config.get('ckan.activity_streams_email_notifications'))
        c.form = render(self.edit_user_form, extra_vars=vars)

        return render('user/edit.html')

    def _save_edit(self, id, context):
        try:
            if id in (c.userobj.id, c.userobj.name):
                current_user = True
            else:
                current_user = False
            old_username = c.userobj.name

            data_dict = logic.clean_dict(unflatten(
                logic.tuplize_dict(logic.parse_params(request.params))))
            context['message'] = data_dict.get('log_message', '')
            data_dict['id'] = id

            email_changed = data_dict['email'] != c.userobj.email

            if (data_dict['password1'] and data_dict['password2']) \
                    or email_changed:
                identity = {'login': c.user,
                            'password': data_dict['old_password']}
                auth = authenticator.UsernamePasswordAuthenticator()

                if auth.authenticate(request.environ, identity) != c.user:
                    raise UsernamePasswordError

            # MOAN: Do I really have to do this here?
            if 'activity_streams_email_notifications' not in data_dict:
                data_dict['activity_streams_email_notifications'] = False

            user = get_action('user_update')(context, data_dict)
            h.flash_success(_('Profile updated'))

            if current_user and data_dict['name'] != old_username:
                # Changing currently logged in user's name.
                # Update repoze.who cookie to match
                set_repoze_user(data_dict['name'])
            h.redirect_to(controller='user', action='read', id=user['name'])
        except NotAuthorized:
            abort(403, _('Unauthorized to edit user %s') % id)
        except NotFound as e:
            abort(404, _('User not found'))
        except DataError:
            abort(400, _(u'Integrity Error'))
        except ValidationError as e:
            errors = e.error_dict
            error_summary = e.error_summary
            return self.edit(id, data_dict, errors, error_summary)
        except UsernamePasswordError:
            errors = {'oldpassword': [_('Password entered was incorrect')]}
            error_summary = {_('Old Password'): _('incorrect password')}
            return self.edit(id, data_dict, errors, error_summary)

    def login(self, error=None):
        # Do any plugin login stuff
        for item in p.PluginImplementations(p.IAuthenticator):
            item.login()

        if 'error' in request.params:
            h.flash_error(request.params['error'])

        if not c.user:
            came_from = request.params.get('came_from')
            if not came_from:
                came_from = h.url_for(controller='user', action='logged_in')
            c.login_handler = h.url_for(
                self._get_repoze_handler('login_handler_path'),
                came_from=came_from)
            if error:
                vars = {'error_summary': {'': error}}
            else:
                vars = {}
            return render('user/login.html', extra_vars=vars)
        else:
            return h.redirect_to(controller='user', action='logged_in')

    def logged_in(self):
        # redirect if needed
        came_from = request.params.get('came_from', '')
        if h.url_is_local(came_from):
            return h.redirect_to(str(came_from))

        if c.user:
            context = None
            data_dict = {'id': c.user}

            get_action('user_show')(context, data_dict)

            return self.me()
        else:
            err = _('Login failed. Bad username or password.')
            if asbool(config.get('ckan.legacy_templates', 'false')):
                h.flash_error(err)
                h.redirect_to(controller='user',
                              action='login', came_from=came_from)
            else:
                return self.login(error=err)

    def logout(self):
        # Do any plugin logout stuff
        for item in p.PluginImplementations(p.IAuthenticator):
            item.logout()
        url = h.url_for(controller='user', action='logged_out_page')
        h.redirect_to(self._get_repoze_handler('logout_handler_path') +
                      '?came_from=' + url, parse_url=True)

    def logged_out(self):
        # redirect if needed
        came_from = request.params.get('came_from', '')
        if h.url_is_local(came_from):
            return h.redirect_to(str(came_from))
        h.redirect_to(controller='user', action='logged_out_page')

    def logged_out_page(self):
        return render('user/logout.html')

    def request_reset(self):
        context = {'model': model, 'session': model.Session, 'user': c.user,
                   'auth_user_obj': c.userobj}
        data_dict = {'id': request.params.get('user')}
        try:
            check_access('request_reset', context)
        except NotAuthorized:
            abort(403, _('Unauthorized to request reset password.'))

        if request.method == 'POST':
            id = request.params.get('user')

            context = {'model': model,
                       'user': c.user}

            data_dict = {'id': id}
            user_obj = None
            try:
                get_action('user_show')(context, data_dict)
                user_obj = context['user_obj']
            except NotFound:
                # Try searching the user
                del data_dict['id']
                data_dict['q'] = id

                if id and len(id) > 2:
                    user_list = get_action('user_list')(context, data_dict)
                    if len(user_list) == 1:
                        # This is ugly, but we need the user object for the
                        # mailer,
                        # and user_list does not return them
                        del data_dict['q']
                        data_dict['id'] = user_list[0]['id']
                        get_action('user_show')(context, data_dict)
                        user_obj = context['user_obj']
                    elif len(user_list) > 1:
                        h.flash_error(_('"%s" matched several users') % (id))
                    else:
                        h.flash_error(_('No such user: %s') % id)
                else:
                    h.flash_error(_('No such user: %s') % id)

            if user_obj:
                try:
                    mailer.send_reset_link(user_obj)
                    h.flash_success(_('Please check your inbox for '
                                    'a reset code.'))
                    h.redirect_to(u'home.index')
                except mailer.MailerException as e:
                    h.flash_error(_('Could not send reset link: %s') %
                                  text_type(e))
        return render('user/request_reset.html')

    def perform_reset(self, id):
        # FIXME 403 error for invalid key is a non helpful page
        context = {'model': model, 'session': model.Session,
                   'user': id,
                   'keep_email': True}

        try:
            check_access('user_reset', context)
        except NotAuthorized:
            abort(403, _('Unauthorized to reset password.'))

        try:
            data_dict = {'id': id}
            user_dict = get_action('user_show')(context, data_dict)

            user_obj = context['user_obj']
        except NotFound as e:
            abort(404, _('User not found'))

        c.reset_key = request.params.get('key')
        if not mailer.verify_reset_link(user_obj, c.reset_key):
            h.flash_error(_('Invalid reset key. Please try again.'))
            abort(403)

        if request.method == 'POST':
            try:
                context['reset_password'] = True
                user_state = user_dict['state']
                new_password = self._get_form_password()
<<<<<<< HEAD
                user_dict['password'] = new_password
=======
>>>>>>> 7f87f155
                username = request.params.get('name')
                if (username is not None and username != ''):
                    user_dict['name'] = username
                user_dict['reset_key'] = c.reset_key
                user_dict['state'] = model.State.ACTIVE
                user_dict['password'] = new_password
                get_action('user_update')(context, user_dict)
                mailer.create_reset_key(user_obj)

                h.flash_success(_("Your password has been reset."))
                h.redirect_to(u'home.index')
            except NotAuthorized:
                h.flash_error(_('Unauthorized to edit user %s') % id)
            except NotFound as e:
                h.flash_error(_('User not found'))
            except DataError:
                h.flash_error(_(u'Integrity Error'))
<<<<<<< HEAD
            except ValidationError as e:
                h.flash_error(u'%r' % e.error_dict)
            except ValueError as ve:
                h.flash_error(text_type(ve))
=======
            except ValidationError, e:
                if u'password' in e.error_dict:
                    h.flash_error(u''.join(e.error_dict['password']))
                else:
                    h.flash_error(e.error_dict)
            except ValueError, ve:
                h.flash_error(unicode(ve))
>>>>>>> 7f87f155
            user_dict['state'] = user_state

        c.user_dict = user_dict
        return render('user/perform_reset.html')

    def _get_form_password(self):
        password1 = request.params.getone('password1')
        password2 = request.params.getone('password2')
        if (password1 is not None and password1 != ''):
            if not len(password1) >= 4:
                raise ValueError(_('Your password must be 4 '
                                 'characters or longer.'))
            elif not password1 == password2:
                raise ValueError(_('The passwords you entered'
                                 ' do not match.'))
            return password1
        raise ValueError(_('You must provide a password'))

    def followers(self, id=None):
        context = {'for_view': True, 'user': c.user,
                   'auth_user_obj': c.userobj}
        data_dict = {'id': id, 'user_obj': c.userobj,
                     'include_num_followers': True}
        self._setup_template_variables(context, data_dict)
        f = get_action('user_follower_list')
        try:
            c.followers = f(context, {'id': c.user_dict['id']})
        except NotAuthorized:
            abort(403, _('Unauthorized to view followers %s') % '')
        return render('user/followers.html')

    def activity(self, id, offset=0):
        '''Render this user's public activity stream page.'''

        context = {'model': model, 'session': model.Session,
                   'user': c.user, 'auth_user_obj': c.userobj,
                   'for_view': True}
        data_dict = {'id': id, 'user_obj': c.userobj,
                     'include_num_followers': True}
        try:
            check_access('user_show', context, data_dict)
        except NotAuthorized:
            abort(403, _('Not authorized to see this page'))

        self._setup_template_variables(context, data_dict)

        return render(
            'user/activity_stream.html',
            extra_vars={
                'activity_stream': get_action('user_activity_list')(
                    context,
                    {
                        'id': id,
                        'offset': offset
                    }
                )
            }
        )

    def _get_dashboard_context(self, filter_type=None, filter_id=None, q=None):
        '''Return a dict needed by the dashboard view to determine context.'''

        def display_name(followee):
            '''Return a display name for a user, group or dataset dict.'''
            display_name = followee.get('display_name')
            fullname = followee.get('fullname')
            title = followee.get('title')
            name = followee.get('name')
            return display_name or fullname or title or name

        if (filter_type and filter_id):
            context = {
                'model': model, 'session': model.Session,
                'user': c.user, 'auth_user_obj': c.userobj,
                'for_view': True
            }
            data_dict = {'id': filter_id, 'include_num_followers': True}
            followee = None

            action_functions = {
                'dataset': 'package_show',
                'user': 'user_show',
                'group': 'group_show',
                'organization': 'organization_show',
            }
            action_function = logic.get_action(
                action_functions.get(filter_type))
            # Is this a valid type?
            if action_function is None:
                abort(404, _('Follow item not found'))
            try:
                followee = action_function(context, data_dict)
            except (NotFound, NotAuthorized):
                abort(404, _('{0} not found').format(filter_type))

            if followee is not None:
                return {
                    'filter_type': filter_type,
                    'q': q,
                    'context': display_name(followee),
                    'selected_id': followee.get('id'),
                    'dict': followee,
                }

        return {
            'filter_type': filter_type,
            'q': q,
            'context': _('Everything'),
            'selected_id': False,
            'dict': None,
        }

    def dashboard(self, id=None, offset=0):
        context = {'model': model, 'session': model.Session,
                   'user': c.user, 'auth_user_obj': c.userobj,
                   'for_view': True}
        data_dict = {'id': id, 'user_obj': c.userobj, 'offset': offset}
        self._setup_template_variables(context, data_dict)

        q = request.params.get('q', u'')
        filter_type = request.params.get('type', u'')
        filter_id = request.params.get('name', u'')

        c.followee_list = get_action('followee_list')(
            context,
            {
                'id': c.userobj.id,
                'q': q
            }
        )

        c.dashboard_activity_stream_context = self._get_dashboard_context(
            filter_type,
            filter_id,
            q
        )
        dashboard_activity_stream = h.dashboard_activity_stream(
            c.userobj.id, filter_type, filter_id, offset
        )

        # Mark the user's new activities as old whenever they view their
        # dashboard page.
        get_action('dashboard_mark_activities_old')(context, {})

        return render('user/dashboard.html', extra_vars={
            'activity_stream': dashboard_activity_stream
        })

    def dashboard_datasets(self):
        context = {'for_view': True, 'user': c.user,
                   'auth_user_obj': c.userobj}
        data_dict = {'user_obj': c.userobj, 'include_datasets': True}
        self._setup_template_variables(context, data_dict)
        return render('user/dashboard_datasets.html')

    def dashboard_organizations(self):
        context = {'for_view': True, 'user': c.user,
                   'auth_user_obj': c.userobj}
        data_dict = {'user_obj': c.userobj}
        self._setup_template_variables(context, data_dict)
        return render('user/dashboard_organizations.html')

    def dashboard_groups(self):
        context = {'for_view': True, 'user': c.user,
                   'auth_user_obj': c.userobj}
        data_dict = {'user_obj': c.userobj}
        self._setup_template_variables(context, data_dict)
        return render('user/dashboard_groups.html')

    def follow(self, id):
        '''Start following this user.'''
        context = {'model': model,
                   'session': model.Session,
                   'user': c.user,
                   'auth_user_obj': c.userobj}
        data_dict = {'id': id, 'include_num_followers': True}
        try:
            get_action('follow_user')(context, data_dict)
            user_dict = get_action('user_show')(context, data_dict)
            h.flash_success(_("You are now following {0}").format(
                user_dict['display_name']))
        except ValidationError as e:
            error_message = (e.message or e.error_summary or e.error_dict)
            h.flash_error(error_message)
        except NotAuthorized as e:
            h.flash_error(e.message)
        h.redirect_to(controller='user', action='read', id=id)

    def unfollow(self, id):
        '''Stop following this user.'''
        context = {'model': model,
                   'session': model.Session,
                   'user': c.user,
                   'auth_user_obj': c.userobj}
        data_dict = {'id': id, 'include_num_followers': True}
        try:
            get_action('unfollow_user')(context, data_dict)
            user_dict = get_action('user_show')(context, data_dict)
            h.flash_success(_("You are no longer following {0}").format(
                user_dict['display_name']))
        except (NotFound, NotAuthorized) as e:
            error_message = e.message
            h.flash_error(error_message)
        except ValidationError as e:
            error_message = (e.error_summary or e.message or e.error_dict)
            h.flash_error(error_message)
        h.redirect_to(controller='user', action='read', id=id)<|MERGE_RESOLUTION|>--- conflicted
+++ resolved
@@ -61,10 +61,7 @@
             if c.action not in ('login', 'request_reset', 'perform_reset',):
                 abort(403, _('Not authorized to see this page'))
 
-<<<<<<< HEAD
     # hooks for subclasses
-=======
->>>>>>> 7f87f155
     new_user_form = 'user/new_user_form.html'
     edit_user_form = 'user/edit_user_form.html'
 
@@ -96,11 +93,8 @@
         c.is_myself = user_dict['name'] == c.user
         c.about_formatted = h.render_markdown(user_dict['about'])
 
-<<<<<<< HEAD
     # end hooks
 
-=======
->>>>>>> 7f87f155
     def _get_repoze_handler(self, handler_name):
         '''Returns the URL that repoze.who will respond to and perform a
         login or logout.'''
@@ -545,10 +539,7 @@
                 context['reset_password'] = True
                 user_state = user_dict['state']
                 new_password = self._get_form_password()
-<<<<<<< HEAD
                 user_dict['password'] = new_password
-=======
->>>>>>> 7f87f155
                 username = request.params.get('name')
                 if (username is not None and username != ''):
                     user_dict['name'] = username
@@ -566,20 +557,13 @@
                 h.flash_error(_('User not found'))
             except DataError:
                 h.flash_error(_(u'Integrity Error'))
-<<<<<<< HEAD
             except ValidationError as e:
-                h.flash_error(u'%r' % e.error_dict)
-            except ValueError as ve:
-                h.flash_error(text_type(ve))
-=======
-            except ValidationError, e:
                 if u'password' in e.error_dict:
                     h.flash_error(u''.join(e.error_dict['password']))
                 else:
                     h.flash_error(e.error_dict)
-            except ValueError, ve:
-                h.flash_error(unicode(ve))
->>>>>>> 7f87f155
+            except ValueError as ve:
+                h.flash_error(text_type(ve))
             user_dict['state'] = user_state
 
         c.user_dict = user_dict
