import sqlalchemy as sa
from sqlalchemy.orm.attributes import InstrumentedAttribute

import ckan.model as model
from ckan.plugins import PluginImplementations
from ckan.plugins.interfaces import IAuthorizer

class Blacklister(object):
    '''Blacklist by username.

    NB: username will be IP address if user not logged in.
    '''

    @staticmethod
    def is_blacklisted(username):
        from pylons import config
        blacklist_string = config.get('auth.blacklist', '')
        blacklisted = blacklist_string.split()
        if username in blacklisted:
            return True
        else:
            return False


class Authorizer(object):
    '''An access controller.
    '''
    blacklister = Blacklister
    extensions = PluginImplementations(IAuthorizer)
    
    @classmethod
    def am_authorized(cls, c, action, domain_object):
        username = c.user or c.author
        return cls.is_authorized(username, action, domain_object)

    @classmethod
    def is_authorized(cls, username, action, domain_object):
        '''Authorize `action` by `username` on `domain_object`.
        
        :param username: a user identifier (may be e.g. an IP address).
        :param action: a ckan.model.authz.Action enumeration.
        :param domain_object: the domain object instance (or class/type in the
            case of e.g. 'create' action).

        :returns: True or False
        '''
        authorized = False
        if isinstance(username, str):
            username = username.decode('utf8')
        assert isinstance(username, unicode), type(username)
<<<<<<< HEAD
        
=======
        assert model.Action.is_valid(action), action
        for extension in cls.extensions:
            authorized = extension.is_authorized(username,
                                                 action,
                                                 domain_object)
            if authorized:
                return True
>>>>>>> bcf58686
        # sysadmins can do everything
        if cls.is_sysadmin(username) or domain_object is None:
            return True

        # check not blacklisted
        if action is not model.Action.READ:
            if cls.blacklister.is_blacklisted(username):
                return False

        # check this user's roles for this object
        roles = cls.get_roles(username, domain_object)
        if not roles:
            return False
        # print '%r has roles %s on object %s. Checking permission to %s' % (username, roles, domain_object.name, action)

        if model.Role.ADMIN in roles:
            return True

        # check it's active
        if domain_object.__class__ != type and hasattr(domain_object, 'state'):
            if domain_object.state != model.State.ACTIVE:
                return False

        # check if any of the roles allows the action requested
        for role in roles:
            action_query = model.Session.query(model.RoleAction).autoflush(False).filter_by(
                role=role, action=action)
            if action_query.count() > 0:
                return True

        return False

    @classmethod
    def get_domain_object_roles_printable(cls, domain_obj):
        prs = cls.get_domain_object_roles(domain_obj)
        printable_prs = []
        for user, role in prs:
            printable_prs.append('%s - \t%s' % (user.name, role))
        return '%s roles:\n' % domain_obj.name + '\n'.join(printable_prs)        

    @classmethod
    def get_domain_object_roles(cls, domain_obj):
        '''Get a list of tuples (user, role) for domain_obj specified'''
        assert isinstance(domain_obj, (model.Package, model.Group))
        if isinstance(domain_obj, model.Package):
            q = model.Session.query(model.PackageRole).filter_by(package=domain_obj)
        elif isinstance(domain_obj, model.Group):
            q = model.Session.query(model.GroupRole).filter_by(group=domain_obj)
        elif isinstance(domain_obj, model.AuthorizationGroup):
            q = model.Session.query(model.AuthorizationGroupRole).filter_by(authorization_group=domain_obj)
        prs = [ (pr.user, pr.role) for pr in q.all() ]
        return prs

    @classmethod
    def get_authorization_groups(cls, username):
        q = model.Session.query(model.AuthorizationGroup)
        q = q.autoflush(False)
        user = model.User.by_name(username, autoflush=False)
        if username == model.PSEUDO_USER__VISITOR or not user:
            q = q.filter(model.AuthorizationGroup.users.any(name=model.PSEUDO_USER__VISITOR))
        else:
            q = q.filter(model.AuthorizationGroup.users.any(
                            sa.or_(model.User.name==model.PSEUDO_USER__VISITOR,
                                   model.User.name==model.PSEUDO_USER__LOGGED_IN,
                                   model.User.name==username)))

        groups = q.all()
        for extension in cls.extensions:
            extra_groups = extension.get_authorization_groups(username)
            groups.extend(extra_groups)
        return groups

    @classmethod
    def get_roles(cls, username, domain_obj):
        '''Get the roles that the specified user has on the specified domain
        object.
        '''
        assert isinstance(username, unicode), repr(username)

        # filter by user and pseudo-users
        # TODO: these can be made into subqueries/joins! 
        user = model.User.by_name(username, autoflush=False)
        visitor = model.User.by_name(model.PSEUDO_USER__VISITOR, autoflush=False)
        q = cls._get_roles_query(domain_obj)
        q = q.autoflush(False)
        
        filters = [model.UserObjectRole.user==visitor]
        # check for groups:
        for authz_group in cls.get_authorization_groups(username):
            filters.append(model.UserObjectRole.authorized_group==authz_group)
        
        if (username != model.PSEUDO_USER__VISITOR) and (user is not None):
            logged_in = model.User.by_name(model.PSEUDO_USER__LOGGED_IN)
            filters.append(model.UserObjectRole.user==user)
            filters.append(model.UserObjectRole.user==logged_in)
        
        q = q.filter(sa.or_(*filters))
        return [pr.role for pr in q]
    
    @classmethod
    def is_sysadmin(cls, username):
        user = model.User.by_name(username, autoflush=False)
        if user:
            q = model.Session.query(model.SystemRole)
            q = q.autoflush(False)
            q = q.filter_by(role=model.Role.ADMIN, user=user)
            return q.count() > 0

    @classmethod
    def get_admins(cls, domain_obj):
        if isinstance(domain_obj, model.Package):
            q = model.Session.query(model.PackageRole).filter_by(package=domain_obj,
                                                  role=model.Role.ADMIN)
        elif isinstance(domain_obj, model.Group):
            q = model.Session.query(model.GroupRole).filter_by(group=domain_obj,
                                                role=model.Role.ADMIN)
        elif isinstance(domain_obj, model.AuthorizationGroup):
            q = model.Session.query(model.AuthorizationGroupRole).filter_by(authorization_group=domain_obj,
                                                role=model.Role.ADMIN)
        q = q.autoflush(False)
        admins = [do_role.user for do_role in q.all() if do_role.user]
        return admins

    @classmethod
    def authorized_query(cls, username, entity, action=model.Action.READ):
        q = model.Session.query(entity)
        q = q.autoflush(False)
        if username:
            user = model.User.by_name(username, autoflush=False)
        else:
            user = None
        entity.roles.property.mapper.class_ 
        visitor = model.User.by_name(model.PSEUDO_USER__VISITOR, autoflush=False)
        logged_in = model.User.by_name(model.PSEUDO_USER__LOGGED_IN,
                                       autoflush=False)
        if not cls.is_sysadmin(username):
            # This gets the role table the entity is joined to. we
            # need to use this in the queries below as if we use
            # model.UserObjectRole a cross join happens always
            # returning all the roles.  
            role_cls = entity.roles.property.mapper.class_
            q = q.outerjoin('roles')
            if hasattr(entity, 'state'):
                state = entity.state
            else:
                state = None
                
            filters = [model.UserObjectRole.user==visitor]
            for authz_group in cls.get_authorization_groups(username):
                filters.append(role_cls.authorized_group==authz_group)
            if user:
                filters.append(role_cls.user==user)
                filters.append(role_cls.user==logged_in)
                q = q.filter(sa.or_(
                    sa.and_(role_cls.role==model.RoleAction.role,
                            model.RoleAction.action==action,
                            state and state==model.State.ACTIVE),
                    role_cls.role==model.Role.ADMIN))
            else:
                q = q.filter(
                    sa.and_(role_cls.role==model.RoleAction.role,
                            model.RoleAction.action==action,
                            state and state==model.State.ACTIVE),
                    )
            q = q.filter(sa.or_(*filters))   
            q = q.distinct()

        return q

    @classmethod
    def _get_roles_query(cls, domain_obj):
        q = model.Session.query(model.UserObjectRole)
        q = q.autoflush(False)
        is_a_class = domain_obj.__class__ == type
        if not is_a_class:
            # this is kind of ugly as we have to switch on the instance type
            if isinstance(domain_obj, model.Package):
                q = q.with_polymorphic(model.PackageRole)
                q = q.filter(model.PackageRole.package==domain_obj)
            elif isinstance(domain_obj, model.Group):
                q = q.with_polymorphic(model.GroupRole)
                q = q.filter(model.GroupRole.group==domain_obj)
            elif isinstance(domain_obj, model.AuthorizationGroup):
                q = q.with_polymorphic(model.AuthorizationGroupRole)
                q = q.filter(model.AuthorizationGroupRole.authorization_group==domain_obj)
            elif isinstance(domain_obj, model.System):
                q = q.with_polymorphic(model.SystemRole)
                q = q.filter(model.SystemRole.context==unicode(model.System.__name__))
            else:
                raise Exception('Do not support context object like: %r' %
                        domain_obj)
        context = domain_obj.__name__ if is_a_class else domain_obj.__class__.__name__
        q = q.filter_by(context=unicode(context))
        return q

        <|MERGE_RESOLUTION|>--- conflicted
+++ resolved
@@ -48,17 +48,12 @@
         if isinstance(username, str):
             username = username.decode('utf8')
         assert isinstance(username, unicode), type(username)
-<<<<<<< HEAD
-        
-=======
-        assert model.Action.is_valid(action), action
         for extension in cls.extensions:
             authorized = extension.is_authorized(username,
                                                  action,
                                                  domain_object)
             if authorized:
                 return True
->>>>>>> bcf58686
         # sysadmins can do everything
         if cls.is_sysadmin(username) or domain_object is None:
             return True
