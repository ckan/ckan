<<<<<<< HEAD
# encoding: utf-8

=======
# -*- coding: utf-8 -*-
>>>>>>> 1ed2d844
import sys
from logging import getLogger

from ckan.common import config
from paste.deploy.converters import asbool

import ckan.plugins as p
import ckan.model as model
from ckan.common import OrderedDict, _, c

import ckan.lib.maintain as maintain

log = getLogger(__name__)


class AuthFunctions:
    ''' This is a private cache used by get_auth_function() and should never be
    accessed directly we will create an instance of it and then remove it.'''
    _functions = {}

    def clear(self):
        ''' clear any stored auth functions. '''
        self._functions.clear()

    def keys(self):
        ''' Return a list of known auth functions.'''
        if not self._functions:
            self._build()
        return self._functions.keys()

    def get(self, function):
        ''' Return the requested auth function. '''
        if not self._functions:
            self._build()
        return self._functions.get(function)

    def _build(self):
        ''' Gather the auth functions.

        First get the default ones in the ckan/logic/auth directory Rather than
        writing them out in full will use __import__ to load anything from
        ckan.auth that looks like it might be an authorisation function'''

        module_root = 'ckan.logic.auth'

        for auth_module_name in ['get', 'create', 'update', 'delete', 'patch']:
            module_path = '%s.%s' % (module_root, auth_module_name,)
            try:
                module = __import__(module_path)
            except ImportError:
                log.debug('No auth module for action "%s"' % auth_module_name)
                continue

            for part in module_path.split('.')[1:]:
                module = getattr(module, part)

            for key, v in module.__dict__.items():
                if not key.startswith('_'):
                    # Whitelist all auth functions defined in
                    # logic/auth/get.py as not requiring an authorized user,
                    # as well as ensuring that the rest do. In both cases, do
                    # nothing if a decorator has already been used to define
                    # the behaviour
                    if not hasattr(v, 'auth_allow_anonymous_access'):
                        if auth_module_name == 'get':
                            v.auth_allow_anonymous_access = True
                        else:
                            v.auth_allow_anonymous_access = False
                    self._functions[key] = v

        # Then overwrite them with any specific ones in the plugins:
        resolved_auth_function_plugins = {}
        fetched_auth_functions = {}
        for plugin in p.PluginImplementations(p.IAuthFunctions):
            for name, auth_function in plugin.get_auth_functions().items():
                if name in resolved_auth_function_plugins:
                    raise Exception(
                        'The auth function %r is already implemented in %r' % (
                            name,
                            resolved_auth_function_plugins[name]
                        )
                    )
                resolved_auth_function_plugins[name] = plugin.name
                fetched_auth_functions[name] = auth_function
        # Use the updated ones in preference to the originals.
        self._functions.update(fetched_auth_functions)

_AuthFunctions = AuthFunctions()
# remove the class
del AuthFunctions


def clear_auth_functions_cache():
    _AuthFunctions.clear()


def auth_functions_list():
    '''Returns a list of the names of the auth functions available.  Currently
    this is to allow the Auth Audit to know if an auth function is available
    for a given action.'''
    return _AuthFunctions.keys()


def is_sysadmin(username):
    ''' Returns True is username is a sysadmin '''
    user = _get_user(username)
    return user and user.sysadmin


def _get_user(username):
    '''Try to get the user from c, if possible, and fallback to using the DB
    '''
    if not username:
        return None
    # See if we can get the user without touching the DB
    try:
        if c.userobj and c.userobj.name == username:
            return c.userobj
    except TypeError:
        # c is not available
        pass
    # Get user from the DB
    return model.User.get(username)


def get_group_or_org_admin_ids(group_id):
    if not group_id:
        return []
    group_id = model.Group.get(group_id).id
    q = model.Session.query(model.Member) \
        .filter(model.Member.group_id == group_id) \
        .filter(model.Member.table_name == 'user') \
        .filter(model.Member.state == 'active') \
        .filter(model.Member.capacity == 'admin')
    return [a.table_id for a in q.all()]


def is_authorized_boolean(action, context, data_dict=None):
    ''' runs the auth function but just returns True if allowed else False
    '''
    outcome = is_authorized(action, context, data_dict=data_dict)
    return outcome.get('success', False)


def is_authorized(action, context, data_dict=None):
    if context.get('ignore_auth'):
        return {'success': True}

    read_only = asbool(config.get('ckan.read_only', 'false'))

    auth_function = _AuthFunctions.get(action)
    if auth_function:
        username = context.get('user')

        if read_only:
            # If the auth function has not been wrapped with a auth_read_safe
            # decorator, we should deny it if read-only mode is on.
            if not getattr(auth_function, 'auth_read_safe', False):
                return {
                    'success': False,
                    'msg': 'Read-only mode is enabled.'
                }

        user = _get_user(username)
        if user:
            # deleted users are always unauthorized
            if user.is_deleted():
                return {'success': False}
            # sysadmins can do anything unless the auth_sysadmins_check
            # decorator was used in which case they are treated like all other
            # users.
            elif user.sysadmin:
                if not getattr(auth_function, 'auth_sysadmins_check', False):
                    return {'success': True}

        # If the auth function is flagged as not allowing anonymous access,
        # and an existing user object is not provided in the context, deny
        # access straight away
        if not getattr(auth_function, 'auth_allow_anonymous_access', False) \
           and not context.get('auth_user_obj'):
            return {
                'success': False,
                'msg': '{0} requires an authenticated user'.format(
                    auth_function
                )
            }

        return auth_function(context, data_dict)
    else:
        raise ValueError(_('Authorization function not found: %s' % action))


# these are the permissions that roles have
ROLE_PERMISSIONS = OrderedDict([
    ('admin', ['admin']),
    ('editor', [
        'read',
        'delete_dataset',
        'create_dataset',
        'update_dataset',
        'manage_group'
    ]),
    ('member', ['read', 'manage_group']),
])


def _trans_role_admin():
    return _('Admin')


def _trans_role_editor():
    return _('Editor')


def _trans_role_member():
    return _('Member')


def trans_role(role):
    module = sys.modules[__name__]
    return getattr(module, '_trans_role_%s' % role)()


def roles_list():
    ''' returns list of roles for forms '''
    roles = []
    for role in ROLE_PERMISSIONS:
        roles.append(dict(text=trans_role(role), value=role))
    return roles


def roles_trans():
    ''' return dict of roles with translation '''
    roles = {}
    for role in ROLE_PERMISSIONS:
        roles[role] = trans_role(role)
    return roles


def get_roles_with_permission(permission):
    ''' returns the roles with the permission requested '''
    roles = []
    for role in ROLE_PERMISSIONS:
        permissions = ROLE_PERMISSIONS[role]
        if permission in permissions or 'admin' in permissions:
            roles.append(role)
    return roles


def has_user_permission_for_group_or_org(group_id, user_name, permission):
    ''' Check if the user has the given permissions for the group, allowing for
    sysadmin rights and permission cascading down a group hierarchy.

    '''
    if not group_id:
        return False
    group = model.Group.get(group_id)
    if not group:
        return False
    group_id = group.id

    # Sys admins can do anything
    if is_sysadmin(user_name):
        return True

    user_id = get_user_id_for_username(user_name, allow_none=True)
    if not user_id:
        return False
    if _has_user_permission_for_groups(user_id, permission, [group_id]):
        return True
    # Handle when permissions cascade. Check the user's roles on groups higher
    # in the group hierarchy for permission.
    for capacity in check_config_permission(
            'roles_that_cascade_to_sub_groups'):
        parent_groups = group.get_parent_group_hierarchy(type=group.type)
        group_ids = [group_.id for group_ in parent_groups]
        if _has_user_permission_for_groups(user_id, permission, group_ids,
                                           capacity=capacity):
            return True
    return False


def _has_user_permission_for_groups(user_id, permission, group_ids,
                                    capacity=None):
    ''' Check if the user has the given permissions for the particular
    group (ignoring permissions cascading in a group hierarchy).
    Can also be filtered by a particular capacity.
    '''
    if not group_ids:
        return False
    # get any roles the user has for the group
    q = model.Session.query(model.Member) \
        .filter(model.Member.group_id.in_(group_ids)) \
        .filter(model.Member.table_name == 'user') \
        .filter(model.Member.state == 'active') \
        .filter(model.Member.table_id == user_id)
    if capacity:
        q = q.filter(model.Member.capacity == capacity)
    # see if any role has the required permission
    # admin permission allows anything for the group
    for row in q.all():
        perms = ROLE_PERMISSIONS.get(row.capacity, [])
        if 'admin' in perms or permission in perms:
            return True
    return False


def users_role_for_group_or_org(group_id, user_name):
    ''' Returns the user's role for the group. (Ignores privileges that cascade
    in a group hierarchy.)

    '''
    if not group_id:
        return None
    group_id = model.Group.get(group_id).id

    user_id = get_user_id_for_username(user_name, allow_none=True)
    if not user_id:
        return None
    # get any roles the user has for the group
    q = model.Session.query(model.Member) \
        .filter(model.Member.group_id == group_id) \
        .filter(model.Member.table_name == 'user') \
        .filter(model.Member.state == 'active') \
        .filter(model.Member.table_id == user_id)
    # return the first role we find
    for row in q.all():
        return row.capacity
    return None


def has_user_permission_for_some_org(user_name, permission):
    ''' Check if the user has the given permission for any organization. '''
    user_id = get_user_id_for_username(user_name, allow_none=True)
    if not user_id:
        return False
    roles = get_roles_with_permission(permission)

    if not roles:
        return False
    # get any groups the user has with the needed role
    q = model.Session.query(model.Member) \
        .filter(model.Member.table_name == 'user') \
        .filter(model.Member.state == 'active') \
        .filter(model.Member.capacity.in_(roles)) \
        .filter(model.Member.table_id == user_id)
    group_ids = []
    for row in q.all():
        group_ids.append(row.group_id)
    # if not in any groups has no permissions
    if not group_ids:
        return False

    # see if any of the groups are orgs
    q = model.Session.query(model.Group) \
        .filter(model.Group.is_organization.is_(True)) \
        .filter(model.Group.state == 'active') \
        .filter(model.Group.id.in_(group_ids))

    return bool(q.count())


def get_user_id_for_username(user_name, allow_none=False):
    ''' Helper function to get user id '''
    # first check if we have the user object already and get from there
    try:
        if c.userobj and c.userobj.name == user_name:
            return c.userobj.id
    except TypeError:
        # c is not available
        pass
    user = model.User.get(user_name)
    if user:
        return user.id
    if allow_none:
        return None
    raise Exception('Not logged in user')


CONFIG_PERMISSIONS_DEFAULTS = {
    # permission and default
    # these are prefixed with ckan.auth. in config to override
    'anon_create_dataset': False,
    'create_dataset_if_not_in_organization': True,
    'create_unowned_dataset': True,
    'user_create_groups': True,
    'user_create_organizations': True,
    'user_delete_groups': True,
    'user_delete_organizations': True,
    'create_user_via_api': False,
    'create_user_via_web': True,
    'roles_that_cascade_to_sub_groups': 'admin',
}


def check_config_permission(permission):
    '''Returns the configuration value for the provided permission

    Permission is a string indentifying the auth permission (eg
    `anon_create_dataset`), optionally prefixed with `ckan.auth.`.

    The possible values for `permission` are the keys of
    CONFIG_PERMISSIONS_DEFAULTS. These can be overriden in the config file
    by prefixing them with `ckan.auth.`.

    Returns the permission value, generally True or False, except on
    `roles_that_cascade_to_sub_groups` which is a list of strings.

    '''

    key = permission.replace('ckan.auth.', '')

    if key not in CONFIG_PERMISSIONS_DEFAULTS:
        return False

    default_value = CONFIG_PERMISSIONS_DEFAULTS.get(key)

    config_key = 'ckan.auth.' + key

    value = config.get(config_key, default_value)

    if key == 'roles_that_cascade_to_sub_groups':
        # This permission is set as a list of strings (space separated)
        value = value.split() if value else []
    else:
        value = asbool(value)

    return value


@maintain.deprecated('Use auth_is_loggedin_user instead')
def auth_is_registered_user():
    '''
    This function is deprecated, please use the auth_is_loggedin_user instead
    '''
    return auth_is_loggedin_user()


def auth_is_loggedin_user():
    ''' Do we have a logged in user '''
    try:
        context_user = c.user
    except TypeError:
        context_user = None
    return bool(context_user)


def auth_is_anon_user(context):
    ''' Is this an anonymous user?
        eg Not logged in if a web request and not user defined in context
        if logic functions called directly

        See ckan/lib/base.py:232 for pylons context object logic
    '''
    context_user = context.get('user')
    is_anon_user = not bool(context_user)

    return is_anon_user<|MERGE_RESOLUTION|>--- conflicted
+++ resolved
@@ -1,9 +1,5 @@
-<<<<<<< HEAD
 # encoding: utf-8
 
-=======
-# -*- coding: utf-8 -*-
->>>>>>> 1ed2d844
 import sys
 from logging import getLogger
 
