# encoding: utf-8

import functools
import sys
<<<<<<< HEAD
import re

from collections import defaultdict
=======
>>>>>>> 7f87f155
from logging import getLogger

from ckan.common import config
from paste.deploy.converters import asbool

import ckan.plugins as p
import ckan.model as model
from ckan.common import OrderedDict, _, c

import ckan.lib.maintain as maintain

log = getLogger(__name__)


class AuthFunctions:
    ''' This is a private cache used by get_auth_function() and should never be
    accessed directly we will create an instance of it and then remove it.'''
    _functions = {}

    def clear(self):
        ''' clear any stored auth functions. '''
        self._functions.clear()

    def keys(self):
        ''' Return a list of known auth functions.'''
        if not self._functions:
            self._build()
        return self._functions.keys()

    def get(self, function):
        ''' Return the requested auth function. '''
        if not self._functions:
            self._build()
        return self._functions.get(function)

    @staticmethod
    def _is_chained_auth_function(func):
        '''
        Helper function to check if a function is a chained auth function, i.e.
        it has been decorated with the chain auth function decorator.
        '''
        return getattr(func, 'chained_auth_function', False)

    def _build(self):
        ''' Gather the auth functions.

        First get the default ones in the ckan/logic/auth directory Rather than
        writing them out in full will use __import__ to load anything from
        ckan.auth that looks like it might be an authorisation function'''

        module_root = 'ckan.logic.auth'

        for auth_module_name in ['get', 'create', 'update', 'delete', 'patch']:
            module_path = '%s.%s' % (module_root, auth_module_name,)
            try:
                module = __import__(module_path)
            except ImportError:
                log.debug('No auth module for action "%s"' % auth_module_name)
                continue

            for part in module_path.split('.')[1:]:
                module = getattr(module, part)

            for key, v in module.__dict__.items():
                if not key.startswith('_'):
                    # Whitelist all auth functions defined in
                    # logic/auth/get.py as not requiring an authorized user,
                    # as well as ensuring that the rest do. In both cases, do
                    # nothing if a decorator has already been used to define
                    # the behaviour
                    if not hasattr(v, 'auth_allow_anonymous_access'):
                        if auth_module_name == 'get':
                            v.auth_allow_anonymous_access = True
                        else:
                            v.auth_allow_anonymous_access = False
                    self._functions[key] = v

        # Then overwrite them with any specific ones in the plugins:
        resolved_auth_function_plugins = {}
        fetched_auth_functions = {}
        chained_auth_functions = defaultdict(list)
        for plugin in p.PluginImplementations(p.IAuthFunctions):
            for name, auth_function in plugin.get_auth_functions().items():
                if self._is_chained_auth_function(auth_function):
                    chained_auth_functions[name].append(auth_function)
                elif name in resolved_auth_function_plugins:
                    raise Exception(
                        'The auth function %r is already implemented in %r' % (
                            name,
                            resolved_auth_function_plugins[name]
                        )
                    )
                else:
                    resolved_auth_function_plugins[name] = plugin.name
                    fetched_auth_functions[name] = auth_function

        for name, func_list in chained_auth_functions.iteritems():
            if (name not in fetched_auth_functions and
                    name not in self._functions):
                raise Exception('The auth %r is not found for chained auth' % (
                    name))
            # create the chain of functions in the correct order
            for func in reversed(func_list):
                if name in fetched_auth_functions:
                    prev_func = fetched_auth_functions[name]
                else:
                    # fallback to chaining off the builtin auth function
                    prev_func = self._functions[name]
                fetched_auth_functions[name] = (
                    functools.partial(func, prev_func))

        # Use the updated ones in preference to the originals.
        self._functions.update(fetched_auth_functions)

_AuthFunctions = AuthFunctions()
# remove the class
del AuthFunctions


def clear_auth_functions_cache():
    _AuthFunctions.clear()


def auth_functions_list():
    '''Returns a list of the names of the auth functions available.  Currently
    this is to allow the Auth Audit to know if an auth function is available
    for a given action.'''
    return _AuthFunctions.keys()


def is_sysadmin(username):
    ''' Returns True is username is a sysadmin '''
    user = _get_user(username)
    return user and user.sysadmin


def _get_user(username):
    '''Try to get the user from c, if possible, and fallback to using the DB
    '''
    if not username:
        return None
    # See if we can get the user without touching the DB
    try:
        if c.userobj and c.userobj.name == username:
            return c.userobj
    except AttributeError:
        # c.userobj not set
        pass
    except TypeError:
        # c is not available
        pass
    # Get user from the DB
    return model.User.get(username)


def get_group_or_org_admin_ids(group_id):
    if not group_id:
        return []
    group_id = model.Group.get(group_id).id
    q = model.Session.query(model.Member) \
        .filter(model.Member.group_id == group_id) \
        .filter(model.Member.table_name == 'user') \
        .filter(model.Member.state == 'active') \
        .filter(model.Member.capacity == 'admin')
    return [a.table_id for a in q.all()]


def is_authorized_boolean(action, context, data_dict=None):
    ''' runs the auth function but just returns True if allowed else False
    '''
    outcome = is_authorized(action, context, data_dict=data_dict)
    return outcome.get('success', False)


def is_authorized(action, context, data_dict=None):
    if context.get('ignore_auth'):
        return {'success': True}

    read_only = asbool(config.get('ckan.read_only', 'false'))

    auth_function = _AuthFunctions.get(action)
    if auth_function:
        username = context.get('user')

        if read_only:
            # If the auth function has not been wrapped with a auth_read_safe
            # decorator, we should deny it if read-only mode is on.
            if not getattr(auth_function, 'auth_read_safe', False):
                return {
                    'success': False,
                    'msg': 'Read-only mode is enabled.'
                }

        user = _get_user(username)
        if user:
            # deleted users are always unauthorized
            if user.is_deleted():
                return {'success': False}
            # sysadmins can do anything unless the auth_sysadmins_check
            # decorator was used in which case they are treated like all other
            # users.
            elif user.sysadmin:
                if not getattr(auth_function, 'auth_sysadmins_check', False):
                    return {'success': True}

        # If the auth function is flagged as not allowing anonymous access,
        # and an existing user object is not provided in the context, deny
        # access straight away
        if not getattr(auth_function, 'auth_allow_anonymous_access', False) \
           and not context.get('auth_user_obj'):
            return {
                'success': False,
<<<<<<< HEAD
                'msg': 'Action {0} requires an authenticated user'.format(
                    action)
=======
                'msg': '{0} requires an authenticated user'.format(
                    auth_function
                )
>>>>>>> 7f87f155
            }

        return auth_function(context, data_dict)
    else:
        raise ValueError(_('Authorization function not found: %s' % action))


# these are the permissions that roles have
ROLE_PERMISSIONS = OrderedDict([
    ('admin', ['admin']),
    ('editor', [
        'read',
        'delete_dataset',
        'create_dataset',
        'update_dataset',
        'manage_group'
    ]),
    ('member', ['read', 'manage_group']),
])


def _trans_role_admin():
    return _('Admin')


def _trans_role_editor():
    return _('Editor')


def _trans_role_member():
    return _('Member')


def trans_role(role):
    module = sys.modules[__name__]
    return getattr(module, '_trans_role_%s' % role)()


def roles_list():
    ''' returns list of roles for forms '''
    roles = []
    for role in ROLE_PERMISSIONS:
        roles.append(dict(text=trans_role(role), value=role))
    return roles


def roles_trans():
    ''' return dict of roles with translation '''
    roles = {}
    for role in ROLE_PERMISSIONS:
        roles[role] = trans_role(role)
    return roles


def get_roles_with_permission(permission):
    ''' returns the roles with the permission requested '''
    roles = []
    for role in ROLE_PERMISSIONS:
        permissions = ROLE_PERMISSIONS[role]
        if permission in permissions or 'admin' in permissions:
            roles.append(role)
    return roles


def has_user_permission_for_group_or_org(group_id, user_name, permission):
    ''' Check if the user has the given permissions for the group, allowing for
    sysadmin rights and permission cascading down a group hierarchy.

    '''
    if not group_id:
        return False
    group = model.Group.get(group_id)
    if not group:
        return False
    group_id = group.id

    # Sys admins can do anything
    if is_sysadmin(user_name):
        return True

    user_id = get_user_id_for_username(user_name, allow_none=True)
    if not user_id:
        return False
    if _has_user_permission_for_groups(user_id, permission, [group_id]):
        return True
    # Handle when permissions cascade. Check the user's roles on groups higher
    # in the group hierarchy for permission.
    for capacity in check_config_permission(
            'roles_that_cascade_to_sub_groups'):
        parent_groups = group.get_parent_group_hierarchy(type=group.type)
        group_ids = [group_.id for group_ in parent_groups]
        if _has_user_permission_for_groups(user_id, permission, group_ids,
                                           capacity=capacity):
            return True
    return False


def _has_user_permission_for_groups(user_id, permission, group_ids,
                                    capacity=None):
    ''' Check if the user has the given permissions for the particular
    group (ignoring permissions cascading in a group hierarchy).
    Can also be filtered by a particular capacity.
    '''
    if not group_ids:
        return False
    # get any roles the user has for the group
    q = model.Session.query(model.Member) \
        .filter(model.Member.group_id.in_(group_ids)) \
        .filter(model.Member.table_name == 'user') \
        .filter(model.Member.state == 'active') \
        .filter(model.Member.table_id == user_id)
    if capacity:
        q = q.filter(model.Member.capacity == capacity)
    # see if any role has the required permission
    # admin permission allows anything for the group
    for row in q.all():
        perms = ROLE_PERMISSIONS.get(row.capacity, [])
        if 'admin' in perms or permission in perms:
            return True
    return False


def users_role_for_group_or_org(group_id, user_name):
    ''' Returns the user's role for the group. (Ignores privileges that cascade
    in a group hierarchy.)

    '''
    if not group_id:
        return None
    group_id = model.Group.get(group_id).id

    user_id = get_user_id_for_username(user_name, allow_none=True)
    if not user_id:
        return None
    # get any roles the user has for the group
    q = model.Session.query(model.Member) \
        .filter(model.Member.group_id == group_id) \
        .filter(model.Member.table_name == 'user') \
        .filter(model.Member.state == 'active') \
        .filter(model.Member.table_id == user_id)
    # return the first role we find
    for row in q.all():
        return row.capacity
    return None


def has_user_permission_for_some_org(user_name, permission):
    ''' Check if the user has the given permission for any organization. '''
    user_id = get_user_id_for_username(user_name, allow_none=True)
    if not user_id:
        return False
    roles = get_roles_with_permission(permission)

    if not roles:
        return False
    # get any groups the user has with the needed role
    q = model.Session.query(model.Member) \
        .filter(model.Member.table_name == 'user') \
        .filter(model.Member.state == 'active') \
        .filter(model.Member.capacity.in_(roles)) \
        .filter(model.Member.table_id == user_id)
    group_ids = []
    for row in q.all():
        group_ids.append(row.group_id)
    # if not in any groups has no permissions
    if not group_ids:
        return False

    # see if any of the groups are orgs
    q = model.Session.query(model.Group) \
        .filter(model.Group.is_organization.is_(True)) \
        .filter(model.Group.state == 'active') \
        .filter(model.Group.id.in_(group_ids))

    return bool(q.count())


def get_user_id_for_username(user_name, allow_none=False):
    ''' Helper function to get user id '''
    # first check if we have the user object already and get from there
    try:
        if c.userobj and c.userobj.name == user_name:
            return c.userobj.id
    except TypeError:
        # c is not available
        pass
    user = model.User.get(user_name)
    if user:
        return user.id
    if allow_none:
        return None
    raise Exception('Not logged in user')


CONFIG_PERMISSIONS_DEFAULTS = {
    # permission and default
    # these are prefixed with ckan.auth. in config to override
    'anon_create_dataset': False,
    'create_dataset_if_not_in_organization': True,
    'create_unowned_dataset': True,
    'user_create_groups': True,
    'user_create_organizations': True,
    'user_delete_groups': True,
    'user_delete_organizations': True,
    'create_user_via_api': False,
    'create_user_via_web': True,
    'roles_that_cascade_to_sub_groups': 'admin',
}


def check_config_permission(permission):
    '''Returns the configuration value for the provided permission

    Permission is a string indentifying the auth permission (eg
    `anon_create_dataset`), optionally prefixed with `ckan.auth.`.

    The possible values for `permission` are the keys of
    CONFIG_PERMISSIONS_DEFAULTS. These can be overriden in the config file
    by prefixing them with `ckan.auth.`.

    Returns the permission value, generally True or False, except on
    `roles_that_cascade_to_sub_groups` which is a list of strings.

    '''

    key = permission.replace('ckan.auth.', '')

    if key not in CONFIG_PERMISSIONS_DEFAULTS:
        return False

    default_value = CONFIG_PERMISSIONS_DEFAULTS.get(key)

    config_key = 'ckan.auth.' + key

    value = config.get(config_key, default_value)

    if key == 'roles_that_cascade_to_sub_groups':
        # This permission is set as a list of strings (space separated)
        value = value.split() if value else []
    else:
        value = asbool(value)

    return value


@maintain.deprecated('Use auth_is_loggedin_user instead')
def auth_is_registered_user():
    '''
    This function is deprecated, please use the auth_is_loggedin_user instead
    '''
    return auth_is_loggedin_user()


def auth_is_loggedin_user():
    ''' Do we have a logged in user '''
    try:
        context_user = c.user
    except TypeError:
        context_user = None
    return bool(context_user)


def auth_is_anon_user(context):
    ''' Is this an anonymous user?
        eg Not logged in if a web request and not user defined in context
        if logic functions called directly

        See ckan/lib/base.py:232 for pylons context object logic
    '''
    context_user = context.get('user')
    is_anon_user = not bool(context_user)

    return is_anon_user<|MERGE_RESOLUTION|>--- conflicted
+++ resolved
@@ -2,12 +2,9 @@
 
 import functools
 import sys
-<<<<<<< HEAD
 import re
 
 from collections import defaultdict
-=======
->>>>>>> 7f87f155
 from logging import getLogger
 
 from ckan.common import config
@@ -220,14 +217,8 @@
            and not context.get('auth_user_obj'):
             return {
                 'success': False,
-<<<<<<< HEAD
                 'msg': 'Action {0} requires an authenticated user'.format(
                     action)
-=======
-                'msg': '{0} requires an authenticated user'.format(
-                    auth_function
-                )
->>>>>>> 7f87f155
             }
 
         return auth_function(context, data_dict)
