--- conflicted
+++ resolved
@@ -357,831 +357,831 @@
 }
 
 .glyphicon-glass:before {
-  content: "";
+  content: "\e001";
 }
 
 .glyphicon-music:before {
-  content: "";
+  content: "\e002";
 }
 
 .glyphicon-search:before {
-  content: "";
+  content: "\e003";
 }
 
 .glyphicon-heart:before {
-  content: "";
+  content: "\e005";
 }
 
 .glyphicon-star:before {
-  content: "";
+  content: "\e006";
 }
 
 .glyphicon-star-empty:before {
-  content: "";
+  content: "\e007";
 }
 
 .glyphicon-user:before {
-  content: "";
+  content: "\e008";
 }
 
 .glyphicon-film:before {
-  content: "";
+  content: "\e009";
 }
 
 .glyphicon-th-large:before {
-  content: "";
+  content: "\e010";
 }
 
 .glyphicon-th:before {
-  content: "";
+  content: "\e011";
 }
 
 .glyphicon-th-list:before {
-  content: "";
+  content: "\e012";
 }
 
 .glyphicon-ok:before {
-  content: "";
+  content: "\e013";
 }
 
 .glyphicon-remove:before {
-  content: "";
+  content: "\e014";
 }
 
 .glyphicon-zoom-in:before {
-  content: "";
+  content: "\e015";
 }
 
 .glyphicon-zoom-out:before {
-  content: "";
+  content: "\e016";
 }
 
 .glyphicon-off:before {
-  content: "";
+  content: "\e017";
 }
 
 .glyphicon-signal:before {
-  content: "";
+  content: "\e018";
 }
 
 .glyphicon-cog:before {
-  content: "";
+  content: "\e019";
 }
 
 .glyphicon-trash:before {
-  content: "";
+  content: "\e020";
 }
 
 .glyphicon-home:before {
-  content: "";
+  content: "\e021";
 }
 
 .glyphicon-file:before {
-  content: "";
+  content: "\e022";
 }
 
 .glyphicon-time:before {
-  content: "";
+  content: "\e023";
 }
 
 .glyphicon-road:before {
-  content: "";
+  content: "\e024";
 }
 
 .glyphicon-download-alt:before {
-  content: "";
+  content: "\e025";
 }
 
 .glyphicon-download:before {
-  content: "";
+  content: "\e026";
 }
 
 .glyphicon-upload:before {
-  content: "";
+  content: "\e027";
 }
 
 .glyphicon-inbox:before {
-  content: "";
+  content: "\e028";
 }
 
 .glyphicon-play-circle:before {
-  content: "";
+  content: "\e029";
 }
 
 .glyphicon-repeat:before {
-  content: "";
+  content: "\e030";
 }
 
 .glyphicon-refresh:before {
-  content: "";
+  content: "\e031";
 }
 
 .glyphicon-list-alt:before {
-  content: "";
+  content: "\e032";
 }
 
 .glyphicon-lock:before {
-  content: "";
+  content: "\e033";
 }
 
 .glyphicon-flag:before {
-  content: "";
+  content: "\e034";
 }
 
 .glyphicon-headphones:before {
-  content: "";
+  content: "\e035";
 }
 
 .glyphicon-volume-off:before {
-  content: "";
+  content: "\e036";
 }
 
 .glyphicon-volume-down:before {
-  content: "";
+  content: "\e037";
 }
 
 .glyphicon-volume-up:before {
-  content: "";
+  content: "\e038";
 }
 
 .glyphicon-qrcode:before {
-  content: "";
+  content: "\e039";
 }
 
 .glyphicon-barcode:before {
-  content: "";
+  content: "\e040";
 }
 
 .glyphicon-tag:before {
-  content: "";
+  content: "\e041";
 }
 
 .glyphicon-tags:before {
-  content: "";
+  content: "\e042";
 }
 
 .glyphicon-book:before {
-  content: "";
+  content: "\e043";
 }
 
 .glyphicon-bookmark:before {
-  content: "";
+  content: "\e044";
 }
 
 .glyphicon-print:before {
-  content: "";
+  content: "\e045";
 }
 
 .glyphicon-camera:before {
-  content: "";
+  content: "\e046";
 }
 
 .glyphicon-font:before {
-  content: "";
+  content: "\e047";
 }
 
 .glyphicon-bold:before {
-  content: "";
+  content: "\e048";
 }
 
 .glyphicon-italic:before {
-  content: "";
+  content: "\e049";
 }
 
 .glyphicon-text-height:before {
-  content: "";
+  content: "\e050";
 }
 
 .glyphicon-text-width:before {
-  content: "";
+  content: "\e051";
 }
 
 .glyphicon-align-left:before {
-  content: "";
+  content: "\e052";
 }
 
 .glyphicon-align-center:before {
-  content: "";
+  content: "\e053";
 }
 
 .glyphicon-align-right:before {
-  content: "";
+  content: "\e054";
 }
 
 .glyphicon-align-justify:before {
-  content: "";
+  content: "\e055";
 }
 
 .glyphicon-list:before {
-  content: "";
+  content: "\e056";
 }
 
 .glyphicon-indent-left:before {
-  content: "";
+  content: "\e057";
 }
 
 .glyphicon-indent-right:before {
-  content: "";
+  content: "\e058";
 }
 
 .glyphicon-facetime-video:before {
-  content: "";
+  content: "\e059";
 }
 
 .glyphicon-picture:before {
-  content: "";
+  content: "\e060";
 }
 
 .glyphicon-map-marker:before {
-  content: "";
+  content: "\e062";
 }
 
 .glyphicon-adjust:before {
-  content: "";
+  content: "\e063";
 }
 
 .glyphicon-tint:before {
-  content: "";
+  content: "\e064";
 }
 
 .glyphicon-edit:before {
-  content: "";
+  content: "\e065";
 }
 
 .glyphicon-share:before {
-  content: "";
+  content: "\e066";
 }
 
 .glyphicon-check:before {
-  content: "";
+  content: "\e067";
 }
 
 .glyphicon-move:before {
-  content: "";
+  content: "\e068";
 }
 
 .glyphicon-step-backward:before {
-  content: "";
+  content: "\e069";
 }
 
 .glyphicon-fast-backward:before {
-  content: "";
+  content: "\e070";
 }
 
 .glyphicon-backward:before {
-  content: "";
+  content: "\e071";
 }
 
 .glyphicon-play:before {
-  content: "";
+  content: "\e072";
 }
 
 .glyphicon-pause:before {
-  content: "";
+  content: "\e073";
 }
 
 .glyphicon-stop:before {
-  content: "";
+  content: "\e074";
 }
 
 .glyphicon-forward:before {
-  content: "";
+  content: "\e075";
 }
 
 .glyphicon-fast-forward:before {
-  content: "";
+  content: "\e076";
 }
 
 .glyphicon-step-forward:before {
-  content: "";
+  content: "\e077";
 }
 
 .glyphicon-eject:before {
-  content: "";
+  content: "\e078";
 }
 
 .glyphicon-chevron-left:before {
-  content: "";
+  content: "\e079";
 }
 
 .glyphicon-chevron-right:before {
-  content: "";
+  content: "\e080";
 }
 
 .glyphicon-plus-sign:before {
-  content: "";
+  content: "\e081";
 }
 
 .glyphicon-minus-sign:before {
-  content: "";
+  content: "\e082";
 }
 
 .glyphicon-remove-sign:before {
-  content: "";
+  content: "\e083";
 }
 
 .glyphicon-ok-sign:before {
-  content: "";
+  content: "\e084";
 }
 
 .glyphicon-question-sign:before {
-  content: "";
+  content: "\e085";
 }
 
 .glyphicon-info-sign:before {
-  content: "";
+  content: "\e086";
 }
 
 .glyphicon-screenshot:before {
-  content: "";
+  content: "\e087";
 }
 
 .glyphicon-remove-circle:before {
-  content: "";
+  content: "\e088";
 }
 
 .glyphicon-ok-circle:before {
-  content: "";
+  content: "\e089";
 }
 
 .glyphicon-ban-circle:before {
-  content: "";
+  content: "\e090";
 }
 
 .glyphicon-arrow-left:before {
-  content: "";
+  content: "\e091";
 }
 
 .glyphicon-arrow-right:before {
-  content: "";
+  content: "\e092";
 }
 
 .glyphicon-arrow-up:before {
-  content: "";
+  content: "\e093";
 }
 
 .glyphicon-arrow-down:before {
-  content: "";
+  content: "\e094";
 }
 
 .glyphicon-share-alt:before {
-  content: "";
+  content: "\e095";
 }
 
 .glyphicon-resize-full:before {
-  content: "";
+  content: "\e096";
 }
 
 .glyphicon-resize-small:before {
-  content: "";
+  content: "\e097";
 }
 
 .glyphicon-exclamation-sign:before {
-  content: "";
+  content: "\e101";
 }
 
 .glyphicon-gift:before {
-  content: "";
+  content: "\e102";
 }
 
 .glyphicon-leaf:before {
-  content: "";
+  content: "\e103";
 }
 
 .glyphicon-fire:before {
-  content: "";
+  content: "\e104";
 }
 
 .glyphicon-eye-open:before {
-  content: "";
+  content: "\e105";
 }
 
 .glyphicon-eye-close:before {
-  content: "";
+  content: "\e106";
 }
 
 .glyphicon-warning-sign:before {
-  content: "";
+  content: "\e107";
 }
 
 .glyphicon-plane:before {
-  content: "";
+  content: "\e108";
 }
 
 .glyphicon-calendar:before {
-  content: "";
+  content: "\e109";
 }
 
 .glyphicon-random:before {
-  content: "";
+  content: "\e110";
 }
 
 .glyphicon-comment:before {
-  content: "";
+  content: "\e111";
 }
 
 .glyphicon-magnet:before {
-  content: "";
+  content: "\e112";
 }
 
 .glyphicon-chevron-up:before {
-  content: "";
+  content: "\e113";
 }
 
 .glyphicon-chevron-down:before {
-  content: "";
+  content: "\e114";
 }
 
 .glyphicon-retweet:before {
-  content: "";
+  content: "\e115";
 }
 
 .glyphicon-shopping-cart:before {
-  content: "";
+  content: "\e116";
 }
 
 .glyphicon-folder-close:before {
-  content: "";
+  content: "\e117";
 }
 
 .glyphicon-folder-open:before {
-  content: "";
+  content: "\e118";
 }
 
 .glyphicon-resize-vertical:before {
-  content: "";
+  content: "\e119";
 }
 
 .glyphicon-resize-horizontal:before {
-  content: "";
+  content: "\e120";
 }
 
 .glyphicon-hdd:before {
-  content: "";
+  content: "\e121";
 }
 
 .glyphicon-bullhorn:before {
-  content: "";
+  content: "\e122";
 }
 
 .glyphicon-bell:before {
-  content: "";
+  content: "\e123";
 }
 
 .glyphicon-certificate:before {
-  content: "";
+  content: "\e124";
 }
 
 .glyphicon-thumbs-up:before {
-  content: "";
+  content: "\e125";
 }
 
 .glyphicon-thumbs-down:before {
-  content: "";
+  content: "\e126";
 }
 
 .glyphicon-hand-right:before {
-  content: "";
+  content: "\e127";
 }
 
 .glyphicon-hand-left:before {
-  content: "";
+  content: "\e128";
 }
 
 .glyphicon-hand-up:before {
-  content: "";
+  content: "\e129";
 }
 
 .glyphicon-hand-down:before {
-  content: "";
+  content: "\e130";
 }
 
 .glyphicon-circle-arrow-right:before {
-  content: "";
+  content: "\e131";
 }
 
 .glyphicon-circle-arrow-left:before {
-  content: "";
+  content: "\e132";
 }
 
 .glyphicon-circle-arrow-up:before {
-  content: "";
+  content: "\e133";
 }
 
 .glyphicon-circle-arrow-down:before {
-  content: "";
+  content: "\e134";
 }
 
 .glyphicon-globe:before {
-  content: "";
+  content: "\e135";
 }
 
 .glyphicon-wrench:before {
-  content: "";
+  content: "\e136";
 }
 
 .glyphicon-tasks:before {
-  content: "";
+  content: "\e137";
 }
 
 .glyphicon-filter:before {
-  content: "";
+  content: "\e138";
 }
 
 .glyphicon-briefcase:before {
-  content: "";
+  content: "\e139";
 }
 
 .glyphicon-fullscreen:before {
-  content: "";
+  content: "\e140";
 }
 
 .glyphicon-dashboard:before {
-  content: "";
+  content: "\e141";
 }
 
 .glyphicon-paperclip:before {
-  content: "";
+  content: "\e142";
 }
 
 .glyphicon-heart-empty:before {
-  content: "";
+  content: "\e143";
 }
 
 .glyphicon-link:before {
-  content: "";
+  content: "\e144";
 }
 
 .glyphicon-phone:before {
-  content: "";
+  content: "\e145";
 }
 
 .glyphicon-pushpin:before {
-  content: "";
+  content: "\e146";
 }
 
 .glyphicon-usd:before {
-  content: "";
+  content: "\e148";
 }
 
 .glyphicon-gbp:before {
-  content: "";
+  content: "\e149";
 }
 
 .glyphicon-sort:before {
-  content: "";
+  content: "\e150";
 }
 
 .glyphicon-sort-by-alphabet:before {
-  content: "";
+  content: "\e151";
 }
 
 .glyphicon-sort-by-alphabet-alt:before {
-  content: "";
+  content: "\e152";
 }
 
 .glyphicon-sort-by-order:before {
-  content: "";
+  content: "\e153";
 }
 
 .glyphicon-sort-by-order-alt:before {
-  content: "";
+  content: "\e154";
 }
 
 .glyphicon-sort-by-attributes:before {
-  content: "";
+  content: "\e155";
 }
 
 .glyphicon-sort-by-attributes-alt:before {
-  content: "";
+  content: "\e156";
 }
 
 .glyphicon-unchecked:before {
-  content: "";
+  content: "\e157";
 }
 
 .glyphicon-expand:before {
-  content: "";
+  content: "\e158";
 }
 
 .glyphicon-collapse-down:before {
-  content: "";
+  content: "\e159";
 }
 
 .glyphicon-collapse-up:before {
-  content: "";
+  content: "\e160";
 }
 
 .glyphicon-log-in:before {
-  content: "";
+  content: "\e161";
 }
 
 .glyphicon-flash:before {
-  content: "";
+  content: "\e162";
 }
 
 .glyphicon-log-out:before {
-  content: "";
+  content: "\e163";
 }
 
 .glyphicon-new-window:before {
-  content: "";
+  content: "\e164";
 }
 
 .glyphicon-record:before {
-  content: "";
+  content: "\e165";
 }
 
 .glyphicon-save:before {
-  content: "";
+  content: "\e166";
 }
 
 .glyphicon-open:before {
-  content: "";
+  content: "\e167";
 }
 
 .glyphicon-saved:before {
-  content: "";
+  content: "\e168";
 }
 
 .glyphicon-import:before {
-  content: "";
+  content: "\e169";
 }
 
 .glyphicon-export:before {
-  content: "";
+  content: "\e170";
 }
 
 .glyphicon-send:before {
-  content: "";
+  content: "\e171";
 }
 
 .glyphicon-floppy-disk:before {
-  content: "";
+  content: "\e172";
 }
 
 .glyphicon-floppy-saved:before {
-  content: "";
+  content: "\e173";
 }
 
 .glyphicon-floppy-remove:before {
-  content: "";
+  content: "\e174";
 }
 
 .glyphicon-floppy-save:before {
-  content: "";
+  content: "\e175";
 }
 
 .glyphicon-floppy-open:before {
-  content: "";
+  content: "\e176";
 }
 
 .glyphicon-credit-card:before {
-  content: "";
+  content: "\e177";
 }
 
 .glyphicon-transfer:before {
-  content: "";
+  content: "\e178";
 }
 
 .glyphicon-cutlery:before {
-  content: "";
+  content: "\e179";
 }
 
 .glyphicon-header:before {
-  content: "";
+  content: "\e180";
 }
 
 .glyphicon-compressed:before {
-  content: "";
+  content: "\e181";
 }
 
 .glyphicon-earphone:before {
-  content: "";
+  content: "\e182";
 }
 
 .glyphicon-phone-alt:before {
-  content: "";
+  content: "\e183";
 }
 
 .glyphicon-tower:before {
-  content: "";
+  content: "\e184";
 }
 
 .glyphicon-stats:before {
-  content: "";
+  content: "\e185";
 }
 
 .glyphicon-sd-video:before {
-  content: "";
+  content: "\e186";
 }
 
 .glyphicon-hd-video:before {
-  content: "";
+  content: "\e187";
 }
 
 .glyphicon-subtitles:before {
-  content: "";
+  content: "\e188";
 }
 
 .glyphicon-sound-stereo:before {
-  content: "";
+  content: "\e189";
 }
 
 .glyphicon-sound-dolby:before {
-  content: "";
+  content: "\e190";
 }
 
 .glyphicon-sound-5-1:before {
-  content: "";
+  content: "\e191";
 }
 
 .glyphicon-sound-6-1:before {
-  content: "";
+  content: "\e192";
 }
 
 .glyphicon-sound-7-1:before {
-  content: "";
+  content: "\e193";
 }
 
 .glyphicon-copyright-mark:before {
-  content: "";
+  content: "\e194";
 }
 
 .glyphicon-registration-mark:before {
-  content: "";
+  content: "\e195";
 }
 
 .glyphicon-cloud-download:before {
-  content: "";
+  content: "\e197";
 }
 
 .glyphicon-cloud-upload:before {
-  content: "";
+  content: "\e198";
 }
 
 .glyphicon-tree-conifer:before {
-  content: "";
+  content: "\e199";
 }
 
 .glyphicon-tree-deciduous:before {
-  content: "";
+  content: "\e200";
 }
 
 .glyphicon-cd:before {
-  content: "";
+  content: "\e201";
 }
 
 .glyphicon-save-file:before {
-  content: "";
+  content: "\e202";
 }
 
 .glyphicon-open-file:before {
-  content: "";
+  content: "\e203";
 }
 
 .glyphicon-level-up:before {
-  content: "";
+  content: "\e204";
 }
 
 .glyphicon-copy:before {
-  content: "";
+  content: "\e205";
 }
 
 .glyphicon-paste:before {
-  content: "";
+  content: "\e206";
 }
 
 .glyphicon-alert:before {
-  content: "";
+  content: "\e209";
 }
 
 .glyphicon-equalizer:before {
-  content: "";
+  content: "\e210";
 }
 
 .glyphicon-king:before {
-  content: "";
+  content: "\e211";
 }
 
 .glyphicon-queen:before {
-  content: "";
+  content: "\e212";
 }
 
 .glyphicon-pawn:before {
-  content: "";
+  content: "\e213";
 }
 
 .glyphicon-bishop:before {
-  content: "";
+  content: "\e214";
 }
 
 .glyphicon-knight:before {
-  content: "";
+  content: "\e215";
 }
 
 .glyphicon-baby-formula:before {
-  content: "";
+  content: "\e216";
 }
 
 .glyphicon-tent:before {
@@ -1189,19 +1189,19 @@
 }
 
 .glyphicon-blackboard:before {
-  content: "";
+  content: "\e218";
 }
 
 .glyphicon-bed:before {
-  content: "";
+  content: "\e219";
 }
 
 .glyphicon-apple:before {
-  content: "";
+  content: "\f8ff";
 }
 
 .glyphicon-erase:before {
-  content: "";
+  content: "\e221";
 }
 
 .glyphicon-hourglass:before {
@@ -1209,31 +1209,31 @@
 }
 
 .glyphicon-lamp:before {
-  content: "";
+  content: "\e223";
 }
 
 .glyphicon-duplicate:before {
-  content: "";
+  content: "\e224";
 }
 
 .glyphicon-piggy-bank:before {
-  content: "";
+  content: "\e225";
 }
 
 .glyphicon-scissors:before {
-  content: "";
+  content: "\e226";
 }
 
 .glyphicon-bitcoin:before {
-  content: "";
+  content: "\e227";
 }
 
 .glyphicon-btc:before {
-  content: "";
+  content: "\e227";
 }
 
 .glyphicon-xbt:before {
-  content: "";
+  content: "\e227";
 }
 
 .glyphicon-yen:before {
@@ -1253,127 +1253,127 @@
 }
 
 .glyphicon-scale:before {
-  content: "";
+  content: "\e230";
 }
 
 .glyphicon-ice-lolly:before {
-  content: "";
+  content: "\e231";
 }
 
 .glyphicon-ice-lolly-tasted:before {
-  content: "";
+  content: "\e232";
 }
 
 .glyphicon-education:before {
-  content: "";
+  content: "\e233";
 }
 
 .glyphicon-option-horizontal:before {
-  content: "";
+  content: "\e234";
 }
 
 .glyphicon-option-vertical:before {
-  content: "";
+  content: "\e235";
 }
 
 .glyphicon-menu-hamburger:before {
-  content: "";
+  content: "\e236";
 }
 
 .glyphicon-modal-window:before {
-  content: "";
+  content: "\e237";
 }
 
 .glyphicon-oil:before {
-  content: "";
+  content: "\e238";
 }
 
 .glyphicon-grain:before {
-  content: "";
+  content: "\e239";
 }
 
 .glyphicon-sunglasses:before {
-  content: "";
+  content: "\e240";
 }
 
 .glyphicon-text-size:before {
-  content: "";
+  content: "\e241";
 }
 
 .glyphicon-text-color:before {
-  content: "";
+  content: "\e242";
 }
 
 .glyphicon-text-background:before {
-  content: "";
+  content: "\e243";
 }
 
 .glyphicon-object-align-top:before {
-  content: "";
+  content: "\e244";
 }
 
 .glyphicon-object-align-bottom:before {
-  content: "";
+  content: "\e245";
 }
 
 .glyphicon-object-align-horizontal:before {
-  content: "";
+  content: "\e246";
 }
 
 .glyphicon-object-align-left:before {
-  content: "";
+  content: "\e247";
 }
 
 .glyphicon-object-align-vertical:before {
-  content: "";
+  content: "\e248";
 }
 
 .glyphicon-object-align-right:before {
-  content: "";
+  content: "\e249";
 }
 
 .glyphicon-triangle-right:before {
-  content: "";
+  content: "\e250";
 }
 
 .glyphicon-triangle-left:before {
-  content: "";
+  content: "\e251";
 }
 
 .glyphicon-triangle-bottom:before {
-  content: "";
+  content: "\e252";
 }
 
 .glyphicon-triangle-top:before {
-  content: "";
+  content: "\e253";
 }
 
 .glyphicon-console:before {
-  content: "";
+  content: "\e254";
 }
 
 .glyphicon-superscript:before {
-  content: "";
+  content: "\e255";
 }
 
 .glyphicon-subscript:before {
-  content: "";
+  content: "\e256";
 }
 
 .glyphicon-menu-left:before {
-  content: "";
+  content: "\e257";
 }
 
 .glyphicon-menu-right:before {
-  content: "";
+  content: "\e258";
 }
 
 .glyphicon-menu-down:before {
-  content: "";
+  content: "\e259";
 }
 
 .glyphicon-menu-up:before {
-  content: "";
+  content: "\e260";
 }
 
 * {
@@ -7323,67 +7323,67 @@
 }
 
 .glyphicon-align-left:before {
-  content: "";
+  content: "\e054";
 }
 
 .glyphicon-align-right:before {
-  content: "";
+  content: "\e052";
 }
 
 .glyphicon-chevron-left:before {
-  content: "";
+  content: "\e080";
 }
 
 .glyphicon-chevron-right:before {
-  content: "";
+  content: "\e079";
 }
 
 .glyphicon-arrow-left:before {
-  content: "";
+  content: "\e092";
 }
 
 .glyphicon-arrow-right:before {
-  content: "";
+  content: "\e091";
 }
 
 .glyphicon-hand-right:before {
-  content: "";
+  content: "\e128";
 }
 
 .glyphicon-hand-left:before {
-  content: "";
+  content: "\e127";
 }
 
 .glyphicon-circle-arrow-right:before {
-  content: "";
+  content: "\e132";
 }
 
 .glyphicon-circle-arrow-left:before {
-  content: "";
+  content: "\e131";
 }
 
 .glyphicon-object-align-left:before {
-  content: "";
+  content: "\e249";
 }
 
 .glyphicon-object-align-right:before {
-  content: "";
+  content: "\e247";
 }
 
 .glyphicon-triangle-right:before {
-  content: "";
+  content: "\e251";
 }
 
 .glyphicon-triangle-left:before {
-  content: "";
+  content: "\e250";
 }
 
 .glyphicon-menu-left:before {
-  content: "";
+  content: "\e258";
 }
 
 .glyphicon-menu-right:before {
-  content: "";
+  content: "\e257";
 }
 
 .text-left {
@@ -10587,15 +10587,15 @@
   table-layout: inherit;
   line-height: 1;
 }
-<<<<<<< HEAD
-.resource-upload-field > input[type="radio"] {
+
+.resource-upload-field > input[type=radio] {
   display: none;
 }
 .resource-upload-field > div.select-type {
   position: relative;
   display: none;
 }
-.resource-upload-field > input[type="radio"]:checked + div.select-type {
+.resource-upload-field > input[type=radio]:checked + div.select-type {
   display: block;
 }
 .resource-upload-field label.btn::after {
@@ -10627,9 +10627,7 @@
 .resource-upload-field input#field-clear-upload:checked ~ .upload-type {
   display: block;
 }
-=======
-
->>>>>>> da5dbd26
+
 .dataset-item {
   border-bottom: 1px dotted #ddd;
   padding-bottom: 20px;
