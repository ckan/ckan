/*!
 * Bootstrap v3.3.7 (http://getbootstrap.com)
 * Copyright 2011-2016 Twitter, Inc.
 * Licensed under MIT (https://github.com/twbs/bootstrap/blob/master/LICENSE)
 */
/*! normalize.css v3.0.3 | MIT License | github.com/necolas/normalize.css */
html {
  font-family: sans-serif;
  -ms-text-size-adjust: 100%;
  -webkit-text-size-adjust: 100%;
}
body {
  margin: 0;
}
article,
aside,
details,
figcaption,
figure,
footer,
header,
hgroup,
main,
menu,
nav,
section,
summary {
  display: block;
}
audio,
canvas,
progress,
video {
  display: inline-block;
  vertical-align: baseline;
}
audio:not([controls]) {
  display: none;
  height: 0;
}
[hidden],
template {
  display: none;
}
a {
  background-color: transparent;
}
a:active,
a:hover {
  outline: 0;
}
abbr[title] {
  border-bottom: 1px dotted;
}
b,
strong {
  font-weight: bold;
}
dfn {
  font-style: italic;
}
h1 {
  font-size: 2em;
  margin: 0.67em 0;
}
mark {
  background: #ff0;
  color: #000;
}
small {
  font-size: 80%;
}
sub,
sup {
  font-size: 75%;
  line-height: 0;
  position: relative;
  vertical-align: baseline;
}
sup {
  top: -0.5em;
}
sub {
  bottom: -0.25em;
}
img {
  border: 0;
}
svg:not(:root) {
  overflow: hidden;
}
figure {
  margin: 1em 40px;
}
hr {
  box-sizing: content-box;
  height: 0;
}
pre {
  overflow: auto;
}
code,
kbd,
pre,
samp {
  font-family: monospace, monospace;
  font-size: 1em;
}
button,
input,
optgroup,
select,
textarea {
  color: inherit;
  font: inherit;
  margin: 0;
}
button {
  overflow: visible;
}
button,
select {
  text-transform: none;
}
button,
html input[type="button"],
input[type="reset"],
input[type="submit"] {
  -webkit-appearance: button;
  cursor: pointer;
}
button[disabled],
html input[disabled] {
  cursor: default;
}
button::-moz-focus-inner,
input::-moz-focus-inner {
  border: 0;
  padding: 0;
}
input {
  line-height: normal;
}
input[type="checkbox"],
input[type="radio"] {
  box-sizing: border-box;
  padding: 0;
}
input[type="number"]::-webkit-inner-spin-button,
input[type="number"]::-webkit-outer-spin-button {
  height: auto;
}
input[type="search"] {
  -webkit-appearance: textfield;
  box-sizing: content-box;
}
input[type="search"]::-webkit-search-cancel-button,
input[type="search"]::-webkit-search-decoration {
  -webkit-appearance: none;
}
fieldset {
  border: 1px solid #c0c0c0;
  margin: 0 2px;
  padding: 0.35em 0.625em 0.75em;
}
legend {
  border: 0;
  padding: 0;
}
textarea {
  overflow: auto;
}
optgroup {
  font-weight: bold;
}
table {
  border-collapse: collapse;
  border-spacing: 0;
}
td,
th {
  padding: 0;
}
/*! Source: https://github.com/h5bp/html5-boilerplate/blob/master/src/css/main.css */
@media print {
  *,
  *:before,
  *:after {
    background: transparent !important;
    color: #000 !important;
    box-shadow: none !important;
    text-shadow: none !important;
  }
  a,
  a:visited {
    text-decoration: underline;
  }
  a[href]:after {
    content: " (" attr(href) ")";
  }
  abbr[title]:after {
    content: " (" attr(title) ")";
  }
  a[href^="#"]:after,
  a[href^="javascript:"]:after {
    content: "";
  }
  pre,
  blockquote {
    border: 1px solid #999;
    page-break-inside: avoid;
  }
  thead {
    display: table-header-group;
  }
  tr,
  img {
    page-break-inside: avoid;
  }
  img {
    max-width: 100% !important;
  }
  p,
  h2,
  h3 {
    orphans: 3;
    widows: 3;
  }
  h2,
  h3 {
    page-break-after: avoid;
  }
  .navbar {
    display: none;
  }
  .btn > .caret,
  .dropup > .btn > .caret {
    border-top-color: #000 !important;
  }
  .label {
    border: 1px solid #000;
  }
  .table {
    border-collapse: collapse !important;
  }
  .table td,
  .table th {
    background-color: #fff !important;
  }
  .table-bordered th,
  .table-bordered td {
    border: 1px solid #ddd !important;
  }
}
@font-face {
  font-family: 'Glyphicons Halflings';
  src: url('../fonts/glyphicons-halflings-regular.eot');
  src: url('../fonts/glyphicons-halflings-regular.eot?#iefix') format('embedded-opentype'), url('../fonts/glyphicons-halflings-regular.woff2') format('woff2'), url('../fonts/glyphicons-halflings-regular.woff') format('woff'), url('../fonts/glyphicons-halflings-regular.ttf') format('truetype'), url('../fonts/glyphicons-halflings-regular.svg#glyphicons_halflingsregular') format('svg');
}
.glyphicon {
  position: relative;
  top: 1px;
  display: inline-block;
  font-family: 'Glyphicons Halflings';
  font-style: normal;
  font-weight: normal;
  line-height: 1;
  -webkit-font-smoothing: antialiased;
  -moz-osx-font-smoothing: grayscale;
}
.glyphicon-asterisk:before {
  content: "\002a";
}
.glyphicon-plus:before {
  content: "\002b";
}
.glyphicon-euro:before,
.glyphicon-eur:before {
  content: "\20ac";
}
.glyphicon-minus:before {
  content: "\2212";
}
.glyphicon-cloud:before {
  content: "\2601";
}
.glyphicon-envelope:before {
  content: "\2709";
}
.glyphicon-pencil:before {
  content: "\270f";
}
.glyphicon-glass:before {
  content: "\e001";
}
.glyphicon-music:before {
  content: "\e002";
}
.glyphicon-search:before {
  content: "\e003";
}
.glyphicon-heart:before {
  content: "\e005";
}
.glyphicon-star:before {
  content: "\e006";
}
.glyphicon-star-empty:before {
  content: "\e007";
}
.glyphicon-user:before {
  content: "\e008";
}
.glyphicon-film:before {
  content: "\e009";
}
.glyphicon-th-large:before {
  content: "\e010";
}
.glyphicon-th:before {
  content: "\e011";
}
.glyphicon-th-list:before {
  content: "\e012";
}
.glyphicon-ok:before {
  content: "\e013";
}
.glyphicon-remove:before {
  content: "\e014";
}
.glyphicon-zoom-in:before {
  content: "\e015";
}
.glyphicon-zoom-out:before {
  content: "\e016";
}
.glyphicon-off:before {
  content: "\e017";
}
.glyphicon-signal:before {
  content: "\e018";
}
.glyphicon-cog:before {
  content: "\e019";
}
.glyphicon-trash:before {
  content: "\e020";
}
.glyphicon-home:before {
  content: "\e021";
}
.glyphicon-file:before {
  content: "\e022";
}
.glyphicon-time:before {
  content: "\e023";
}
.glyphicon-road:before {
  content: "\e024";
}
.glyphicon-download-alt:before {
  content: "\e025";
}
.glyphicon-download:before {
  content: "\e026";
}
.glyphicon-upload:before {
  content: "\e027";
}
.glyphicon-inbox:before {
  content: "\e028";
}
.glyphicon-play-circle:before {
  content: "\e029";
}
.glyphicon-repeat:before {
  content: "\e030";
}
.glyphicon-refresh:before {
  content: "\e031";
}
.glyphicon-list-alt:before {
  content: "\e032";
}
.glyphicon-lock:before {
  content: "\e033";
}
.glyphicon-flag:before {
  content: "\e034";
}
.glyphicon-headphones:before {
  content: "\e035";
}
.glyphicon-volume-off:before {
  content: "\e036";
}
.glyphicon-volume-down:before {
  content: "\e037";
}
.glyphicon-volume-up:before {
  content: "\e038";
}
.glyphicon-qrcode:before {
  content: "\e039";
}
.glyphicon-barcode:before {
  content: "\e040";
}
.glyphicon-tag:before {
  content: "\e041";
}
.glyphicon-tags:before {
  content: "\e042";
}
.glyphicon-book:before {
  content: "\e043";
}
.glyphicon-bookmark:before {
  content: "\e044";
}
.glyphicon-print:before {
  content: "\e045";
}
.glyphicon-camera:before {
  content: "\e046";
}
.glyphicon-font:before {
  content: "\e047";
}
.glyphicon-bold:before {
  content: "\e048";
}
.glyphicon-italic:before {
  content: "\e049";
}
.glyphicon-text-height:before {
  content: "\e050";
}
.glyphicon-text-width:before {
  content: "\e051";
}
.glyphicon-align-left:before {
  content: "\e052";
}
.glyphicon-align-center:before {
  content: "\e053";
}
.glyphicon-align-right:before {
  content: "\e054";
}
.glyphicon-align-justify:before {
  content: "\e055";
}
.glyphicon-list:before {
  content: "\e056";
}
.glyphicon-indent-left:before {
  content: "\e057";
}
.glyphicon-indent-right:before {
  content: "\e058";
}
.glyphicon-facetime-video:before {
  content: "\e059";
}
.glyphicon-picture:before {
  content: "\e060";
}
.glyphicon-map-marker:before {
  content: "\e062";
}
.glyphicon-adjust:before {
  content: "\e063";
}
.glyphicon-tint:before {
  content: "\e064";
}
.glyphicon-edit:before {
  content: "\e065";
}
.glyphicon-share:before {
  content: "\e066";
}
.glyphicon-check:before {
  content: "\e067";
}
.glyphicon-move:before {
  content: "\e068";
}
.glyphicon-step-backward:before {
  content: "\e069";
}
.glyphicon-fast-backward:before {
  content: "\e070";
}
.glyphicon-backward:before {
  content: "\e071";
}
.glyphicon-play:before {
  content: "\e072";
}
.glyphicon-pause:before {
  content: "\e073";
}
.glyphicon-stop:before {
  content: "\e074";
}
.glyphicon-forward:before {
  content: "\e075";
}
.glyphicon-fast-forward:before {
  content: "\e076";
}
.glyphicon-step-forward:before {
  content: "\e077";
}
.glyphicon-eject:before {
  content: "\e078";
}
.glyphicon-chevron-left:before {
  content: "\e079";
}
.glyphicon-chevron-right:before {
  content: "\e080";
}
.glyphicon-plus-sign:before {
  content: "\e081";
}
.glyphicon-minus-sign:before {
  content: "\e082";
}
.glyphicon-remove-sign:before {
  content: "\e083";
}
.glyphicon-ok-sign:before {
  content: "\e084";
}
.glyphicon-question-sign:before {
  content: "\e085";
}
.glyphicon-info-sign:before {
  content: "\e086";
}
.glyphicon-screenshot:before {
  content: "\e087";
}
.glyphicon-remove-circle:before {
  content: "\e088";
}
.glyphicon-ok-circle:before {
  content: "\e089";
}
.glyphicon-ban-circle:before {
  content: "\e090";
}
.glyphicon-arrow-left:before {
  content: "\e091";
}
.glyphicon-arrow-right:before {
  content: "\e092";
}
.glyphicon-arrow-up:before {
  content: "\e093";
}
.glyphicon-arrow-down:before {
  content: "\e094";
}
.glyphicon-share-alt:before {
  content: "\e095";
}
.glyphicon-resize-full:before {
  content: "\e096";
}
.glyphicon-resize-small:before {
  content: "\e097";
}
.glyphicon-exclamation-sign:before {
  content: "\e101";
}
.glyphicon-gift:before {
  content: "\e102";
}
.glyphicon-leaf:before {
  content: "\e103";
}
.glyphicon-fire:before {
  content: "\e104";
}
.glyphicon-eye-open:before {
  content: "\e105";
}
.glyphicon-eye-close:before {
  content: "\e106";
}
.glyphicon-warning-sign:before {
  content: "\e107";
}
.glyphicon-plane:before {
  content: "\e108";
}
.glyphicon-calendar:before {
  content: "\e109";
}
.glyphicon-random:before {
  content: "\e110";
}
.glyphicon-comment:before {
  content: "\e111";
}
.glyphicon-magnet:before {
  content: "\e112";
}
.glyphicon-chevron-up:before {
  content: "\e113";
}
.glyphicon-chevron-down:before {
  content: "\e114";
}
.glyphicon-retweet:before {
  content: "\e115";
}
.glyphicon-shopping-cart:before {
  content: "\e116";
}
.glyphicon-folder-close:before {
  content: "\e117";
}
.glyphicon-folder-open:before {
  content: "\e118";
}
.glyphicon-resize-vertical:before {
  content: "\e119";
}
.glyphicon-resize-horizontal:before {
  content: "\e120";
}
.glyphicon-hdd:before {
  content: "\e121";
}
.glyphicon-bullhorn:before {
  content: "\e122";
}
.glyphicon-bell:before {
  content: "\e123";
}
.glyphicon-certificate:before {
  content: "\e124";
}
.glyphicon-thumbs-up:before {
  content: "\e125";
}
.glyphicon-thumbs-down:before {
  content: "\e126";
}
.glyphicon-hand-right:before {
  content: "\e127";
}
.glyphicon-hand-left:before {
  content: "\e128";
}
.glyphicon-hand-up:before {
  content: "\e129";
}
.glyphicon-hand-down:before {
  content: "\e130";
}
.glyphicon-circle-arrow-right:before {
  content: "\e131";
}
.glyphicon-circle-arrow-left:before {
  content: "\e132";
}
.glyphicon-circle-arrow-up:before {
  content: "\e133";
}
.glyphicon-circle-arrow-down:before {
  content: "\e134";
}
.glyphicon-globe:before {
  content: "\e135";
}
.glyphicon-wrench:before {
  content: "\e136";
}
.glyphicon-tasks:before {
  content: "\e137";
}
.glyphicon-filter:before {
  content: "\e138";
}
.glyphicon-briefcase:before {
  content: "\e139";
}
.glyphicon-fullscreen:before {
  content: "\e140";
}
.glyphicon-dashboard:before {
  content: "\e141";
}
.glyphicon-paperclip:before {
  content: "\e142";
}
.glyphicon-heart-empty:before {
  content: "\e143";
}
.glyphicon-link:before {
  content: "\e144";
}
.glyphicon-phone:before {
  content: "\e145";
}
.glyphicon-pushpin:before {
  content: "\e146";
}
.glyphicon-usd:before {
  content: "\e148";
}
.glyphicon-gbp:before {
  content: "\e149";
}
.glyphicon-sort:before {
  content: "\e150";
}
.glyphicon-sort-by-alphabet:before {
  content: "\e151";
}
.glyphicon-sort-by-alphabet-alt:before {
  content: "\e152";
}
.glyphicon-sort-by-order:before {
  content: "\e153";
}
.glyphicon-sort-by-order-alt:before {
  content: "\e154";
}
.glyphicon-sort-by-attributes:before {
  content: "\e155";
}
.glyphicon-sort-by-attributes-alt:before {
  content: "\e156";
}
.glyphicon-unchecked:before {
  content: "\e157";
}
.glyphicon-expand:before {
  content: "\e158";
}
.glyphicon-collapse-down:before {
  content: "\e159";
}
.glyphicon-collapse-up:before {
  content: "\e160";
}
.glyphicon-log-in:before {
  content: "\e161";
}
.glyphicon-flash:before {
  content: "\e162";
}
.glyphicon-log-out:before {
  content: "\e163";
}
.glyphicon-new-window:before {
  content: "\e164";
}
.glyphicon-record:before {
  content: "\e165";
}
.glyphicon-save:before {
  content: "\e166";
}
.glyphicon-open:before {
  content: "\e167";
}
.glyphicon-saved:before {
  content: "\e168";
}
.glyphicon-import:before {
  content: "\e169";
}
.glyphicon-export:before {
  content: "\e170";
}
.glyphicon-send:before {
  content: "\e171";
}
.glyphicon-floppy-disk:before {
  content: "\e172";
}
.glyphicon-floppy-saved:before {
  content: "\e173";
}
.glyphicon-floppy-remove:before {
  content: "\e174";
}
.glyphicon-floppy-save:before {
  content: "\e175";
}
.glyphicon-floppy-open:before {
  content: "\e176";
}
.glyphicon-credit-card:before {
  content: "\e177";
}
.glyphicon-transfer:before {
  content: "\e178";
}
.glyphicon-cutlery:before {
  content: "\e179";
}
.glyphicon-header:before {
  content: "\e180";
}
.glyphicon-compressed:before {
  content: "\e181";
}
.glyphicon-earphone:before {
  content: "\e182";
}
.glyphicon-phone-alt:before {
  content: "\e183";
}
.glyphicon-tower:before {
  content: "\e184";
}
.glyphicon-stats:before {
  content: "\e185";
}
.glyphicon-sd-video:before {
  content: "\e186";
}
.glyphicon-hd-video:before {
  content: "\e187";
}
.glyphicon-subtitles:before {
  content: "\e188";
}
.glyphicon-sound-stereo:before {
  content: "\e189";
}
.glyphicon-sound-dolby:before {
  content: "\e190";
}
.glyphicon-sound-5-1:before {
  content: "\e191";
}
.glyphicon-sound-6-1:before {
  content: "\e192";
}
.glyphicon-sound-7-1:before {
  content: "\e193";
}
.glyphicon-copyright-mark:before {
  content: "\e194";
}
.glyphicon-registration-mark:before {
  content: "\e195";
}
.glyphicon-cloud-download:before {
  content: "\e197";
}
.glyphicon-cloud-upload:before {
  content: "\e198";
}
.glyphicon-tree-conifer:before {
  content: "\e199";
}
.glyphicon-tree-deciduous:before {
  content: "\e200";
}
.glyphicon-cd:before {
  content: "\e201";
}
.glyphicon-save-file:before {
  content: "\e202";
}
.glyphicon-open-file:before {
  content: "\e203";
}
.glyphicon-level-up:before {
  content: "\e204";
}
.glyphicon-copy:before {
  content: "\e205";
}
.glyphicon-paste:before {
  content: "\e206";
}
.glyphicon-alert:before {
  content: "\e209";
}
.glyphicon-equalizer:before {
  content: "\e210";
}
.glyphicon-king:before {
  content: "\e211";
}
.glyphicon-queen:before {
  content: "\e212";
}
.glyphicon-pawn:before {
  content: "\e213";
}
.glyphicon-bishop:before {
  content: "\e214";
}
.glyphicon-knight:before {
  content: "\e215";
}
.glyphicon-baby-formula:before {
  content: "\e216";
}
.glyphicon-tent:before {
  content: "\26fa";
}
.glyphicon-blackboard:before {
  content: "\e218";
}
.glyphicon-bed:before {
  content: "\e219";
}
.glyphicon-apple:before {
  content: "\f8ff";
}
.glyphicon-erase:before {
  content: "\e221";
}
.glyphicon-hourglass:before {
  content: "\231b";
}
.glyphicon-lamp:before {
  content: "\e223";
}
.glyphicon-duplicate:before {
  content: "\e224";
}
.glyphicon-piggy-bank:before {
  content: "\e225";
}
.glyphicon-scissors:before {
  content: "\e226";
}
.glyphicon-bitcoin:before {
  content: "\e227";
}
.glyphicon-btc:before {
  content: "\e227";
}
.glyphicon-xbt:before {
  content: "\e227";
}
.glyphicon-yen:before {
  content: "\00a5";
}
.glyphicon-jpy:before {
  content: "\00a5";
}
.glyphicon-ruble:before {
  content: "\20bd";
}
.glyphicon-rub:before {
  content: "\20bd";
}
.glyphicon-scale:before {
  content: "\e230";
}
.glyphicon-ice-lolly:before {
  content: "\e231";
}
.glyphicon-ice-lolly-tasted:before {
  content: "\e232";
}
.glyphicon-education:before {
  content: "\e233";
}
.glyphicon-option-horizontal:before {
  content: "\e234";
}
.glyphicon-option-vertical:before {
  content: "\e235";
}
.glyphicon-menu-hamburger:before {
  content: "\e236";
}
.glyphicon-modal-window:before {
  content: "\e237";
}
.glyphicon-oil:before {
  content: "\e238";
}
.glyphicon-grain:before {
  content: "\e239";
}
.glyphicon-sunglasses:before {
  content: "\e240";
}
.glyphicon-text-size:before {
  content: "\e241";
}
.glyphicon-text-color:before {
  content: "\e242";
}
.glyphicon-text-background:before {
  content: "\e243";
}
.glyphicon-object-align-top:before {
  content: "\e244";
}
.glyphicon-object-align-bottom:before {
  content: "\e245";
}
.glyphicon-object-align-horizontal:before {
  content: "\e246";
}
.glyphicon-object-align-left:before {
  content: "\e247";
}
.glyphicon-object-align-vertical:before {
  content: "\e248";
}
.glyphicon-object-align-right:before {
  content: "\e249";
}
.glyphicon-triangle-right:before {
  content: "\e250";
}
.glyphicon-triangle-left:before {
  content: "\e251";
}
.glyphicon-triangle-bottom:before {
  content: "\e252";
}
.glyphicon-triangle-top:before {
  content: "\e253";
}
.glyphicon-console:before {
  content: "\e254";
}
.glyphicon-superscript:before {
  content: "\e255";
}
.glyphicon-subscript:before {
  content: "\e256";
}
.glyphicon-menu-left:before {
  content: "\e257";
}
.glyphicon-menu-right:before {
  content: "\e258";
}
.glyphicon-menu-down:before {
  content: "\e259";
}
.glyphicon-menu-up:before {
  content: "\e260";
}
* {
  -webkit-box-sizing: border-box;
  -moz-box-sizing: border-box;
  box-sizing: border-box;
}
*:before,
*:after {
  -webkit-box-sizing: border-box;
  -moz-box-sizing: border-box;
  box-sizing: border-box;
}
html {
  font-size: 10px;
  -webkit-tap-highlight-color: rgba(0, 0, 0, 0);
}
body {
  font-family: "Helvetica Neue", Helvetica, Arial, sans-serif;
  font-size: 14px;
  line-height: 1.42857143;
  color: #333333;
  background-color: #fff;
}
input,
button,
select,
textarea {
  font-family: inherit;
  font-size: inherit;
  line-height: inherit;
}
a {
  color: #337ab7;
  text-decoration: none;
}
a:hover,
a:focus {
  color: #23527c;
  text-decoration: underline;
}
a:focus {
  outline: 5px auto -webkit-focus-ring-color;
  outline-offset: -2px;
}
figure {
  margin: 0;
}
img {
  vertical-align: middle;
}
.img-responsive,
.thumbnail > img,
.thumbnail a > img,
.carousel-inner > .item > img,
.carousel-inner > .item > a > img {
  display: block;
  max-width: 100%;
  height: auto;
}
.img-rounded {
  border-radius: 6px;
}
.img-thumbnail {
  padding: 4px;
  line-height: 1.42857143;
  background-color: #fff;
  border: 1px solid #ddd;
  border-radius: 4px;
  -webkit-transition: all 0.2s ease-in-out;
  -o-transition: all 0.2s ease-in-out;
  transition: all 0.2s ease-in-out;
  display: inline-block;
  max-width: 100%;
  height: auto;
}
.img-circle {
  border-radius: 50%;
}
hr {
  margin-top: 20px;
  margin-bottom: 20px;
  border: 0;
  border-top: 1px solid #eeeeee;
}
.sr-only {
  position: absolute;
  width: 1px;
  height: 1px;
  margin: -1px;
  padding: 0;
  overflow: hidden;
  clip: rect(0, 0, 0, 0);
  border: 0;
}
.sr-only-focusable:active,
.sr-only-focusable:focus {
  position: static;
  width: auto;
  height: auto;
  margin: 0;
  overflow: visible;
  clip: auto;
}
[role="button"] {
  cursor: pointer;
}
h1,
h2,
h3,
h4,
h5,
h6,
.h1,
.h2,
.h3,
.h4,
.h5,
.h6 {
  font-family: inherit;
  font-weight: 500;
  line-height: 1.1;
  color: inherit;
}
h1 small,
h2 small,
h3 small,
h4 small,
h5 small,
h6 small,
.h1 small,
.h2 small,
.h3 small,
.h4 small,
.h5 small,
.h6 small,
h1 .small,
h2 .small,
h3 .small,
h4 .small,
h5 .small,
h6 .small,
.h1 .small,
.h2 .small,
.h3 .small,
.h4 .small,
.h5 .small,
.h6 .small {
  font-weight: normal;
  line-height: 1;
  color: #777777;
}
h1,
.h1,
h2,
.h2,
h3,
.h3 {
  margin-top: 20px;
  margin-bottom: 10px;
}
h1 small,
.h1 small,
h2 small,
.h2 small,
h3 small,
.h3 small,
h1 .small,
.h1 .small,
h2 .small,
.h2 .small,
h3 .small,
.h3 .small {
  font-size: 65%;
}
h4,
.h4,
h5,
.h5,
h6,
.h6 {
  margin-top: 10px;
  margin-bottom: 10px;
}
h4 small,
.h4 small,
h5 small,
.h5 small,
h6 small,
.h6 small,
h4 .small,
.h4 .small,
h5 .small,
.h5 .small,
h6 .small,
.h6 .small {
  font-size: 75%;
}
h1,
.h1 {
  font-size: 36px;
}
h2,
.h2 {
  font-size: 30px;
}
h3,
.h3 {
  font-size: 24px;
}
h4,
.h4 {
  font-size: 18px;
}
h5,
.h5 {
  font-size: 14px;
}
h6,
.h6 {
  font-size: 12px;
}
p {
  margin: 0 0 10px;
}
.lead {
  margin-bottom: 20px;
  font-size: 16px;
  font-weight: 300;
  line-height: 1.4;
}
@media (min-width: 768px) {
  .lead {
    font-size: 21px;
  }
}
small,
.small {
  font-size: 85%;
}
mark,
.mark {
  background-color: #fcf8e3;
  padding: .2em;
}
.text-left {
  text-align: left;
}
.text-right {
  text-align: right;
}
.text-center {
  text-align: center;
}
.text-justify {
  text-align: justify;
}
.text-nowrap {
  white-space: nowrap;
}
.text-lowercase {
  text-transform: lowercase;
}
.text-uppercase {
  text-transform: uppercase;
}
.text-capitalize {
  text-transform: capitalize;
}
.text-muted {
  color: #777777;
}
.text-primary {
  color: #337ab7;
}
a.text-primary:hover,
a.text-primary:focus {
  color: #286090;
}
.text-success {
  color: #3c763d;
}
a.text-success:hover,
a.text-success:focus {
  color: #2b542c;
}
.text-info {
  color: #31708f;
}
a.text-info:hover,
a.text-info:focus {
  color: #245269;
}
.text-warning {
  color: #8a6d3b;
}
a.text-warning:hover,
a.text-warning:focus {
  color: #66512c;
}
.text-danger {
  color: #a94442;
}
a.text-danger:hover,
a.text-danger:focus {
  color: #843534;
}
.bg-primary {
  color: #fff;
  background-color: #337ab7;
}
a.bg-primary:hover,
a.bg-primary:focus {
  background-color: #286090;
}
.bg-success {
  background-color: #dff0d8;
}
a.bg-success:hover,
a.bg-success:focus {
  background-color: #c1e2b3;
}
.bg-info {
  background-color: #d9edf7;
}
a.bg-info:hover,
a.bg-info:focus {
  background-color: #afd9ee;
}
.bg-warning {
  background-color: #fcf8e3;
}
a.bg-warning:hover,
a.bg-warning:focus {
  background-color: #f7ecb5;
}
.bg-danger {
  background-color: #f2dede;
}
a.bg-danger:hover,
a.bg-danger:focus {
  background-color: #e4b9b9;
}
.page-header {
  padding-bottom: 9px;
  margin: 40px 0 20px;
  border-bottom: 1px solid #eeeeee;
}
ul,
ol {
  margin-top: 0;
  margin-bottom: 10px;
}
ul ul,
ol ul,
ul ol,
ol ol {
  margin-bottom: 0;
}
.list-unstyled {
  padding-left: 0;
  list-style: none;
}
.list-inline {
  padding-left: 0;
  list-style: none;
  margin-left: -5px;
}
.list-inline > li {
  display: inline-block;
  padding-left: 5px;
  padding-right: 5px;
}
dl {
  margin-top: 0;
  margin-bottom: 20px;
}
dt,
dd {
  line-height: 1.42857143;
}
dt {
  font-weight: bold;
}
dd {
  margin-left: 0;
}
@media (min-width: 768px) {
  .dl-horizontal dt {
    float: left;
    width: 160px;
    clear: left;
    text-align: right;
    overflow: hidden;
    text-overflow: ellipsis;
    white-space: nowrap;
  }
  .dl-horizontal dd {
    margin-left: 180px;
  }
}
abbr[title],
abbr[data-original-title] {
  cursor: help;
  border-bottom: 1px dotted #777777;
}
.initialism {
  font-size: 90%;
  text-transform: uppercase;
}
blockquote {
  padding: 10px 20px;
  margin: 0 0 20px;
  font-size: 17.5px;
  border-left: 5px solid #eeeeee;
}
blockquote p:last-child,
blockquote ul:last-child,
blockquote ol:last-child {
  margin-bottom: 0;
}
blockquote footer,
blockquote small,
blockquote .small {
  display: block;
  font-size: 80%;
  line-height: 1.42857143;
  color: #777777;
}
blockquote footer:before,
blockquote small:before,
blockquote .small:before {
  content: '\2014 \00A0';
}
.blockquote-reverse,
blockquote.pull-right {
  padding-right: 15px;
  padding-left: 0;
  border-right: 5px solid #eeeeee;
  border-left: 0;
  text-align: right;
}
.blockquote-reverse footer:before,
blockquote.pull-right footer:before,
.blockquote-reverse small:before,
blockquote.pull-right small:before,
.blockquote-reverse .small:before,
blockquote.pull-right .small:before {
  content: '';
}
.blockquote-reverse footer:after,
blockquote.pull-right footer:after,
.blockquote-reverse small:after,
blockquote.pull-right small:after,
.blockquote-reverse .small:after,
blockquote.pull-right .small:after {
  content: '\00A0 \2014';
}
address {
  margin-bottom: 20px;
  font-style: normal;
  line-height: 1.42857143;
}
code,
kbd,
pre,
samp {
  font-family: Menlo, Monaco, Consolas, "Courier New", monospace;
}
code {
  padding: 2px 4px;
  font-size: 90%;
  color: #c7254e;
  background-color: #f9f2f4;
  border-radius: 4px;
}
kbd {
  padding: 2px 4px;
  font-size: 90%;
  color: #fff;
  background-color: #333;
  border-radius: 3px;
  box-shadow: inset 0 -1px 0 rgba(0, 0, 0, 0.25);
}
kbd kbd {
  padding: 0;
  font-size: 100%;
  font-weight: bold;
  box-shadow: none;
}
pre {
  display: block;
  padding: 9.5px;
  margin: 0 0 10px;
  font-size: 13px;
  line-height: 1.42857143;
  word-break: break-all;
  word-wrap: break-word;
  color: #333333;
  background-color: #f5f5f5;
  border: 1px solid #ccc;
  border-radius: 4px;
}
pre code {
  padding: 0;
  font-size: inherit;
  color: inherit;
  white-space: pre-wrap;
  background-color: transparent;
  border-radius: 0;
}
.pre-scrollable {
  max-height: 340px;
  overflow-y: scroll;
}
.container {
  margin-right: auto;
  margin-left: auto;
  padding-left: 15px;
  padding-right: 15px;
}
@media (min-width: 768px) {
  .container {
    width: 750px;
  }
}
@media (min-width: 992px) {
  .container {
    width: 970px;
  }
}
@media (min-width: 1200px) {
  .container {
    width: 1170px;
  }
}
.container-fluid {
  margin-right: auto;
  margin-left: auto;
  padding-left: 15px;
  padding-right: 15px;
}
.row {
  margin-left: -15px;
  margin-right: -15px;
}
.col-xs-1, .col-sm-1, .col-md-1, .col-lg-1, .col-xs-2, .col-sm-2, .col-md-2, .col-lg-2, .col-xs-3, .col-sm-3, .col-md-3, .col-lg-3, .col-xs-4, .col-sm-4, .col-md-4, .col-lg-4, .col-xs-5, .col-sm-5, .col-md-5, .col-lg-5, .col-xs-6, .col-sm-6, .col-md-6, .col-lg-6, .col-xs-7, .col-sm-7, .col-md-7, .col-lg-7, .col-xs-8, .col-sm-8, .col-md-8, .col-lg-8, .col-xs-9, .col-sm-9, .col-md-9, .col-lg-9, .col-xs-10, .col-sm-10, .col-md-10, .col-lg-10, .col-xs-11, .col-sm-11, .col-md-11, .col-lg-11, .col-xs-12, .col-sm-12, .col-md-12, .col-lg-12 {
  position: relative;
  min-height: 1px;
  padding-left: 15px;
  padding-right: 15px;
}
.col-xs-1, .col-xs-2, .col-xs-3, .col-xs-4, .col-xs-5, .col-xs-6, .col-xs-7, .col-xs-8, .col-xs-9, .col-xs-10, .col-xs-11, .col-xs-12 {
  float: left;
}
.col-xs-12 {
  width: 100%;
}
.col-xs-11 {
  width: 91.66666667%;
}
.col-xs-10 {
  width: 83.33333333%;
}
.col-xs-9 {
  width: 75%;
}
.col-xs-8 {
  width: 66.66666667%;
}
.col-xs-7 {
  width: 58.33333333%;
}
.col-xs-6 {
  width: 50%;
}
.col-xs-5 {
  width: 41.66666667%;
}
.col-xs-4 {
  width: 33.33333333%;
}
.col-xs-3 {
  width: 25%;
}
.col-xs-2 {
  width: 16.66666667%;
}
.col-xs-1 {
  width: 8.33333333%;
}
.col-xs-pull-12 {
  right: 100%;
}
.col-xs-pull-11 {
  right: 91.66666667%;
}
.col-xs-pull-10 {
  right: 83.33333333%;
}
.col-xs-pull-9 {
  right: 75%;
}
.col-xs-pull-8 {
  right: 66.66666667%;
}
.col-xs-pull-7 {
  right: 58.33333333%;
}
.col-xs-pull-6 {
  right: 50%;
}
.col-xs-pull-5 {
  right: 41.66666667%;
}
.col-xs-pull-4 {
  right: 33.33333333%;
}
.col-xs-pull-3 {
  right: 25%;
}
.col-xs-pull-2 {
  right: 16.66666667%;
}
.col-xs-pull-1 {
  right: 8.33333333%;
}
.col-xs-pull-0 {
  right: auto;
}
.col-xs-push-12 {
  left: 100%;
}
.col-xs-push-11 {
  left: 91.66666667%;
}
.col-xs-push-10 {
  left: 83.33333333%;
}
.col-xs-push-9 {
  left: 75%;
}
.col-xs-push-8 {
  left: 66.66666667%;
}
.col-xs-push-7 {
  left: 58.33333333%;
}
.col-xs-push-6 {
  left: 50%;
}
.col-xs-push-5 {
  left: 41.66666667%;
}
.col-xs-push-4 {
  left: 33.33333333%;
}
.col-xs-push-3 {
  left: 25%;
}
.col-xs-push-2 {
  left: 16.66666667%;
}
.col-xs-push-1 {
  left: 8.33333333%;
}
.col-xs-push-0 {
  left: auto;
}
.col-xs-offset-12 {
  margin-left: 100%;
}
.col-xs-offset-11 {
  margin-left: 91.66666667%;
}
.col-xs-offset-10 {
  margin-left: 83.33333333%;
}
.col-xs-offset-9 {
  margin-left: 75%;
}
.col-xs-offset-8 {
  margin-left: 66.66666667%;
}
.col-xs-offset-7 {
  margin-left: 58.33333333%;
}
.col-xs-offset-6 {
  margin-left: 50%;
}
.col-xs-offset-5 {
  margin-left: 41.66666667%;
}
.col-xs-offset-4 {
  margin-left: 33.33333333%;
}
.col-xs-offset-3 {
  margin-left: 25%;
}
.col-xs-offset-2 {
  margin-left: 16.66666667%;
}
.col-xs-offset-1 {
  margin-left: 8.33333333%;
}
.col-xs-offset-0 {
  margin-left: 0%;
}
@media (min-width: 768px) {
  .col-sm-1, .col-sm-2, .col-sm-3, .col-sm-4, .col-sm-5, .col-sm-6, .col-sm-7, .col-sm-8, .col-sm-9, .col-sm-10, .col-sm-11, .col-sm-12 {
    float: left;
  }
  .col-sm-12 {
    width: 100%;
  }
  .col-sm-11 {
    width: 91.66666667%;
  }
  .col-sm-10 {
    width: 83.33333333%;
  }
  .col-sm-9 {
    width: 75%;
  }
  .col-sm-8 {
    width: 66.66666667%;
  }
  .col-sm-7 {
    width: 58.33333333%;
  }
  .col-sm-6 {
    width: 50%;
  }
  .col-sm-5 {
    width: 41.66666667%;
  }
  .col-sm-4 {
    width: 33.33333333%;
  }
  .col-sm-3 {
    width: 25%;
  }
  .col-sm-2 {
    width: 16.66666667%;
  }
  .col-sm-1 {
    width: 8.33333333%;
  }
  .col-sm-pull-12 {
    right: 100%;
  }
  .col-sm-pull-11 {
    right: 91.66666667%;
  }
  .col-sm-pull-10 {
    right: 83.33333333%;
  }
  .col-sm-pull-9 {
    right: 75%;
  }
  .col-sm-pull-8 {
    right: 66.66666667%;
  }
  .col-sm-pull-7 {
    right: 58.33333333%;
  }
  .col-sm-pull-6 {
    right: 50%;
  }
  .col-sm-pull-5 {
    right: 41.66666667%;
  }
  .col-sm-pull-4 {
    right: 33.33333333%;
  }
  .col-sm-pull-3 {
    right: 25%;
  }
  .col-sm-pull-2 {
    right: 16.66666667%;
  }
  .col-sm-pull-1 {
    right: 8.33333333%;
  }
  .col-sm-pull-0 {
    right: auto;
  }
  .col-sm-push-12 {
    left: 100%;
  }
  .col-sm-push-11 {
    left: 91.66666667%;
  }
  .col-sm-push-10 {
    left: 83.33333333%;
  }
  .col-sm-push-9 {
    left: 75%;
  }
  .col-sm-push-8 {
    left: 66.66666667%;
  }
  .col-sm-push-7 {
    left: 58.33333333%;
  }
  .col-sm-push-6 {
    left: 50%;
  }
  .col-sm-push-5 {
    left: 41.66666667%;
  }
  .col-sm-push-4 {
    left: 33.33333333%;
  }
  .col-sm-push-3 {
    left: 25%;
  }
  .col-sm-push-2 {
    left: 16.66666667%;
  }
  .col-sm-push-1 {
    left: 8.33333333%;
  }
  .col-sm-push-0 {
    left: auto;
  }
  .col-sm-offset-12 {
    margin-left: 100%;
  }
  .col-sm-offset-11 {
    margin-left: 91.66666667%;
  }
  .col-sm-offset-10 {
    margin-left: 83.33333333%;
  }
  .col-sm-offset-9 {
    margin-left: 75%;
  }
  .col-sm-offset-8 {
    margin-left: 66.66666667%;
  }
  .col-sm-offset-7 {
    margin-left: 58.33333333%;
  }
  .col-sm-offset-6 {
    margin-left: 50%;
  }
  .col-sm-offset-5 {
    margin-left: 41.66666667%;
  }
  .col-sm-offset-4 {
    margin-left: 33.33333333%;
  }
  .col-sm-offset-3 {
    margin-left: 25%;
  }
  .col-sm-offset-2 {
    margin-left: 16.66666667%;
  }
  .col-sm-offset-1 {
    margin-left: 8.33333333%;
  }
  .col-sm-offset-0 {
    margin-left: 0%;
  }
}
@media (min-width: 992px) {
  .col-md-1, .col-md-2, .col-md-3, .col-md-4, .col-md-5, .col-md-6, .col-md-7, .col-md-8, .col-md-9, .col-md-10, .col-md-11, .col-md-12 {
    float: left;
  }
  .col-md-12 {
    width: 100%;
  }
  .col-md-11 {
    width: 91.66666667%;
  }
  .col-md-10 {
    width: 83.33333333%;
  }
  .col-md-9 {
    width: 75%;
  }
  .col-md-8 {
    width: 66.66666667%;
  }
  .col-md-7 {
    width: 58.33333333%;
  }
  .col-md-6 {
    width: 50%;
  }
  .col-md-5 {
    width: 41.66666667%;
  }
  .col-md-4 {
    width: 33.33333333%;
  }
  .col-md-3 {
    width: 25%;
  }
  .col-md-2 {
    width: 16.66666667%;
  }
  .col-md-1 {
    width: 8.33333333%;
  }
  .col-md-pull-12 {
    right: 100%;
  }
  .col-md-pull-11 {
    right: 91.66666667%;
  }
  .col-md-pull-10 {
    right: 83.33333333%;
  }
  .col-md-pull-9 {
    right: 75%;
  }
  .col-md-pull-8 {
    right: 66.66666667%;
  }
  .col-md-pull-7 {
    right: 58.33333333%;
  }
  .col-md-pull-6 {
    right: 50%;
  }
  .col-md-pull-5 {
    right: 41.66666667%;
  }
  .col-md-pull-4 {
    right: 33.33333333%;
  }
  .col-md-pull-3 {
    right: 25%;
  }
  .col-md-pull-2 {
    right: 16.66666667%;
  }
  .col-md-pull-1 {
    right: 8.33333333%;
  }
  .col-md-pull-0 {
    right: auto;
  }
  .col-md-push-12 {
    left: 100%;
  }
  .col-md-push-11 {
    left: 91.66666667%;
  }
  .col-md-push-10 {
    left: 83.33333333%;
  }
  .col-md-push-9 {
    left: 75%;
  }
  .col-md-push-8 {
    left: 66.66666667%;
  }
  .col-md-push-7 {
    left: 58.33333333%;
  }
  .col-md-push-6 {
    left: 50%;
  }
  .col-md-push-5 {
    left: 41.66666667%;
  }
  .col-md-push-4 {
    left: 33.33333333%;
  }
  .col-md-push-3 {
    left: 25%;
  }
  .col-md-push-2 {
    left: 16.66666667%;
  }
  .col-md-push-1 {
    left: 8.33333333%;
  }
  .col-md-push-0 {
    left: auto;
  }
  .col-md-offset-12 {
    margin-left: 100%;
  }
  .col-md-offset-11 {
    margin-left: 91.66666667%;
  }
  .col-md-offset-10 {
    margin-left: 83.33333333%;
  }
  .col-md-offset-9 {
    margin-left: 75%;
  }
  .col-md-offset-8 {
    margin-left: 66.66666667%;
  }
  .col-md-offset-7 {
    margin-left: 58.33333333%;
  }
  .col-md-offset-6 {
    margin-left: 50%;
  }
  .col-md-offset-5 {
    margin-left: 41.66666667%;
  }
  .col-md-offset-4 {
    margin-left: 33.33333333%;
  }
  .col-md-offset-3 {
    margin-left: 25%;
  }
  .col-md-offset-2 {
    margin-left: 16.66666667%;
  }
  .col-md-offset-1 {
    margin-left: 8.33333333%;
  }
  .col-md-offset-0 {
    margin-left: 0%;
  }
}
@media (min-width: 1200px) {
  .col-lg-1, .col-lg-2, .col-lg-3, .col-lg-4, .col-lg-5, .col-lg-6, .col-lg-7, .col-lg-8, .col-lg-9, .col-lg-10, .col-lg-11, .col-lg-12 {
    float: left;
  }
  .col-lg-12 {
    width: 100%;
  }
  .col-lg-11 {
    width: 91.66666667%;
  }
  .col-lg-10 {
    width: 83.33333333%;
  }
  .col-lg-9 {
    width: 75%;
  }
  .col-lg-8 {
    width: 66.66666667%;
  }
  .col-lg-7 {
    width: 58.33333333%;
  }
  .col-lg-6 {
    width: 50%;
  }
  .col-lg-5 {
    width: 41.66666667%;
  }
  .col-lg-4 {
    width: 33.33333333%;
  }
  .col-lg-3 {
    width: 25%;
  }
  .col-lg-2 {
    width: 16.66666667%;
  }
  .col-lg-1 {
    width: 8.33333333%;
  }
  .col-lg-pull-12 {
    right: 100%;
  }
  .col-lg-pull-11 {
    right: 91.66666667%;
  }
  .col-lg-pull-10 {
    right: 83.33333333%;
  }
  .col-lg-pull-9 {
    right: 75%;
  }
  .col-lg-pull-8 {
    right: 66.66666667%;
  }
  .col-lg-pull-7 {
    right: 58.33333333%;
  }
  .col-lg-pull-6 {
    right: 50%;
  }
  .col-lg-pull-5 {
    right: 41.66666667%;
  }
  .col-lg-pull-4 {
    right: 33.33333333%;
  }
  .col-lg-pull-3 {
    right: 25%;
  }
  .col-lg-pull-2 {
    right: 16.66666667%;
  }
  .col-lg-pull-1 {
    right: 8.33333333%;
  }
  .col-lg-pull-0 {
    right: auto;
  }
  .col-lg-push-12 {
    left: 100%;
  }
  .col-lg-push-11 {
    left: 91.66666667%;
  }
  .col-lg-push-10 {
    left: 83.33333333%;
  }
  .col-lg-push-9 {
    left: 75%;
  }
  .col-lg-push-8 {
    left: 66.66666667%;
  }
  .col-lg-push-7 {
    left: 58.33333333%;
  }
  .col-lg-push-6 {
    left: 50%;
  }
  .col-lg-push-5 {
    left: 41.66666667%;
  }
  .col-lg-push-4 {
    left: 33.33333333%;
  }
  .col-lg-push-3 {
    left: 25%;
  }
  .col-lg-push-2 {
    left: 16.66666667%;
  }
  .col-lg-push-1 {
    left: 8.33333333%;
  }
  .col-lg-push-0 {
    left: auto;
  }
  .col-lg-offset-12 {
    margin-left: 100%;
  }
  .col-lg-offset-11 {
    margin-left: 91.66666667%;
  }
  .col-lg-offset-10 {
    margin-left: 83.33333333%;
  }
  .col-lg-offset-9 {
    margin-left: 75%;
  }
  .col-lg-offset-8 {
    margin-left: 66.66666667%;
  }
  .col-lg-offset-7 {
    margin-left: 58.33333333%;
  }
  .col-lg-offset-6 {
    margin-left: 50%;
  }
  .col-lg-offset-5 {
    margin-left: 41.66666667%;
  }
  .col-lg-offset-4 {
    margin-left: 33.33333333%;
  }
  .col-lg-offset-3 {
    margin-left: 25%;
  }
  .col-lg-offset-2 {
    margin-left: 16.66666667%;
  }
  .col-lg-offset-1 {
    margin-left: 8.33333333%;
  }
  .col-lg-offset-0 {
    margin-left: 0%;
  }
}
table {
  background-color: transparent;
}
caption {
  padding-top: 8px;
  padding-bottom: 8px;
  color: #777777;
  text-align: left;
}
th {
  text-align: left;
}
.table {
  width: 100%;
  max-width: 100%;
  margin-bottom: 20px;
}
.table > thead > tr > th,
.table > tbody > tr > th,
.table > tfoot > tr > th,
.table > thead > tr > td,
.table > tbody > tr > td,
.table > tfoot > tr > td {
  padding: 8px;
  line-height: 1.42857143;
  vertical-align: top;
  border-top: 1px solid #ddd;
}
.table > thead > tr > th {
  vertical-align: bottom;
  border-bottom: 2px solid #ddd;
}
.table > caption + thead > tr:first-child > th,
.table > colgroup + thead > tr:first-child > th,
.table > thead:first-child > tr:first-child > th,
.table > caption + thead > tr:first-child > td,
.table > colgroup + thead > tr:first-child > td,
.table > thead:first-child > tr:first-child > td {
  border-top: 0;
}
.table > tbody + tbody {
  border-top: 2px solid #ddd;
}
.table .table {
  background-color: #fff;
}
.table-condensed > thead > tr > th,
.table-condensed > tbody > tr > th,
.table-condensed > tfoot > tr > th,
.table-condensed > thead > tr > td,
.table-condensed > tbody > tr > td,
.table-condensed > tfoot > tr > td {
  padding: 5px;
}
.table-bordered {
  border: 1px solid #ddd;
}
.table-bordered > thead > tr > th,
.table-bordered > tbody > tr > th,
.table-bordered > tfoot > tr > th,
.table-bordered > thead > tr > td,
.table-bordered > tbody > tr > td,
.table-bordered > tfoot > tr > td {
  border: 1px solid #ddd;
}
.table-bordered > thead > tr > th,
.table-bordered > thead > tr > td {
  border-bottom-width: 2px;
}
.table-striped > tbody > tr:nth-of-type(odd) {
  background-color: #f9f9f9;
}
.table-hover > tbody > tr:hover {
  background-color: #f5f5f5;
}
table col[class*="col-"] {
  position: static;
  float: none;
  display: table-column;
}
table td[class*="col-"],
table th[class*="col-"] {
  position: static;
  float: none;
  display: table-cell;
}
.table > thead > tr > td.active,
.table > tbody > tr > td.active,
.table > tfoot > tr > td.active,
.table > thead > tr > th.active,
.table > tbody > tr > th.active,
.table > tfoot > tr > th.active,
.table > thead > tr.active > td,
.table > tbody > tr.active > td,
.table > tfoot > tr.active > td,
.table > thead > tr.active > th,
.table > tbody > tr.active > th,
.table > tfoot > tr.active > th {
  background-color: #f5f5f5;
}
.table-hover > tbody > tr > td.active:hover,
.table-hover > tbody > tr > th.active:hover,
.table-hover > tbody > tr.active:hover > td,
.table-hover > tbody > tr:hover > .active,
.table-hover > tbody > tr.active:hover > th {
  background-color: #e8e8e8;
}
.table > thead > tr > td.success,
.table > tbody > tr > td.success,
.table > tfoot > tr > td.success,
.table > thead > tr > th.success,
.table > tbody > tr > th.success,
.table > tfoot > tr > th.success,
.table > thead > tr.success > td,
.table > tbody > tr.success > td,
.table > tfoot > tr.success > td,
.table > thead > tr.success > th,
.table > tbody > tr.success > th,
.table > tfoot > tr.success > th {
  background-color: #dff0d8;
}
.table-hover > tbody > tr > td.success:hover,
.table-hover > tbody > tr > th.success:hover,
.table-hover > tbody > tr.success:hover > td,
.table-hover > tbody > tr:hover > .success,
.table-hover > tbody > tr.success:hover > th {
  background-color: #d0e9c6;
}
.table > thead > tr > td.info,
.table > tbody > tr > td.info,
.table > tfoot > tr > td.info,
.table > thead > tr > th.info,
.table > tbody > tr > th.info,
.table > tfoot > tr > th.info,
.table > thead > tr.info > td,
.table > tbody > tr.info > td,
.table > tfoot > tr.info > td,
.table > thead > tr.info > th,
.table > tbody > tr.info > th,
.table > tfoot > tr.info > th {
  background-color: #d9edf7;
}
.table-hover > tbody > tr > td.info:hover,
.table-hover > tbody > tr > th.info:hover,
.table-hover > tbody > tr.info:hover > td,
.table-hover > tbody > tr:hover > .info,
.table-hover > tbody > tr.info:hover > th {
  background-color: #c4e3f3;
}
.table > thead > tr > td.warning,
.table > tbody > tr > td.warning,
.table > tfoot > tr > td.warning,
.table > thead > tr > th.warning,
.table > tbody > tr > th.warning,
.table > tfoot > tr > th.warning,
.table > thead > tr.warning > td,
.table > tbody > tr.warning > td,
.table > tfoot > tr.warning > td,
.table > thead > tr.warning > th,
.table > tbody > tr.warning > th,
.table > tfoot > tr.warning > th {
  background-color: #fcf8e3;
}
.table-hover > tbody > tr > td.warning:hover,
.table-hover > tbody > tr > th.warning:hover,
.table-hover > tbody > tr.warning:hover > td,
.table-hover > tbody > tr:hover > .warning,
.table-hover > tbody > tr.warning:hover > th {
  background-color: #faf2cc;
}
.table > thead > tr > td.danger,
.table > tbody > tr > td.danger,
.table > tfoot > tr > td.danger,
.table > thead > tr > th.danger,
.table > tbody > tr > th.danger,
.table > tfoot > tr > th.danger,
.table > thead > tr.danger > td,
.table > tbody > tr.danger > td,
.table > tfoot > tr.danger > td,
.table > thead > tr.danger > th,
.table > tbody > tr.danger > th,
.table > tfoot > tr.danger > th {
  background-color: #f2dede;
}
.table-hover > tbody > tr > td.danger:hover,
.table-hover > tbody > tr > th.danger:hover,
.table-hover > tbody > tr.danger:hover > td,
.table-hover > tbody > tr:hover > .danger,
.table-hover > tbody > tr.danger:hover > th {
  background-color: #ebcccc;
}
.table-responsive {
  overflow-x: auto;
  min-height: 0.01%;
}
@media screen and (max-width: 767px) {
  .table-responsive {
    width: 100%;
    margin-bottom: 15px;
    overflow-y: hidden;
    -ms-overflow-style: -ms-autohiding-scrollbar;
    border: 1px solid #ddd;
  }
  .table-responsive > .table {
    margin-bottom: 0;
  }
  .table-responsive > .table > thead > tr > th,
  .table-responsive > .table > tbody > tr > th,
  .table-responsive > .table > tfoot > tr > th,
  .table-responsive > .table > thead > tr > td,
  .table-responsive > .table > tbody > tr > td,
  .table-responsive > .table > tfoot > tr > td {
    white-space: nowrap;
  }
  .table-responsive > .table-bordered {
    border: 0;
  }
  .table-responsive > .table-bordered > thead > tr > th:first-child,
  .table-responsive > .table-bordered > tbody > tr > th:first-child,
  .table-responsive > .table-bordered > tfoot > tr > th:first-child,
  .table-responsive > .table-bordered > thead > tr > td:first-child,
  .table-responsive > .table-bordered > tbody > tr > td:first-child,
  .table-responsive > .table-bordered > tfoot > tr > td:first-child {
    border-left: 0;
  }
  .table-responsive > .table-bordered > thead > tr > th:last-child,
  .table-responsive > .table-bordered > tbody > tr > th:last-child,
  .table-responsive > .table-bordered > tfoot > tr > th:last-child,
  .table-responsive > .table-bordered > thead > tr > td:last-child,
  .table-responsive > .table-bordered > tbody > tr > td:last-child,
  .table-responsive > .table-bordered > tfoot > tr > td:last-child {
    border-right: 0;
  }
  .table-responsive > .table-bordered > tbody > tr:last-child > th,
  .table-responsive > .table-bordered > tfoot > tr:last-child > th,
  .table-responsive > .table-bordered > tbody > tr:last-child > td,
  .table-responsive > .table-bordered > tfoot > tr:last-child > td {
    border-bottom: 0;
  }
}
fieldset {
  padding: 0;
  margin: 0;
  border: 0;
  min-width: 0;
}
legend {
  display: block;
  width: 100%;
  padding: 0;
  margin-bottom: 20px;
  font-size: 21px;
  line-height: inherit;
  color: #333333;
  border: 0;
  border-bottom: 1px solid #e5e5e5;
}
label {
  display: inline-block;
  max-width: 100%;
  margin-bottom: 5px;
  font-weight: bold;
}
input[type="search"] {
  -webkit-box-sizing: border-box;
  -moz-box-sizing: border-box;
  box-sizing: border-box;
}
input[type="radio"],
input[type="checkbox"] {
  margin: 4px 0 0;
  margin-top: 1px \9;
  line-height: normal;
}
input[type="file"] {
  display: block;
}
input[type="range"] {
  display: block;
  width: 100%;
}
select[multiple],
select[size] {
  height: auto;
}
input[type="file"]:focus,
input[type="radio"]:focus,
input[type="checkbox"]:focus {
  outline: 5px auto -webkit-focus-ring-color;
  outline-offset: -2px;
}
output {
  display: block;
  padding-top: 7px;
  font-size: 14px;
  line-height: 1.42857143;
  color: #555555;
}
.form-control {
  display: block;
  width: 100%;
  height: 34px;
  padding: 6px 12px;
  font-size: 14px;
  line-height: 1.42857143;
  color: #555555;
  background-color: #fff;
  background-image: none;
  border: 1px solid #ccc;
  border-radius: 4px;
  -webkit-box-shadow: inset 0 1px 1px rgba(0, 0, 0, 0.075);
  box-shadow: inset 0 1px 1px rgba(0, 0, 0, 0.075);
  -webkit-transition: border-color ease-in-out .15s, box-shadow ease-in-out .15s;
  -o-transition: border-color ease-in-out .15s, box-shadow ease-in-out .15s;
  transition: border-color ease-in-out .15s, box-shadow ease-in-out .15s;
}
.form-control:focus {
  border-color: #66afe9;
  outline: 0;
  -webkit-box-shadow: inset 0 1px 1px rgba(0,0,0,.075), 0 0 8px rgba(102, 175, 233, 0.6);
  box-shadow: inset 0 1px 1px rgba(0,0,0,.075), 0 0 8px rgba(102, 175, 233, 0.6);
}
.form-control::-moz-placeholder {
  color: #999;
  opacity: 1;
}
.form-control:-ms-input-placeholder {
  color: #999;
}
.form-control::-webkit-input-placeholder {
  color: #999;
}
.form-control::-ms-expand {
  border: 0;
  background-color: transparent;
}
.form-control[disabled],
.form-control[readonly],
fieldset[disabled] .form-control {
  background-color: #eeeeee;
  opacity: 1;
}
.form-control[disabled],
fieldset[disabled] .form-control {
  cursor: not-allowed;
}
textarea.form-control {
  height: auto;
}
input[type="search"] {
  -webkit-appearance: none;
}
@media screen and (-webkit-min-device-pixel-ratio: 0) {
  input[type="date"].form-control,
  input[type="time"].form-control,
  input[type="datetime-local"].form-control,
  input[type="month"].form-control {
    line-height: 34px;
  }
  input[type="date"].input-sm,
  input[type="time"].input-sm,
  input[type="datetime-local"].input-sm,
  input[type="month"].input-sm,
  .input-group-sm input[type="date"],
  .input-group-sm input[type="time"],
  .input-group-sm input[type="datetime-local"],
  .input-group-sm input[type="month"] {
    line-height: 30px;
  }
  input[type="date"].input-lg,
  input[type="time"].input-lg,
  input[type="datetime-local"].input-lg,
  input[type="month"].input-lg,
  .input-group-lg input[type="date"],
  .input-group-lg input[type="time"],
  .input-group-lg input[type="datetime-local"],
  .input-group-lg input[type="month"] {
    line-height: 46px;
  }
}
.form-group {
  margin-bottom: 15px;
}
.radio,
.checkbox {
  position: relative;
  display: block;
  margin-top: 10px;
  margin-bottom: 10px;
}
.radio label,
.checkbox label {
  min-height: 20px;
  padding-left: 20px;
  margin-bottom: 0;
  font-weight: normal;
  cursor: pointer;
}
.radio input[type="radio"],
.radio-inline input[type="radio"],
.checkbox input[type="checkbox"],
.checkbox-inline input[type="checkbox"] {
  position: absolute;
  margin-left: -20px;
  margin-top: 4px \9;
}
.radio + .radio,
.checkbox + .checkbox {
  margin-top: -5px;
}
.radio-inline,
.checkbox-inline {
  position: relative;
  display: inline-block;
  padding-left: 20px;
  margin-bottom: 0;
  vertical-align: middle;
  font-weight: normal;
  cursor: pointer;
}
.radio-inline + .radio-inline,
.checkbox-inline + .checkbox-inline {
  margin-top: 0;
  margin-left: 10px;
}
input[type="radio"][disabled],
input[type="checkbox"][disabled],
input[type="radio"].disabled,
input[type="checkbox"].disabled,
fieldset[disabled] input[type="radio"],
fieldset[disabled] input[type="checkbox"] {
  cursor: not-allowed;
}
.radio-inline.disabled,
.checkbox-inline.disabled,
fieldset[disabled] .radio-inline,
fieldset[disabled] .checkbox-inline {
  cursor: not-allowed;
}
.radio.disabled label,
.checkbox.disabled label,
fieldset[disabled] .radio label,
fieldset[disabled] .checkbox label {
  cursor: not-allowed;
}
.form-control-static {
  padding-top: 7px;
  padding-bottom: 7px;
  margin-bottom: 0;
  min-height: 34px;
}
.form-control-static.input-lg,
.form-control-static.input-sm {
  padding-left: 0;
  padding-right: 0;
}
.input-sm {
  height: 30px;
  padding: 5px 10px;
  font-size: 12px;
  line-height: 1.5;
  border-radius: 3px;
}
select.input-sm {
  height: 30px;
  line-height: 30px;
}
textarea.input-sm,
select[multiple].input-sm {
  height: auto;
}
.form-group-sm .form-control {
  height: 30px;
  padding: 5px 10px;
  font-size: 12px;
  line-height: 1.5;
  border-radius: 3px;
}
.form-group-sm select.form-control {
  height: 30px;
  line-height: 30px;
}
.form-group-sm textarea.form-control,
.form-group-sm select[multiple].form-control {
  height: auto;
}
.form-group-sm .form-control-static {
  height: 30px;
  min-height: 32px;
  padding: 6px 10px;
  font-size: 12px;
  line-height: 1.5;
}
.input-lg {
  height: 46px;
  padding: 10px 16px;
  font-size: 18px;
  line-height: 1.3333333;
  border-radius: 6px;
}
select.input-lg {
  height: 46px;
  line-height: 46px;
}
textarea.input-lg,
select[multiple].input-lg {
  height: auto;
}
.form-group-lg .form-control {
  height: 46px;
  padding: 10px 16px;
  font-size: 18px;
  line-height: 1.3333333;
  border-radius: 6px;
}
.form-group-lg select.form-control {
  height: 46px;
  line-height: 46px;
}
.form-group-lg textarea.form-control,
.form-group-lg select[multiple].form-control {
  height: auto;
}
.form-group-lg .form-control-static {
  height: 46px;
  min-height: 38px;
  padding: 11px 16px;
  font-size: 18px;
  line-height: 1.3333333;
}
.has-feedback {
  position: relative;
}
.has-feedback .form-control {
  padding-right: 42.5px;
}
.form-control-feedback {
  position: absolute;
  top: 0;
  right: 0;
  z-index: 2;
  display: block;
  width: 34px;
  height: 34px;
  line-height: 34px;
  text-align: center;
  pointer-events: none;
}
.input-lg + .form-control-feedback,
.input-group-lg + .form-control-feedback,
.form-group-lg .form-control + .form-control-feedback {
  width: 46px;
  height: 46px;
  line-height: 46px;
}
.input-sm + .form-control-feedback,
.input-group-sm + .form-control-feedback,
.form-group-sm .form-control + .form-control-feedback {
  width: 30px;
  height: 30px;
  line-height: 30px;
}
.has-success .help-block,
.has-success .control-label,
.has-success .radio,
.has-success .checkbox,
.has-success .radio-inline,
.has-success .checkbox-inline,
.has-success.radio label,
.has-success.checkbox label,
.has-success.radio-inline label,
.has-success.checkbox-inline label {
  color: #3c763d;
}
.has-success .form-control {
  border-color: #3c763d;
  -webkit-box-shadow: inset 0 1px 1px rgba(0, 0, 0, 0.075);
  box-shadow: inset 0 1px 1px rgba(0, 0, 0, 0.075);
}
.has-success .form-control:focus {
  border-color: #2b542c;
  -webkit-box-shadow: inset 0 1px 1px rgba(0, 0, 0, 0.075), 0 0 6px #67b168;
  box-shadow: inset 0 1px 1px rgba(0, 0, 0, 0.075), 0 0 6px #67b168;
}
.has-success .input-group-addon {
  color: #3c763d;
  border-color: #3c763d;
  background-color: #dff0d8;
}
.has-success .form-control-feedback {
  color: #3c763d;
}
.has-warning .help-block,
.has-warning .control-label,
.has-warning .radio,
.has-warning .checkbox,
.has-warning .radio-inline,
.has-warning .checkbox-inline,
.has-warning.radio label,
.has-warning.checkbox label,
.has-warning.radio-inline label,
.has-warning.checkbox-inline label {
  color: #8a6d3b;
}
.has-warning .form-control {
  border-color: #8a6d3b;
  -webkit-box-shadow: inset 0 1px 1px rgba(0, 0, 0, 0.075);
  box-shadow: inset 0 1px 1px rgba(0, 0, 0, 0.075);
}
.has-warning .form-control:focus {
  border-color: #66512c;
  -webkit-box-shadow: inset 0 1px 1px rgba(0, 0, 0, 0.075), 0 0 6px #c0a16b;
  box-shadow: inset 0 1px 1px rgba(0, 0, 0, 0.075), 0 0 6px #c0a16b;
}
.has-warning .input-group-addon {
  color: #8a6d3b;
  border-color: #8a6d3b;
  background-color: #fcf8e3;
}
.has-warning .form-control-feedback {
  color: #8a6d3b;
}
.has-error .help-block,
.has-error .control-label,
.has-error .radio,
.has-error .checkbox,
.has-error .radio-inline,
.has-error .checkbox-inline,
.has-error.radio label,
.has-error.checkbox label,
.has-error.radio-inline label,
.has-error.checkbox-inline label {
  color: #a94442;
}
.has-error .form-control {
  border-color: #a94442;
  -webkit-box-shadow: inset 0 1px 1px rgba(0, 0, 0, 0.075);
  box-shadow: inset 0 1px 1px rgba(0, 0, 0, 0.075);
}
.has-error .form-control:focus {
  border-color: #843534;
  -webkit-box-shadow: inset 0 1px 1px rgba(0, 0, 0, 0.075), 0 0 6px #ce8483;
  box-shadow: inset 0 1px 1px rgba(0, 0, 0, 0.075), 0 0 6px #ce8483;
}
.has-error .input-group-addon {
  color: #a94442;
  border-color: #a94442;
  background-color: #f2dede;
}
.has-error .form-control-feedback {
  color: #a94442;
}
.has-feedback label ~ .form-control-feedback {
  top: 25px;
}
.has-feedback label.sr-only ~ .form-control-feedback {
  top: 0;
}
.help-block {
  display: block;
  margin-top: 5px;
  margin-bottom: 10px;
  color: #737373;
}
@media (min-width: 768px) {
  .form-inline .form-group {
    display: inline-block;
    margin-bottom: 0;
    vertical-align: middle;
  }
  .form-inline .form-control {
    display: inline-block;
    width: auto;
    vertical-align: middle;
  }
  .form-inline .form-control-static {
    display: inline-block;
  }
  .form-inline .input-group {
    display: inline-table;
    vertical-align: middle;
  }
  .form-inline .input-group .input-group-addon,
  .form-inline .input-group .input-group-btn,
  .form-inline .input-group .form-control {
    width: auto;
  }
  .form-inline .input-group > .form-control {
    width: 100%;
  }
  .form-inline .control-label {
    margin-bottom: 0;
    vertical-align: middle;
  }
  .form-inline .radio,
  .form-inline .checkbox {
    display: inline-block;
    margin-top: 0;
    margin-bottom: 0;
    vertical-align: middle;
  }
  .form-inline .radio label,
  .form-inline .checkbox label {
    padding-left: 0;
  }
  .form-inline .radio input[type="radio"],
  .form-inline .checkbox input[type="checkbox"] {
    position: relative;
    margin-left: 0;
  }
  .form-inline .has-feedback .form-control-feedback {
    top: 0;
  }
}
.form-horizontal .radio,
.form-horizontal .checkbox,
.form-horizontal .radio-inline,
.form-horizontal .checkbox-inline {
  margin-top: 0;
  margin-bottom: 0;
  padding-top: 7px;
}
.form-horizontal .radio,
.form-horizontal .checkbox {
  min-height: 27px;
}
.form-horizontal .form-group {
  margin-left: -15px;
  margin-right: -15px;
}
@media (min-width: 768px) {
  .form-horizontal .control-label {
    text-align: right;
    margin-bottom: 0;
    padding-top: 7px;
  }
}
.form-horizontal .has-feedback .form-control-feedback {
  right: 15px;
}
@media (min-width: 768px) {
  .form-horizontal .form-group-lg .control-label {
    padding-top: 11px;
    font-size: 18px;
  }
}
@media (min-width: 768px) {
  .form-horizontal .form-group-sm .control-label {
    padding-top: 6px;
    font-size: 12px;
  }
}
.btn {
  display: inline-block;
  margin-bottom: 0;
  font-weight: normal;
  text-align: center;
  vertical-align: middle;
  touch-action: manipulation;
  cursor: pointer;
  background-image: none;
  border: 1px solid transparent;
  white-space: nowrap;
  padding: 6px 12px;
  font-size: 14px;
  line-height: 1.42857143;
  border-radius: 4px;
  -webkit-user-select: none;
  -moz-user-select: none;
  -ms-user-select: none;
  user-select: none;
}
.btn:focus,
.btn:active:focus,
.btn.active:focus,
.btn.focus,
.btn:active.focus,
.btn.active.focus {
  outline: 5px auto -webkit-focus-ring-color;
  outline-offset: -2px;
}
.btn:hover,
.btn:focus,
.btn.focus {
  color: #333;
  text-decoration: none;
}
.btn:active,
.btn.active {
  outline: 0;
  background-image: none;
  -webkit-box-shadow: inset 0 3px 5px rgba(0, 0, 0, 0.125);
  box-shadow: inset 0 3px 5px rgba(0, 0, 0, 0.125);
}
.btn.disabled,
.btn[disabled],
fieldset[disabled] .btn {
  cursor: not-allowed;
  opacity: 0.65;
  filter: alpha(opacity=65);
  -webkit-box-shadow: none;
  box-shadow: none;
}
a.btn.disabled,
fieldset[disabled] a.btn {
  pointer-events: none;
}
.btn-default {
  color: #333;
  background-color: #fff;
  border-color: #ccc;
}
.btn-default:focus,
.btn-default.focus {
  color: #333;
  background-color: #e6e6e6;
  border-color: #8c8c8c;
}
.btn-default:hover {
  color: #333;
  background-color: #e6e6e6;
  border-color: #adadad;
}
.btn-default:active,
.btn-default.active,
.open > .dropdown-toggle.btn-default {
  color: #333;
  background-color: #e6e6e6;
  border-color: #adadad;
}
.btn-default:active:hover,
.btn-default.active:hover,
.open > .dropdown-toggle.btn-default:hover,
.btn-default:active:focus,
.btn-default.active:focus,
.open > .dropdown-toggle.btn-default:focus,
.btn-default:active.focus,
.btn-default.active.focus,
.open > .dropdown-toggle.btn-default.focus {
  color: #333;
  background-color: #d4d4d4;
  border-color: #8c8c8c;
}
.btn-default:active,
.btn-default.active,
.open > .dropdown-toggle.btn-default {
  background-image: none;
}
.btn-default.disabled:hover,
.btn-default[disabled]:hover,
fieldset[disabled] .btn-default:hover,
.btn-default.disabled:focus,
.btn-default[disabled]:focus,
fieldset[disabled] .btn-default:focus,
.btn-default.disabled.focus,
.btn-default[disabled].focus,
fieldset[disabled] .btn-default.focus {
  background-color: #fff;
  border-color: #ccc;
}
.btn-default .badge {
  color: #fff;
  background-color: #333;
}
.btn-primary {
  color: #fff;
  background-color: #337ab7;
  border-color: #2e6da4;
}
.btn-primary:focus,
.btn-primary.focus {
  color: #fff;
  background-color: #286090;
  border-color: #122b40;
}
.btn-primary:hover {
  color: #fff;
  background-color: #286090;
  border-color: #204d74;
}
.btn-primary:active,
.btn-primary.active,
.open > .dropdown-toggle.btn-primary {
  color: #fff;
  background-color: #286090;
  border-color: #204d74;
}
.btn-primary:active:hover,
.btn-primary.active:hover,
.open > .dropdown-toggle.btn-primary:hover,
.btn-primary:active:focus,
.btn-primary.active:focus,
.open > .dropdown-toggle.btn-primary:focus,
.btn-primary:active.focus,
.btn-primary.active.focus,
.open > .dropdown-toggle.btn-primary.focus {
  color: #fff;
  background-color: #204d74;
  border-color: #122b40;
}
.btn-primary:active,
.btn-primary.active,
.open > .dropdown-toggle.btn-primary {
  background-image: none;
}
.btn-primary.disabled:hover,
.btn-primary[disabled]:hover,
fieldset[disabled] .btn-primary:hover,
.btn-primary.disabled:focus,
.btn-primary[disabled]:focus,
fieldset[disabled] .btn-primary:focus,
.btn-primary.disabled.focus,
.btn-primary[disabled].focus,
fieldset[disabled] .btn-primary.focus {
  background-color: #337ab7;
  border-color: #2e6da4;
}
.btn-primary .badge {
  color: #337ab7;
  background-color: #fff;
}
.btn-success {
  color: #fff;
  background-color: #5cb85c;
  border-color: #4cae4c;
}
.btn-success:focus,
.btn-success.focus {
  color: #fff;
  background-color: #449d44;
  border-color: #255625;
}
.btn-success:hover {
  color: #fff;
  background-color: #449d44;
  border-color: #398439;
}
.btn-success:active,
.btn-success.active,
.open > .dropdown-toggle.btn-success {
  color: #fff;
  background-color: #449d44;
  border-color: #398439;
}
.btn-success:active:hover,
.btn-success.active:hover,
.open > .dropdown-toggle.btn-success:hover,
.btn-success:active:focus,
.btn-success.active:focus,
.open > .dropdown-toggle.btn-success:focus,
.btn-success:active.focus,
.btn-success.active.focus,
.open > .dropdown-toggle.btn-success.focus {
  color: #fff;
  background-color: #398439;
  border-color: #255625;
}
.btn-success:active,
.btn-success.active,
.open > .dropdown-toggle.btn-success {
  background-image: none;
}
.btn-success.disabled:hover,
.btn-success[disabled]:hover,
fieldset[disabled] .btn-success:hover,
.btn-success.disabled:focus,
.btn-success[disabled]:focus,
fieldset[disabled] .btn-success:focus,
.btn-success.disabled.focus,
.btn-success[disabled].focus,
fieldset[disabled] .btn-success.focus {
  background-color: #5cb85c;
  border-color: #4cae4c;
}
.btn-success .badge {
  color: #5cb85c;
  background-color: #fff;
}
.btn-info {
  color: #fff;
  background-color: #5bc0de;
  border-color: #46b8da;
}
.btn-info:focus,
.btn-info.focus {
  color: #fff;
  background-color: #31b0d5;
  border-color: #1b6d85;
}
.btn-info:hover {
  color: #fff;
  background-color: #31b0d5;
  border-color: #269abc;
}
.btn-info:active,
.btn-info.active,
.open > .dropdown-toggle.btn-info {
  color: #fff;
  background-color: #31b0d5;
  border-color: #269abc;
}
.btn-info:active:hover,
.btn-info.active:hover,
.open > .dropdown-toggle.btn-info:hover,
.btn-info:active:focus,
.btn-info.active:focus,
.open > .dropdown-toggle.btn-info:focus,
.btn-info:active.focus,
.btn-info.active.focus,
.open > .dropdown-toggle.btn-info.focus {
  color: #fff;
  background-color: #269abc;
  border-color: #1b6d85;
}
.btn-info:active,
.btn-info.active,
.open > .dropdown-toggle.btn-info {
  background-image: none;
}
.btn-info.disabled:hover,
.btn-info[disabled]:hover,
fieldset[disabled] .btn-info:hover,
.btn-info.disabled:focus,
.btn-info[disabled]:focus,
fieldset[disabled] .btn-info:focus,
.btn-info.disabled.focus,
.btn-info[disabled].focus,
fieldset[disabled] .btn-info.focus {
  background-color: #5bc0de;
  border-color: #46b8da;
}
.btn-info .badge {
  color: #5bc0de;
  background-color: #fff;
}
.btn-warning {
  color: #fff;
  background-color: #f0ad4e;
  border-color: #eea236;
}
.btn-warning:focus,
.btn-warning.focus {
  color: #fff;
  background-color: #ec971f;
  border-color: #985f0d;
}
.btn-warning:hover {
  color: #fff;
  background-color: #ec971f;
  border-color: #d58512;
}
.btn-warning:active,
.btn-warning.active,
.open > .dropdown-toggle.btn-warning {
  color: #fff;
  background-color: #ec971f;
  border-color: #d58512;
}
.btn-warning:active:hover,
.btn-warning.active:hover,
.open > .dropdown-toggle.btn-warning:hover,
.btn-warning:active:focus,
.btn-warning.active:focus,
.open > .dropdown-toggle.btn-warning:focus,
.btn-warning:active.focus,
.btn-warning.active.focus,
.open > .dropdown-toggle.btn-warning.focus {
  color: #fff;
  background-color: #d58512;
  border-color: #985f0d;
}
.btn-warning:active,
.btn-warning.active,
.open > .dropdown-toggle.btn-warning {
  background-image: none;
}
.btn-warning.disabled:hover,
.btn-warning[disabled]:hover,
fieldset[disabled] .btn-warning:hover,
.btn-warning.disabled:focus,
.btn-warning[disabled]:focus,
fieldset[disabled] .btn-warning:focus,
.btn-warning.disabled.focus,
.btn-warning[disabled].focus,
fieldset[disabled] .btn-warning.focus {
  background-color: #f0ad4e;
  border-color: #eea236;
}
.btn-warning .badge {
  color: #f0ad4e;
  background-color: #fff;
}
.btn-danger {
  color: #fff;
  background-color: #d9534f;
  border-color: #d43f3a;
}
.btn-danger:focus,
.btn-danger.focus {
  color: #fff;
  background-color: #c9302c;
  border-color: #761c19;
}
.btn-danger:hover {
  color: #fff;
  background-color: #c9302c;
  border-color: #ac2925;
}
.btn-danger:active,
.btn-danger.active,
.open > .dropdown-toggle.btn-danger {
  color: #fff;
  background-color: #c9302c;
  border-color: #ac2925;
}
.btn-danger:active:hover,
.btn-danger.active:hover,
.open > .dropdown-toggle.btn-danger:hover,
.btn-danger:active:focus,
.btn-danger.active:focus,
.open > .dropdown-toggle.btn-danger:focus,
.btn-danger:active.focus,
.btn-danger.active.focus,
.open > .dropdown-toggle.btn-danger.focus {
  color: #fff;
  background-color: #ac2925;
  border-color: #761c19;
}
.btn-danger:active,
.btn-danger.active,
.open > .dropdown-toggle.btn-danger {
  background-image: none;
}
.btn-danger.disabled:hover,
.btn-danger[disabled]:hover,
fieldset[disabled] .btn-danger:hover,
.btn-danger.disabled:focus,
.btn-danger[disabled]:focus,
fieldset[disabled] .btn-danger:focus,
.btn-danger.disabled.focus,
.btn-danger[disabled].focus,
fieldset[disabled] .btn-danger.focus {
  background-color: #d9534f;
  border-color: #d43f3a;
}
.btn-danger .badge {
  color: #d9534f;
  background-color: #fff;
}
.btn-link {
  color: #337ab7;
  font-weight: normal;
  border-radius: 0;
}
.btn-link,
.btn-link:active,
.btn-link.active,
.btn-link[disabled],
fieldset[disabled] .btn-link {
  background-color: transparent;
  -webkit-box-shadow: none;
  box-shadow: none;
}
.btn-link,
.btn-link:hover,
.btn-link:focus,
.btn-link:active {
  border-color: transparent;
}
.btn-link:hover,
.btn-link:focus {
  color: #23527c;
  text-decoration: underline;
  background-color: transparent;
}
.btn-link[disabled]:hover,
fieldset[disabled] .btn-link:hover,
.btn-link[disabled]:focus,
fieldset[disabled] .btn-link:focus {
  color: #777777;
  text-decoration: none;
}
.btn-lg,
.btn-group-lg > .btn {
  padding: 10px 16px;
  font-size: 18px;
  line-height: 1.3333333;
  border-radius: 6px;
}
.btn-sm,
.btn-group-sm > .btn {
  padding: 5px 10px;
  font-size: 12px;
  line-height: 1.5;
  border-radius: 3px;
}
.btn-xs,
.btn-group-xs > .btn {
  padding: 1px 5px;
  font-size: 12px;
  line-height: 1.5;
  border-radius: 3px;
}
.btn-block {
  display: block;
  width: 100%;
}
.btn-block + .btn-block {
  margin-top: 5px;
}
input[type="submit"].btn-block,
input[type="reset"].btn-block,
input[type="button"].btn-block {
  width: 100%;
}
.fade {
  opacity: 0;
  -webkit-transition: opacity 0.15s linear;
  -o-transition: opacity 0.15s linear;
  transition: opacity 0.15s linear;
}
.fade.in {
  opacity: 1;
}
.collapse {
  display: none;
}
.collapse.in {
  display: block;
}
tr.collapse.in {
  display: table-row;
}
tbody.collapse.in {
  display: table-row-group;
}
.collapsing {
  position: relative;
  height: 0;
  overflow: hidden;
  -webkit-transition-property: height, visibility;
  transition-property: height, visibility;
  -webkit-transition-duration: 0.35s;
  transition-duration: 0.35s;
  -webkit-transition-timing-function: ease;
  transition-timing-function: ease;
}
.caret {
  display: inline-block;
  width: 0;
  height: 0;
  margin-left: 2px;
  vertical-align: middle;
  border-top: 4px dashed;
  border-top: 4px solid \9;
  border-right: 4px solid transparent;
  border-left: 4px solid transparent;
}
.dropup,
.dropdown {
  position: relative;
}
.dropdown-toggle:focus {
  outline: 0;
}
.dropdown-menu {
  position: absolute;
  top: 100%;
  left: 0;
  z-index: 1000;
  display: none;
  float: left;
  min-width: 160px;
  padding: 5px 0;
  margin: 2px 0 0;
  list-style: none;
  font-size: 14px;
  text-align: left;
  background-color: #fff;
  border: 1px solid #ccc;
  border: 1px solid rgba(0, 0, 0, 0.15);
  border-radius: 4px;
  -webkit-box-shadow: 0 6px 12px rgba(0, 0, 0, 0.175);
  box-shadow: 0 6px 12px rgba(0, 0, 0, 0.175);
  background-clip: padding-box;
}
.dropdown-menu.pull-right {
  right: 0;
  left: auto;
}
.dropdown-menu .divider {
  height: 1px;
  margin: 9px 0;
  overflow: hidden;
  background-color: #e5e5e5;
}
.dropdown-menu > li > a {
  display: block;
  padding: 3px 20px;
  clear: both;
  font-weight: normal;
  line-height: 1.42857143;
  color: #333333;
  white-space: nowrap;
}
.dropdown-menu > li > a:hover,
.dropdown-menu > li > a:focus {
  text-decoration: none;
  color: #262626;
  background-color: #f5f5f5;
}
.dropdown-menu > .active > a,
.dropdown-menu > .active > a:hover,
.dropdown-menu > .active > a:focus {
  color: #fff;
  text-decoration: none;
  outline: 0;
  background-color: #337ab7;
}
.dropdown-menu > .disabled > a,
.dropdown-menu > .disabled > a:hover,
.dropdown-menu > .disabled > a:focus {
  color: #777777;
}
.dropdown-menu > .disabled > a:hover,
.dropdown-menu > .disabled > a:focus {
  text-decoration: none;
  background-color: transparent;
  background-image: none;
  filter: progid:DXImageTransform.Microsoft.gradient(enabled = false);
  cursor: not-allowed;
}
.open > .dropdown-menu {
  display: block;
}
.open > a {
  outline: 0;
}
.dropdown-menu-right {
  left: auto;
  right: 0;
}
.dropdown-menu-left {
  left: 0;
  right: auto;
}
.dropdown-header {
  display: block;
  padding: 3px 20px;
  font-size: 12px;
  line-height: 1.42857143;
  color: #777777;
  white-space: nowrap;
}
.dropdown-backdrop {
  position: fixed;
  left: 0;
  right: 0;
  bottom: 0;
  top: 0;
  z-index: 990;
}
.pull-right > .dropdown-menu {
  right: 0;
  left: auto;
}
.dropup .caret,
.navbar-fixed-bottom .dropdown .caret {
  border-top: 0;
  border-bottom: 4px dashed;
  border-bottom: 4px solid \9;
  content: "";
}
.dropup .dropdown-menu,
.navbar-fixed-bottom .dropdown .dropdown-menu {
  top: auto;
  bottom: 100%;
  margin-bottom: 2px;
}
@media (min-width: 768px) {
  .navbar-right .dropdown-menu {
    left: auto;
    right: 0;
  }
  .navbar-right .dropdown-menu-left {
    left: 0;
    right: auto;
  }
}
.btn-group,
.btn-group-vertical {
  position: relative;
  display: inline-block;
  vertical-align: middle;
}
.btn-group > .btn,
.btn-group-vertical > .btn {
  position: relative;
  float: left;
}
.btn-group > .btn:hover,
.btn-group-vertical > .btn:hover,
.btn-group > .btn:focus,
.btn-group-vertical > .btn:focus,
.btn-group > .btn:active,
.btn-group-vertical > .btn:active,
.btn-group > .btn.active,
.btn-group-vertical > .btn.active {
  z-index: 2;
}
.btn-group .btn + .btn,
.btn-group .btn + .btn-group,
.btn-group .btn-group + .btn,
.btn-group .btn-group + .btn-group {
  margin-left: -1px;
}
.btn-toolbar {
  margin-left: -5px;
}
.btn-toolbar .btn,
.btn-toolbar .btn-group,
.btn-toolbar .input-group {
  float: left;
}
.btn-toolbar > .btn,
.btn-toolbar > .btn-group,
.btn-toolbar > .input-group {
  margin-left: 5px;
}
.btn-group > .btn:not(:first-child):not(:last-child):not(.dropdown-toggle) {
  border-radius: 0;
}
.btn-group > .btn:first-child {
  margin-left: 0;
}
.btn-group > .btn:first-child:not(:last-child):not(.dropdown-toggle) {
  border-bottom-right-radius: 0;
  border-top-right-radius: 0;
}
.btn-group > .btn:last-child:not(:first-child),
.btn-group > .dropdown-toggle:not(:first-child) {
  border-bottom-left-radius: 0;
  border-top-left-radius: 0;
}
.btn-group > .btn-group {
  float: left;
}
.btn-group > .btn-group:not(:first-child):not(:last-child) > .btn {
  border-radius: 0;
}
.btn-group > .btn-group:first-child:not(:last-child) > .btn:last-child,
.btn-group > .btn-group:first-child:not(:last-child) > .dropdown-toggle {
  border-bottom-right-radius: 0;
  border-top-right-radius: 0;
}
.btn-group > .btn-group:last-child:not(:first-child) > .btn:first-child {
  border-bottom-left-radius: 0;
  border-top-left-radius: 0;
}
.btn-group .dropdown-toggle:active,
.btn-group.open .dropdown-toggle {
  outline: 0;
}
.btn-group > .btn + .dropdown-toggle {
  padding-left: 8px;
  padding-right: 8px;
}
.btn-group > .btn-lg + .dropdown-toggle {
  padding-left: 12px;
  padding-right: 12px;
}
.btn-group.open .dropdown-toggle {
  -webkit-box-shadow: inset 0 3px 5px rgba(0, 0, 0, 0.125);
  box-shadow: inset 0 3px 5px rgba(0, 0, 0, 0.125);
}
.btn-group.open .dropdown-toggle.btn-link {
  -webkit-box-shadow: none;
  box-shadow: none;
}
.btn .caret {
  margin-left: 0;
}
.btn-lg .caret {
  border-width: 5px 5px 0;
  border-bottom-width: 0;
}
.dropup .btn-lg .caret {
  border-width: 0 5px 5px;
}
.btn-group-vertical > .btn,
.btn-group-vertical > .btn-group,
.btn-group-vertical > .btn-group > .btn {
  display: block;
  float: none;
  width: 100%;
  max-width: 100%;
}
.btn-group-vertical > .btn-group > .btn {
  float: none;
}
.btn-group-vertical > .btn + .btn,
.btn-group-vertical > .btn + .btn-group,
.btn-group-vertical > .btn-group + .btn,
.btn-group-vertical > .btn-group + .btn-group {
  margin-top: -1px;
  margin-left: 0;
}
.btn-group-vertical > .btn:not(:first-child):not(:last-child) {
  border-radius: 0;
}
.btn-group-vertical > .btn:first-child:not(:last-child) {
  border-top-right-radius: 4px;
  border-top-left-radius: 4px;
  border-bottom-right-radius: 0;
  border-bottom-left-radius: 0;
}
.btn-group-vertical > .btn:last-child:not(:first-child) {
  border-top-right-radius: 0;
  border-top-left-radius: 0;
  border-bottom-right-radius: 4px;
  border-bottom-left-radius: 4px;
}
.btn-group-vertical > .btn-group:not(:first-child):not(:last-child) > .btn {
  border-radius: 0;
}
.btn-group-vertical > .btn-group:first-child:not(:last-child) > .btn:last-child,
.btn-group-vertical > .btn-group:first-child:not(:last-child) > .dropdown-toggle {
  border-bottom-right-radius: 0;
  border-bottom-left-radius: 0;
}
.btn-group-vertical > .btn-group:last-child:not(:first-child) > .btn:first-child {
  border-top-right-radius: 0;
  border-top-left-radius: 0;
}
.btn-group-justified {
  display: table;
  width: 100%;
  table-layout: fixed;
  border-collapse: separate;
}
.btn-group-justified > .btn,
.btn-group-justified > .btn-group {
  float: none;
  display: table-cell;
  width: 1%;
}
.btn-group-justified > .btn-group .btn {
  width: 100%;
}
.btn-group-justified > .btn-group .dropdown-menu {
  left: auto;
}
[data-toggle="buttons"] > .btn input[type="radio"],
[data-toggle="buttons"] > .btn-group > .btn input[type="radio"],
[data-toggle="buttons"] > .btn input[type="checkbox"],
[data-toggle="buttons"] > .btn-group > .btn input[type="checkbox"] {
  position: absolute;
  clip: rect(0, 0, 0, 0);
  pointer-events: none;
}
.input-group {
  position: relative;
  display: table;
  border-collapse: separate;
}
.input-group[class*="col-"] {
  float: none;
  padding-left: 0;
  padding-right: 0;
}
.input-group .form-control {
  position: relative;
  z-index: 2;
  float: left;
  width: 100%;
  margin-bottom: 0;
}
.input-group .form-control:focus {
  z-index: 3;
}
.input-group-lg > .form-control,
.input-group-lg > .input-group-addon,
.input-group-lg > .input-group-btn > .btn {
  height: 46px;
  padding: 10px 16px;
  font-size: 18px;
  line-height: 1.3333333;
  border-radius: 6px;
}
select.input-group-lg > .form-control,
select.input-group-lg > .input-group-addon,
select.input-group-lg > .input-group-btn > .btn {
  height: 46px;
  line-height: 46px;
}
textarea.input-group-lg > .form-control,
textarea.input-group-lg > .input-group-addon,
textarea.input-group-lg > .input-group-btn > .btn,
select[multiple].input-group-lg > .form-control,
select[multiple].input-group-lg > .input-group-addon,
select[multiple].input-group-lg > .input-group-btn > .btn {
  height: auto;
}
.input-group-sm > .form-control,
.input-group-sm > .input-group-addon,
.input-group-sm > .input-group-btn > .btn {
  height: 30px;
  padding: 5px 10px;
  font-size: 12px;
  line-height: 1.5;
  border-radius: 3px;
}
select.input-group-sm > .form-control,
select.input-group-sm > .input-group-addon,
select.input-group-sm > .input-group-btn > .btn {
  height: 30px;
  line-height: 30px;
}
textarea.input-group-sm > .form-control,
textarea.input-group-sm > .input-group-addon,
textarea.input-group-sm > .input-group-btn > .btn,
select[multiple].input-group-sm > .form-control,
select[multiple].input-group-sm > .input-group-addon,
select[multiple].input-group-sm > .input-group-btn > .btn {
  height: auto;
}
.input-group-addon,
.input-group-btn,
.input-group .form-control {
  display: table-cell;
}
.input-group-addon:not(:first-child):not(:last-child),
.input-group-btn:not(:first-child):not(:last-child),
.input-group .form-control:not(:first-child):not(:last-child) {
  border-radius: 0;
}
.input-group-addon,
.input-group-btn {
  width: 1%;
  white-space: nowrap;
  vertical-align: middle;
}
.input-group-addon {
  padding: 6px 12px;
  font-size: 14px;
  font-weight: normal;
  line-height: 1;
  color: #555555;
  text-align: center;
  background-color: #eeeeee;
  border: 1px solid #ccc;
  border-radius: 4px;
}
.input-group-addon.input-sm {
  padding: 5px 10px;
  font-size: 12px;
  border-radius: 3px;
}
.input-group-addon.input-lg {
  padding: 10px 16px;
  font-size: 18px;
  border-radius: 6px;
}
.input-group-addon input[type="radio"],
.input-group-addon input[type="checkbox"] {
  margin-top: 0;
}
.input-group .form-control:first-child,
.input-group-addon:first-child,
.input-group-btn:first-child > .btn,
.input-group-btn:first-child > .btn-group > .btn,
.input-group-btn:first-child > .dropdown-toggle,
.input-group-btn:last-child > .btn:not(:last-child):not(.dropdown-toggle),
.input-group-btn:last-child > .btn-group:not(:last-child) > .btn {
  border-bottom-right-radius: 0;
  border-top-right-radius: 0;
}
.input-group-addon:first-child {
  border-right: 0;
}
.input-group .form-control:last-child,
.input-group-addon:last-child,
.input-group-btn:last-child > .btn,
.input-group-btn:last-child > .btn-group > .btn,
.input-group-btn:last-child > .dropdown-toggle,
.input-group-btn:first-child > .btn:not(:first-child),
.input-group-btn:first-child > .btn-group:not(:first-child) > .btn {
  border-bottom-left-radius: 0;
  border-top-left-radius: 0;
}
.input-group-addon:last-child {
  border-left: 0;
}
.input-group-btn {
  position: relative;
  font-size: 0;
  white-space: nowrap;
}
.input-group-btn > .btn {
  position: relative;
}
.input-group-btn > .btn + .btn {
  margin-left: -1px;
}
.input-group-btn > .btn:hover,
.input-group-btn > .btn:focus,
.input-group-btn > .btn:active {
  z-index: 2;
}
.input-group-btn:first-child > .btn,
.input-group-btn:first-child > .btn-group {
  margin-right: -1px;
}
.input-group-btn:last-child > .btn,
.input-group-btn:last-child > .btn-group {
  z-index: 2;
  margin-left: -1px;
}
.nav {
  margin-bottom: 0;
  padding-left: 0;
  list-style: none;
}
.nav > li {
  position: relative;
  display: block;
}
.nav > li > a {
  position: relative;
  display: block;
  padding: 10px 15px;
}
.nav > li > a:hover,
.nav > li > a:focus {
  text-decoration: none;
  background-color: #eeeeee;
}
.nav > li.disabled > a {
  color: #777777;
}
.nav > li.disabled > a:hover,
.nav > li.disabled > a:focus {
  color: #777777;
  text-decoration: none;
  background-color: transparent;
  cursor: not-allowed;
}
.nav .open > a,
.nav .open > a:hover,
.nav .open > a:focus {
  background-color: #eeeeee;
  border-color: #337ab7;
}
.nav .nav-divider {
  height: 1px;
  margin: 9px 0;
  overflow: hidden;
  background-color: #e5e5e5;
}
.nav > li > a > img {
  max-width: none;
}
.nav-tabs {
  border-bottom: 1px solid #ddd;
}
.nav-tabs > li {
  float: left;
  margin-bottom: -1px;
}
.nav-tabs > li > a {
  margin-right: 2px;
  line-height: 1.42857143;
  border: 1px solid transparent;
  border-radius: 4px 4px 0 0;
}
.nav-tabs > li > a:hover {
  border-color: #eeeeee #eeeeee #ddd;
}
.nav-tabs > li.active > a,
.nav-tabs > li.active > a:hover,
.nav-tabs > li.active > a:focus {
  color: #555555;
  background-color: #fff;
  border: 1px solid #ddd;
  border-bottom-color: transparent;
  cursor: default;
}
.nav-tabs.nav-justified {
  width: 100%;
  border-bottom: 0;
}
.nav-tabs.nav-justified > li {
  float: none;
}
.nav-tabs.nav-justified > li > a {
  text-align: center;
  margin-bottom: 5px;
}
.nav-tabs.nav-justified > .dropdown .dropdown-menu {
  top: auto;
  left: auto;
}
@media (min-width: 768px) {
  .nav-tabs.nav-justified > li {
    display: table-cell;
    width: 1%;
  }
  .nav-tabs.nav-justified > li > a {
    margin-bottom: 0;
  }
}
.nav-tabs.nav-justified > li > a {
  margin-right: 0;
  border-radius: 4px;
}
.nav-tabs.nav-justified > .active > a,
.nav-tabs.nav-justified > .active > a:hover,
.nav-tabs.nav-justified > .active > a:focus {
  border: 1px solid #ddd;
}
@media (min-width: 768px) {
  .nav-tabs.nav-justified > li > a {
    border-bottom: 1px solid #ddd;
    border-radius: 4px 4px 0 0;
  }
  .nav-tabs.nav-justified > .active > a,
  .nav-tabs.nav-justified > .active > a:hover,
  .nav-tabs.nav-justified > .active > a:focus {
    border-bottom-color: #fff;
  }
}
.nav-pills > li {
  float: left;
}
.nav-pills > li > a {
  border-radius: 4px;
}
.nav-pills > li + li {
  margin-left: 2px;
}
.nav-pills > li.active > a,
.nav-pills > li.active > a:hover,
.nav-pills > li.active > a:focus {
  color: #fff;
  background-color: #337ab7;
}
.nav-stacked > li {
  float: none;
}
.nav-stacked > li + li {
  margin-top: 2px;
  margin-left: 0;
}
.nav-justified {
  width: 100%;
}
.nav-justified > li {
  float: none;
}
.nav-justified > li > a {
  text-align: center;
  margin-bottom: 5px;
}
.nav-justified > .dropdown .dropdown-menu {
  top: auto;
  left: auto;
}
@media (min-width: 768px) {
  .nav-justified > li {
    display: table-cell;
    width: 1%;
  }
  .nav-justified > li > a {
    margin-bottom: 0;
  }
}
.nav-tabs-justified {
  border-bottom: 0;
}
.nav-tabs-justified > li > a {
  margin-right: 0;
  border-radius: 4px;
}
.nav-tabs-justified > .active > a,
.nav-tabs-justified > .active > a:hover,
.nav-tabs-justified > .active > a:focus {
  border: 1px solid #ddd;
}
@media (min-width: 768px) {
  .nav-tabs-justified > li > a {
    border-bottom: 1px solid #ddd;
    border-radius: 4px 4px 0 0;
  }
  .nav-tabs-justified > .active > a,
  .nav-tabs-justified > .active > a:hover,
  .nav-tabs-justified > .active > a:focus {
    border-bottom-color: #fff;
  }
}
.tab-content > .tab-pane {
  display: none;
}
.tab-content > .active {
  display: block;
}
.nav-tabs .dropdown-menu {
  margin-top: -1px;
  border-top-right-radius: 0;
  border-top-left-radius: 0;
}
.navbar {
  position: relative;
  min-height: 50px;
  margin-bottom: 20px;
  border: 1px solid transparent;
}
@media (min-width: 768px) {
  .navbar {
    border-radius: 4px;
  }
}
@media (min-width: 768px) {
  .navbar-header {
    float: left;
  }
}
.navbar-collapse {
  overflow-x: visible;
  padding-right: 15px;
  padding-left: 15px;
  border-top: 1px solid transparent;
  box-shadow: inset 0 1px 0 rgba(255, 255, 255, 0.1);
  -webkit-overflow-scrolling: touch;
}
.navbar-collapse.in {
  overflow-y: auto;
}
@media (min-width: 768px) {
  .navbar-collapse {
    width: auto;
    border-top: 0;
    box-shadow: none;
  }
  .navbar-collapse.collapse {
    display: block !important;
    height: auto !important;
    padding-bottom: 0;
    overflow: visible !important;
  }
  .navbar-collapse.in {
    overflow-y: visible;
  }
  .navbar-fixed-top .navbar-collapse,
  .navbar-static-top .navbar-collapse,
  .navbar-fixed-bottom .navbar-collapse {
    padding-left: 0;
    padding-right: 0;
  }
}
.navbar-fixed-top .navbar-collapse,
.navbar-fixed-bottom .navbar-collapse {
  max-height: 340px;
}
@media (max-device-width: 480px) and (orientation: landscape) {
  .navbar-fixed-top .navbar-collapse,
  .navbar-fixed-bottom .navbar-collapse {
    max-height: 200px;
  }
}
.container > .navbar-header,
.container-fluid > .navbar-header,
.container > .navbar-collapse,
.container-fluid > .navbar-collapse {
  margin-right: -15px;
  margin-left: -15px;
}
@media (min-width: 768px) {
  .container > .navbar-header,
  .container-fluid > .navbar-header,
  .container > .navbar-collapse,
  .container-fluid > .navbar-collapse {
    margin-right: 0;
    margin-left: 0;
  }
}
.navbar-static-top {
  z-index: 1000;
  border-width: 0 0 1px;
}
@media (min-width: 768px) {
  .navbar-static-top {
    border-radius: 0;
  }
}
.navbar-fixed-top,
.navbar-fixed-bottom {
  position: fixed;
  right: 0;
  left: 0;
  z-index: 1030;
}
@media (min-width: 768px) {
  .navbar-fixed-top,
  .navbar-fixed-bottom {
    border-radius: 0;
  }
}
.navbar-fixed-top {
  top: 0;
  border-width: 0 0 1px;
}
.navbar-fixed-bottom {
  bottom: 0;
  margin-bottom: 0;
  border-width: 1px 0 0;
}
.navbar-brand {
  float: left;
  padding: 15px 15px;
  font-size: 18px;
  line-height: 20px;
  height: 50px;
}
.navbar-brand:hover,
.navbar-brand:focus {
  text-decoration: none;
}
.navbar-brand > img {
  display: block;
}
@media (min-width: 768px) {
  .navbar > .container .navbar-brand,
  .navbar > .container-fluid .navbar-brand {
    margin-left: -15px;
  }
}
.navbar-toggle {
  position: relative;
  float: right;
  margin-right: 15px;
  padding: 9px 10px;
  margin-top: 8px;
  margin-bottom: 8px;
  background-color: transparent;
  background-image: none;
  border: 1px solid transparent;
  border-radius: 4px;
}
.navbar-toggle:focus {
  outline: 0;
}
.navbar-toggle .icon-bar {
  display: block;
  width: 22px;
  height: 2px;
  border-radius: 1px;
}
.navbar-toggle .icon-bar + .icon-bar {
  margin-top: 4px;
}
@media (min-width: 768px) {
  .navbar-toggle {
    display: none;
  }
}
.navbar-nav {
  margin: 7.5px -15px;
}
.navbar-nav > li > a {
  padding-top: 10px;
  padding-bottom: 10px;
  line-height: 20px;
}
@media (max-width: 767px) {
  .navbar-nav .open .dropdown-menu {
    position: static;
    float: none;
    width: auto;
    margin-top: 0;
    background-color: transparent;
    border: 0;
    box-shadow: none;
  }
  .navbar-nav .open .dropdown-menu > li > a,
  .navbar-nav .open .dropdown-menu .dropdown-header {
    padding: 5px 15px 5px 25px;
  }
  .navbar-nav .open .dropdown-menu > li > a {
    line-height: 20px;
  }
  .navbar-nav .open .dropdown-menu > li > a:hover,
  .navbar-nav .open .dropdown-menu > li > a:focus {
    background-image: none;
  }
}
@media (min-width: 768px) {
  .navbar-nav {
    float: left;
    margin: 0;
  }
  .navbar-nav > li {
    float: left;
  }
  .navbar-nav > li > a {
    padding-top: 15px;
    padding-bottom: 15px;
  }
}
.navbar-form {
  margin-left: -15px;
  margin-right: -15px;
  padding: 10px 15px;
  border-top: 1px solid transparent;
  border-bottom: 1px solid transparent;
  -webkit-box-shadow: inset 0 1px 0 rgba(255, 255, 255, 0.1), 0 1px 0 rgba(255, 255, 255, 0.1);
  box-shadow: inset 0 1px 0 rgba(255, 255, 255, 0.1), 0 1px 0 rgba(255, 255, 255, 0.1);
  margin-top: 8px;
  margin-bottom: 8px;
}
@media (min-width: 768px) {
  .navbar-form .form-group {
    display: inline-block;
    margin-bottom: 0;
    vertical-align: middle;
  }
  .navbar-form .form-control {
    display: inline-block;
    width: auto;
    vertical-align: middle;
  }
  .navbar-form .form-control-static {
    display: inline-block;
  }
  .navbar-form .input-group {
    display: inline-table;
    vertical-align: middle;
  }
  .navbar-form .input-group .input-group-addon,
  .navbar-form .input-group .input-group-btn,
  .navbar-form .input-group .form-control {
    width: auto;
  }
  .navbar-form .input-group > .form-control {
    width: 100%;
  }
  .navbar-form .control-label {
    margin-bottom: 0;
    vertical-align: middle;
  }
  .navbar-form .radio,
  .navbar-form .checkbox {
    display: inline-block;
    margin-top: 0;
    margin-bottom: 0;
    vertical-align: middle;
  }
  .navbar-form .radio label,
  .navbar-form .checkbox label {
    padding-left: 0;
  }
  .navbar-form .radio input[type="radio"],
  .navbar-form .checkbox input[type="checkbox"] {
    position: relative;
    margin-left: 0;
  }
  .navbar-form .has-feedback .form-control-feedback {
    top: 0;
  }
}
@media (max-width: 767px) {
  .navbar-form .form-group {
    margin-bottom: 5px;
  }
  .navbar-form .form-group:last-child {
    margin-bottom: 0;
  }
}
@media (min-width: 768px) {
  .navbar-form {
    width: auto;
    border: 0;
    margin-left: 0;
    margin-right: 0;
    padding-top: 0;
    padding-bottom: 0;
    -webkit-box-shadow: none;
    box-shadow: none;
  }
}
.navbar-nav > li > .dropdown-menu {
  margin-top: 0;
  border-top-right-radius: 0;
  border-top-left-radius: 0;
}
.navbar-fixed-bottom .navbar-nav > li > .dropdown-menu {
  margin-bottom: 0;
  border-top-right-radius: 4px;
  border-top-left-radius: 4px;
  border-bottom-right-radius: 0;
  border-bottom-left-radius: 0;
}
.navbar-btn {
  margin-top: 8px;
  margin-bottom: 8px;
}
.navbar-btn.btn-sm {
  margin-top: 10px;
  margin-bottom: 10px;
}
.navbar-btn.btn-xs {
  margin-top: 14px;
  margin-bottom: 14px;
}
.navbar-text {
  margin-top: 15px;
  margin-bottom: 15px;
}
@media (min-width: 768px) {
  .navbar-text {
    float: left;
    margin-left: 15px;
    margin-right: 15px;
  }
}
@media (min-width: 768px) {
  .navbar-left {
    float: left !important;
  }
  .navbar-right {
    float: right !important;
    margin-right: -15px;
  }
  .navbar-right ~ .navbar-right {
    margin-right: 0;
  }
}
.navbar-default {
  background-color: #f8f8f8;
  border-color: #e7e7e7;
}
.navbar-default .navbar-brand {
  color: #777;
}
.navbar-default .navbar-brand:hover,
.navbar-default .navbar-brand:focus {
  color: #5e5e5e;
  background-color: transparent;
}
.navbar-default .navbar-text {
  color: #777;
}
.navbar-default .navbar-nav > li > a {
  color: #777;
}
.navbar-default .navbar-nav > li > a:hover,
.navbar-default .navbar-nav > li > a:focus {
  color: #333;
  background-color: transparent;
}
.navbar-default .navbar-nav > .active > a,
.navbar-default .navbar-nav > .active > a:hover,
.navbar-default .navbar-nav > .active > a:focus {
  color: #555;
  background-color: #e7e7e7;
}
.navbar-default .navbar-nav > .disabled > a,
.navbar-default .navbar-nav > .disabled > a:hover,
.navbar-default .navbar-nav > .disabled > a:focus {
  color: #ccc;
  background-color: transparent;
}
.navbar-default .navbar-toggle {
  border-color: #ddd;
}
.navbar-default .navbar-toggle:hover,
.navbar-default .navbar-toggle:focus {
  background-color: #ddd;
}
.navbar-default .navbar-toggle .icon-bar {
  background-color: #888;
}
.navbar-default .navbar-collapse,
.navbar-default .navbar-form {
  border-color: #e7e7e7;
}
.navbar-default .navbar-nav > .open > a,
.navbar-default .navbar-nav > .open > a:hover,
.navbar-default .navbar-nav > .open > a:focus {
  background-color: #e7e7e7;
  color: #555;
}
@media (max-width: 767px) {
  .navbar-default .navbar-nav .open .dropdown-menu > li > a {
    color: #777;
  }
  .navbar-default .navbar-nav .open .dropdown-menu > li > a:hover,
  .navbar-default .navbar-nav .open .dropdown-menu > li > a:focus {
    color: #333;
    background-color: transparent;
  }
  .navbar-default .navbar-nav .open .dropdown-menu > .active > a,
  .navbar-default .navbar-nav .open .dropdown-menu > .active > a:hover,
  .navbar-default .navbar-nav .open .dropdown-menu > .active > a:focus {
    color: #555;
    background-color: #e7e7e7;
  }
  .navbar-default .navbar-nav .open .dropdown-menu > .disabled > a,
  .navbar-default .navbar-nav .open .dropdown-menu > .disabled > a:hover,
  .navbar-default .navbar-nav .open .dropdown-menu > .disabled > a:focus {
    color: #ccc;
    background-color: transparent;
  }
}
.navbar-default .navbar-link {
  color: #777;
}
.navbar-default .navbar-link:hover {
  color: #333;
}
.navbar-default .btn-link {
  color: #777;
}
.navbar-default .btn-link:hover,
.navbar-default .btn-link:focus {
  color: #333;
}
.navbar-default .btn-link[disabled]:hover,
fieldset[disabled] .navbar-default .btn-link:hover,
.navbar-default .btn-link[disabled]:focus,
fieldset[disabled] .navbar-default .btn-link:focus {
  color: #ccc;
}
.navbar-inverse {
  background-color: #222;
  border-color: #080808;
}
.navbar-inverse .navbar-brand {
  color: #9d9d9d;
}
.navbar-inverse .navbar-brand:hover,
.navbar-inverse .navbar-brand:focus {
  color: #fff;
  background-color: transparent;
}
.navbar-inverse .navbar-text {
  color: #9d9d9d;
}
.navbar-inverse .navbar-nav > li > a {
  color: #9d9d9d;
}
.navbar-inverse .navbar-nav > li > a:hover,
.navbar-inverse .navbar-nav > li > a:focus {
  color: #fff;
  background-color: transparent;
}
.navbar-inverse .navbar-nav > .active > a,
.navbar-inverse .navbar-nav > .active > a:hover,
.navbar-inverse .navbar-nav > .active > a:focus {
  color: #fff;
  background-color: #080808;
}
.navbar-inverse .navbar-nav > .disabled > a,
.navbar-inverse .navbar-nav > .disabled > a:hover,
.navbar-inverse .navbar-nav > .disabled > a:focus {
  color: #444;
  background-color: transparent;
}
.navbar-inverse .navbar-toggle {
  border-color: #333;
}
.navbar-inverse .navbar-toggle:hover,
.navbar-inverse .navbar-toggle:focus {
  background-color: #333;
}
.navbar-inverse .navbar-toggle .icon-bar {
  background-color: #fff;
}
.navbar-inverse .navbar-collapse,
.navbar-inverse .navbar-form {
  border-color: #101010;
}
.navbar-inverse .navbar-nav > .open > a,
.navbar-inverse .navbar-nav > .open > a:hover,
.navbar-inverse .navbar-nav > .open > a:focus {
  background-color: #080808;
  color: #fff;
}
@media (max-width: 767px) {
  .navbar-inverse .navbar-nav .open .dropdown-menu > .dropdown-header {
    border-color: #080808;
  }
  .navbar-inverse .navbar-nav .open .dropdown-menu .divider {
    background-color: #080808;
  }
  .navbar-inverse .navbar-nav .open .dropdown-menu > li > a {
    color: #9d9d9d;
  }
  .navbar-inverse .navbar-nav .open .dropdown-menu > li > a:hover,
  .navbar-inverse .navbar-nav .open .dropdown-menu > li > a:focus {
    color: #fff;
    background-color: transparent;
  }
  .navbar-inverse .navbar-nav .open .dropdown-menu > .active > a,
  .navbar-inverse .navbar-nav .open .dropdown-menu > .active > a:hover,
  .navbar-inverse .navbar-nav .open .dropdown-menu > .active > a:focus {
    color: #fff;
    background-color: #080808;
  }
  .navbar-inverse .navbar-nav .open .dropdown-menu > .disabled > a,
  .navbar-inverse .navbar-nav .open .dropdown-menu > .disabled > a:hover,
  .navbar-inverse .navbar-nav .open .dropdown-menu > .disabled > a:focus {
    color: #444;
    background-color: transparent;
  }
}
.navbar-inverse .navbar-link {
  color: #9d9d9d;
}
.navbar-inverse .navbar-link:hover {
  color: #fff;
}
.navbar-inverse .btn-link {
  color: #9d9d9d;
}
.navbar-inverse .btn-link:hover,
.navbar-inverse .btn-link:focus {
  color: #fff;
}
.navbar-inverse .btn-link[disabled]:hover,
fieldset[disabled] .navbar-inverse .btn-link:hover,
.navbar-inverse .btn-link[disabled]:focus,
fieldset[disabled] .navbar-inverse .btn-link:focus {
  color: #444;
}
.breadcrumb {
  padding: 8px 15px;
  margin-bottom: 20px;
  list-style: none;
  background-color: #f5f5f5;
  border-radius: 4px;
}
.breadcrumb > li {
  display: inline-block;
}
.breadcrumb > li + li:before {
  content: "/\00a0";
  padding: 0 5px;
  color: #ccc;
}
.breadcrumb > .active {
  color: #777777;
}
.pagination {
  display: inline-block;
  padding-left: 0;
  margin: 20px 0;
  border-radius: 4px;
}
.pagination > li {
  display: inline;
}
.pagination > li > a,
.pagination > li > span {
  position: relative;
  float: left;
  padding: 6px 12px;
  line-height: 1.42857143;
  text-decoration: none;
  color: #337ab7;
  background-color: #fff;
  border: 1px solid #ddd;
  margin-left: -1px;
}
.pagination > li:first-child > a,
.pagination > li:first-child > span {
  margin-left: 0;
  border-bottom-left-radius: 4px;
  border-top-left-radius: 4px;
}
.pagination > li:last-child > a,
.pagination > li:last-child > span {
  border-bottom-right-radius: 4px;
  border-top-right-radius: 4px;
}
.pagination > li > a:hover,
.pagination > li > span:hover,
.pagination > li > a:focus,
.pagination > li > span:focus {
  z-index: 2;
  color: #23527c;
  background-color: #eeeeee;
  border-color: #ddd;
}
.pagination > .active > a,
.pagination > .active > span,
.pagination > .active > a:hover,
.pagination > .active > span:hover,
.pagination > .active > a:focus,
.pagination > .active > span:focus {
  z-index: 3;
  color: #fff;
  background-color: #337ab7;
  border-color: #337ab7;
  cursor: default;
}
.pagination > .disabled > span,
.pagination > .disabled > span:hover,
.pagination > .disabled > span:focus,
.pagination > .disabled > a,
.pagination > .disabled > a:hover,
.pagination > .disabled > a:focus {
  color: #777777;
  background-color: #fff;
  border-color: #ddd;
  cursor: not-allowed;
}
.pagination-lg > li > a,
.pagination-lg > li > span {
  padding: 10px 16px;
  font-size: 18px;
  line-height: 1.3333333;
}
.pagination-lg > li:first-child > a,
.pagination-lg > li:first-child > span {
  border-bottom-left-radius: 6px;
  border-top-left-radius: 6px;
}
.pagination-lg > li:last-child > a,
.pagination-lg > li:last-child > span {
  border-bottom-right-radius: 6px;
  border-top-right-radius: 6px;
}
.pagination-sm > li > a,
.pagination-sm > li > span {
  padding: 5px 10px;
  font-size: 12px;
  line-height: 1.5;
}
.pagination-sm > li:first-child > a,
.pagination-sm > li:first-child > span {
  border-bottom-left-radius: 3px;
  border-top-left-radius: 3px;
}
.pagination-sm > li:last-child > a,
.pagination-sm > li:last-child > span {
  border-bottom-right-radius: 3px;
  border-top-right-radius: 3px;
}
.pager {
  padding-left: 0;
  margin: 20px 0;
  list-style: none;
  text-align: center;
}
.pager li {
  display: inline;
}
.pager li > a,
.pager li > span {
  display: inline-block;
  padding: 5px 14px;
  background-color: #fff;
  border: 1px solid #ddd;
  border-radius: 15px;
}
.pager li > a:hover,
.pager li > a:focus {
  text-decoration: none;
  background-color: #eeeeee;
}
.pager .next > a,
.pager .next > span {
  float: right;
}
.pager .previous > a,
.pager .previous > span {
  float: left;
}
.pager .disabled > a,
.pager .disabled > a:hover,
.pager .disabled > a:focus,
.pager .disabled > span {
  color: #777777;
  background-color: #fff;
  cursor: not-allowed;
}
.label {
  display: inline;
  padding: .2em .6em .3em;
  font-size: 75%;
  font-weight: bold;
  line-height: 1;
  color: #fff;
  text-align: center;
  white-space: nowrap;
  vertical-align: baseline;
  border-radius: .25em;
}
a.label:hover,
a.label:focus {
  color: #fff;
  text-decoration: none;
  cursor: pointer;
}
.label:empty {
  display: none;
}
.btn .label {
  position: relative;
  top: -1px;
}
.label-default {
  background-color: #777777;
}
.label-default[href]:hover,
.label-default[href]:focus {
  background-color: #5e5e5e;
}
.label-primary {
  background-color: #337ab7;
}
.label-primary[href]:hover,
.label-primary[href]:focus {
  background-color: #286090;
}
.label-success {
  background-color: #5cb85c;
}
.label-success[href]:hover,
.label-success[href]:focus {
  background-color: #449d44;
}
.label-info {
  background-color: #5bc0de;
}
.label-info[href]:hover,
.label-info[href]:focus {
  background-color: #31b0d5;
}
.label-warning {
  background-color: #f0ad4e;
}
.label-warning[href]:hover,
.label-warning[href]:focus {
  background-color: #ec971f;
}
.label-danger {
  background-color: #d9534f;
}
.label-danger[href]:hover,
.label-danger[href]:focus {
  background-color: #c9302c;
}
.badge {
  display: inline-block;
  min-width: 10px;
  padding: 3px 7px;
  font-size: 12px;
  font-weight: bold;
  color: #fff;
  line-height: 1;
  vertical-align: middle;
  white-space: nowrap;
  text-align: center;
  background-color: #777777;
  border-radius: 10px;
}
.badge:empty {
  display: none;
}
.btn .badge {
  position: relative;
  top: -1px;
}
.btn-xs .badge,
.btn-group-xs > .btn .badge {
  top: 0;
  padding: 1px 5px;
}
a.badge:hover,
a.badge:focus {
  color: #fff;
  text-decoration: none;
  cursor: pointer;
}
.list-group-item.active > .badge,
.nav-pills > .active > a > .badge {
  color: #337ab7;
  background-color: #fff;
}
.list-group-item > .badge {
  float: right;
}
.list-group-item > .badge + .badge {
  margin-right: 5px;
}
.nav-pills > li > a > .badge {
  margin-left: 3px;
}
.jumbotron {
  padding-top: 30px;
  padding-bottom: 30px;
  margin-bottom: 30px;
  color: inherit;
  background-color: #eeeeee;
}
.jumbotron h1,
.jumbotron .h1 {
  color: inherit;
}
.jumbotron p {
  margin-bottom: 15px;
  font-size: 21px;
  font-weight: 200;
}
.jumbotron > hr {
  border-top-color: #d5d5d5;
}
.container .jumbotron,
.container-fluid .jumbotron {
  border-radius: 6px;
  padding-left: 15px;
  padding-right: 15px;
}
.jumbotron .container {
  max-width: 100%;
}
@media screen and (min-width: 768px) {
  .jumbotron {
    padding-top: 48px;
    padding-bottom: 48px;
  }
  .container .jumbotron,
  .container-fluid .jumbotron {
    padding-left: 60px;
    padding-right: 60px;
  }
  .jumbotron h1,
  .jumbotron .h1 {
    font-size: 63px;
  }
}
.thumbnail {
  display: block;
  padding: 4px;
  margin-bottom: 20px;
  line-height: 1.42857143;
  background-color: #fff;
  border: 1px solid #ddd;
  border-radius: 4px;
  -webkit-transition: border 0.2s ease-in-out;
  -o-transition: border 0.2s ease-in-out;
  transition: border 0.2s ease-in-out;
}
.thumbnail > img,
.thumbnail a > img {
  margin-left: auto;
  margin-right: auto;
}
a.thumbnail:hover,
a.thumbnail:focus,
a.thumbnail.active {
  border-color: #337ab7;
}
.thumbnail .caption {
  padding: 9px;
  color: #333333;
}
.alert {
  padding: 15px;
  margin-bottom: 20px;
  border: 1px solid transparent;
  border-radius: 4px;
}
.alert h4 {
  margin-top: 0;
  color: inherit;
}
.alert .alert-link {
  font-weight: bold;
}
.alert > p,
.alert > ul {
  margin-bottom: 0;
}
.alert > p + p {
  margin-top: 5px;
}
.alert-dismissable,
.alert-dismissible {
  padding-right: 35px;
}
.alert-dismissable .close,
.alert-dismissible .close {
  position: relative;
  top: -2px;
  right: -21px;
  color: inherit;
}
.alert-success {
  background-color: #dff0d8;
  border-color: #d6e9c6;
  color: #3c763d;
}
.alert-success hr {
  border-top-color: #c9e2b3;
}
.alert-success .alert-link {
  color: #2b542c;
}
.alert-info {
  background-color: #d9edf7;
  border-color: #bce8f1;
  color: #31708f;
}
.alert-info hr {
  border-top-color: #a6e1ec;
}
.alert-info .alert-link {
  color: #245269;
}
.alert-warning {
  background-color: #fcf8e3;
  border-color: #faebcc;
  color: #8a6d3b;
}
.alert-warning hr {
  border-top-color: #f7e1b5;
}
.alert-warning .alert-link {
  color: #66512c;
}
.alert-danger {
  background-color: #f2dede;
  border-color: #ebccd1;
  color: #a94442;
}
.alert-danger hr {
  border-top-color: #e4b9c0;
}
.alert-danger .alert-link {
  color: #843534;
}
@-webkit-keyframes progress-bar-stripes {
  from {
    background-position: 40px 0;
  }
  to {
    background-position: 0 0;
  }
}
@keyframes progress-bar-stripes {
  from {
    background-position: 40px 0;
  }
  to {
    background-position: 0 0;
  }
}
.progress {
  overflow: hidden;
  height: 20px;
  margin-bottom: 20px;
  background-color: #f5f5f5;
  border-radius: 4px;
  -webkit-box-shadow: inset 0 1px 2px rgba(0, 0, 0, 0.1);
  box-shadow: inset 0 1px 2px rgba(0, 0, 0, 0.1);
}
.progress-bar {
  float: left;
  width: 0%;
  height: 100%;
  font-size: 12px;
  line-height: 20px;
  color: #fff;
  text-align: center;
  background-color: #337ab7;
  -webkit-box-shadow: inset 0 -1px 0 rgba(0, 0, 0, 0.15);
  box-shadow: inset 0 -1px 0 rgba(0, 0, 0, 0.15);
  -webkit-transition: width 0.6s ease;
  -o-transition: width 0.6s ease;
  transition: width 0.6s ease;
}
.progress-striped .progress-bar,
.progress-bar-striped {
  background-image: -webkit-linear-gradient(45deg, rgba(255, 255, 255, 0.15) 25%, transparent 25%, transparent 50%, rgba(255, 255, 255, 0.15) 50%, rgba(255, 255, 255, 0.15) 75%, transparent 75%, transparent);
  background-image: -o-linear-gradient(45deg, rgba(255, 255, 255, 0.15) 25%, transparent 25%, transparent 50%, rgba(255, 255, 255, 0.15) 50%, rgba(255, 255, 255, 0.15) 75%, transparent 75%, transparent);
  background-image: linear-gradient(45deg, rgba(255, 255, 255, 0.15) 25%, transparent 25%, transparent 50%, rgba(255, 255, 255, 0.15) 50%, rgba(255, 255, 255, 0.15) 75%, transparent 75%, transparent);
  background-size: 40px 40px;
}
.progress.active .progress-bar,
.progress-bar.active {
  -webkit-animation: progress-bar-stripes 2s linear infinite;
  -o-animation: progress-bar-stripes 2s linear infinite;
  animation: progress-bar-stripes 2s linear infinite;
}
.progress-bar-success {
  background-color: #5cb85c;
}
.progress-striped .progress-bar-success {
  background-image: -webkit-linear-gradient(45deg, rgba(255, 255, 255, 0.15) 25%, transparent 25%, transparent 50%, rgba(255, 255, 255, 0.15) 50%, rgba(255, 255, 255, 0.15) 75%, transparent 75%, transparent);
  background-image: -o-linear-gradient(45deg, rgba(255, 255, 255, 0.15) 25%, transparent 25%, transparent 50%, rgba(255, 255, 255, 0.15) 50%, rgba(255, 255, 255, 0.15) 75%, transparent 75%, transparent);
  background-image: linear-gradient(45deg, rgba(255, 255, 255, 0.15) 25%, transparent 25%, transparent 50%, rgba(255, 255, 255, 0.15) 50%, rgba(255, 255, 255, 0.15) 75%, transparent 75%, transparent);
}
.progress-bar-info {
  background-color: #5bc0de;
}
.progress-striped .progress-bar-info {
  background-image: -webkit-linear-gradient(45deg, rgba(255, 255, 255, 0.15) 25%, transparent 25%, transparent 50%, rgba(255, 255, 255, 0.15) 50%, rgba(255, 255, 255, 0.15) 75%, transparent 75%, transparent);
  background-image: -o-linear-gradient(45deg, rgba(255, 255, 255, 0.15) 25%, transparent 25%, transparent 50%, rgba(255, 255, 255, 0.15) 50%, rgba(255, 255, 255, 0.15) 75%, transparent 75%, transparent);
  background-image: linear-gradient(45deg, rgba(255, 255, 255, 0.15) 25%, transparent 25%, transparent 50%, rgba(255, 255, 255, 0.15) 50%, rgba(255, 255, 255, 0.15) 75%, transparent 75%, transparent);
}
.progress-bar-warning {
  background-color: #f0ad4e;
}
.progress-striped .progress-bar-warning {
  background-image: -webkit-linear-gradient(45deg, rgba(255, 255, 255, 0.15) 25%, transparent 25%, transparent 50%, rgba(255, 255, 255, 0.15) 50%, rgba(255, 255, 255, 0.15) 75%, transparent 75%, transparent);
  background-image: -o-linear-gradient(45deg, rgba(255, 255, 255, 0.15) 25%, transparent 25%, transparent 50%, rgba(255, 255, 255, 0.15) 50%, rgba(255, 255, 255, 0.15) 75%, transparent 75%, transparent);
  background-image: linear-gradient(45deg, rgba(255, 255, 255, 0.15) 25%, transparent 25%, transparent 50%, rgba(255, 255, 255, 0.15) 50%, rgba(255, 255, 255, 0.15) 75%, transparent 75%, transparent);
}
.progress-bar-danger {
  background-color: #d9534f;
}
.progress-striped .progress-bar-danger {
  background-image: -webkit-linear-gradient(45deg, rgba(255, 255, 255, 0.15) 25%, transparent 25%, transparent 50%, rgba(255, 255, 255, 0.15) 50%, rgba(255, 255, 255, 0.15) 75%, transparent 75%, transparent);
  background-image: -o-linear-gradient(45deg, rgba(255, 255, 255, 0.15) 25%, transparent 25%, transparent 50%, rgba(255, 255, 255, 0.15) 50%, rgba(255, 255, 255, 0.15) 75%, transparent 75%, transparent);
  background-image: linear-gradient(45deg, rgba(255, 255, 255, 0.15) 25%, transparent 25%, transparent 50%, rgba(255, 255, 255, 0.15) 50%, rgba(255, 255, 255, 0.15) 75%, transparent 75%, transparent);
}
.media {
  margin-top: 15px;
}
.media:first-child {
  margin-top: 0;
}
.media,
.media-body {
  zoom: 1;
  overflow: hidden;
}
.media-body {
  width: 10000px;
}
.media-object {
  display: block;
}
.media-object.img-thumbnail {
  max-width: none;
}
.media-right,
.media > .pull-right {
  padding-left: 10px;
}
.media-left,
.media > .pull-left {
  padding-right: 10px;
}
.media-left,
.media-right,
.media-body {
  display: table-cell;
  vertical-align: top;
}
.media-middle {
  vertical-align: middle;
}
.media-bottom {
  vertical-align: bottom;
}
.media-heading {
  margin-top: 0;
  margin-bottom: 5px;
}
.media-list {
  padding-left: 0;
  list-style: none;
}
.list-group {
  margin-bottom: 20px;
  padding-left: 0;
}
.list-group-item {
  position: relative;
  display: block;
  padding: 10px 15px;
  margin-bottom: -1px;
  background-color: #fff;
  border: 1px solid #ddd;
}
.list-group-item:first-child {
  border-top-right-radius: 4px;
  border-top-left-radius: 4px;
}
.list-group-item:last-child {
  margin-bottom: 0;
  border-bottom-right-radius: 4px;
  border-bottom-left-radius: 4px;
}
a.list-group-item,
button.list-group-item {
  color: #555;
}
a.list-group-item .list-group-item-heading,
button.list-group-item .list-group-item-heading {
  color: #333;
}
a.list-group-item:hover,
button.list-group-item:hover,
a.list-group-item:focus,
button.list-group-item:focus {
  text-decoration: none;
  color: #555;
  background-color: #f5f5f5;
}
button.list-group-item {
  width: 100%;
  text-align: left;
}
.list-group-item.disabled,
.list-group-item.disabled:hover,
.list-group-item.disabled:focus {
  background-color: #eeeeee;
  color: #777777;
  cursor: not-allowed;
}
.list-group-item.disabled .list-group-item-heading,
.list-group-item.disabled:hover .list-group-item-heading,
.list-group-item.disabled:focus .list-group-item-heading {
  color: inherit;
}
.list-group-item.disabled .list-group-item-text,
.list-group-item.disabled:hover .list-group-item-text,
.list-group-item.disabled:focus .list-group-item-text {
  color: #777777;
}
.list-group-item.active,
.list-group-item.active:hover,
.list-group-item.active:focus {
  z-index: 2;
  color: #fff;
  background-color: #337ab7;
  border-color: #337ab7;
}
.list-group-item.active .list-group-item-heading,
.list-group-item.active:hover .list-group-item-heading,
.list-group-item.active:focus .list-group-item-heading,
.list-group-item.active .list-group-item-heading > small,
.list-group-item.active:hover .list-group-item-heading > small,
.list-group-item.active:focus .list-group-item-heading > small,
.list-group-item.active .list-group-item-heading > .small,
.list-group-item.active:hover .list-group-item-heading > .small,
.list-group-item.active:focus .list-group-item-heading > .small {
  color: inherit;
}
.list-group-item.active .list-group-item-text,
.list-group-item.active:hover .list-group-item-text,
.list-group-item.active:focus .list-group-item-text {
  color: #c7ddef;
}
.list-group-item-success {
  color: #3c763d;
  background-color: #dff0d8;
}
a.list-group-item-success,
button.list-group-item-success {
  color: #3c763d;
}
a.list-group-item-success .list-group-item-heading,
button.list-group-item-success .list-group-item-heading {
  color: inherit;
}
a.list-group-item-success:hover,
button.list-group-item-success:hover,
a.list-group-item-success:focus,
button.list-group-item-success:focus {
  color: #3c763d;
  background-color: #d0e9c6;
}
a.list-group-item-success.active,
button.list-group-item-success.active,
a.list-group-item-success.active:hover,
button.list-group-item-success.active:hover,
a.list-group-item-success.active:focus,
button.list-group-item-success.active:focus {
  color: #fff;
  background-color: #3c763d;
  border-color: #3c763d;
}
.list-group-item-info {
  color: #31708f;
  background-color: #d9edf7;
}
a.list-group-item-info,
button.list-group-item-info {
  color: #31708f;
}
a.list-group-item-info .list-group-item-heading,
button.list-group-item-info .list-group-item-heading {
  color: inherit;
}
a.list-group-item-info:hover,
button.list-group-item-info:hover,
a.list-group-item-info:focus,
button.list-group-item-info:focus {
  color: #31708f;
  background-color: #c4e3f3;
}
a.list-group-item-info.active,
button.list-group-item-info.active,
a.list-group-item-info.active:hover,
button.list-group-item-info.active:hover,
a.list-group-item-info.active:focus,
button.list-group-item-info.active:focus {
  color: #fff;
  background-color: #31708f;
  border-color: #31708f;
}
.list-group-item-warning {
  color: #8a6d3b;
  background-color: #fcf8e3;
}
a.list-group-item-warning,
button.list-group-item-warning {
  color: #8a6d3b;
}
a.list-group-item-warning .list-group-item-heading,
button.list-group-item-warning .list-group-item-heading {
  color: inherit;
}
a.list-group-item-warning:hover,
button.list-group-item-warning:hover,
a.list-group-item-warning:focus,
button.list-group-item-warning:focus {
  color: #8a6d3b;
  background-color: #faf2cc;
}
a.list-group-item-warning.active,
button.list-group-item-warning.active,
a.list-group-item-warning.active:hover,
button.list-group-item-warning.active:hover,
a.list-group-item-warning.active:focus,
button.list-group-item-warning.active:focus {
  color: #fff;
  background-color: #8a6d3b;
  border-color: #8a6d3b;
}
.list-group-item-danger {
  color: #a94442;
  background-color: #f2dede;
}
a.list-group-item-danger,
button.list-group-item-danger {
  color: #a94442;
}
a.list-group-item-danger .list-group-item-heading,
button.list-group-item-danger .list-group-item-heading {
  color: inherit;
}
a.list-group-item-danger:hover,
button.list-group-item-danger:hover,
a.list-group-item-danger:focus,
button.list-group-item-danger:focus {
  color: #a94442;
  background-color: #ebcccc;
}
a.list-group-item-danger.active,
button.list-group-item-danger.active,
a.list-group-item-danger.active:hover,
button.list-group-item-danger.active:hover,
a.list-group-item-danger.active:focus,
button.list-group-item-danger.active:focus {
  color: #fff;
  background-color: #a94442;
  border-color: #a94442;
}
.list-group-item-heading {
  margin-top: 0;
  margin-bottom: 5px;
}
.list-group-item-text {
  margin-bottom: 0;
  line-height: 1.3;
}
.panel {
  margin-bottom: 20px;
  background-color: #fff;
  border: 1px solid transparent;
  border-radius: 4px;
  -webkit-box-shadow: 0 1px 1px rgba(0, 0, 0, 0.05);
  box-shadow: 0 1px 1px rgba(0, 0, 0, 0.05);
}
.panel-body {
  padding: 15px;
}
.panel-heading {
  padding: 10px 15px;
  border-bottom: 1px solid transparent;
  border-top-right-radius: 3px;
  border-top-left-radius: 3px;
}
.panel-heading > .dropdown .dropdown-toggle {
  color: inherit;
}
.panel-title {
  margin-top: 0;
  margin-bottom: 0;
  font-size: 16px;
  color: inherit;
}
.panel-title > a,
.panel-title > small,
.panel-title > .small,
.panel-title > small > a,
.panel-title > .small > a {
  color: inherit;
}
.panel-footer {
  padding: 10px 15px;
  background-color: #f5f5f5;
  border-top: 1px solid #ddd;
  border-bottom-right-radius: 3px;
  border-bottom-left-radius: 3px;
}
.panel > .list-group,
.panel > .panel-collapse > .list-group {
  margin-bottom: 0;
}
.panel > .list-group .list-group-item,
.panel > .panel-collapse > .list-group .list-group-item {
  border-width: 1px 0;
  border-radius: 0;
}
.panel > .list-group:first-child .list-group-item:first-child,
.panel > .panel-collapse > .list-group:first-child .list-group-item:first-child {
  border-top: 0;
  border-top-right-radius: 3px;
  border-top-left-radius: 3px;
}
.panel > .list-group:last-child .list-group-item:last-child,
.panel > .panel-collapse > .list-group:last-child .list-group-item:last-child {
  border-bottom: 0;
  border-bottom-right-radius: 3px;
  border-bottom-left-radius: 3px;
}
.panel > .panel-heading + .panel-collapse > .list-group .list-group-item:first-child {
  border-top-right-radius: 0;
  border-top-left-radius: 0;
}
.panel-heading + .list-group .list-group-item:first-child {
  border-top-width: 0;
}
.list-group + .panel-footer {
  border-top-width: 0;
}
.panel > .table,
.panel > .table-responsive > .table,
.panel > .panel-collapse > .table {
  margin-bottom: 0;
}
.panel > .table caption,
.panel > .table-responsive > .table caption,
.panel > .panel-collapse > .table caption {
  padding-left: 15px;
  padding-right: 15px;
}
.panel > .table:first-child,
.panel > .table-responsive:first-child > .table:first-child {
  border-top-right-radius: 3px;
  border-top-left-radius: 3px;
}
.panel > .table:first-child > thead:first-child > tr:first-child,
.panel > .table-responsive:first-child > .table:first-child > thead:first-child > tr:first-child,
.panel > .table:first-child > tbody:first-child > tr:first-child,
.panel > .table-responsive:first-child > .table:first-child > tbody:first-child > tr:first-child {
  border-top-left-radius: 3px;
  border-top-right-radius: 3px;
}
.panel > .table:first-child > thead:first-child > tr:first-child td:first-child,
.panel > .table-responsive:first-child > .table:first-child > thead:first-child > tr:first-child td:first-child,
.panel > .table:first-child > tbody:first-child > tr:first-child td:first-child,
.panel > .table-responsive:first-child > .table:first-child > tbody:first-child > tr:first-child td:first-child,
.panel > .table:first-child > thead:first-child > tr:first-child th:first-child,
.panel > .table-responsive:first-child > .table:first-child > thead:first-child > tr:first-child th:first-child,
.panel > .table:first-child > tbody:first-child > tr:first-child th:first-child,
.panel > .table-responsive:first-child > .table:first-child > tbody:first-child > tr:first-child th:first-child {
  border-top-left-radius: 3px;
}
.panel > .table:first-child > thead:first-child > tr:first-child td:last-child,
.panel > .table-responsive:first-child > .table:first-child > thead:first-child > tr:first-child td:last-child,
.panel > .table:first-child > tbody:first-child > tr:first-child td:last-child,
.panel > .table-responsive:first-child > .table:first-child > tbody:first-child > tr:first-child td:last-child,
.panel > .table:first-child > thead:first-child > tr:first-child th:last-child,
.panel > .table-responsive:first-child > .table:first-child > thead:first-child > tr:first-child th:last-child,
.panel > .table:first-child > tbody:first-child > tr:first-child th:last-child,
.panel > .table-responsive:first-child > .table:first-child > tbody:first-child > tr:first-child th:last-child {
  border-top-right-radius: 3px;
}
.panel > .table:last-child,
.panel > .table-responsive:last-child > .table:last-child {
  border-bottom-right-radius: 3px;
  border-bottom-left-radius: 3px;
}
.panel > .table:last-child > tbody:last-child > tr:last-child,
.panel > .table-responsive:last-child > .table:last-child > tbody:last-child > tr:last-child,
.panel > .table:last-child > tfoot:last-child > tr:last-child,
.panel > .table-responsive:last-child > .table:last-child > tfoot:last-child > tr:last-child {
  border-bottom-left-radius: 3px;
  border-bottom-right-radius: 3px;
}
.panel > .table:last-child > tbody:last-child > tr:last-child td:first-child,
.panel > .table-responsive:last-child > .table:last-child > tbody:last-child > tr:last-child td:first-child,
.panel > .table:last-child > tfoot:last-child > tr:last-child td:first-child,
.panel > .table-responsive:last-child > .table:last-child > tfoot:last-child > tr:last-child td:first-child,
.panel > .table:last-child > tbody:last-child > tr:last-child th:first-child,
.panel > .table-responsive:last-child > .table:last-child > tbody:last-child > tr:last-child th:first-child,
.panel > .table:last-child > tfoot:last-child > tr:last-child th:first-child,
.panel > .table-responsive:last-child > .table:last-child > tfoot:last-child > tr:last-child th:first-child {
  border-bottom-left-radius: 3px;
}
.panel > .table:last-child > tbody:last-child > tr:last-child td:last-child,
.panel > .table-responsive:last-child > .table:last-child > tbody:last-child > tr:last-child td:last-child,
.panel > .table:last-child > tfoot:last-child > tr:last-child td:last-child,
.panel > .table-responsive:last-child > .table:last-child > tfoot:last-child > tr:last-child td:last-child,
.panel > .table:last-child > tbody:last-child > tr:last-child th:last-child,
.panel > .table-responsive:last-child > .table:last-child > tbody:last-child > tr:last-child th:last-child,
.panel > .table:last-child > tfoot:last-child > tr:last-child th:last-child,
.panel > .table-responsive:last-child > .table:last-child > tfoot:last-child > tr:last-child th:last-child {
  border-bottom-right-radius: 3px;
}
.panel > .panel-body + .table,
.panel > .panel-body + .table-responsive,
.panel > .table + .panel-body,
.panel > .table-responsive + .panel-body {
  border-top: 1px solid #ddd;
}
.panel > .table > tbody:first-child > tr:first-child th,
.panel > .table > tbody:first-child > tr:first-child td {
  border-top: 0;
}
.panel > .table-bordered,
.panel > .table-responsive > .table-bordered {
  border: 0;
}
.panel > .table-bordered > thead > tr > th:first-child,
.panel > .table-responsive > .table-bordered > thead > tr > th:first-child,
.panel > .table-bordered > tbody > tr > th:first-child,
.panel > .table-responsive > .table-bordered > tbody > tr > th:first-child,
.panel > .table-bordered > tfoot > tr > th:first-child,
.panel > .table-responsive > .table-bordered > tfoot > tr > th:first-child,
.panel > .table-bordered > thead > tr > td:first-child,
.panel > .table-responsive > .table-bordered > thead > tr > td:first-child,
.panel > .table-bordered > tbody > tr > td:first-child,
.panel > .table-responsive > .table-bordered > tbody > tr > td:first-child,
.panel > .table-bordered > tfoot > tr > td:first-child,
.panel > .table-responsive > .table-bordered > tfoot > tr > td:first-child {
  border-left: 0;
}
.panel > .table-bordered > thead > tr > th:last-child,
.panel > .table-responsive > .table-bordered > thead > tr > th:last-child,
.panel > .table-bordered > tbody > tr > th:last-child,
.panel > .table-responsive > .table-bordered > tbody > tr > th:last-child,
.panel > .table-bordered > tfoot > tr > th:last-child,
.panel > .table-responsive > .table-bordered > tfoot > tr > th:last-child,
.panel > .table-bordered > thead > tr > td:last-child,
.panel > .table-responsive > .table-bordered > thead > tr > td:last-child,
.panel > .table-bordered > tbody > tr > td:last-child,
.panel > .table-responsive > .table-bordered > tbody > tr > td:last-child,
.panel > .table-bordered > tfoot > tr > td:last-child,
.panel > .table-responsive > .table-bordered > tfoot > tr > td:last-child {
  border-right: 0;
}
.panel > .table-bordered > thead > tr:first-child > td,
.panel > .table-responsive > .table-bordered > thead > tr:first-child > td,
.panel > .table-bordered > tbody > tr:first-child > td,
.panel > .table-responsive > .table-bordered > tbody > tr:first-child > td,
.panel > .table-bordered > thead > tr:first-child > th,
.panel > .table-responsive > .table-bordered > thead > tr:first-child > th,
.panel > .table-bordered > tbody > tr:first-child > th,
.panel > .table-responsive > .table-bordered > tbody > tr:first-child > th {
  border-bottom: 0;
}
.panel > .table-bordered > tbody > tr:last-child > td,
.panel > .table-responsive > .table-bordered > tbody > tr:last-child > td,
.panel > .table-bordered > tfoot > tr:last-child > td,
.panel > .table-responsive > .table-bordered > tfoot > tr:last-child > td,
.panel > .table-bordered > tbody > tr:last-child > th,
.panel > .table-responsive > .table-bordered > tbody > tr:last-child > th,
.panel > .table-bordered > tfoot > tr:last-child > th,
.panel > .table-responsive > .table-bordered > tfoot > tr:last-child > th {
  border-bottom: 0;
}
.panel > .table-responsive {
  border: 0;
  margin-bottom: 0;
}
.panel-group {
  margin-bottom: 20px;
}
.panel-group .panel {
  margin-bottom: 0;
  border-radius: 4px;
}
.panel-group .panel + .panel {
  margin-top: 5px;
}
.panel-group .panel-heading {
  border-bottom: 0;
}
.panel-group .panel-heading + .panel-collapse > .panel-body,
.panel-group .panel-heading + .panel-collapse > .list-group {
  border-top: 1px solid #ddd;
}
.panel-group .panel-footer {
  border-top: 0;
}
.panel-group .panel-footer + .panel-collapse .panel-body {
  border-bottom: 1px solid #ddd;
}
.panel-default {
  border-color: #ddd;
}
.panel-default > .panel-heading {
  color: #333333;
  background-color: #f5f5f5;
  border-color: #ddd;
}
.panel-default > .panel-heading + .panel-collapse > .panel-body {
  border-top-color: #ddd;
}
.panel-default > .panel-heading .badge {
  color: #f5f5f5;
  background-color: #333333;
}
.panel-default > .panel-footer + .panel-collapse > .panel-body {
  border-bottom-color: #ddd;
}
.panel-primary {
  border-color: #337ab7;
}
.panel-primary > .panel-heading {
  color: #fff;
  background-color: #337ab7;
  border-color: #337ab7;
}
.panel-primary > .panel-heading + .panel-collapse > .panel-body {
  border-top-color: #337ab7;
}
.panel-primary > .panel-heading .badge {
  color: #337ab7;
  background-color: #fff;
}
.panel-primary > .panel-footer + .panel-collapse > .panel-body {
  border-bottom-color: #337ab7;
}
.panel-success {
  border-color: #d6e9c6;
}
.panel-success > .panel-heading {
  color: #3c763d;
  background-color: #dff0d8;
  border-color: #d6e9c6;
}
.panel-success > .panel-heading + .panel-collapse > .panel-body {
  border-top-color: #d6e9c6;
}
.panel-success > .panel-heading .badge {
  color: #dff0d8;
  background-color: #3c763d;
}
.panel-success > .panel-footer + .panel-collapse > .panel-body {
  border-bottom-color: #d6e9c6;
}
.panel-info {
  border-color: #bce8f1;
}
.panel-info > .panel-heading {
  color: #31708f;
  background-color: #d9edf7;
  border-color: #bce8f1;
}
.panel-info > .panel-heading + .panel-collapse > .panel-body {
  border-top-color: #bce8f1;
}
.panel-info > .panel-heading .badge {
  color: #d9edf7;
  background-color: #31708f;
}
.panel-info > .panel-footer + .panel-collapse > .panel-body {
  border-bottom-color: #bce8f1;
}
.panel-warning {
  border-color: #faebcc;
}
.panel-warning > .panel-heading {
  color: #8a6d3b;
  background-color: #fcf8e3;
  border-color: #faebcc;
}
.panel-warning > .panel-heading + .panel-collapse > .panel-body {
  border-top-color: #faebcc;
}
.panel-warning > .panel-heading .badge {
  color: #fcf8e3;
  background-color: #8a6d3b;
}
.panel-warning > .panel-footer + .panel-collapse > .panel-body {
  border-bottom-color: #faebcc;
}
.panel-danger {
  border-color: #ebccd1;
}
.panel-danger > .panel-heading {
  color: #a94442;
  background-color: #f2dede;
  border-color: #ebccd1;
}
.panel-danger > .panel-heading + .panel-collapse > .panel-body {
  border-top-color: #ebccd1;
}
.panel-danger > .panel-heading .badge {
  color: #f2dede;
  background-color: #a94442;
}
.panel-danger > .panel-footer + .panel-collapse > .panel-body {
  border-bottom-color: #ebccd1;
}
.embed-responsive {
  position: relative;
  display: block;
  height: 0;
  padding: 0;
  overflow: hidden;
}
.embed-responsive .embed-responsive-item,
.embed-responsive iframe,
.embed-responsive embed,
.embed-responsive object,
.embed-responsive video {
  position: absolute;
  top: 0;
  left: 0;
  bottom: 0;
  height: 100%;
  width: 100%;
  border: 0;
}
.embed-responsive-16by9 {
  padding-bottom: 56.25%;
}
.embed-responsive-4by3 {
  padding-bottom: 75%;
}
.well {
  min-height: 20px;
  padding: 19px;
  margin-bottom: 20px;
  background-color: #f5f5f5;
  border: 1px solid #e3e3e3;
  border-radius: 4px;
  -webkit-box-shadow: inset 0 1px 1px rgba(0, 0, 0, 0.05);
  box-shadow: inset 0 1px 1px rgba(0, 0, 0, 0.05);
}
.well blockquote {
  border-color: #ddd;
  border-color: rgba(0, 0, 0, 0.15);
}
.well-lg {
  padding: 24px;
  border-radius: 6px;
}
.well-sm {
  padding: 9px;
  border-radius: 3px;
}
.close {
  float: right;
  font-size: 21px;
  font-weight: bold;
  line-height: 1;
  color: #000;
  text-shadow: 0 1px 0 #fff;
  opacity: 0.2;
  filter: alpha(opacity=20);
}
.close:hover,
.close:focus {
  color: #000;
  text-decoration: none;
  cursor: pointer;
  opacity: 0.5;
  filter: alpha(opacity=50);
}
button.close {
  padding: 0;
  cursor: pointer;
  background: transparent;
  border: 0;
  -webkit-appearance: none;
}
.modal-open {
  overflow: hidden;
}
.modal {
  display: none;
  overflow: hidden;
  position: fixed;
  top: 0;
  right: 0;
  bottom: 0;
  left: 0;
  z-index: 1050;
  -webkit-overflow-scrolling: touch;
  outline: 0;
}
.modal.fade .modal-dialog {
  -webkit-transform: translate(0, -25%);
  -ms-transform: translate(0, -25%);
  -o-transform: translate(0, -25%);
  transform: translate(0, -25%);
  -webkit-transition: -webkit-transform 0.3s ease-out;
  -moz-transition: -moz-transform 0.3s ease-out;
  -o-transition: -o-transform 0.3s ease-out;
  transition: transform 0.3s ease-out;
}
.modal.in .modal-dialog {
  -webkit-transform: translate(0, 0);
  -ms-transform: translate(0, 0);
  -o-transform: translate(0, 0);
  transform: translate(0, 0);
}
.modal-open .modal {
  overflow-x: hidden;
  overflow-y: auto;
}
.modal-dialog {
  position: relative;
  width: auto;
  margin: 10px;
}
.modal-content {
  position: relative;
  background-color: #fff;
  border: 1px solid #999;
  border: 1px solid rgba(0, 0, 0, 0.2);
  border-radius: 6px;
  -webkit-box-shadow: 0 3px 9px rgba(0, 0, 0, 0.5);
  box-shadow: 0 3px 9px rgba(0, 0, 0, 0.5);
  background-clip: padding-box;
  outline: 0;
}
.modal-backdrop {
  position: fixed;
  top: 0;
  right: 0;
  bottom: 0;
  left: 0;
  z-index: 1040;
  background-color: #000;
}
.modal-backdrop.fade {
  opacity: 0;
  filter: alpha(opacity=0);
}
.modal-backdrop.in {
  opacity: 0.5;
  filter: alpha(opacity=50);
}
.modal-header {
  padding: 15px;
  border-bottom: 1px solid #e5e5e5;
}
.modal-header .close {
  margin-top: -2px;
}
.modal-title {
  margin: 0;
  line-height: 1.42857143;
}
.modal-body {
  position: relative;
  padding: 15px;
}
.modal-footer {
  padding: 15px;
  text-align: right;
  border-top: 1px solid #e5e5e5;
}
.modal-footer .btn + .btn {
  margin-left: 5px;
  margin-bottom: 0;
}
.modal-footer .btn-group .btn + .btn {
  margin-left: -1px;
}
.modal-footer .btn-block + .btn-block {
  margin-left: 0;
}
.modal-scrollbar-measure {
  position: absolute;
  top: -9999px;
  width: 50px;
  height: 50px;
  overflow: scroll;
}
@media (min-width: 768px) {
  .modal-dialog {
    width: 600px;
    margin: 30px auto;
  }
  .modal-content {
    -webkit-box-shadow: 0 5px 15px rgba(0, 0, 0, 0.5);
    box-shadow: 0 5px 15px rgba(0, 0, 0, 0.5);
  }
  .modal-sm {
    width: 300px;
  }
}
@media (min-width: 992px) {
  .modal-lg {
    width: 900px;
  }
}
.tooltip {
  position: absolute;
  z-index: 1070;
  display: block;
  font-family: "Helvetica Neue", Helvetica, Arial, sans-serif;
  font-style: normal;
  font-weight: normal;
  letter-spacing: normal;
  line-break: auto;
  line-height: 1.42857143;
  text-align: left;
  text-align: start;
  text-decoration: none;
  text-shadow: none;
  text-transform: none;
  white-space: normal;
  word-break: normal;
  word-spacing: normal;
  word-wrap: normal;
  font-size: 12px;
  opacity: 0;
  filter: alpha(opacity=0);
}
.tooltip.in {
  opacity: 0.9;
  filter: alpha(opacity=90);
}
.tooltip.top {
  margin-top: -3px;
  padding: 5px 0;
}
.tooltip.right {
  margin-left: 3px;
  padding: 0 5px;
}
.tooltip.bottom {
  margin-top: 3px;
  padding: 5px 0;
}
.tooltip.left {
  margin-left: -3px;
  padding: 0 5px;
}
.tooltip-inner {
  max-width: 200px;
  padding: 3px 8px;
  color: #fff;
  text-align: center;
  background-color: #000;
  border-radius: 4px;
}
.tooltip-arrow {
  position: absolute;
  width: 0;
  height: 0;
  border-color: transparent;
  border-style: solid;
}
.tooltip.top .tooltip-arrow {
  bottom: 0;
  left: 50%;
  margin-left: -5px;
  border-width: 5px 5px 0;
  border-top-color: #000;
}
.tooltip.top-left .tooltip-arrow {
  bottom: 0;
  right: 5px;
  margin-bottom: -5px;
  border-width: 5px 5px 0;
  border-top-color: #000;
}
.tooltip.top-right .tooltip-arrow {
  bottom: 0;
  left: 5px;
  margin-bottom: -5px;
  border-width: 5px 5px 0;
  border-top-color: #000;
}
.tooltip.right .tooltip-arrow {
  top: 50%;
  left: 0;
  margin-top: -5px;
  border-width: 5px 5px 5px 0;
  border-right-color: #000;
}
.tooltip.left .tooltip-arrow {
  top: 50%;
  right: 0;
  margin-top: -5px;
  border-width: 5px 0 5px 5px;
  border-left-color: #000;
}
.tooltip.bottom .tooltip-arrow {
  top: 0;
  left: 50%;
  margin-left: -5px;
  border-width: 0 5px 5px;
  border-bottom-color: #000;
}
.tooltip.bottom-left .tooltip-arrow {
  top: 0;
  right: 5px;
  margin-top: -5px;
  border-width: 0 5px 5px;
  border-bottom-color: #000;
}
.tooltip.bottom-right .tooltip-arrow {
  top: 0;
  left: 5px;
  margin-top: -5px;
  border-width: 0 5px 5px;
  border-bottom-color: #000;
}
.popover {
  position: absolute;
  top: 0;
  left: 0;
  z-index: 1060;
  display: none;
  max-width: 276px;
  padding: 1px;
  font-family: "Helvetica Neue", Helvetica, Arial, sans-serif;
  font-style: normal;
  font-weight: normal;
  letter-spacing: normal;
  line-break: auto;
  line-height: 1.42857143;
  text-align: left;
  text-align: start;
  text-decoration: none;
  text-shadow: none;
  text-transform: none;
  white-space: normal;
  word-break: normal;
  word-spacing: normal;
  word-wrap: normal;
  font-size: 14px;
  background-color: #fff;
  background-clip: padding-box;
  border: 1px solid #ccc;
  border: 1px solid rgba(0, 0, 0, 0.2);
  border-radius: 6px;
  -webkit-box-shadow: 0 5px 10px rgba(0, 0, 0, 0.2);
  box-shadow: 0 5px 10px rgba(0, 0, 0, 0.2);
}
.popover.top {
  margin-top: -10px;
}
.popover.right {
  margin-left: 10px;
}
.popover.bottom {
  margin-top: 10px;
}
.popover.left {
  margin-left: -10px;
}
.popover-title {
  margin: 0;
  padding: 8px 14px;
  font-size: 14px;
  background-color: #f7f7f7;
  border-bottom: 1px solid #ebebeb;
  border-radius: 5px 5px 0 0;
}
.popover-content {
  padding: 9px 14px;
}
.popover > .arrow,
.popover > .arrow:after {
  position: absolute;
  display: block;
  width: 0;
  height: 0;
  border-color: transparent;
  border-style: solid;
}
.popover > .arrow {
  border-width: 11px;
}
.popover > .arrow:after {
  border-width: 10px;
  content: "";
}
.popover.top > .arrow {
  left: 50%;
  margin-left: -11px;
  border-bottom-width: 0;
  border-top-color: #999999;
  border-top-color: rgba(0, 0, 0, 0.25);
  bottom: -11px;
}
.popover.top > .arrow:after {
  content: " ";
  bottom: 1px;
  margin-left: -10px;
  border-bottom-width: 0;
  border-top-color: #fff;
}
.popover.right > .arrow {
  top: 50%;
  left: -11px;
  margin-top: -11px;
  border-left-width: 0;
  border-right-color: #999999;
  border-right-color: rgba(0, 0, 0, 0.25);
}
.popover.right > .arrow:after {
  content: " ";
  left: 1px;
  bottom: -10px;
  border-left-width: 0;
  border-right-color: #fff;
}
.popover.bottom > .arrow {
  left: 50%;
  margin-left: -11px;
  border-top-width: 0;
  border-bottom-color: #999999;
  border-bottom-color: rgba(0, 0, 0, 0.25);
  top: -11px;
}
.popover.bottom > .arrow:after {
  content: " ";
  top: 1px;
  margin-left: -10px;
  border-top-width: 0;
  border-bottom-color: #fff;
}
.popover.left > .arrow {
  top: 50%;
  right: -11px;
  margin-top: -11px;
  border-right-width: 0;
  border-left-color: #999999;
  border-left-color: rgba(0, 0, 0, 0.25);
}
.popover.left > .arrow:after {
  content: " ";
  right: 1px;
  border-right-width: 0;
  border-left-color: #fff;
  bottom: -10px;
}
.carousel {
  position: relative;
}
.carousel-inner {
  position: relative;
  overflow: hidden;
  width: 100%;
}
.carousel-inner > .item {
  display: none;
  position: relative;
  -webkit-transition: 0.6s ease-in-out left;
  -o-transition: 0.6s ease-in-out left;
  transition: 0.6s ease-in-out left;
}
.carousel-inner > .item > img,
.carousel-inner > .item > a > img {
  line-height: 1;
}
@media all and (transform-3d), (-webkit-transform-3d) {
  .carousel-inner > .item {
    -webkit-transition: -webkit-transform 0.6s ease-in-out;
    -moz-transition: -moz-transform 0.6s ease-in-out;
    -o-transition: -o-transform 0.6s ease-in-out;
    transition: transform 0.6s ease-in-out;
    -webkit-backface-visibility: hidden;
    -moz-backface-visibility: hidden;
    backface-visibility: hidden;
    -webkit-perspective: 1000px;
    -moz-perspective: 1000px;
    perspective: 1000px;
  }
  .carousel-inner > .item.next,
  .carousel-inner > .item.active.right {
    -webkit-transform: translate3d(100%, 0, 0);
    transform: translate3d(100%, 0, 0);
    left: 0;
  }
  .carousel-inner > .item.prev,
  .carousel-inner > .item.active.left {
    -webkit-transform: translate3d(-100%, 0, 0);
    transform: translate3d(-100%, 0, 0);
    left: 0;
  }
  .carousel-inner > .item.next.left,
  .carousel-inner > .item.prev.right,
  .carousel-inner > .item.active {
    -webkit-transform: translate3d(0, 0, 0);
    transform: translate3d(0, 0, 0);
    left: 0;
  }
}
.carousel-inner > .active,
.carousel-inner > .next,
.carousel-inner > .prev {
  display: block;
}
.carousel-inner > .active {
  left: 0;
}
.carousel-inner > .next,
.carousel-inner > .prev {
  position: absolute;
  top: 0;
  width: 100%;
}
.carousel-inner > .next {
  left: 100%;
}
.carousel-inner > .prev {
  left: -100%;
}
.carousel-inner > .next.left,
.carousel-inner > .prev.right {
  left: 0;
}
.carousel-inner > .active.left {
  left: -100%;
}
.carousel-inner > .active.right {
  left: 100%;
}
.carousel-control {
  position: absolute;
  top: 0;
  left: 0;
  bottom: 0;
  width: 15%;
  opacity: 0.5;
  filter: alpha(opacity=50);
  font-size: 20px;
  color: #fff;
  text-align: center;
  text-shadow: 0 1px 2px rgba(0, 0, 0, 0.6);
  background-color: rgba(0, 0, 0, 0);
}
.carousel-control.left {
  background-image: -webkit-linear-gradient(left, rgba(0, 0, 0, 0.5) 0%, rgba(0, 0, 0, 0.0001) 100%);
  background-image: -o-linear-gradient(left, rgba(0, 0, 0, 0.5) 0%, rgba(0, 0, 0, 0.0001) 100%);
  background-image: linear-gradient(to right, rgba(0, 0, 0, 0.5) 0%, rgba(0, 0, 0, 0.0001) 100%);
  background-repeat: repeat-x;
  filter: progid:DXImageTransform.Microsoft.gradient(startColorstr='#80000000', endColorstr='#00000000', GradientType=1);
}
.carousel-control.right {
  left: auto;
  right: 0;
  background-image: -webkit-linear-gradient(left, rgba(0, 0, 0, 0.0001) 0%, rgba(0, 0, 0, 0.5) 100%);
  background-image: -o-linear-gradient(left, rgba(0, 0, 0, 0.0001) 0%, rgba(0, 0, 0, 0.5) 100%);
  background-image: linear-gradient(to right, rgba(0, 0, 0, 0.0001) 0%, rgba(0, 0, 0, 0.5) 100%);
  background-repeat: repeat-x;
  filter: progid:DXImageTransform.Microsoft.gradient(startColorstr='#00000000', endColorstr='#80000000', GradientType=1);
}
.carousel-control:hover,
.carousel-control:focus {
  outline: 0;
  color: #fff;
  text-decoration: none;
  opacity: 0.9;
  filter: alpha(opacity=90);
}
.carousel-control .icon-prev,
.carousel-control .icon-next,
.carousel-control .glyphicon-chevron-left,
.carousel-control .glyphicon-chevron-right {
  position: absolute;
  top: 50%;
  margin-top: -10px;
  z-index: 5;
  display: inline-block;
}
.carousel-control .icon-prev,
.carousel-control .glyphicon-chevron-left {
  left: 50%;
  margin-left: -10px;
}
.carousel-control .icon-next,
.carousel-control .glyphicon-chevron-right {
  right: 50%;
  margin-right: -10px;
}
.carousel-control .icon-prev,
.carousel-control .icon-next {
  width: 20px;
  height: 20px;
  line-height: 1;
  font-family: serif;
}
.carousel-control .icon-prev:before {
  content: '\2039';
}
.carousel-control .icon-next:before {
  content: '\203a';
}
.carousel-indicators {
  position: absolute;
  bottom: 10px;
  left: 50%;
  z-index: 15;
  width: 60%;
  margin-left: -30%;
  padding-left: 0;
  list-style: none;
  text-align: center;
}
.carousel-indicators li {
  display: inline-block;
  width: 10px;
  height: 10px;
  margin: 1px;
  text-indent: -999px;
  border: 1px solid #fff;
  border-radius: 10px;
  cursor: pointer;
  background-color: #000 \9;
  background-color: rgba(0, 0, 0, 0);
}
.carousel-indicators .active {
  margin: 0;
  width: 12px;
  height: 12px;
  background-color: #fff;
}
.carousel-caption {
  position: absolute;
  left: 15%;
  right: 15%;
  bottom: 20px;
  z-index: 10;
  padding-top: 20px;
  padding-bottom: 20px;
  color: #fff;
  text-align: center;
  text-shadow: 0 1px 2px rgba(0, 0, 0, 0.6);
}
.carousel-caption .btn {
  text-shadow: none;
}
@media screen and (min-width: 768px) {
  .carousel-control .glyphicon-chevron-left,
  .carousel-control .glyphicon-chevron-right,
  .carousel-control .icon-prev,
  .carousel-control .icon-next {
    width: 30px;
    height: 30px;
    margin-top: -10px;
    font-size: 30px;
  }
  .carousel-control .glyphicon-chevron-left,
  .carousel-control .icon-prev {
    margin-left: -10px;
  }
  .carousel-control .glyphicon-chevron-right,
  .carousel-control .icon-next {
    margin-right: -10px;
  }
  .carousel-caption {
    left: 20%;
    right: 20%;
    padding-bottom: 30px;
  }
  .carousel-indicators {
    bottom: 20px;
  }
}
.clearfix:before,
.clearfix:after,
.dl-horizontal dd:before,
.dl-horizontal dd:after,
.container:before,
.container:after,
.container-fluid:before,
.container-fluid:after,
.row:before,
.row:after,
.form-horizontal .form-group:before,
.form-horizontal .form-group:after,
.btn-toolbar:before,
.btn-toolbar:after,
.btn-group-vertical > .btn-group:before,
.btn-group-vertical > .btn-group:after,
.nav:before,
.nav:after,
.navbar:before,
.navbar:after,
.navbar-header:before,
.navbar-header:after,
.navbar-collapse:before,
.navbar-collapse:after,
.pager:before,
.pager:after,
.panel-body:before,
.panel-body:after,
.modal-header:before,
.modal-header:after,
.modal-footer:before,
.modal-footer:after {
  content: " ";
  display: table;
}
.clearfix:after,
.dl-horizontal dd:after,
.container:after,
.container-fluid:after,
.row:after,
.form-horizontal .form-group:after,
.btn-toolbar:after,
.btn-group-vertical > .btn-group:after,
.nav:after,
.navbar:after,
.navbar-header:after,
.navbar-collapse:after,
.pager:after,
.panel-body:after,
.modal-header:after,
.modal-footer:after {
  clear: both;
}
.center-block {
  display: block;
  margin-left: auto;
  margin-right: auto;
}
.pull-right {
  float: right !important;
}
.pull-left {
  float: left !important;
}
.hide {
  display: none !important;
}
.show {
  display: block !important;
}
.invisible {
  visibility: hidden;
}
.text-hide {
  font: 0/0 a;
  color: transparent;
  text-shadow: none;
  background-color: transparent;
  border: 0;
}
.hidden {
  display: none !important;
}
.affix {
  position: fixed;
}
@-ms-viewport {
  width: device-width;
}
.visible-xs,
.visible-sm,
.visible-md,
.visible-lg {
  display: none !important;
}
.visible-xs-block,
.visible-xs-inline,
.visible-xs-inline-block,
.visible-sm-block,
.visible-sm-inline,
.visible-sm-inline-block,
.visible-md-block,
.visible-md-inline,
.visible-md-inline-block,
.visible-lg-block,
.visible-lg-inline,
.visible-lg-inline-block {
  display: none !important;
}
@media (max-width: 767px) {
  .visible-xs {
    display: block !important;
  }
  table.visible-xs {
    display: table !important;
  }
  tr.visible-xs {
    display: table-row !important;
  }
  th.visible-xs,
  td.visible-xs {
    display: table-cell !important;
  }
}
@media (max-width: 767px) {
  .visible-xs-block {
    display: block !important;
  }
}
@media (max-width: 767px) {
  .visible-xs-inline {
    display: inline !important;
  }
}
@media (max-width: 767px) {
  .visible-xs-inline-block {
    display: inline-block !important;
  }
}
@media (min-width: 768px) and (max-width: 991px) {
  .visible-sm {
    display: block !important;
  }
  table.visible-sm {
    display: table !important;
  }
  tr.visible-sm {
    display: table-row !important;
  }
  th.visible-sm,
  td.visible-sm {
    display: table-cell !important;
  }
}
@media (min-width: 768px) and (max-width: 991px) {
  .visible-sm-block {
    display: block !important;
  }
}
@media (min-width: 768px) and (max-width: 991px) {
  .visible-sm-inline {
    display: inline !important;
  }
}
@media (min-width: 768px) and (max-width: 991px) {
  .visible-sm-inline-block {
    display: inline-block !important;
  }
}
@media (min-width: 992px) and (max-width: 1199px) {
  .visible-md {
    display: block !important;
  }
  table.visible-md {
    display: table !important;
  }
  tr.visible-md {
    display: table-row !important;
  }
  th.visible-md,
  td.visible-md {
    display: table-cell !important;
  }
}
@media (min-width: 992px) and (max-width: 1199px) {
  .visible-md-block {
    display: block !important;
  }
}
@media (min-width: 992px) and (max-width: 1199px) {
  .visible-md-inline {
    display: inline !important;
  }
}
@media (min-width: 992px) and (max-width: 1199px) {
  .visible-md-inline-block {
    display: inline-block !important;
  }
}
@media (min-width: 1200px) {
  .visible-lg {
    display: block !important;
  }
  table.visible-lg {
    display: table !important;
  }
  tr.visible-lg {
    display: table-row !important;
  }
  th.visible-lg,
  td.visible-lg {
    display: table-cell !important;
  }
}
@media (min-width: 1200px) {
  .visible-lg-block {
    display: block !important;
  }
}
@media (min-width: 1200px) {
  .visible-lg-inline {
    display: inline !important;
  }
}
@media (min-width: 1200px) {
  .visible-lg-inline-block {
    display: inline-block !important;
  }
}
@media (max-width: 767px) {
  .hidden-xs {
    display: none !important;
  }
}
@media (min-width: 768px) and (max-width: 991px) {
  .hidden-sm {
    display: none !important;
  }
}
@media (min-width: 992px) and (max-width: 1199px) {
  .hidden-md {
    display: none !important;
  }
}
@media (min-width: 1200px) {
  .hidden-lg {
    display: none !important;
  }
}
.visible-print {
  display: none !important;
}
@media print {
  .visible-print {
    display: block !important;
  }
  table.visible-print {
    display: table !important;
  }
  tr.visible-print {
    display: table-row !important;
  }
  th.visible-print,
  td.visible-print {
    display: table-cell !important;
  }
}
.visible-print-block {
  display: none !important;
}
@media print {
  .visible-print-block {
    display: block !important;
  }
}
.visible-print-inline {
  display: none !important;
}
@media print {
  .visible-print-inline {
    display: inline !important;
  }
}
.visible-print-inline-block {
  display: none !important;
}
@media print {
  .visible-print-inline-block {
    display: inline-block !important;
  }
}
@media print {
  .hidden-print {
    display: none !important;
  }
}
.break-word {
  -ms-word-break: break-all;
  word-break: break-all;
  /* Non standard for webkit */
  word-break: break-word;
  -webkit-hyphens: auto;
  -moz-hyphens: auto;
  -ms-hyphens: auto;
  hyphens: auto;
}
.tag {
  display: inline-block;
  margin-bottom: 4px;
  color: #111;
  background-color: #f6f6f6;
  padding: 1px 10px;
  border: 1px solid #dddddd;
  border-radius: 100px;
  -webkit-box-shadow: inset 0 1px 0 #ffffff;
  box-shadow: inset 0 1px 0 #ffffff;
}
a.tag:hover {
  text-decoration: none;
  color: #fff;
  background-color: #ec66ab;
  border: 1px solid #e73892;
  -webkit-box-shadow: inset 0 1px 0 #f293c4;
  box-shadow: inset 0 1px 0 #f293c4;
}
.pill {
  display: inline-block;
  background-color: #6f8890;
  color: #FFF;
  padding: 2px 10px 1px 10px;
  margin-right: 5px;
  font-weight: normal;
  border-radius: 100px;
}
.pill a {
  color: #FFF;
}
.pill a.remove {
  font-size: 11px;
}
.unstyled {
  margin: 0;
  list-style: none;
}
.simple-item {
  font-size: 12px;
  line-height: 1.16666667em;
  padding: 7px 25px;
  border-bottom: 1px dotted #ddd;
}
.simple-item:last-of-type {
  border-bottom: 0;
}
.simple-list {
  margin: 0;
  list-style: none;
}
.simple-list:before,
.simple-list:after {
  content: " ";
  display: table;
}
.simple-list:after {
  clear: both;
}
.simple-list:before,
.simple-list:after {
  content: " ";
  display: table;
}
.simple-list:after {
  clear: both;
}
.simple-list > li {
  font-size: 12px;
  line-height: 1.16666667em;
  padding: 7px 25px;
  border-bottom: 1px dotted #ddd;
}
.simple-list > li:last-of-type {
  border-bottom: 0;
}
.simple-list .ckan-icon {
  position: relative;
  top: 0px;
}
.module-narrow .simple-list > li {
  padding-left: 15px;
  padding-right: 15px;
  position: relative;
}
.listing li {
  text-align: right;
  margin-bottom: 5px;
}
.listing .key {
  clear: right;
  font-weight: bold;
}
.js .tab-content {
  display: none;
}
.js .tab-content.active {
  display: block;
}
.box {
  background-color: #FFF;
  border: 1px solid #ccc;
  border-radius: 4px;
  -webkit-box-shadow: 0 0 0 4px rgba(0, 0, 0, 0.05);
  box-shadow: 0 0 0 4px rgba(0, 0, 0, 0.05);
}
.module {
  margin: 20px 0;
}
.module-heading {
  margin: 0;
  padding: 7px 25px;
  font-size: 14px;
  line-height: 1.3;
  background-color: #f6f6f6;
  border-top: 1px solid #ddd;
  border-bottom: 1px solid #ddd;
}
.module-heading:before,
.module-heading:after {
  content: " ";
  display: table;
}
.module-heading:after {
  clear: both;
}
.module-heading:before,
.module-heading:after {
  content: " ";
  display: table;
}
.module-heading:after {
  clear: both;
}
.module-content {
  padding: 0 25px;
  margin: 20px 0;
}
@media (min-width: 768px) {
  .col-md-9 div.module-content {
    padding-left: 10px;
  }
}
.module-content:first-child {
  margin-top: 0;
  padding-top: 20px;
}
.module-content:last-child {
  margin-bottom: 0;
  padding-bottom: 20px;
}
.module-content > :last-child {
  margin-bottom: 0;
}
.module:first-child .module-heading {
  border-radius: 3px 0 0 0;
  border-top-width: 0;
}
.module:last-child {
  margin-bottom: 20px;
}
.module-footer {
  padding: 7px 25px 7px;
  margin: 0;
  border-top: 1px dotted #ddd;
}
.module .read-more {
  font-weight: bold;
  color: #000;
}
.module .pagination {
  height: 34px;
  margin-bottom: 0;
  border-top: 1px solid #ddd;
}
.module-content .pagination {
  margin-left: -25px;
  margin-right: -25px;
  margin-bottom: -20px;
}
.module .pagination > ul {
  border-radius: 0;
  -webkit-box-shadow: none;
  box-shadow: none;
  border: 0;
}
.module .pagination li a {
  border-top: none;
  border-bottom: none;
  padding-top: 7px;
  padding-bottom: 7px;
}
.module .pagination li:first-child a,
.module .pagination li:last-child a {
  border-radius: 0;
}
.module .pagination li:first-child a {
  border-left-width: 0;
}
.module .pagination li:last-child a {
  border-right-width: 0;
}
.module .pagination li.active a {
  border-left-width: 1px;
  border-right-width: 1px;
}
.module-content-shallow {
  padding: 0;
  margin-top: 10px;
  padding-bottom: 10px;
}
.module h1 {
  margin-bottom: 20px;
}
.module-shallow .module-content {
  padding: 10px;
  margin: 0;
}
.module-shallow .module-tags {
  margin-top: 0;
  margin-bottom: 0;
}
.module-shallow .module-content:first-child {
  padding-top: 10px;
}
.module-shallow .module-content:last-child {
  padding-bottom: 10px;
}
.module-narrow .module-heading,
.module-narrow .module-content,
.module-narrow .module-footer {
  padding-left: 15px;
  padding-right: 15px;
}
.module-grid {
  margin: 0;
  list-style: none;
  margin: 0 -25px;
  padding-bottom: 15px;
  background: #fbfbfb url("../../../base/images/bg.png");
  border: 1px solid #ddd;
  border-width: 1px 0;
}
.module-grid:before,
.module-grid:after {
  content: " ";
  display: table;
}
.module-grid:after {
  clear: both;
}
.module-grid:before,
.module-grid:after {
  content: " ";
  display: table;
}
.module-grid:after {
  clear: both;
}
.module-item {
  float: left;
  width: 189px;
  padding: 15px;
  margin: 15px 0 0 15px;
  background-color: white;
  border-radius: 3px;
  min-height: 1px;
  padding-left: 15px;
  padding-right: 15px;
  padding-top: 10px;
  padding-bottom: 10px;
  padding-right: 50px;
  overflow: hidden;
  position: relative;
}
.module-item span.count {
  color: #999;
}
.module-item .media-image {
  margin-bottom: 5px;
}
.module-item .media-edit {
  opacity: 0;
  position: absolute;
  right: 15px;
  bottom: 15px;
  -webkit-transition: opacity 0.2s ease-in;
  -o-transition: opacity 0.2s ease-in;
  transition: opacity 0.2s ease-in;
}
.module-item:hover {
  z-index: 1;
}
.module-item:hover .media-edit {
  opacity: 1;
}
@media (min-width: 992px) {
  .module-item {
    float: left;
    width: 50%;
  }
}
.module-item.first {
  clear: left;
}
.group .content img {
  margin: 0 -5px 5px;
  max-width: initial;
}
.group .content h3 {
  font-size: 14px;
  line-height: 1.3;
}
.group-listing {
  margin-left: -20px;
}
.ckanext-datapreview {
  position: relative;
  clear: both;
  padding-top: 15px;
  margin-top: 0;
}
.ckanext-datapreview > iframe {
  min-height: 400px;
}
.ckanext-datapreview > img {
  max-height: 500px;
  max-width: 100%;
  overflow: hidden;
}
.package-info h4 {
  margin-bottom: 10px;
}
.module-resource {
  background-color: #fff;
  border-bottom: 1px solid #ddd;
  margin-top: 0;
  margin-bottom: 0;
  border-radius: 3px 3px 0 0;
}
.module-resource .actions {
  position: relative;
  float: right;
  top: -10px;
  right: -15px;
}
.module .module-tags {
  padding-bottom: 8px;
}
.secondary .module:first-child,
.primary .module:first-child {
  margin-top: 0;
}
.no-nav .module:last-child {
  margin-top: 0;
}
.module-image {
  float: left;
  width: 50px;
  height: 50px;
  line-height: 50px;
  text-align: center;
  margin-right: 15px;
}
.module-image img {
  max-width: 50px;
  max-height: 50px;
  vertical-align: middle;
}
.banner {
  -webkit-transform: rotate(45deg);
  -moz-transform: rotate(45deg);
  -ms-transform: rotate(45deg);
  -o-transform: rotate(45deg);
  transform: rotate(45deg);
  -webkit-transform-origin: center center;
  -moz-transform-origin: center center;
  -ms-transform-origin: center center;
  -o-transform-origin: center center;
  transform-origin: center center;
  position: absolute;
  top: 15px;
  right: -35px;
  width: 80px;
  color: #fff;
  background-color: #E73892;
  padding: 1px 20px;
  font-size: 11px;
  text-align: center;
  text-transform: uppercase;
}
.media-grid {
  margin: 0;
  list-style: none;
  margin: 0 -25px;
  padding-bottom: 15px;
  background: #fbfbfb url("../../../base/images/bg.png");
  border: 1px solid #ddd;
  border-width: 1px 0;
}
.media-grid:before,
.media-grid:after {
  content: " ";
  display: table;
}
.media-grid:after {
  clear: both;
}
.media-grid:before,
.media-grid:after {
  content: " ";
  display: table;
}
.media-grid:after {
  clear: both;
}
@media (min-width: 768px) {
  .media-grid {
    margin-left: -27px;
  }
}
.media-item {
  position: relative;
  float: left;
  width: 189px;
  padding: 15px;
  margin: 15px 0 0 15px;
  background-color: white;
  border-radius: 3px;
}
.media-item span.count {
  color: #999;
}
.media-item .media-image {
  margin-bottom: 5px;
}
.media-item .media-edit {
  opacity: 0;
  position: absolute;
  right: 15px;
  bottom: 15px;
  -webkit-transition: opacity 0.2s ease-in;
  -o-transition: opacity 0.2s ease-in;
  transition: opacity 0.2s ease-in;
}
.media-item:hover {
  z-index: 1;
}
.media-item:hover .media-edit {
  opacity: 1;
}
.media-view {
  position: absolute;
  top: 0;
  left: 0;
  right: 0;
  bottom: 0;
  border: 1px solid #ddd;
  overflow: hidden;
  -webkit-transition: all 0.2s ease-in;
  -o-transition: all 0.2s ease-in;
  transition: all 0.2s ease-in;
  border-radius: 3px;
}
.media-view:hover,
.media-view.hovered {
  border-color: #E73892;
  -webkit-box-shadow: 0 0 0 4px rgba(0, 0, 0, 0.1);
  box-shadow: 0 0 0 4px rgba(0, 0, 0, 0.1);
}
.media-view:hover .banner,
.media-view.hovered .banner {
  background-color: #E73892;
}
.media-view span {
  display: none;
}
.media-view .banner {
  display: block;
  background-color: #b7b7b7;
  -webkit-transition: background-color 0.2s ease-in;
  -o-transition: background-color 0.2s ease-in;
  transition: background-color 0.2s ease-in;
}
.media-image {
  border-radius: 4px;
}
.media-heading {
  font-size: 18px;
  line-height: 1.3;
  margin: 5px 0;
  -ms-word-break: break-all;
  word-break: break-all;
  /* Non standard for webkit */
  word-break: break-word;
  -webkit-hyphens: auto;
  -moz-hyphens: auto;
  -ms-hyphens: auto;
  hyphens: auto;
}
.media-overlay {
  position: relative;
  min-height: 35px;
}
.media-overlay .media-heading {
  position: absolute;
  left: 0;
  right: 0;
  bottom: 0;
  padding: 12px 10px;
  margin: 0;
  background-color: #000;
  background-color: rgba(0, 0, 0, 0.8);
  font-size: 13px;
  color: #fff;
  z-index: 1;
  border-radius: 0 0 3px 3px;
}
.media-overlay .media-image {
  float: none;
  display: block;
  margin-right: 0;
}
.media-item.is-expander .truncator-link {
  -webkit-transition: opacity 0.2s ease-in;
  -o-transition: opacity 0.2s ease-in;
  transition: opacity 0.2s ease-in;
  position: absolute;
  z-index: 10;
  left: 15px;
  bottom: 15px;
  opacity: 0;
}
.media-item.is-expander:hover {
  padding-bottom: 35px;
}
.media-item.is-expander:hover .truncator-link {
  opacity: 1;
}
.wide .media-item {
  width: 186px;
}
.nav-simple,
.nav-aside {
  margin: 0;
  list-style: none;
  padding-bottom: 0;
}
.nav-simple:before,
.nav-aside:before,
.nav-simple:after,
.nav-aside:after {
  content: " ";
  display: table;
}
.nav-simple:after,
.nav-aside:after {
  clear: both;
}
.nav-simple:before,
.nav-aside:before,
.nav-simple:after,
.nav-aside:after {
  content: " ";
  display: table;
}
.nav-simple:after,
.nav-aside:after {
  clear: both;
}
.nav-simple > li,
.nav-aside > li {
  font-size: 12px;
  line-height: 1.16666667em;
  padding: 7px 25px;
  border-bottom: 1px dotted #ddd;
}
.nav-simple > li:last-of-type,
.nav-aside > li:last-of-type {
  border-bottom: 0;
}
.nav-simple .ckan-icon,
.nav-aside .ckan-icon {
  position: relative;
  top: 0px;
}
.nav-aside {
  border-top: 1px dotted #DDD;
  border-bottom: 1px dotted #DDD;
  margin-bottom: 15px;
}
.nav-item > a,
.nav-aside li a {
  color: #333;
  font-size: 14px;
  line-height: 1.42857143;
  margin: -7px -25px;
  padding: 7px 25px;
}
.nav-item.active,
.nav-aside li.active {
  background-color: #f6f6f6;
}
.nav-item.active > a,
.nav-aside li.active a {
  position: relative;
  color: #FFF;
  background-color: #8CA0A6;
}
.nav-item.active > a:hover,
.nav-aside li.active a:hover {
  color: #FFF;
  background-color: #8CA0A6;
}
@media (min-width: 768px) {
  .nav-item.active > a:before,
  .nav-aside li.active a:before {
    content: ' ';
    position: absolute;
    top: 0;
    right: -6px;
    width: 6px;
    height: 34px;
    background-image: url("../../../base/images/nav-active.png?1");
  }
}
.nav-item.active > a span,
.nav-aside li.active a span {
  white-space: nowrap;
  overflow: hidden;
  display: block;
}
.module-narrow .nav-item > a,
.module-narrow .nav-aside li a {
  padding-left: 15px;
  padding-right: 15px;
  position: relative;
}
.module-narrow .nav-item.image,
.module-narrow .nav-aside li.image {
  position: relative;
}
.module-narrow .nav-item.image > a,
.module-narrow .nav-aside li.image a {
  padding-left: 42px;
  padding-right: 42px;
}
.module-narrow .nav-item.image > img,
.module-narrow .nav-aside li.image img {
  position: absolute;
  top: 50%;
  left: 15px;
  width: 20px;
  height: 20px;
  margin-top: -10px;
  z-index: 2;
}
.nav-facet .nav-item > a:hover:after,
.nav-facet .nav-item.active > a:after {
  display: inline-block;
  vertical-align: text-bottom;
  position: relative;
  top: 2px;
  width: 16px;
  height: 16px;
  background-image: url("../../../base/images/sprite-ckan-icons.png");
  background-repeat: no-repeat;
  background-position: 16px 16px;
  content: "";
  position: absolute;
  top: 50%;
  right: 5px;
  margin-top: -8px;
}
.nav-facet .nav-item > a:hover:after {
  width: 17px;
  height: 17px;
  background-position: -17px -16px;
}
.nav-facet .nav-item.active > a:after {
  width: 17px;
  height: 17px;
  background-position: 0px -16px;
  right: 3px;
}
.user-list {
  margin: 0;
  list-style: none;
}
.user-list li {
  margin: 0 0 10px 0;
}
.user-list .gravatar {
  vertical-align: -4px;
  margin-right: 3px;
  border-radius: 100px;
}
.nav-facet-tertiary {
  margin: 10px 0;
}
.nav-facet-tertiary .module-heading {
  margin-bottom: 5px;
  padding: 8px 12px;
  border-bottom-width: 0;
  border-radius: 5px;
}
.nav-facet-tertiary .module-heading i {
  display: none;
}
.nav-facet-tertiary .module-footer {
  padding: 8px 12px;
  border-top-width: 0;
}
.nav-facet-tertiary .module-footer a {
  font-weight: normal;
  color: #8C8C8C;
}
.nav-facet-tertiary .nav {
  margin-bottom: 0;
}
.nav-facet-tertiary .module-content.empty {
  padding: 8px 12px;
  margin-top: 0;
}
.nav-facet-tertiary .nav li.active {
  position: relative;
}
.nav-facet-tertiary .nav li.active > a:hover:after,
.nav-facet-tertiary .nav li.active > a:after {
  display: inline-block;
  vertical-align: text-bottom;
  position: relative;
  top: 2px;
  width: 16px;
  height: 16px;
  background-image: url("../../../base/images/sprite-ckan-icons.png");
  background-repeat: no-repeat;
  background-position: 16px 16px;
  width: 17px;
  height: 17px;
  background-position: 0px -16px;
  content: "";
  position: absolute;
  top: 50%;
  right: 5px;
  margin-top: -8px;
}
.nav-simple > .nav-btn {
  padding-left: 0;
  padding-right: 0;
  text-align: center;
}
.nav-simple > .nav-btn .btn {
  display: inline-block;
}
.js .js-hide {
  display: none;
}
.js .js-hide.active {
  display: block;
}
.btn,
label {
  font-weight: bold;
}
.btn-rounded {
  border-radius: 100px;
  padding-left: 15px;
  padding-right: 15px;
}
label {
  cursor: pointer;
  font-size: 14px;
}
label:after {
  content: ":";
}
label.radio:after,
label.checkbox:after {
  content: "";
}
input[type=radio],
input[type=checkbox] {
  position: relative;
  top: 7px;
  padding: 0;
  margin: 0;
}
input[type=radio].checkbox-onown,
input[type=checkbox].checkbox-onown {
  top: 0;
}
select {
  padding: 4px;
}
textarea {
  max-width: 100%;
}
.control-group .btn {
  position: relative;
  top: -2px;
}
.control-full input,
.control-full select,
.control-full textarea {
  -webkit-box-sizing: border-box;
  -moz-box-sizing: border-box;
  box-sizing: border-box;
  height: auto;
  width: 100%;
}
.control-medium input,
.control-medium select,
.control-medium textarea {
  width: 320px;
}
@media (max-width: 768px) {
  .control-medium input,
  .control-medium select,
  .control-medium textarea {
    width: 100%;
    -webkit-box-sizing: border-box;
    -moz-box-sizing: border-box;
    box-sizing: border-box;
    min-height: 28px;
  }
}
.control-large input,
.control-large .control-label {
  font-size: 17.5px;
  line-height: 2.14285714;
}
.control-large input {
  height: 3.85714286;
}
.control-required {
  color: #c6898b;
}
.form-actions .control-required-message {
  float: left;
  margin-left: 20px;
  margin-bottom: 0;
  line-height: 30px;
}
.form-actions .control-required-message:first-child {
  margin-left: 0;
}
.form-actions {
  background: none;
  margin-left: -25px;
  margin-right: -25px;
  margin-bottom: 0;
  padding-bottom: 0;
}
@media (min-width: 768px) {
  .form-actions {
    text-align: right;
  }
}
.form-actions .action-info {
  line-height: 2;
  text-align: left;
  color: #707070;
  margin: 0;
}
@media (min-width: 768px) {
  .form-actions .action-info {
    float: left;
    width: 50%;
  }
}
.form-actions .action-info.small {
  font-size: 11px;
  line-height: 1.2;
}
@media (max-width: 768px) {
  .form-actions .btn {
    margin-top: 5px;
  }
}
.form-horizontal .control-label {
  width: 120px;
}
@media (min-width: 768px) {
  .form-horizontal .controls {
    margin-left: 130px;
  }
}
.form-horizontal .info-block {
  position: relative;
  display: block;
  font-size: 11px;
  color: #aaa;
  line-height: 1.3;
  margin-top: 6px;
}
.form-horizontal .info-help {
  padding: 6px 0;
}
.form-horizontal .info-help:before {
  display: none;
}
.form-horizontal .info-help-tight {
  margin-top: -10px;
}
@media (min-width: 980px) {
  .form-horizontal .info-block {
    padding: 6px 0 6px 25px;
  }
  .form-horizontal .info-inline {
    float: right;
    width: 265px;
    margin-top: 0;
    padding-bottom: 0;
  }
}
.form-horizontal .control-medium .info-block.info-inline {
  width: 165px;
}
.form-horizontal .info-block:before {
  font-size: 2.2em;
  position: absolute;
  left: 0;
  top: 2px;
}
.form-horizontal .info-inline:before {
  top: 8px;
}
.info-block .icon-large,
.info-inline .icon-large {
  float: left;
  font-size: 22px;
  margin-right: 15px;
}
.form-horizontal .info-block a {
  color: #aaa;
  text-decoration: underline;
}
.form-horizontal .form-actions {
  padding-left: 25px;
  padding-right: 25px;
}
.form-inline input {
  padding-bottom: 9px;
}
.form-inline select {
  margin-top: 0;
}
.form-inline .btn {
  margin-left: 5px;
}
.form-narrow label {
  margin-bottom: 0;
}
.form-narrow select {
  width: 100%;
}
.form-narrow .form-actions {
  margin-left: -15px;
  margin-right: -15px;
  padding: 10px 15px 0;
}
.form-select label {
  margin-right: 5px;
}
.simple-input label,
.simple-input button {
  display: none;
}
.simple-input .field {
  position: relative;
}
.simple-input .field-bordered {
  border-bottom: 1px dotted #ddd;
}
.simple-input .field input {
  width: 100%;
  height: auto;
  margin: 0 -7px;
  padding: 7px 5px;
}
.simple-input .field .btn-search {
  position: absolute;
  display: block;
  height: 17px;
  width: 17px;
  padding: 0;
  top: 50%;
  right: 0;
  margin-top: -10px;
  background-color: transparent;
  border: none;
  color: #999;
  -webkit-transition: color 0.2s ease-in;
  -o-transition: color 0.2s ease-in;
  transition: color 0.2s ease-in;
}
.simple-input .field .btn-search:hover {
  color: #000;
}
.editor textarea {
  border-radius: 3px 3px 0 0;
  border-bottom: none;
}
.editor .editor-info-block {
  border-radius: 0 0 3px 3px;
  display: block;
  float: none;
  padding: 4px 10px;
  background: #ebebeb;
  width: auto;
  border: 1px solid #ccc;
  border-top: none;
  font-size: 11px;
  color: #282828;
}
.editor .editor-info-block a {
  color: #E73892;
  text-decoration: none;
}
@media (max-width: 768px) {
  [data-module="custom-fields"] .input-prepend .add-on {
    display: block;
  }
}
@media (max-width: 480px) {
  [data-module="custom-fields"] .input-prepend {
    width: 100%;
  }
  [data-module="custom-fields"] .control-custom input {
    width: 100%;
    -webkit-box-sizing: border-box;
    -moz-box-sizing: border-box;
    box-sizing: border-box;
    min-height: 28px;
  }
}
.control-custom {
  font-size: 0;
}
.control-custom label {
  margin-bottom: 0;
}
.control-custom input {
  border-radius: 0;
  width: 140px;
}
.control-custom input:last-of-type {
  border-radius: 0 3px 3px 0;
}
.control-custom .checkbox {
  display: inline-block;
  margin-left: 5px;
}
.control-custom .checkbox input {
  width: auto;
}
.control-custom.disabled label,
.control-custom.disabled input {
  color: #aaa;
  text-decoration: line-through;
  text-shadow: none;
}
.control-custom.disabled input {
  -webkit-box-shadow: none;
  box-shadow: none;
  background-color: #f3f3f3;
}
.control-custom.disabled .checkbox {
  color: #444;
  text-decoration: none;
}
.control-custom .checkbox.btn {
  border-radius: 15px;
  position: relative;
  top: 0;
  left: 5px;
  height: 1px;
  width: 9px;
  padding: 3px 8px;
  line-height: 18px;
}
.control-custom .checkbox.btn span {
  display: none;
  width: 30px;
}
.control-custom .checkbox.btn:before {
  position: relative;
  top: 1px;
  left: -1px;
  color: #fff;
}
.control-custom .checkbox.btn input {
  display: none;
}
.control-custom.disabled .checkbox.btn {
  color: #fff;
  background-color: #337ab7;
  border-color: #2e6da4;
}
.control-custom.disabled .checkbox.btn:focus,
.control-custom.disabled .checkbox.btn.focus {
  color: #fff;
  background-color: #286090;
  border-color: #122b40;
}
.control-custom.disabled .checkbox.btn:hover {
  color: #fff;
  background-color: #286090;
  border-color: #204d74;
}
.control-custom.disabled .checkbox.btn:active,
.control-custom.disabled .checkbox.btn.active,
.open > .dropdown-toggle.control-custom.disabled .checkbox.btn {
  color: #fff;
  background-color: #286090;
  border-color: #204d74;
}
.control-custom.disabled .checkbox.btn:active:hover,
.control-custom.disabled .checkbox.btn.active:hover,
.open > .dropdown-toggle.control-custom.disabled .checkbox.btn:hover,
.control-custom.disabled .checkbox.btn:active:focus,
.control-custom.disabled .checkbox.btn.active:focus,
.open > .dropdown-toggle.control-custom.disabled .checkbox.btn:focus,
.control-custom.disabled .checkbox.btn:active.focus,
.control-custom.disabled .checkbox.btn.active.focus,
.open > .dropdown-toggle.control-custom.disabled .checkbox.btn.focus {
  color: #fff;
  background-color: #204d74;
  border-color: #122b40;
}
.control-custom.disabled .checkbox.btn:active,
.control-custom.disabled .checkbox.btn.active,
.open > .dropdown-toggle.control-custom.disabled .checkbox.btn {
  background-image: none;
}
.control-custom.disabled .checkbox.btn.disabled:hover,
.control-custom.disabled .checkbox.btn[disabled]:hover,
fieldset[disabled] .control-custom.disabled .checkbox.btn:hover,
.control-custom.disabled .checkbox.btn.disabled:focus,
.control-custom.disabled .checkbox.btn[disabled]:focus,
fieldset[disabled] .control-custom.disabled .checkbox.btn:focus,
.control-custom.disabled .checkbox.btn.disabled.focus,
.control-custom.disabled .checkbox.btn[disabled].focus,
fieldset[disabled] .control-custom.disabled .checkbox.btn.focus {
  background-color: #337ab7;
  border-color: #2e6da4;
}
.control-custom.disabled .checkbox.btn .badge {
  color: #337ab7;
  background-color: #fff;
}
.alert-danger a,
.alert-error a {
  color: #b55457;
}
.control-group.error input,
.control-group.error select,
.control-group.error textarea,
.control-group.error .input-prepend .add-on,
.control-group.error .input-append .add-on {
  border-color: #c6898b;
}
.error-inline {
  color: #b55457;
}
.error-block,
.error-inline {
  font-size: 12px;
}
.error-block {
  border-radius: 0 0 3px 3px;
  display: block;
  padding: 6px 8px 3px;
  background: #c6898b;
  margin: -3px 0 0;
  color: #fff;
  width: 208px;
}
.control-medium .error-block {
  width: 318px;
}
.control-full .error-block {
  width: auto;
}
.control-group.error .input-prepend .error-block,
.control-custom.error .error-block {
  width: auto;
}
.control-custom.error .error-block {
  width: 401px;
}
.control-select.error .error-block {
  width: 196px;
}
.stages {
  margin: 0;
  list-style: none;
  color: #aeaeae;
  counter-reset: stage;
  margin: -20px -25px 20px;
  overflow: hidden;
}
.stages:before,
.stages:after {
  content: " ";
  display: table;
}
.stages:after {
  clear: both;
}
.stages:before,
.stages:after {
  content: " ";
  display: table;
}
.stages:after {
  clear: both;
}
.stages li {
  -webkit-box-sizing: border-box;
  -moz-box-sizing: border-box;
  box-sizing: border-box;
  line-height: 27px;
  counter-increment: stage;
  width: 50%;
  background-color: #EDEDED;
  float: left;
  padding: 10px 20px;
  position: relative;
  z-index: 0;
}
.stages li:before {
  border-radius: 14px;
  content: counter(stage);
  display: inline-block;
  width: 27px;
  height: 27px;
  margin-right: 5px;
  font-weight: bold;
  text-align: center;
  color: #fff;
  background-color: #aeaeae;
  z-index: 1;
}
.stages li:after {
  left: 0;
  border: solid rgba(237, 237, 237, 0);
  content: " ";
  height: 0;
  width: 0;
  position: absolute;
  pointer-events: none;
  border-top-color: #EDEDED;
  border-bottom-color: #EDEDED;
  border-width: 29px;
  top: 50%;
  margin-top: -29px;
  margin-left: -30px;
}
.stages li.last {
  position: relative;
  right: -1px;
}
.stages li.last,
.stages li.last .highlight {
  border-radius: 0 3px 0 0;
}
.stages li.first:after {
  content: none;
  border: none;
}
.stages li.active:after {
  border-color: rgba(140, 198, 138, 0);
  border-top-color: #8cc68a;
  border-bottom-color: #8cc68a;
}
.stages li.complete:after {
  border-color: rgba(197, 226, 196, 0);
  border-top-color: #c5e2c4;
  border-bottom-color: #c5e2c4;
}
.stages.stage-3 li.complete:first-child:after {
  content: none;
}
.stages li.active,
.stages li.complete {
  background: none;
}
.stages li.active:before {
  color: #8cc68a;
  background: #fff;
}
.stages li.complete:before {
  color: #c5e2c4;
  background: #eef6ed;
}
.stages li .highlight {
  display: block;
  position: absolute;
  top: 0;
  left: 0;
  right: 0;
  bottom: 0;
  width: 100%;
  padding: 10px 52px;
  border: none;
  text-align: left;
  text-decoration: none;
  line-height: 27px;
  z-index: -1;
}
@media (max-width: 768px) {
  .stages li .highlight {
    text-indent: -9999px;
  }
}
.stages li.active .highlight {
  color: #fff;
  background: #8cc68a;
}
.stages li.complete .highlight {
  color: #eef6ed;
  background: #c5e2c4;
}
.alert > :last-child {
  margin-bottom: 0;
}
.slug-preview {
  font-size: 14px;
  line-height: 1.5;
  margin-top: 5px;
  margin-left: 10px;
}
.slug-preview-value {
  background-color: #faedcf;
  margin-right: 3px;
}
.resource-upload-field {
  position: relative;
  overflow: hidden;
  display: inline-block;
  vertical-align: bottom;
}
.resource-upload-field label {
  z-index: 0;
}
.resource-upload-field input {
  opacity: 0;
  filter: alpha(opacity=0);
  position: absolute;
  top: 0;
  right: 0;
  z-index: 1;
  margin: 0;
  border: solid transparent;
  border-width: 100px 0 0 200px;
  cursor: pointer;
  direction: ltr;
  -moz-transform: translate(-300px, 0) scale(4);
}
.resource-upload-field.loading {
  display: inline-block;
  background: url("../../../base/images/loading-spinner.gif") no-repeat center right;
  padding-right: 5px;
}
.select2-container .select2-choice input,
.select2-container-multi .select2-choices .select2-search-field:first-child input {
  font-size: 14px;
}
.select2-container-multi .select2-choices .select2-search-field input {
  height: 29px;
}
.select2-container .select2-choice input,
.select2-container-multi .select2-choices .select2-search-field:first-child input {
  padding-left: 10px;
}
.select2-container {
  margin-top: 1px;
}
.select2-container-multi {
  margin-top: 0;
}
.select2-container-multi .select2-choices .select2-search-choice {
  padding: 5px 8px 5px 22px;
}
.select2-container-multi.select2-container .select2-choices {
  padding-top: 3px;
  padding-bottom: 3px;
}
.select2-search-choice-close,
.select2-container-multi .select2-search-choice-close {
  top: 6px;
  left: 5px;
}
.select2-container-multi .select2-choices {
  border-radius: 3px;
  -webkit-box-shadow: inset 0 1px 1px rgba(0, 0, 0, 0.075);
  box-shadow: inset 0 1px 1px rgba(0, 0, 0, 0.075);
  -webkit-transition: border linear 0.2s, box-shadow linear 0.2s;
  -o-transition: border linear 0.2s, box-shadow linear 0.2s;
  transition: border linear 0.2s, box-shadow linear 0.2s;
  background-color: #fff;
  border: 1px solid #ccc;
}
.select2-container-active .select2-choices,
.select2-container-multi.select2-container-active .select2-choices {
  border-color: rgba(82, 168, 236, 0.8);
  outline: 0;
  outline: thin dotted \9;
  /* IE6-9 */
  -webkit-box-shadow: inset 0 1px 1px rgba(0,0,0,.075), 0 0 8px rgba(82,168,236,.6);
  box-shadow: inset 0 1px 1px rgba(0,0,0,.075), 0 0 8px rgba(82,168,236,.6);
}
.select2-container-multi .select2-drop {
  margin-top: -2px;
}
.select2-container .select2-results li {
  line-height: 18px;
  padding-top: 4px;
  padding-bottom: 4px;
}
.control-full .select2-container {
  max-width: 100%;
}
.control-group.error .select2-container input:focus,
.control-group.error .select2-container select:focus,
.control-group.error .select2-container textarea:focus {
  -webkit-box-shadow: none;
  box-shadow: none;
}
.js .image-upload #field-image-url {
  padding-right: 90px;
}
.js .image-upload #field-image-upload {
  cursor: pointer;
  position: absolute;
  z-index: 1;
  opacity: 0;
  filter: alpha(opacity=0);
}
.js .image-upload .controls {
  position: relative;
}
.js .image-upload .btn {
  position: relative;
  top: 0;
  margin-right: 10px;
}
.js .image-upload .btn.hover {
  color: #333333;
  text-decoration: none;
  background-position: 0 -15px;
  -webkit-transition: background-position 0.1s linear;
  -o-transition: background-position 0.1s linear;
  transition: background-position 0.1s linear;
}
.js .image-upload .btn-remove-url {
  position: absolute;
  margin-right: 0;
  top: 4px;
  right: 5px;
<<<<<<< HEAD
  padding: 0 12px;
  -webkit-border-radius: 100px;
  -moz-border-radius: 100px;
=======
  padding: 0 4px;
>>>>>>> bda4bca1
  border-radius: 100px;
}
.js .image-upload .btn-remove-url .icon-remove {
  margin-right: 0;
}
.add-member-form .control-label {
  width: 100%;
  text-align: left;
}
.add-member-form .controls {
  margin-left: auto;
}
.add-member-or {
  float: left;
  margin-top: 75px;
  width: 7%;
  text-align: center;
  text-transform: uppercase;
  color: #777777;
  font-weight: bold;
}
.add-member-form .row-fluid .control-group {
  float: left;
  width: 45%;
}
.add-member-form .row-fluid .select2-container,
.add-member-form .row-fluid input {
  width: 100% !important;
}
#recaptcha_table {
  table-layout: inherit;
  line-height: 1;
}
.dataset-item {
  border-bottom: 1px dotted #ddd;
  padding-bottom: 20px;
  margin-bottom: 20px;
}
@media (max-width: 768px) {
  .dataset-item {
    word-wrap: break-word;
  }
}
.dataset-item:last-of-type {
  border-bottom: none;
  margin-bottom: 0;
  padding-bottom: 0;
}
.dataset-heading {
  font-size: 16px;
  margin-top: 0;
  margin-bottom: 8px;
  line-height: 1.3;
}
.dataset-heading a {
  color: #333;
}
.dataset-heading .label {
  position: relative;
  top: -1px;
}
.dataset-private {
  margin-right: 10px;
  text-transform: uppercase;
}
.dataset-private .icon-lock {
  width: 9px;
}
.dataset-private.pull-right {
  margin-right: 0;
}
.dataset-resources {
  margin-top: 8px;
}
.dataset-resources li {
  display: inline;
}
.dataset-resources li a {
  background-color: #aaa;
}
.dataset-heading .popular {
  top: 0;
}
.resource-list {
  margin: 0;
  list-style: none;
  margin: -10px -10px 10px -10px;
}
.resource-item {
  position: relative;
  padding: 10px 10px 10px 60px;
  margin-bottom: 0px;
  border-radius: 3px;
}
.resource-item:hover {
  background-color: #eee;
}
.resource-item .heading {
  color: #000;
  font-size: 14px;
  font-weight: bold;
}
.resource-item .format-label {
  position: absolute;
  top: 10px;
  left: 10px;
}
.resource-item .description {
  font-size: 12px;
  margin-bottom: 0;
  min-height: 12px;
}
.resource-item .btn-group {
  position: absolute;
  top: 14px;
  right: 10px;
}
@media (max-width: 768px) {
  .resource-item .btn-group {
    display: none;
  }
}
.resource-list.reordering .resource-item {
  border: 1px solid #ddd;
  margin-bottom: 10px;
  cursor: move;
}
.resource-list.reordering .resource-item .handle {
  display: block;
  position: absolute;
  color: #888;
  left: -31px;
  top: 50%;
  margin-top: -15px;
  width: 30px;
  height: 30px;
  line-height: 30px;
  text-align: center;
  border: 1px solid #ddd;
  border-width: 1px 0 1px 1px;
  background-color: #fff;
  border-radius: 20px 0 0 20px;
}
.resource-list.reordering .resource-item .handle:hover {
  text-decoration: none;
}
.resource-list.reordering .resource-item:hover .handle {
  background-color: #eee;
}
.resource-list.reordering .resource-item.ui-sortable-helper {
  background-color: #eee;
  border: 1px solid #E73892;
}
.resource-list.reordering .resource-item.ui-sortable-helper .handle {
  background-color: #eee;
  border-color: #E73892;
  color: #333;
}
.resource-item .handle {
  display: none;
}
.tag-list {
  margin: 0;
  list-style: none;
  padding: 10px 10px 5px 10px;
}
.tag-list li {
  display: inline-block;
  margin-right: 5px;
}
.tag-list li:last-child {
  margin-right: 0;
}
.additional-info td,
.additional-info th {
  width: 50%;
}
.label[data-format=html],
.label[data-format*=html] {
  background-color: #55a1ce;
}
.label[data-format=json],
.label[data-format*=json] {
  background-color: #ef7100;
}
.label[data-format=xml],
.label[data-format*=xml] {
  background-color: #ef7100;
}
.label[data-format=text],
.label[data-format*=text] {
  background-color: #74cbec;
}
.label[data-format=csv],
.label[data-format*=csv] {
  background-color: #dfb100;
}
.label[data-format=xls],
.label[data-format*=xls] {
  background-color: #2db55d;
}
.label[data-format=zip],
.label[data-format*=zip] {
  background-color: #686868;
}
.label[data-format=api],
.label[data-format*=api] {
  background-color: #ec96be;
}
.label[data-format=pdf],
.label[data-format*=pdf] {
  background-color: #e0051e;
}
.label[data-format=rdf],
.label[data-format*=rdf],
.label[data-format*=nquad],
.label[data-format*=ntriples],
.label[data-format*=turtle] {
  background-color: #0b4498;
}
.view-list {
  margin: 0;
  list-style: none;
}
.view-list li {
  position: relative;
  margin-bottom: 10px;
}
.view-list li a {
  display: block;
  min-height: 50px;
  padding: 10px;
  border: 1px solid #ddd;
  overflow: hidden;
  border-radius: 3px;
}
.view-list li a .icon {
  float: left;
  width: 50px;
  height: 50px;
  overflow: hidden;
  margin-right: 10px;
  color: #444;
  background-color: #eee;
  border-radius: 3px;
}
.view-list li a .icon i {
  display: block;
  text-align: center;
  font-size: 28px;
  line-height: 50px;
}
.view-list li a h3 {
  color: #000;
  font-weight: bold;
  font-size: 16px;
  margin: 0 0 3px 0;
}
.view-list li a p {
  margin: 0;
  overflow: hidden;
  white-space: nowrap;
  text-overflow: ellipsis;
  color: #444;
}
.view-list li a.active,
.view-list li a:hover {
  text-decoration: none;
  border-color: #E73892;
}
.view-list li a.active .icon,
.view-list li a:hover .icon {
  background-color: #E73892;
  color: #f6f6f6;
}
.view-list li .arrow {
  position: absolute;
  display: none;
  border: 8px solid transparent;
  border-top-color: #E73892;
  left: 50%;
  bottom: -15px;
  margin-left: -4px;
}
.view-list li.active a {
  text-decoration: none;
  border-color: #E73892;
}
.view-list li.active a .icon {
  background-color: #E73892;
  color: #f6f6f6;
}
.view-list li.active .arrow {
  display: block;
}
.view-list.stacked {
  overflow-y: hidden;
  overflow-x: auto;
  height: 100px;
  white-space: nowrap;
}
.view-list.stacked li {
  display: inline-block;
  width: 250px;
  margin-right: 10px;
}
.view-list.stacked li:last-child {
  margin-right: 0;
}
.view-list.stacked::-webkit-scrollbar {
  width: 7px;
  height: 7px;
}
.view-list.stacked::-webkit-scrollbar-track {
  border-radius: 10px;
  background-color: #f6f6f6;
}
.view-list.stacked::-webkit-scrollbar-thumb {
  border-radius: 10px;
  background-color: #c3c3c3;
}
.view-list.stacked::-webkit-scrollbar-thumb:hover {
  background-color: #E73892;
}
.resource-view {
  margin-top: 20px;
}
.search-form {
  margin-bottom: 20px;
  padding-bottom: 25px;
  border-bottom: 1px dotted #ddd;
}
.search-form .search-input {
  position: relative;
  margin-bottom: 20px;
}
.search-form .search-input input {
  -webkit-box-sizing: border-box;
  -moz-box-sizing: border-box;
  box-sizing: border-box;
  margin: 0;
  width: 100%;
  height: auto;
}
.search-form .search-input button {
  cursor: pointer;
  display: block;
  position: absolute;
  top: 50%;
  margin-top: -10px;
  right: 10px;
  height: 20px;
  padding: 0;
  border: none;
  background: transparent;
}
.search-form .search-input button span {
  display: none;
}
.search-form .search-input button i {
  color: #ccc;
  -webkit-transition: color 0.2s ease-in;
  -o-transition: color 0.2s ease-in;
  transition: color 0.2s ease-in;
}
.search-form .search-input button:hover i {
  color: #000;
}
.search-form .search-input.search-giant input {
  font-size: 16px;
  padding: 15px;
}
.search-form .search-input.search-giant button {
  margin-top: -15px;
  right: 15px;
  height: 30px;
}
.search-form .search-input.search-giant button i {
  font-size: 28px;
  width: 28px;
}
.search-form .control-order-by label,
.search-form .control-order-by select {
  display: inline;
}
.search-form .control-order-by select {
  width: 160px;
  margin: 0;
}
.search-form h2 {
  font-size: 24px;
  line-height: 1.3;
  color: #000;
  margin-bottom: 0;
  margin-top: 20px;
}
.search-form .filter-list {
  color: #444;
  line-height: 32px;
  margin: 10px 0 0 0;
}
.search-form .filter-list .pill {
  line-height: 21px;
}
.search-form .filter-list .extra {
  margin-top: 10px;
  font-size: 18px;
  font-weight: normal;
  color: #000;
}
.search-form.no-bottom-border {
  border-bottom-width: 0;
  margin-bottom: 0;
}
.tertiary .control-order-by {
  float: none;
  margin: 0;
}
.tertiary .control-order-by label {
  display: block;
  margin-bottom: 5px;
  font-weight: normal;
  font-size: 12px;
}
.tertiary .control-order-by select {
  display: block;
  font-size: 12px;
  width: 100%;
}
.tertiary .search-input {
  margin-bottom: 10px;
}
@media (min-width: 980px) {
  .search-form .control-order-by {
    float: right;
    margin-left: 15px;
  }
  .tertiary .search-form .control-order-by {
    float: none;
    margin: 0;
  }
}
.group .media-vertical .image {
  margin: 0 -5px 5px;
}
.group-list:nth-child(odd) {
  clear: left;
}
.group-list .module-heading {
  padding-top: 15px;
  padding-bottom: 15px;
}
.group-list .dataset-content {
  min-height: 54px;
}
.group-list .module-heading h3 {
  margin-bottom: 2px;
}
.group-list .module-heading h3 a {
  color: #333;
}
.group-list .module-heading .media-image {
  overflow: hidden;
  max-height: 60px;
}
.group-list .module-heading .media-image img {
  max-width: 85px;
}
.toolbar {
  position: relative;
  margin-bottom: 10px;
  padding: 5px 0;
}
.toolbar:before,
.toolbar:after {
  content: " ";
  display: table;
}
.toolbar:after {
  clear: both;
}
.toolbar:before,
.toolbar:after {
  content: " ";
  display: table;
}
.toolbar:after {
  clear: both;
}
.page_primary_action {
  margin-bottom: 20px;
}
.toolbar .breadcrumb {
  -webkit-box-shadow: none;
  box-shadow: none;
  position: relative;
  float: left;
  margin: 0;
  padding: 0;
  border: none;
  background: none;
  font-size: 20px;
  line-height: 1.3;
}
.toolbar .breadcrumb:before,
.toolbar .breadcrumb:after {
  content: " ";
  display: table;
}
.toolbar .breadcrumb:after {
  clear: both;
}
.toolbar .breadcrumb:before,
.toolbar .breadcrumb:after {
  content: " ";
  display: table;
}
.toolbar .breadcrumb:after {
  clear: both;
}
.toolbar .breadcrumb li:after {
  content: " / ";
}
.toolbar .breadcrumb li.active:after {
  content: "";
}
.toolbar .breadcrumb li:last-of-type:after {
  content: "";
}
.toolbar .home a {
  text-decoration: none;
}
.toolbar .home span {
  display: none;
}
.toolbar .breadcrumb a {
  color: #505050;
}
@media (max-width: 767px) {
  .toolbar .breadcrumb {
    color: #fff;
    text-shadow: none;
  }
  .toolbar .breadcrumb .home {
    display: none;
  }
  .toolbar .breadcrumb a {
    color: #fff;
    text-shadow: none;
  }
}
.toolbar .breadcrumb .active a,
.toolbar .breadcrumb a.active {
  font-weight: bold;
}
.actions {
  margin: 0;
  list-style: none;
  position: absolute;
  top: 10px;
  right: 10px;
  z-index: 1;
}
.actions li {
  display: inline-block;
  margin-right: 5px;
  /*.ie7-inline-block;*/
}
.actions li:last-of-type {
  margin-right: 0;
}
.hide-heading {
  display: none;
}
.page-header {
  border-bottom: 1px solid #ddd;
  background-color: #f6f6f6;
  border-radius: 0 3px 0 0;
}
.page-header:before,
.page-header:after {
  content: " ";
  display: table;
}
.page-header:after {
  clear: both;
}
.page-header:before,
.page-header:after {
  content: " ";
  display: table;
}
.page-header:after {
  clear: both;
}
.page-header .nav-tabs {
  float: left;
  margin-bottom: -1px;
}
.page-header .nav-tabs li.active a,
.page-header .nav-tabs a:hover {
  background-color: #fff;
}
.page-header .content_action {
  float: right;
  margin-top: -5px;
  margin-right: -7px;
}
.no-nav .page-header {
  border-radius: 3px 3px 0 0;
}
.nav-tabs-plain {
  padding: 0 25px;
}
.nav-tabs-plain > .active > a,
.nav-tabs-plain > .active > a:hover {
  background-color: #fff;
}
@media (min-width: 768px) {
  .col-md-9 .page-header {
    margin-left: -17px;
  }
}
@media (max-width: 768px) {
  .page-header .nav-tabs {
    margin: 5px 10px 10px -5px;
    border: none;
  }
  .page-header .nav-tabs > li {
    float: none;
  }
  .page-header .nav-tabs > li a {
    -webkit-border-radius: 4px;
    -moz-border-radius: 4px;
    border-radius: 4px;
  }
  .page-header .nav-tabs > .active > a,
  .page-header .nav-tabs > .active > a:hover,
  .page-header .nav-tabs > .active > a:focus {
    border-bottom-color: #dddddd;
  }
}
h1 {
  font-size: 28px;
}
h2 {
  font-size: 21px;
}
h3 {
  font-size: 18px;
}
h4 {
  font-size: 14px;
}
h1,
h2,
h3,
h4 {
  line-height: 1.5;
}
h1 small,
h2 small,
h3 small,
h4 small {
  font-size: 14px;
}
.prose h1,
.prose heading-1 h2,
.prose heading-2 {
  margin-bottom: 15px;
}
.prose h3,
.prose heading-3 {
  margin-bottom: 10px;
}
.table-chunky td,
.table-chunky th {
  padding: 12px 15px;
  font-size: 12px;
}
.table-chunky thead th,
.table-chunky thead td {
  color: #fff;
  background-color: #aaa;
  padding-top: 10px;
  padding-bottom: 10px;
}
.table-striped tbody tr:nth-child(odd) td,
.table-striped tbody tr:nth-child(odd) th {
  background-color: transparent;
}
.table-striped tbody tr:nth-child(even) td,
.table-striped tbody tr:nth-child(even) th {
  background-color: #f2f2f2;
}
.table-chunky.table-bordered {
  border-radius: 2px;
}
.table-chunky.table-bordered thead:first-child tr:first-child th:first-child,
.table-chunky.table-bordered tbody:first-child tr:first-child td:first-child {
  -webkit-border-top-left-radius: 2px;
  -moz-border-radius-topleft: 2px;
  border-top-left-radius: 2px;
}
.table-chunky.table-bordered thead:first-child tr:first-child th:last-child,
.table-chunky.table-bordered tbody:first-child tr:first-child td:last-child {
  -webkit-border-top-right-radius: 2px;
  -moz-border-radius-topright: 2px;
  border-top-right-radius: 2px;
}
.table-chunky.table-bordered thead:last-child tr:last-child th:first-child,
.table-chunky.table-bordered tbody:last-child tr:last-child td:first-child {
  border-radius: 0 0 0 2px;
  -webkit-border-bottom-left-radius: 2px;
  -moz-border-radius-bottomleft: 2px;
  border-bottom-left-radius: 2px;
}
.table-chunky.table-bordered thead:last-child tr:last-child th:last-child,
.table-chunky.table-bordered tbody:last-child tr:last-child td:last-child {
  -webkit-border-bottom-right-radius: 2px;
  -moz-border-radius-bottomright: 2px;
  border-bottom-right-radius: 2px;
}
.ellipsis {
  overflow: hidden;
  text-overflow: ellipsis;
  white-space: nowrap;
}
.ckan-icon {
  display: inline-block;
  vertical-align: text-bottom;
  position: relative;
  top: 2px;
  width: 16px;
  height: 16px;
  background-image: url("../../../base/images/sprite-ckan-icons.png");
  background-repeat: no-repeat;
  background-position: 16px 16px;
}
.ckan-icon-fb {
  width: 16px;
  height: 16px;
  background-position: 0px 0;
}
.ckan-icon-gplus {
  width: 16px;
  height: 16px;
  background-position: -16px 0;
}
.ckan-icon-twitter {
  width: 16px;
  height: 16px;
  background-position: -32px 0;
}
.ckan-icon-email {
  width: 16px;
  height: 16px;
  background-position: -48px 0;
}
.ckan-icon-share {
  width: 16px;
  height: 16px;
  background-position: -64px 0;
}
.ckan-icon-feed {
  width: 16px;
  height: 16px;
  background-position: -80px 0;
}
.ckan-icon-calendar {
  width: 16px;
  height: 16px;
  background-position: -96px 0;
}
.ckan-icon-file {
  width: 16px;
  height: 16px;
  background-position: -112px 0;
}
.ckan-icon-lock {
  width: 16px;
  height: 16px;
  background-position: -128px 0;
}
.ckan-icon-link-file {
  width: 16px;
  height: 16px;
  background-position: -144px 0;
}
.ckan-icon-link-plugin {
  width: 16px;
  height: 16px;
  background-position: -160px 0;
}
.ckan-icon-upload-file {
  width: 16px;
  height: 16px;
  background-position: -176px 0;
}
.ckan-icon-callout {
  width: 16px;
  height: 16px;
  background-position: -192px 0;
}
.ckan-icon-circle-cross {
  width: 17px;
  height: 17px;
  background-position: 0px -16px;
}
.ckan-icon-circle-add {
  width: 17px;
  height: 17px;
  background-position: -17px -16px;
}
.ckan-icon-flame {
  width: 17px;
  height: 17px;
  background-position: -34px -16px;
}
.ckan-icon-search {
  width: 17px;
  height: 17px;
  background-position: -51px -16px;
}
.ckan-icon-large-lock {
  width: 20px;
  height: 20px;
  background-position: 0px -33px;
}
.ckan-icon-photo {
  width: 20px;
  height: 20px;
  background-position: -20px -33px;
}
.ckan-icon-add {
  width: 20px;
  height: 20px;
  background-position: -40px -33px;
}
.ckan-icon-home {
  width: 20px;
  height: 20px;
  background-position: -60px -33px;
}
.ckan-icon-rewind {
  width: 20px;
  height: 20px;
  background-position: -80px -33px;
}
.ckan-icon-tools {
  width: 20px;
  height: 20px;
  background-position: -100px -33px;
}
.ckan-icon-flag {
  width: 20px;
  height: 20px;
  background-position: -120px -33px;
}
.ckan-icon-clipboard {
  width: 20px;
  height: 20px;
  background-position: -140px -33px;
}
.ckan-icon-share {
  width: 20px;
  height: 20px;
  background-position: -160px -33px;
}
.ckan-icon-info {
  width: 20px;
  height: 20px;
  background-position: -180px -33px;
}
.ckan-icon-download {
  width: 20px;
  height: 20px;
  background-position: -200px -33px;
}
.ckan-icon-star {
  width: 20px;
  height: 20px;
  background-position: -220px -33px;
}
.ckan-icon-info-flat {
  width: 20px;
  height: 20px;
  background-position: -240px -33px;
}
.ckan-icon-tag {
  width: 20px;
  height: 20px;
  background-position: -260px -33px;
}
.ckan-icon-plus {
  width: 20px;
  height: 20px;
  background-position: -280px -33px;
  width: 16px;
}
.ckan-icon-head {
  width: 20px;
  height: 20px;
  background-position: -300px -33px;
}
.ckan-icon-arrow-e {
  width: 20px;
  height: 20px;
  background-position: -320px -33px;
  width: 16px;
}
.ckan-icon-bookmark {
  width: 25px;
  height: 25px;
  background-position: 0px -53px;
}
.format-label {
  display: inline-block;
  vertical-align: text-bottom;
  position: relative;
  top: 2px;
  width: 16px;
  height: 16px;
  background-image: url("../../../base/images/sprite-ckan-icons.png");
  background-repeat: no-repeat;
  background-position: 16px 16px;
  text-indent: -900em;
  background: url("../../../base/images/sprite-resource-icons.png") no-repeat 0 0;
}
.format-label {
  width: 32px;
  height: 35px;
  background-position: 0px -62px;
}
.format-label[data-format=rdf],
.format-label[data-format*=rdf] {
  width: 32px;
  height: 35px;
  background-position: -32px -62px;
}
.format-label[data-format=pdf],
.format-label[data-format*=pdf] {
  width: 32px;
  height: 35px;
  background-position: -64px -62px;
}
.format-label[data-format=api],
.format-label[data-format*=api] {
  width: 32px;
  height: 35px;
  background-position: -96px -62px;
}
.format-label[data-format=zip],
.format-label[data-format*=zip] {
  width: 32px;
  height: 35px;
  background-position: -128px -62px;
}
.format-label[data-format=xls],
.format-label[data-format*=xls] {
  width: 32px;
  height: 35px;
  background-position: -160px -62px;
}
.format-label[data-format=csv],
.format-label[data-format*=csv] {
  width: 32px;
  height: 35px;
  background-position: -192px -62px;
}
.format-label[data-format=txt],
.format-label[data-format*=txt] {
  width: 32px;
  height: 35px;
  background-position: -224px -62px;
}
.format-label[data-format=xml],
.format-label[data-format*=xml] {
  width: 32px;
  height: 35px;
  background-position: -256px -62px;
}
.format-label[data-format=json],
.format-label[data-format*=json] {
  width: 32px;
  height: 35px;
  background-position: -288px -62px;
}
.format-label[data-format=html],
.format-label[data-format*=html] {
  width: 32px;
  height: 35px;
  background-position: -320px -62px;
}
[class^="icon-"],
[class*=" icon-"] {
  display: inline-block;
  text-align: right;
  font-size: 14px;
  line-height: 1;
  width: 14px;
}
.btn [class^="icon-"],
.nav [class^="icon-"],
.module-heading [class^="icon-"],
.dropdown [class^="icon-"],
.btn [class*=" icon-"],
.nav [class*=" icon-"],
.module-heading [class*=" icon-"],
.dropdown [class*=" icon-"] {
  margin-right: 4px;
}
.info-block [class^="icon-"],
.info-block [class*=" icon-"] {
  float: left;
  font-size: 28px;
  width: 28px;
  margin-right: 5px;
  margin-top: 2px;
}
.breadcrumb .home .icon-home {
  font-size: 24px;
  width: 24px;
  vertical-align: -1px;
}
.info-block-small [class^="icon-"],
.info-block-small [class*=" icon-"] {
  font-size: 14px;
  width: 14px;
  margin-top: 1px;
}
.wrapper {
  background-color: #FFF;
  border: 1px solid #ccc;
  border-radius: 4px;
  -webkit-box-shadow: 0 0 0 4px rgba(0, 0, 0, 0.05);
  box-shadow: 0 0 0 4px rgba(0, 0, 0, 0.05);
  position: relative;
  background-color: #fff;
  margin-bottom: 20px;
  margin-left: 0;
}
.wrapper:before,
.wrapper:after {
  content: " ";
  display: table;
}
.wrapper:after {
  clear: both;
}
.wrapper:before,
.wrapper:after {
  content: " ";
  display: table;
}
.wrapper:after {
  clear: both;
}
@media (min-width: 768px) {
  .wrapper {
    background-image: url("../../../base/images/nav.png");
    background-repeat: repeat-y;
    background-position: -54px 0px;
  }
}
@media (min-width: 980px) {
  .wrapper {
    background-position: 0px 0px;
  }
}
.wrapper.no-nav {
  background-image: none;
}
[role=main],
.main {
  position: relative;
  padding-bottom: 20px;
}
@media (min-width: 768px) {
  [role=main],
  .main {
    padding-top: 10px;
    background: #eee url("../../../base/images/bg.png");
  }
}
[role=main] {
  min-height: 350px;
}
.main:after,
[role=main]:after {
  bottom: 0;
  border-top-width: 1px;
}
[role=main] .primary {
  float: right;
  margin-left: 0;
}
[role=main] .secondary {
  margin-left: 0;
}
/* Filters modal */
.no-text .text {
  display: none;
}
.js body.filters-modal {
  overflow: hidden;
}
.show-filters.btn,
.hide-filters {
  display: none;
}
@media (max-width: 768px) {
  .wrapper {
    margin: 0 -20px;
    border-width: 0;
    -webkit-box-shadow: 0;
    box-shadow: 0;
    border-radius: 0;
  }
  .js [role=main] .secondary .filters {
    display: none;
    position: fixed;
    overflow: auto;
    top: 0;
    left: 0;
    right: 0;
    bottom: 0;
    z-index: 1;
    padding: 10px;
    background-color: #000000;
    background-color: rgba(0, 0, 0, 0.5);
  }
  .js body.filters-modal .secondary .filters {
    display: block;
  }
  .js [role=main] .secondary .filters > div {
    background-color: #fff;
    -webkit-border-radius: 4px;
    -moz-border-radius: 4px;
    border-radius: 4px;
    overflow: hidden;
  }
  .js [role=main] .secondary .filters > div .module-footer {
    display: none;
  }
  .js body.filters-modal .secondary .filters .hide-filters {
    display: inline-block;
    position: absolute;
    top: 14px;
    right: 17px;
    opacity: 0.6;
  }
  .js body.filters-modal .secondary .filters .hide-filters i {
    font-size: 18px;
  }
  .js .show-filters.btn {
    display: inline-block;
  }
}
.primary > :last-child,
.secondary > :last-child {
  margin-bottom: 0;
}
.primary .primary {
  float: left;
  width: 467px;
  margin-left: 0;
  margin-bottom: 20px;
}
.primary .primary h1:first-child,
.primary .primary h2:first-child,
.primary .primary h3:first-child,
.primary .primary h4:first-child {
  margin-top: 0;
}
.primary .tertiary {
  float: left;
  width: 180px;
  margin-left: 18px;
  margin-bottom: 20px;
}
@media (min-width: 768px) {
  .hero {
    background: url("../../../base/images/background-tile.png");
  }
}
.hero:after {
  background-color: rgba(0, 0, 0, 0.09);
  background-image: -moz-linear-gradient(top, rgba(0, 0, 0, 0.15), rgba(0, 0, 0, 0));
  background-image: -ms-linear-gradient(top, rgba(0, 0, 0, 0.15), rgba(0, 0, 0, 0));
  background-image: -webkit-gradient(linear, 0 0, 0 100%, from(rgba(0, 0, 0, 0.15)), to(rgba(0, 0, 0, 0)));
  background-image: -webkit-linear-gradient(top, rgba(0, 0, 0, 0.15), rgba(0, 0, 0, 0));
  background-image: -o-linear-gradient(top, rgba(0, 0, 0, 0.15), rgba(0, 0, 0, 0));
  background-image: linear-gradient(top, rgba(0, 0, 0, 0.15), rgba(0, 0, 0, 0));
  background-repeat: repeat-x;
  background-color: #f6f6f6;
  border-bottom: 1px solid #d0d0d0;
  border-radius: 3px 3px 0 0;
  -webkit-box-shadow: inset 0 -4px 0 rgba(0, 0, 0, 0.03);
  box-shadow: inset 0 -4px 0 rgba(0, 0, 0, 0.03);
}
.hero:after .back:hover {
  text-decoration: none;
}
.hero:after .back:hover span {
  text-decoration: underline;
}
.context-info .module-content {
  padding: 15px;
}
.context-info .image {
  margin-bottom: 10px;
}
.context-info .image img,
.context-info .image a {
  display: block;
  border-radius: 4px;
}
.context-info p {
  overflow: auto;
}
.context-info code {
  display: block;
  font-weight: normal;
  padding: 0;
  margin: 0;
  overflow: auto;
}
.context-info h1.heading {
  margin: 0 0 5px 0;
  font-size: 18px;
  line-height: 1.3;
  -ms-word-break: break-all;
  word-break: break-all;
  /* Non standard for webkit */
  word-break: break-word;
  -webkit-hyphens: auto;
  -moz-hyphens: auto;
  -ms-hyphens: auto;
  hyphens: auto;
}
.context-info .info {
  margin-top: 15px;
  padding-top: 10px;
  border-top: 1px dotted #DDD;
  word-break: break-word;
}
.context-info .info dl dd {
  margin-top: 3px;
  margin-left: 0;
}
.context-info .nums {
  margin-top: 15px;
  padding-top: 10px;
  padding-bottom: 0;
  border-top: 1px dotted #DDD;
}
.context-info .nums:before,
.context-info .nums:after {
  content: " ";
  display: table;
}
.context-info .nums:after {
  clear: both;
}
.context-info .nums:before,
.context-info .nums:after {
  content: " ";
  display: table;
}
.context-info .nums:after {
  clear: both;
}
.context-info .nums dl {
  float: left;
  width: 50%;
  margin: 5px 0 0 0;
  color: #444;
}
.context-info .nums dl dt {
  display: block;
  font-size: 13px;
  font-weight: 300;
}
.context-info .nums dl dd {
  display: block;
  font-size: 30px;
  font-weight: 700;
  line-height: 36px;
  margin-left: 0;
}
.context-info .nums dl dd .smallest {
  font-size: 13px;
}
.context-info .nums dl dd .smaller {
  font-size: 16px;
}
.context-info .nums dl dd .small {
  font-size: 21px;
}
.context-info .follow_button {
  margin-top: 15px;
}
.context-info.editing .module-content {
  margin-top: 0;
}
.flash-messages .alert {
  -webkit-box-shadow: 0 0 0 1px white;
  box-shadow: 0 0 0 1px white;
}
.homepage .row {
  position: relative;
}
.homepage .module-search {
  padding: 5px;
  margin: 20px 0 0 0;
  color: #fff;
  background: #fff;
}
.homepage .module-search .search-giant {
  margin-bottom: 10px;
}
.homepage .module-search .search-giant input {
  border-color: #003f52;
}
.homepage .module-search .module-content {
  border-radius: 3px 3px 0 0;
  background-color: #E73892;
  border-bottom: none;
}
.homepage .module-search .module-content .heading {
  margin-top: 0;
  margin-bottom: 7px;
  font-size: 24px;
  line-height: 40px;
}
.homepage .module-search .tags {
  padding: 5px 10px 10px 10px;
  background-color: #d31979;
  border-radius: 0 0 3px 3px;
}
.homepage .module-search .tags:before,
.homepage .module-search .tags:after {
  content: " ";
  display: table;
}
.homepage .module-search .tags:after {
  clear: both;
}
.homepage .module-search .tags:before,
.homepage .module-search .tags:after {
  content: " ";
  display: table;
}
.homepage .module-search .tags:after {
  clear: both;
}
.homepage .module-search .tags h3,
.homepage .module-search .tags .tag {
  display: block;
  float: left;
  margin: 5px 10px 0 0;
}
.homepage .module-search .tags h3 {
  font-size: 14px;
  line-height: 1.42857143;
  padding: 2px 8px;
}
.homepage .group-list {
  margin: 0;
}
.homepage .box .inner {
  padding: 20px 25px;
}
.homepage .stats h3 {
  margin: 0 0 10px 0;
}
.homepage .stats ul {
  margin: 0;
  list-style: none;
}
.homepage .stats ul:before,
.homepage .stats ul:after {
  content: " ";
  display: table;
}
.homepage .stats ul:after {
  clear: both;
}
.homepage .stats ul:before,
.homepage .stats ul:after {
  content: " ";
  display: table;
}
.homepage .stats ul:after {
  clear: both;
}
.homepage .stats ul li {
  float: left;
  width: 25%;
  font-weight: 300;
}
.homepage .stats ul li a {
  display: block;
}
.homepage .stats ul li a b {
  display: block;
  font-size: 36px;
  line-height: 1.5;
}
.homepage .stats ul li a:hover {
  text-decoration: none;
}
.homepage.layout-2 .stats {
  margin-top: 20px;
}
@media (min-width: 768px) {
  .homepage [role=main] {
    padding: 20px 0;
  }
  .homepage.layout-1 .row1 .col2 {
    position: absolute;
    bottom: 0;
    right: 0;
  }
  .homepage.layout-1 .row1 .col2 .module-search {
    bottom: 0;
    left: 0;
    right: 0;
  }
}
.account-masthead {
  min-height: 30px;
  color: #fff;
  background: #d31979 url("../../../base/images/bg.png");
}
.account-masthead:before,
.account-masthead:after {
  content: " ";
  display: table;
}
.account-masthead:after {
  clear: both;
}
.account-masthead:before,
.account-masthead:after {
  content: " ";
  display: table;
}
.account-masthead:after {
  clear: both;
}
.account-masthead .account {
  float: right;
}
.account-masthead .account ul:before,
.account-masthead .account ul:after {
  content: " ";
  display: table;
}
.account-masthead .account ul:after {
  clear: both;
}
.account-masthead .account ul:before,
.account-masthead .account ul:after {
  content: " ";
  display: table;
}
.account-masthead .account ul:after {
  clear: both;
}
.account-masthead .account ul li {
  display: block;
  float: left;
  border-left: 1px solid #bc176c;
}
.account-masthead .account ul li a {
  display: block;
  color: #f9cde4;
  font-size: 13px;
  font-weight: bold;
  padding: 0 10px;
  line-height: 31px;
}
.account-masthead .account ul li a span.username,
.account-masthead .account ul li a span.text {
  margin: 0 2px 0 4px;
}
.account-masthead .account ul li a span.text {
  position: absolute;
  top: -9999px;
  left: -9999px;
}
.account-masthead .account ul li a:hover {
  color: #fbe1ef;
  background-color: #bc176c;
  text-decoration: none;
}
.account-masthead .account ul li a.sub {
  font-weight: 300;
}
.account-masthead .account ul li a .btn {
  vertical-align: 1px;
  margin-left: 3px;
}
.account-masthead .account .notifications a span.badge {
  font-size: 12px;
  margin-left: 3px;
  padding: 1px 6px;
  background-color: #bc176c;
  border-radius: 4px;
  text-shadow: none;
  color: #f9cde4;
}
.account-masthead .account .notifications a:hover span {
  color: #fff;
  background-color: #a5145f;
}
.account-masthead .account .notifications.notifications-important a span.badge {
  color: #fff;
  background-color: #C9403A;
}
.account-masthead .account.authed .image {
  padding: 0 6px;
}
.account-masthead .account.authed .image img {
  vertical-align: -6px;
  border-radius: 4px;
}
.masthead {
  min-height: 55px;
  color: #fff;
  background: #E73892 url("../../../base/images/bg.png");
}
.masthead:before,
.masthead:after {
  content: " ";
  display: table;
}
.masthead:after {
  clear: both;
}
.masthead:before,
.masthead:after {
  content: " ";
  display: table;
}
.masthead:after {
  clear: both;
}
.masthead .container {
  position: relative;
}
.masthead a {
  color: #fff;
}
.masthead hgroup h1,
.masthead hgroup h2 {
  float: left;
  font-size: 30px;
  line-height: 1.5;
}
.masthead hgroup h1 {
  font-weight: 900;
  letter-spacing: -1px;
  margin: 3px 0;
}
.masthead hgroup h2 {
  position: absolute;
  bottom: -3px;
  left: 0;
  margin: 0;
  font-size: 15px;
  font-weight: normal;
  line-height: 1.2;
  white-space: nowrap;
}
.masthead .nav-collapse {
  padding-top: 10px;
}
.masthead .section {
  float: left;
}
.masthead input[type="text"] {
  border-color: #e42186;
}
.masthead .navigation {
  margin-right: 20px;
}
.masthead .navigation .nav-pills {
  margin-bottom: 0;
}
.masthead .navigation .nav-pills li a:hover,
.masthead .navigation .nav-pills li.active a {
  background-color: #d31979;
}
.masthead .nav > li > a,
.masthead .nav > li > a:focus,
.masthead .nav > li > a:hover,
.masthead .nav > .active > a,
.masthead .nav > .active > a:hover,
.masthead .nav > .active > a:focus {
  color: #fff;
  text-shadow: none;
}
.masthead .site-search {
  margin: 2px 8px 2px 0;
}
.masthead .site-search input {
  width: 200px;
  padding: 4px 10px;
}
.masthead .btn-navbar,
.masthead .btn-navbar:hover,
.masthead .btn-navbar:focus,
.masthead .btn-navbar:active,
.masthead .btn-navbar.active,
.masthead .btn-navbar.disabled,
.masthead .btn-navbar[disabled] {
  background-color: #d31979;
  background-image: none;
  border: none;
  -webkit-box-shadow: none;
  box-shadow: none;
  text-shadow: none;
  margin-top: 15px;
}
.masthead .btn-navbar .icon-bar,
.masthead .btn-navbar:hover .icon-bar,
.masthead .btn-navbar:focus .icon-bar,
.masthead .btn-navbar:active .icon-bar,
.masthead .btn-navbar.active .icon-bar,
.masthead .btn-navbar.disabled .icon-bar,
.masthead .btn-navbar[disabled] .icon-bar {
  margin-right: 0;
}
.masthead .debug {
  position: absolute;
  top: 37px;
  left: 10px;
  color: rgba(255, 255, 255, 0.5);
}
@media (min-width: 980px) {
  .masthead .nav-collapse {
    float: right;
  }
}
@media (max-width: 767px) {
  .account-masthead {
    margin-left: -20px;
    margin-right: -20px;
    padding-left: 20px;
    padding-right: 20px;
  }
  .masthead .section {
    float: none;
  }
  .masthead .section .nav-collapse {
    margin-bottom: 25px;
  }
}
@media (max-width: 979px) {
  .masthead .container {
    padding-left: 20px;
    padding-right: 20px;
  }
  .masthead .site-search {
    display: none;
  }
}
.site-footer {
  min-height: 55px;
  color: #fff;
  background: #E73892 url("../../../base/images/bg.png");
  padding: 20px 0;
}
.site-footer:before,
.site-footer:after {
  content: " ";
  display: table;
}
.site-footer:after {
  clear: both;
}
.site-footer:before,
.site-footer:after {
  content: " ";
  display: table;
}
.site-footer:after {
  clear: both;
}
.site-footer .container {
  position: relative;
}
.site-footer a {
  color: #fff;
}
.site-footer hgroup h1,
.site-footer hgroup h2 {
  float: left;
  font-size: 30px;
  line-height: 1.5;
}
.site-footer hgroup h1 {
  font-weight: 900;
  letter-spacing: -1px;
  margin: 3px 0;
}
.site-footer hgroup h2 {
  position: absolute;
  bottom: -3px;
  left: 0;
  margin: 0;
  font-size: 15px;
  font-weight: normal;
  line-height: 1.2;
  white-space: nowrap;
}
.site-footer .nav-collapse {
  padding-top: 10px;
}
.site-footer .section {
  float: left;
}
.site-footer input[type="text"] {
  border-color: #e42186;
}
.site-footer .navigation {
  margin-right: 20px;
}
.site-footer .navigation .nav-pills {
  margin-bottom: 0;
}
.site-footer .navigation .nav-pills li a:hover,
.site-footer .navigation .nav-pills li.active a {
  background-color: #d31979;
}
.site-footer .nav > li > a,
.site-footer .nav > li > a:focus,
.site-footer .nav > li > a:hover,
.site-footer .nav > .active > a,
.site-footer .nav > .active > a:hover,
.site-footer .nav > .active > a:focus {
  color: #fff;
  text-shadow: none;
}
.site-footer .site-search {
  margin: 2px 8px 2px 0;
}
.site-footer .site-search input {
  width: 200px;
  padding: 4px 10px;
}
.site-footer .btn-navbar,
.site-footer .btn-navbar:hover,
.site-footer .btn-navbar:focus,
.site-footer .btn-navbar:active,
.site-footer .btn-navbar.active,
.site-footer .btn-navbar.disabled,
.site-footer .btn-navbar[disabled] {
  background-color: #d31979;
  background-image: none;
  border: none;
  -webkit-box-shadow: none;
  box-shadow: none;
  text-shadow: none;
  margin-top: 15px;
}
.site-footer .btn-navbar .icon-bar,
.site-footer .btn-navbar:hover .icon-bar,
.site-footer .btn-navbar:focus .icon-bar,
.site-footer .btn-navbar:active .icon-bar,
.site-footer .btn-navbar.active .icon-bar,
.site-footer .btn-navbar.disabled .icon-bar,
.site-footer .btn-navbar[disabled] .icon-bar {
  margin-right: 0;
}
.site-footer .debug {
  position: absolute;
  top: 37px;
  left: 10px;
  color: rgba(255, 255, 255, 0.5);
}
.site-footer,
.site-footer label,
.site-footer small {
  color: #f5afd3;
}
.site-footer a {
  color: #f5afd3;
}
.footer-links ul li {
  margin-bottom: 5px;
}
.attribution small {
  color: #f5afd3;
  font-size: 12px;
}
.attribution .ckan-footer-logo {
  display: block;
  width: 68px;
  height: 21px;
  margin-top: 2px;
  background: url("../../../base/images/ckan-logo-footer.png") no-repeat top left;
  text-indent: -900em;
}
.lang-select:before,
.lang-select:after {
  content: " ";
  display: table;
}
.lang-select:after {
  clear: both;
}
.lang-select:before,
.lang-select:after {
  content: " ";
  display: table;
}
.lang-select:after {
  clear: both;
}
.lang-select label,
.lang-select select,
.lang-select .lang-container {
  float: left;
  margin-top: 0;
}
.lang-dropdown {
  color: #000;
}
.lang-dropdown li {
  width: auto;
}
.table-selected td {
  background-color: #f5f5f5;
}
.table-selected td .edit {
  display: block;
}
.table-bulk-edit th input {
  top: -5px;
}
.table-bulk-edit .table-actions .btn-group {
  float: left;
  margin: 0 10px 0 0;
}
.table-bulk-edit .context p {
  margin-bottom: 0;
}
.table-header thead th {
  background-color: #f6f6f6;
}
.table-edit-hover .edit {
  display: none;
  float: right;
}
.table-edit-hover tr:hover .edit {
  display: block;
}
.js .table-toggle-more .toggle-more {
  display: none;
}
.js .table-toggle-more .show-more {
  display: inline;
}
.js .table-toggle-more .show-less {
  display: none;
}
.js .table-toggle-more .toggle-seperator {
  display: table-row;
}
.js .table-toggle-more .toggle-seperator td {
  height: 11px;
  padding: 0;
  background-image: url("../../../base/images/table-seperator.png");
}
.js .table .toggle-show td {
  background: none;
  text-align: center;
}
.js .table-toggle-less .show-less {
  display: inline;
}
.js .table-toggle-less .show-more {
  display: none;
}
.js .table-toggle-less .toggle-seperator {
  display: none;
}
.profile .empty,
.profile .dataset-list {
  margin-bottom: 20px;
}
.activity {
  margin: 10px 0;
  padding: 0;
  list-style-type: none;
  background: transparent url('../../../base/images/dotted.png') 14px 0 repeat-y;
}
.activity .item {
  position: relative;
  margin: 0 0 15px 0;
  padding: 0;
}
.activity .item:before,
.activity .item:after {
  content: " ";
  display: table;
}
.activity .item:after {
  clear: both;
}
.activity .item:before,
.activity .item:after {
  content: " ";
  display: table;
}
.activity .item:after {
  clear: both;
}
.activity .item .icon {
  display: block;
  position: absolute;
  top: 0;
  left: 0;
  width: 30px;
  height: 30px;
  line-height: 30px;
  text-align: center;
  color: #FFFFFF;
  text-shadow: 0 1px 2px rgba(0, 0, 0, 0.2);
  font-weight: normal;
  margin-right: 10px;
  border-radius: 100px;
  -webkit-box-shadow: inset 0 1px 2px rgba(0, 0, 0, 0.2);
  box-shadow: inset 0 1px 2px rgba(0, 0, 0, 0.2);
}
.activity .item .gravatar {
  border-radius: 100px;
}
.activity .item .actor .gravatar {
  position: absolute;
  top: 0;
  left: 40px;
}
.activity .item p {
  font-size: 14px;
  line-height: 1.5;
  margin: 5px 0 0 80px;
}
.activity .item .date {
  color: #999;
  font-size: 12px;
  white-space: nowrap;
}
.activity .item .new {
  display: block;
  position: absolute;
  overflow: hidden;
  top: -3px;
  left: -3px;
  width: 10px;
  height: 10px;
  background-color: #A35647;
  border: 1px solid #FFF;
  text-indent: -1000px;
  border-radius: 100px;
  -webkit-box-shadow: 0 1px 2px rgba(0, 0, 0, 0.2);
  box-shadow: 0 1px 2px rgba(0, 0, 0, 0.2);
}
.activity .item.no-avatar p {
  margin-left: 40px;
}
.activity .load-less {
  margin-bottom: 15px;
}
.popover {
  width: 300px;
}
.popover .popover-title {
  font-weight: bold;
  margin-bottom: 0;
}
.popover p.about {
  margin: 0 0 10px 0;
}
.popover .popover-close {
  float: right;
  text-decoration: none;
}
.popover .popover-content {
  font-size: 14px;
  line-height: 1.42857143;
  color: #444;
  word-break: break-all;
}
.popover .popover-content dl {
  margin: 0;
}
.popover .popover-content dl dd {
  margin-left: 0;
  margin-bottom: 10px;
}
.activity .item .icon {
  background-color: #999999;
}
.activity .item.failure .icon {
  background-color: #B95252;
}
.activity .item.success .icon {
  background-color: #69A67A;
}
.activity .item.added-tag .icon {
  background-color: #6995a6;
}
.activity .item.changed-group .icon {
  background-color: #767DCE;
}
.activity .item.changed-package .icon {
  background-color: #8c76ce;
}
.activity .item.changed-package_extra .icon {
  background-color: #769ace;
}
.activity .item.changed-resource .icon {
  background-color: #aa76ce;
}
.activity .item.changed-user .icon {
  background-color: #76b8ce;
}
.activity .item.changed-organization .icon {
  background-color: #699fa6;
}
.activity .item.deleted-group .icon {
  background-color: #B95252;
}
.activity .item.deleted-package .icon {
  background-color: #b97452;
}
.activity .item.deleted-package_extra .icon {
  background-color: #b95274;
}
.activity .item.deleted-resource .icon {
  background-color: #b99752;
}
.activity .item.deleted-organization .icon {
  background-color: #b95297;
}
.activity .item.new-group .icon {
  background-color: #69A67A;
}
.activity .item.new-package .icon {
  background-color: #69a68e;
}
.activity .item.new-package_extra .icon {
  background-color: #6ca669;
}
.activity .item.new-resource .icon {
  background-color: #81a669;
}
.activity .item.new-user .icon {
  background-color: #69a6a3;
}
.activity .item.new-organization .icon {
  background-color: #81a669;
}
.activity .item.removed-tag .icon {
  background-color: #b95297;
}
.activity .item.deleted-related-item .icon {
  background-color: #b9b952;
}
.activity .item.follow-dataset .icon {
  background-color: #767DCE;
}
.activity .item.follow-user .icon {
  background-color: #8c76ce;
}
.activity .item.new-related-item .icon {
  background-color: #95a669;
}
.activity .item.follow-group .icon {
  background-color: #8ba669;
}
.dropdown:hover .dropdown-menu {
  display: block;
}
.js .dropdown .dropdown-menu,
.js .dropdown:hover .dropdown-menu {
  display: none;
}
.js .dropdown.open .dropdown-menu {
  display: block;
}
#followee-filter .btn:before,
#followee-filter .btn:after {
  content: " ";
  display: table;
}
#followee-filter .btn:after {
  clear: both;
}
#followee-filter .btn:before,
#followee-filter .btn:after {
  content: " ";
  display: table;
}
#followee-filter .btn:after {
  clear: both;
}
#followee-filter .btn span,
#followee-filter .btn strong {
  display: block;
  float: left;
  line-height: 1.5;
}
#followee-filter .btn span {
  font-weight: normal;
}
#followee-filter .btn strong {
  margin: 0 5px;
  white-space: nowrap;
  max-width: 90px;
  overflow: hidden;
  text-overflow: ellipsis;
}
.dashboard-context {
  position: relative;
  margin-bottom: 20px;
  padding: 20px;
  border-bottom: 1px solid #DCDCDC;
  background-color: #f6f6f6;
  border-radius: 3px 0 0 0;
}
.dashboard-context h2 {
  margin-bottom: 10px;
}
.dashboard-context .arrow {
  position: absolute;
  content: ' ';
  top: 30px;
  right: -10px;
  width: 10px;
  height: 21px;
  background: transparent url("../../../base/images/dashboard-followee-related.png");
}
.popover-followee .popover-title {
  display: none;
}
.popover-followee .popover-content {
  padding: 0;
  border-radius: 3px;
}
.popover-followee .empty {
  padding: 10px;
}
.popover-followee .popover-header {
  background-color: whiteSmoke;
  padding: 5px;
  border-bottom: 1px solid #ccc;
  border-radius: 3px 3px 0 0;
}
.popover-followee .popover-header:before,
.popover-followee .popover-header:after {
  content: " ";
  display: table;
}
.popover-followee .popover-header:after {
  clear: both;
}
.popover-followee .popover-header:before,
.popover-followee .popover-header:after {
  content: " ";
  display: table;
}
.popover-followee .popover-header:after {
  clear: both;
}
.popover-followee .popover-header .input-prepend {
  margin-bottom: 0;
}
.popover-followee .popover-header .add-on,
.popover-followee .popover-header input {
  float: left;
  margin: 0;
}
.popover-followee .popover-header .add-on {
  padding: 4px 8px 4px 12px;
  border-right-width: 0;
  border-radius: 100px 0 0 100px;
}
.popover-followee .popover-header input {
  padding: 4px 12px 4px 8px;
  font-size: 13px;
  width: 207px;
  border-radius: 0 100px 100px 0;
}
.popover-followee .nav {
  padding: 0;
  margin: 0;
  max-height: 205px;
  overflow: auto;
  border-radius: 0 0 3px 3px;
}
.popover-followee .nav li a {
  display: block;
  overflow: hidden;
  white-space: nowrap;
  text-overflow: ellipsis;
  padding: 7px 10px 7px 15px;
  margin: 0;
  border-radius: 0;
}
.popover-followee .nav li a i {
  background-color: #E73892;
  color: #fff;
  margin-right: 11px;
  padding: 3px 5px;
  line-height: 1;
  border-radius: 100px;
  -webkit-box-shadow: inset 0 1px 2x rgba(0, 0, 0, 0.2);
  box-shadow: inset 0 1px 2x rgba(0, 0, 0, 0.2);
}
.popover-followee .nav li a:hover i {
  background-color: #000;
}
.popover-followee .nav li.active a i {
  color: #E73892;
  background-color: #fff;
}
.dashboard-me {
  padding: 15px 15px 0 15px;
}
.dashboard-me:before,
.dashboard-me:after {
  content: " ";
  display: table;
}
.dashboard-me:after {
  clear: both;
}
.dashboard-me:before,
.dashboard-me:after {
  content: " ";
  display: table;
}
.dashboard-me:after {
  clear: both;
}
.dashboard-me img {
  float: left;
  margin-right: 10px;
  border-radius: 100px;
}
.dashboard-me strong {
  display: block;
  font-size: 16px;
  margin: 3px 0;
}
.resource-view-filters {
  margin-bottom: 1em;
}
.resource-view-filters .resource-view-filter {
  margin-bottom: 1.0em;
}
.resource-view-filters .resource-view-remove-filter {
  cursor: pointer;
  color: #b55457;
}
.resource-view-filters .resource-view-filter-values .select2-container {
  margin-right: 0.3em;
  margin-bottom: 0.2em;
  width: 24% !important;
}
.resource-view-filters .resource-view-filter-values .select2-container .select2-search-choice-close {
  left: auto;
}
.datapusher-status-link:hover {
  text-decoration: none;
}
.datapusher-status.status-unknown {
  color: #bbb;
}
.datapusher-status.status-pending {
  color: #FFCC00;
}
.datapusher-status.status-error {
  color: red;
}
.datapusher-status.status-complete {
  color: #009900;
}
body {
  background: #E73892 url("../../../base/images/bg.png");
}
[hidden] {
  display: none;
}
table {
  table-layout: fixed;
}
thead th {
  vertical-align: top;
}
td,
th {
  word-wrap: break-word;
}
table .metric {
  width: 140px;
}
code {
  color: #000;
  border: none;
  background: none;
  white-space: normal;
}
pre {
  border: none;
  background: none;
  padding-left: 0;
  padding-right: 0;
}
mark {
  background: #fdf7e9;
}
blockquote p {
  font-size: 1em;
}
iframe {
  border: none;
}
.embedded-content h1 {
  font-size: 1.4em;
}
.embedded-content h2 {
  font-size: 1.4em;
}
.embedded-content h3 {
  font-size: 1.2em;
}
.popular {
  text-indent: -999em;
}
.empty {
  color: #aaa;
  font-style: italic;
}
.page-heading {
  margin-top: 0;
  margin-bottom: 16px;
}
.m-top {
  margin-top: 15px;
}
.m-left {
  margin-left: 15px;
}
.m-right {
  margin-right: 15px;
}
.m-bottom {
  margin-bottom: 15px;
}
.no-margin {
  margin: 0;
}
.reduced-margin {
  margin: 3px 5px;
}
.p-top {
  padding-top: 15px;
}
.p-left {
  padding-left: 15px;
}
.p-right {
  padding-right: 15px;
}
.p-bottom {
  padding-bottom: 15px;
}
.no-padding {
  padding: 0;
}
.reduced-padding {
  padding: 3px 5px;
}
.ie .lang-dropdown {
  position: relative;
  top: -20px;
}
.ie .module-popup {
  border-bottom: none;
}
.ie .banner {
  top: 0;
  right: 0;
  width: auto;
}
.ie .group-listing {
  margin-left: -24px;
}
.ie .toolbar .breadcrumb {
  filter: none;
}
.ie .toolbar .breadcrumb li {
  float: left;
}
.ie .toolbar .breadcrumb li:after {
  margin: 0 0.2em;
}
.ie9 .control-large input {
  height: 56px;
}
.ie8 .account-masthead a.image,
.ie8 .account-masthead .username {
  white-space: nowrap;
}
.ie9 .homepage .media.module-heading .media-image img,
.ie8 .homepage .media.module-heading .media-image img,
.ie7 .homepage .media.module-heading .media-image img {
  width: 85px !important;
}
.ie8 .masthead .nav-collapse,
.ie7 .masthead .nav-collapse {
  float: right;
}
.ie8 [role=main],
.ie7 [role=main],
.ie8 .main,
.ie7 .main {
  padding-top: 10px;
  background: #eee url("../../../base/images/bg.png");
}
.ie8 .hero,
.ie7 .hero {
  background: url("../../../base/images/background-tile.png");
}
.ie8 .hero .hero-primary.module-popup .box,
.ie7 .hero .hero-primary.module-popup .box {
  padding-bottom: 20px !important;
  margin-bottom: 0 !important;
}
.ie8 .lang-dropdown,
.ie7 .lang-dropdown {
  position: relative !important;
  top: -90px !important;
}
.ie7 .alert {
  position: relative;
}
.ie7 .alert .close {
  position: absolute;
  top: 6px !important;
  right: 20px;
}
.ie7 .media-item {
  width: 30%;
}
.ie7 .tags .tag-list:before,
.ie7 .tags .tag-list:after {
  content: " ";
  display: table;
}
.ie7 .tags .tag-list:after {
  clear: both;
}
.ie7 .tags .tag-list:before,
.ie7 .tags .tag-list:after {
  content: " ";
  display: table;
}
.ie7 .tags .tag-list:after {
  clear: both;
}
.ie7 .tags .tag-list li {
  display: block;
  float: left;
}
.ie7 .tags h3 {
  float: left;
}
.ie7 .tags .tag {
  display: block;
}
.ie7 .search-giant input {
  width: 95%;
}
.ie7 .control-full input,
.ie7 .control-full select,
.ie7 .control-full textarea {
  width: 95%;
}
.ie7 .control-full.control-large .controls input {
  padding-bottom: 20px;
}
.ie7 .controls {
  position: relative;
}
.ie7 .controls .info-block,
.ie7 .controls .info-inline {
  position: absolute;
  top: 0;
  right: 0;
}
.ie7 .form-horizontal .controls {
  margin-left: 0;
}
.ie7 .control-custom .checkbox {
  /*    .ie7-inline-block;*/
}
.ie7 .stages {
  overflow: hidden;
  background-color: #EDEDED;
}
.ie7 .stages li {
  height: 30px;
  width: 27.5%;
}
.ie7 .stages li button,
.ie7 .stages li span {
  display: block;
  height: 30px;
  padding-left: 20px;
}
.ie7 .stages li button {
  height: 50px;
}
.ie7 .stages li .highlight {
  width: auto;
}
.ie7 .account-masthead .account a i {
  line-height: 31px;
}
.ie7 .masthead {
  position: relative;
  z-index: 1;
}
.ie7 .masthead .logo img,
.ie7 .masthead nav {
  /*      .ie7-inline-block;*/
}
.ie7 .masthead .header-image {
  display: block;
}
.ie7 .masthead .account .dropdown-menu {
  z-index: 10000;
}
.ie7 .module-narrow .nav-item.image:before,
.ie7 .module-narrow .nav-item.image:after {
  content: " ";
  display: table;
}
.ie7 .module-narrow .nav-item.image:after {
  clear: both;
}
.ie7 .module-narrow .nav-item.image:before,
.ie7 .module-narrow .nav-item.image:after {
  content: " ";
  display: table;
}
.ie7 .module-narrow .nav-item.image:after {
  clear: both;
}
.ie7 .nav-facet .nav-item.active a {
  content: 'x';
}
.ie7 .toolbar .breadcrumb li {
  padding-right: 10px;
  margin-right: 5px;
  background: transparent url("../../../base/images/breadcrumb-slash-ie7.png") 100% 50% no-repeat;
}
.ie7 .toolbar .breadcrumb li.active {
  background-image: none;
}
.ie7 .module-heading {
  position: relative;
}
.ie7 .module-heading:before,
.ie7 .module-heading:after {
  content: " ";
  display: table;
}
.ie7 .module-heading:after {
  clear: both;
}
.ie7 .module-heading:before,
.ie7 .module-heading:after {
  content: " ";
  display: table;
}
.ie7 .module-heading:after {
  clear: both;
}
.ie7 .module-heading .media-content {
  position: relative;
}
.ie7 .module-heading .media-image img {
  float: left;
}
.ie7 .group-listing {
  position: relative;
  zoom: 1;
}
.ie7 .resource-item {
  position: static;
  padding-bottom: 1px;
}
.ie7 .resource-item .heading {
  position: relative;
}
.ie7 .resource-item .format-label {
  left: -48px;
}
.ie7 .resource-item .btn-group {
  position: relative;
  float: right;
  top: -35px;
  right: 0;
}
.ie7 .media-overlay .media-heading {
  background-color: #000;
}<|MERGE_RESOLUTION|>--- conflicted
+++ resolved
@@ -8193,13 +8193,7 @@
   margin-right: 0;
   top: 4px;
   right: 5px;
-<<<<<<< HEAD
-  padding: 0 12px;
-  -webkit-border-radius: 100px;
-  -moz-border-radius: 100px;
-=======
   padding: 0 4px;
->>>>>>> bda4bca1
   border-radius: 100px;
 }
 .js .image-upload .btn-remove-url .icon-remove {
