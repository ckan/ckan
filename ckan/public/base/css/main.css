/*!
 * Bootstrap v3.3.7 (http://getbootstrap.com)
 * Copyright 2011-2016 Twitter, Inc.
 * Licensed under MIT (https://github.com/twbs/bootstrap/blob/master/LICENSE)
 */
/*! normalize.css v3.0.3 | MIT License | github.com/necolas/normalize.css */
html {
  font-family: sans-serif;
  -ms-text-size-adjust: 100%;
  -webkit-text-size-adjust: 100%;
}
body {
  margin: 0;
}
article,
aside,
details,
figcaption,
figure,
footer,
header,
hgroup,
main,
menu,
nav,
section,
summary {
  display: block;
}
audio,
canvas,
progress,
video {
  display: inline-block;
  vertical-align: baseline;
}
audio:not([controls]) {
  display: none;
  height: 0;
}
[hidden],
template {
  display: none;
}
a {
  background-color: transparent;
}
a:active,
a:hover {
  outline: 0;
}
abbr[title] {
  border-bottom: 1px dotted;
}
b,
strong {
  font-weight: bold;
}
dfn {
  font-style: italic;
}
h1 {
  font-size: 2em;
  margin: 0.67em 0;
}
mark {
  background: #ff0;
  color: #000;
}
small {
  font-size: 80%;
}
sub,
sup {
  font-size: 75%;
  line-height: 0;
  position: relative;
  vertical-align: baseline;
}
sup {
  top: -0.5em;
}
sub {
  bottom: -0.25em;
}
img {
  border: 0;
}
svg:not(:root) {
  overflow: hidden;
}
figure {
  margin: 1em 40px;
}
hr {
  box-sizing: content-box;
  height: 0;
}
pre {
  overflow: auto;
}
code,
kbd,
pre,
samp {
  font-family: monospace, monospace;
  font-size: 1em;
}
button,
input,
optgroup,
select,
textarea {
  color: inherit;
  font: inherit;
  margin: 0;
}
button {
  overflow: visible;
}
button,
select {
  text-transform: none;
}
button,
html input[type="button"],
input[type="reset"],
input[type="submit"] {
  -webkit-appearance: button;
  cursor: pointer;
}
button[disabled],
html input[disabled] {
  cursor: default;
}
button::-moz-focus-inner,
input::-moz-focus-inner {
  border: 0;
  padding: 0;
}
input {
  line-height: normal;
}
input[type="checkbox"],
input[type="radio"] {
  box-sizing: border-box;
  padding: 0;
}
input[type="number"]::-webkit-inner-spin-button,
input[type="number"]::-webkit-outer-spin-button {
  height: auto;
}
input[type="search"] {
  -webkit-appearance: textfield;
  box-sizing: content-box;
}
input[type="search"]::-webkit-search-cancel-button,
input[type="search"]::-webkit-search-decoration {
  -webkit-appearance: none;
}
fieldset {
  border: 1px solid #c0c0c0;
  margin: 0 2px;
  padding: 0.35em 0.625em 0.75em;
}
legend {
  border: 0;
  padding: 0;
}
textarea {
  overflow: auto;
}
optgroup {
  font-weight: bold;
}
table {
  border-collapse: collapse;
  border-spacing: 0;
}
td,
th {
  padding: 0;
}
/*! Source: https://github.com/h5bp/html5-boilerplate/blob/master/src/css/main.css */
@media print {
  *,
  *:before,
  *:after {
    background: transparent !important;
    color: #000 !important;
    box-shadow: none !important;
    text-shadow: none !important;
  }
  a,
  a:visited {
    text-decoration: underline;
  }
  a[href]:after {
    content: " (" attr(href) ")";
  }
  abbr[title]:after {
    content: " (" attr(title) ")";
  }
  a[href^="#"]:after,
  a[href^="javascript:"]:after {
    content: "";
  }
  pre,
  blockquote {
    border: 1px solid #999;
    page-break-inside: avoid;
  }
  thead {
    display: table-header-group;
  }
  tr,
  img {
    page-break-inside: avoid;
  }
  img {
    max-width: 100% !important;
  }
  p,
  h2,
  h3 {
    orphans: 3;
    widows: 3;
  }
  h2,
  h3 {
    page-break-after: avoid;
  }
  .navbar {
    display: none;
  }
  .btn > .caret,
  .dropup > .btn > .caret {
    border-top-color: #000 !important;
  }
  .label {
    border: 1px solid #000;
  }
  .table {
    border-collapse: collapse !important;
  }
  .table td,
  .table th {
    background-color: #fff !important;
  }
  .table-bordered th,
  .table-bordered td {
    border: 1px solid #ddd !important;
  }
}
* {
  -webkit-box-sizing: border-box;
  -moz-box-sizing: border-box;
  box-sizing: border-box;
}
*:before,
*:after {
  -webkit-box-sizing: border-box;
  -moz-box-sizing: border-box;
  box-sizing: border-box;
}
html {
  font-size: 10px;
  -webkit-tap-highlight-color: rgba(0, 0, 0, 0);
}
body {
  font-family: "Helvetica Neue", Helvetica, Ubuntu, Cantarell, "Liberation Sans", Sans, Arial, sans-serif;
  font-size: 14px;
  line-height: 1.42857143;
  color: #333333;
  background-color: #fff;
}
input,
button,
select,
textarea {
  font-family: inherit;
  font-size: inherit;
  line-height: inherit;
}
a {
  color: #337ab7;
  text-decoration: none;
}
a:hover,
a:focus {
  color: #23527c;
  text-decoration: underline;
}
a:focus {
  outline: 5px auto -webkit-focus-ring-color;
  outline-offset: -2px;
}
figure {
  margin: 0;
}
img {
  vertical-align: middle;
}
.img-responsive,
.thumbnail > img,
.thumbnail a > img,
.carousel-inner > .item > img,
.carousel-inner > .item > a > img {
  display: block;
  max-width: 100%;
  height: auto;
}
.img-rounded {
  border-radius: 6px;
}
.img-thumbnail {
  padding: 4px;
  line-height: 1.42857143;
  background-color: #fff;
  border: 1px solid #ddd;
  border-radius: 4px;
  -webkit-transition: all 0.2s ease-in-out;
  -o-transition: all 0.2s ease-in-out;
  transition: all 0.2s ease-in-out;
  display: inline-block;
  max-width: 100%;
  height: auto;
}
.img-circle {
  border-radius: 50%;
}
hr {
  margin-top: 20px;
  margin-bottom: 20px;
  border: 0;
  border-top: 1px solid #eeeeee;
}
.sr-only {
  position: absolute;
  width: 1px;
  height: 1px;
  margin: -1px;
  padding: 0;
  overflow: hidden;
  clip: rect(0, 0, 0, 0);
  border: 0;
}
.sr-only-focusable:active,
.sr-only-focusable:focus {
  position: static;
  width: auto;
  height: auto;
  margin: 0;
  overflow: visible;
  clip: auto;
}
[role="button"] {
  cursor: pointer;
}
h1,
h2,
h3,
h4,
h5,
h6,
.h1,
.h2,
.h3,
.h4,
.h5,
.h6 {
  font-family: inherit;
  font-weight: 400;
  line-height: 1.1;
  color: inherit;
}
h1 small,
h2 small,
h3 small,
h4 small,
h5 small,
h6 small,
.h1 small,
.h2 small,
.h3 small,
.h4 small,
.h5 small,
.h6 small,
h1 .small,
h2 .small,
h3 .small,
h4 .small,
h5 .small,
h6 .small,
.h1 .small,
.h2 .small,
.h3 .small,
.h4 .small,
.h5 .small,
.h6 .small {
  font-weight: normal;
  line-height: 1;
  color: #777777;
}
h1,
.h1,
h2,
.h2,
h3,
.h3 {
  margin-top: 20px;
  margin-bottom: 10px;
}
h1 small,
.h1 small,
h2 small,
.h2 small,
h3 small,
.h3 small,
h1 .small,
.h1 .small,
h2 .small,
.h2 .small,
h3 .small,
.h3 .small {
  font-size: 65%;
}
h4,
.h4,
h5,
.h5,
h6,
.h6 {
  margin-top: 10px;
  margin-bottom: 10px;
}
h4 small,
.h4 small,
h5 small,
.h5 small,
h6 small,
.h6 small,
h4 .small,
.h4 .small,
h5 .small,
.h5 .small,
h6 .small,
.h6 .small {
  font-size: 75%;
}
h1,
.h1 {
  font-size: 36px;
}
h2,
.h2 {
  font-size: 30px;
}
h3,
.h3 {
  font-size: 24px;
}
h4,
.h4 {
  font-size: 18px;
}
h5,
.h5 {
  font-size: 14px;
}
h6,
.h6 {
  font-size: 12px;
}
p {
  margin: 0 0 10px;
}
.lead {
  margin-bottom: 20px;
  font-size: 16px;
  font-weight: 300;
  line-height: 1.4;
}
@media (min-width: 768px) {
  .lead {
    font-size: 21px;
  }
}
small,
.small {
  font-size: 85%;
}
mark,
.mark {
  background-color: #fcf8e3;
  padding: .2em;
}
.text-left {
  text-align: left;
}
.text-right {
  text-align: right;
}
.text-center {
  text-align: center;
}
.text-justify {
  text-align: justify;
}
.text-nowrap {
  white-space: nowrap;
}
.text-lowercase {
  text-transform: lowercase;
}
.text-uppercase {
  text-transform: uppercase;
}
.text-capitalize {
  text-transform: capitalize;
}
.text-muted {
  color: #777777;
}
.text-primary {
  color: #337ab7;
}
a.text-primary:hover,
a.text-primary:focus {
  color: #286090;
}
.text-success {
  color: #3c763d;
}
a.text-success:hover,
a.text-success:focus {
  color: #2b542c;
}
.text-info {
  color: #31708f;
}
a.text-info:hover,
a.text-info:focus {
  color: #245269;
}
.text-warning {
  color: #8a6d3b;
}
a.text-warning:hover,
a.text-warning:focus {
  color: #66512c;
}
.text-danger {
  color: #a94442;
}
a.text-danger:hover,
a.text-danger:focus {
  color: #843534;
}
.bg-primary {
  color: #fff;
  background-color: #337ab7;
}
a.bg-primary:hover,
a.bg-primary:focus {
  background-color: #286090;
}
.bg-success {
  background-color: #dff0d8;
}
a.bg-success:hover,
a.bg-success:focus {
  background-color: #c1e2b3;
}
.bg-info {
  background-color: #d9edf7;
}
a.bg-info:hover,
a.bg-info:focus {
  background-color: #afd9ee;
}
.bg-warning {
  background-color: #fcf8e3;
}
a.bg-warning:hover,
a.bg-warning:focus {
  background-color: #f7ecb5;
}
.bg-danger {
  background-color: #f2dede;
}
a.bg-danger:hover,
a.bg-danger:focus {
  background-color: #e4b9b9;
}
.page-header {
  padding-bottom: 9px;
  margin: 40px 0 20px;
  border-bottom: 1px solid #eeeeee;
}
ul,
ol {
  margin-top: 0;
  margin-bottom: 10px;
}
ul ul,
ol ul,
ul ol,
ol ol {
  margin-bottom: 0;
}
.list-unstyled {
  padding-left: 0;
  list-style: none;
}
.list-inline {
  padding-left: 0;
  list-style: none;
  margin-left: -5px;
}
.list-inline > li {
  display: inline-block;
  padding-left: 5px;
  padding-right: 5px;
}
dl {
  margin-top: 0;
  margin-bottom: 20px;
}
dt,
dd {
  line-height: 1.42857143;
}
dt {
  font-weight: bold;
}
dd {
  margin-left: 0;
}
@media (min-width: 768px) {
  .dl-horizontal dt {
    float: left;
    width: 160px;
    clear: left;
    text-align: right;
    overflow: hidden;
    text-overflow: ellipsis;
    white-space: nowrap;
  }
  .dl-horizontal dd {
    margin-left: 180px;
  }
}
abbr[title],
abbr[data-original-title] {
  cursor: help;
  border-bottom: 1px dotted #777777;
}
.initialism {
  font-size: 90%;
  text-transform: uppercase;
}
blockquote {
  padding: 10px 20px;
  margin: 0 0 20px;
  font-size: 17.5px;
  border-left: 5px solid #eeeeee;
}
blockquote p:last-child,
blockquote ul:last-child,
blockquote ol:last-child {
  margin-bottom: 0;
}
blockquote footer,
blockquote small,
blockquote .small {
  display: block;
  font-size: 80%;
  line-height: 1.42857143;
  color: #777777;
}
blockquote footer:before,
blockquote small:before,
blockquote .small:before {
  content: '\2014 \00A0';
}
.blockquote-reverse,
blockquote.pull-right {
  padding-right: 15px;
  padding-left: 0;
  border-right: 5px solid #eeeeee;
  border-left: 0;
  text-align: right;
}
.blockquote-reverse footer:before,
blockquote.pull-right footer:before,
.blockquote-reverse small:before,
blockquote.pull-right small:before,
.blockquote-reverse .small:before,
blockquote.pull-right .small:before {
  content: '';
}
.blockquote-reverse footer:after,
blockquote.pull-right footer:after,
.blockquote-reverse small:after,
blockquote.pull-right small:after,
.blockquote-reverse .small:after,
blockquote.pull-right .small:after {
  content: '\00A0 \2014';
}
address {
  margin-bottom: 20px;
  font-style: normal;
  line-height: 1.42857143;
}
code,
kbd,
pre,
samp {
  font-family: Menlo, Monaco, Consolas, "Courier New", monospace;
}
code {
  padding: 2px 4px;
  font-size: 90%;
  color: #c7254e;
  background-color: #f9f2f4;
  border-radius: 4px;
}
kbd {
  padding: 2px 4px;
  font-size: 90%;
  color: #fff;
  background-color: #333;
  border-radius: 3px;
  box-shadow: inset 0 -1px 0 rgba(0, 0, 0, 0.25);
}
kbd kbd {
  padding: 0;
  font-size: 100%;
  font-weight: bold;
  box-shadow: none;
}
pre {
  display: block;
  padding: 9.5px;
  margin: 0 0 10px;
  font-size: 13px;
  line-height: 1.42857143;
  word-break: break-all;
  word-wrap: break-word;
  color: #333333;
  background-color: #f5f5f5;
  border: 1px solid #ccc;
  border-radius: 4px;
}
pre code {
  padding: 0;
  font-size: inherit;
  color: inherit;
  white-space: pre-wrap;
  background-color: transparent;
  border-radius: 0;
}
.pre-scrollable {
  max-height: 340px;
  overflow-y: scroll;
}
.container {
  margin-right: auto;
  margin-left: auto;
  padding-left: 15px;
  padding-right: 15px;
}
@media (min-width: 768px) {
  .container {
    width: 750px;
  }
}
@media (min-width: 992px) {
  .container {
    width: 970px;
  }
}
@media (min-width: 1200px) {
  .container {
    width: 1170px;
  }
}
.container-fluid {
  margin-right: auto;
  margin-left: auto;
  padding-left: 15px;
  padding-right: 15px;
}
.row {
  margin-left: -15px;
  margin-right: -15px;
}
.col-xs-1, .col-sm-1, .col-md-1, .col-lg-1, .col-xs-2, .col-sm-2, .col-md-2, .col-lg-2, .col-xs-3, .col-sm-3, .col-md-3, .col-lg-3, .col-xs-4, .col-sm-4, .col-md-4, .col-lg-4, .col-xs-5, .col-sm-5, .col-md-5, .col-lg-5, .col-xs-6, .col-sm-6, .col-md-6, .col-lg-6, .col-xs-7, .col-sm-7, .col-md-7, .col-lg-7, .col-xs-8, .col-sm-8, .col-md-8, .col-lg-8, .col-xs-9, .col-sm-9, .col-md-9, .col-lg-9, .col-xs-10, .col-sm-10, .col-md-10, .col-lg-10, .col-xs-11, .col-sm-11, .col-md-11, .col-lg-11, .col-xs-12, .col-sm-12, .col-md-12, .col-lg-12 {
  position: relative;
  min-height: 1px;
  padding-left: 15px;
  padding-right: 15px;
}
.col-xs-1, .col-xs-2, .col-xs-3, .col-xs-4, .col-xs-5, .col-xs-6, .col-xs-7, .col-xs-8, .col-xs-9, .col-xs-10, .col-xs-11, .col-xs-12 {
  float: left;
}
.col-xs-12 {
  width: 100%;
}
.col-xs-11 {
  width: 91.66666667%;
}
.col-xs-10 {
  width: 83.33333333%;
}
.col-xs-9 {
  width: 75%;
}
.col-xs-8 {
  width: 66.66666667%;
}
.col-xs-7 {
  width: 58.33333333%;
}
.col-xs-6 {
  width: 50%;
}
.col-xs-5 {
  width: 41.66666667%;
}
.col-xs-4 {
  width: 33.33333333%;
}
.col-xs-3 {
  width: 25%;
}
.col-xs-2 {
  width: 16.66666667%;
}
.col-xs-1 {
  width: 8.33333333%;
}
.col-xs-pull-12 {
  right: 100%;
}
.col-xs-pull-11 {
  right: 91.66666667%;
}
.col-xs-pull-10 {
  right: 83.33333333%;
}
.col-xs-pull-9 {
  right: 75%;
}
.col-xs-pull-8 {
  right: 66.66666667%;
}
.col-xs-pull-7 {
  right: 58.33333333%;
}
.col-xs-pull-6 {
  right: 50%;
}
.col-xs-pull-5 {
  right: 41.66666667%;
}
.col-xs-pull-4 {
  right: 33.33333333%;
}
.col-xs-pull-3 {
  right: 25%;
}
.col-xs-pull-2 {
  right: 16.66666667%;
}
.col-xs-pull-1 {
  right: 8.33333333%;
}
.col-xs-pull-0 {
  right: auto;
}
.col-xs-push-12 {
  left: 100%;
}
.col-xs-push-11 {
  left: 91.66666667%;
}
.col-xs-push-10 {
  left: 83.33333333%;
}
.col-xs-push-9 {
  left: 75%;
}
.col-xs-push-8 {
  left: 66.66666667%;
}
.col-xs-push-7 {
  left: 58.33333333%;
}
.col-xs-push-6 {
  left: 50%;
}
.col-xs-push-5 {
  left: 41.66666667%;
}
.col-xs-push-4 {
  left: 33.33333333%;
}
.col-xs-push-3 {
  left: 25%;
}
.col-xs-push-2 {
  left: 16.66666667%;
}
.col-xs-push-1 {
  left: 8.33333333%;
}
.col-xs-push-0 {
  left: auto;
}
.col-xs-offset-12 {
  margin-left: 100%;
}
.col-xs-offset-11 {
  margin-left: 91.66666667%;
}
.col-xs-offset-10 {
  margin-left: 83.33333333%;
}
.col-xs-offset-9 {
  margin-left: 75%;
}
.col-xs-offset-8 {
  margin-left: 66.66666667%;
}
.col-xs-offset-7 {
  margin-left: 58.33333333%;
}
.col-xs-offset-6 {
  margin-left: 50%;
}
.col-xs-offset-5 {
  margin-left: 41.66666667%;
}
.col-xs-offset-4 {
  margin-left: 33.33333333%;
}
.col-xs-offset-3 {
  margin-left: 25%;
}
.col-xs-offset-2 {
  margin-left: 16.66666667%;
}
.col-xs-offset-1 {
  margin-left: 8.33333333%;
}
.col-xs-offset-0 {
  margin-left: 0%;
}
@media (min-width: 768px) {
  .col-sm-1, .col-sm-2, .col-sm-3, .col-sm-4, .col-sm-5, .col-sm-6, .col-sm-7, .col-sm-8, .col-sm-9, .col-sm-10, .col-sm-11, .col-sm-12 {
    float: left;
  }
  .col-sm-12 {
    width: 100%;
  }
  .col-sm-11 {
    width: 91.66666667%;
  }
  .col-sm-10 {
    width: 83.33333333%;
  }
  .col-sm-9 {
    width: 75%;
  }
  .col-sm-8 {
    width: 66.66666667%;
  }
  .col-sm-7 {
    width: 58.33333333%;
  }
  .col-sm-6 {
    width: 50%;
  }
  .col-sm-5 {
    width: 41.66666667%;
  }
  .col-sm-4 {
    width: 33.33333333%;
  }
  .col-sm-3 {
    width: 25%;
  }
  .col-sm-2 {
    width: 16.66666667%;
  }
  .col-sm-1 {
    width: 8.33333333%;
  }
  .col-sm-pull-12 {
    right: 100%;
  }
  .col-sm-pull-11 {
    right: 91.66666667%;
  }
  .col-sm-pull-10 {
    right: 83.33333333%;
  }
  .col-sm-pull-9 {
    right: 75%;
  }
  .col-sm-pull-8 {
    right: 66.66666667%;
  }
  .col-sm-pull-7 {
    right: 58.33333333%;
  }
  .col-sm-pull-6 {
    right: 50%;
  }
  .col-sm-pull-5 {
    right: 41.66666667%;
  }
  .col-sm-pull-4 {
    right: 33.33333333%;
  }
  .col-sm-pull-3 {
    right: 25%;
  }
  .col-sm-pull-2 {
    right: 16.66666667%;
  }
  .col-sm-pull-1 {
    right: 8.33333333%;
  }
  .col-sm-pull-0 {
    right: auto;
  }
  .col-sm-push-12 {
    left: 100%;
  }
  .col-sm-push-11 {
    left: 91.66666667%;
  }
  .col-sm-push-10 {
    left: 83.33333333%;
  }
  .col-sm-push-9 {
    left: 75%;
  }
  .col-sm-push-8 {
    left: 66.66666667%;
  }
  .col-sm-push-7 {
    left: 58.33333333%;
  }
  .col-sm-push-6 {
    left: 50%;
  }
  .col-sm-push-5 {
    left: 41.66666667%;
  }
  .col-sm-push-4 {
    left: 33.33333333%;
  }
  .col-sm-push-3 {
    left: 25%;
  }
  .col-sm-push-2 {
    left: 16.66666667%;
  }
  .col-sm-push-1 {
    left: 8.33333333%;
  }
  .col-sm-push-0 {
    left: auto;
  }
  .col-sm-offset-12 {
    margin-left: 100%;
  }
  .col-sm-offset-11 {
    margin-left: 91.66666667%;
  }
  .col-sm-offset-10 {
    margin-left: 83.33333333%;
  }
  .col-sm-offset-9 {
    margin-left: 75%;
  }
  .col-sm-offset-8 {
    margin-left: 66.66666667%;
  }
  .col-sm-offset-7 {
    margin-left: 58.33333333%;
  }
  .col-sm-offset-6 {
    margin-left: 50%;
  }
  .col-sm-offset-5 {
    margin-left: 41.66666667%;
  }
  .col-sm-offset-4 {
    margin-left: 33.33333333%;
  }
  .col-sm-offset-3 {
    margin-left: 25%;
  }
  .col-sm-offset-2 {
    margin-left: 16.66666667%;
  }
  .col-sm-offset-1 {
    margin-left: 8.33333333%;
  }
  .col-sm-offset-0 {
    margin-left: 0%;
  }
}
@media (min-width: 992px) {
  .col-md-1, .col-md-2, .col-md-3, .col-md-4, .col-md-5, .col-md-6, .col-md-7, .col-md-8, .col-md-9, .col-md-10, .col-md-11, .col-md-12 {
    float: left;
  }
  .col-md-12 {
    width: 100%;
  }
  .col-md-11 {
    width: 91.66666667%;
  }
  .col-md-10 {
    width: 83.33333333%;
  }
  .col-md-9 {
    width: 75%;
  }
  .col-md-8 {
    width: 66.66666667%;
  }
  .col-md-7 {
    width: 58.33333333%;
  }
  .col-md-6 {
    width: 50%;
  }
  .col-md-5 {
    width: 41.66666667%;
  }
  .col-md-4 {
    width: 33.33333333%;
  }
  .col-md-3 {
    width: 25%;
  }
  .col-md-2 {
    width: 16.66666667%;
  }
  .col-md-1 {
    width: 8.33333333%;
  }
  .col-md-pull-12 {
    right: 100%;
  }
  .col-md-pull-11 {
    right: 91.66666667%;
  }
  .col-md-pull-10 {
    right: 83.33333333%;
  }
  .col-md-pull-9 {
    right: 75%;
  }
  .col-md-pull-8 {
    right: 66.66666667%;
  }
  .col-md-pull-7 {
    right: 58.33333333%;
  }
  .col-md-pull-6 {
    right: 50%;
  }
  .col-md-pull-5 {
    right: 41.66666667%;
  }
  .col-md-pull-4 {
    right: 33.33333333%;
  }
  .col-md-pull-3 {
    right: 25%;
  }
  .col-md-pull-2 {
    right: 16.66666667%;
  }
  .col-md-pull-1 {
    right: 8.33333333%;
  }
  .col-md-pull-0 {
    right: auto;
  }
  .col-md-push-12 {
    left: 100%;
  }
  .col-md-push-11 {
    left: 91.66666667%;
  }
  .col-md-push-10 {
    left: 83.33333333%;
  }
  .col-md-push-9 {
    left: 75%;
  }
  .col-md-push-8 {
    left: 66.66666667%;
  }
  .col-md-push-7 {
    left: 58.33333333%;
  }
  .col-md-push-6 {
    left: 50%;
  }
  .col-md-push-5 {
    left: 41.66666667%;
  }
  .col-md-push-4 {
    left: 33.33333333%;
  }
  .col-md-push-3 {
    left: 25%;
  }
  .col-md-push-2 {
    left: 16.66666667%;
  }
  .col-md-push-1 {
    left: 8.33333333%;
  }
  .col-md-push-0 {
    left: auto;
  }
  .col-md-offset-12 {
    margin-left: 100%;
  }
  .col-md-offset-11 {
    margin-left: 91.66666667%;
  }
  .col-md-offset-10 {
    margin-left: 83.33333333%;
  }
  .col-md-offset-9 {
    margin-left: 75%;
  }
  .col-md-offset-8 {
    margin-left: 66.66666667%;
  }
  .col-md-offset-7 {
    margin-left: 58.33333333%;
  }
  .col-md-offset-6 {
    margin-left: 50%;
  }
  .col-md-offset-5 {
    margin-left: 41.66666667%;
  }
  .col-md-offset-4 {
    margin-left: 33.33333333%;
  }
  .col-md-offset-3 {
    margin-left: 25%;
  }
  .col-md-offset-2 {
    margin-left: 16.66666667%;
  }
  .col-md-offset-1 {
    margin-left: 8.33333333%;
  }
  .col-md-offset-0 {
    margin-left: 0%;
  }
}
@media (min-width: 1200px) {
  .col-lg-1, .col-lg-2, .col-lg-3, .col-lg-4, .col-lg-5, .col-lg-6, .col-lg-7, .col-lg-8, .col-lg-9, .col-lg-10, .col-lg-11, .col-lg-12 {
    float: left;
  }
  .col-lg-12 {
    width: 100%;
  }
  .col-lg-11 {
    width: 91.66666667%;
  }
  .col-lg-10 {
    width: 83.33333333%;
  }
  .col-lg-9 {
    width: 75%;
  }
  .col-lg-8 {
    width: 66.66666667%;
  }
  .col-lg-7 {
    width: 58.33333333%;
  }
  .col-lg-6 {
    width: 50%;
  }
  .col-lg-5 {
    width: 41.66666667%;
  }
  .col-lg-4 {
    width: 33.33333333%;
  }
  .col-lg-3 {
    width: 25%;
  }
  .col-lg-2 {
    width: 16.66666667%;
  }
  .col-lg-1 {
    width: 8.33333333%;
  }
  .col-lg-pull-12 {
    right: 100%;
  }
  .col-lg-pull-11 {
    right: 91.66666667%;
  }
  .col-lg-pull-10 {
    right: 83.33333333%;
  }
  .col-lg-pull-9 {
    right: 75%;
  }
  .col-lg-pull-8 {
    right: 66.66666667%;
  }
  .col-lg-pull-7 {
    right: 58.33333333%;
  }
  .col-lg-pull-6 {
    right: 50%;
  }
  .col-lg-pull-5 {
    right: 41.66666667%;
  }
  .col-lg-pull-4 {
    right: 33.33333333%;
  }
  .col-lg-pull-3 {
    right: 25%;
  }
  .col-lg-pull-2 {
    right: 16.66666667%;
  }
  .col-lg-pull-1 {
    right: 8.33333333%;
  }
  .col-lg-pull-0 {
    right: auto;
  }
  .col-lg-push-12 {
    left: 100%;
  }
  .col-lg-push-11 {
    left: 91.66666667%;
  }
  .col-lg-push-10 {
    left: 83.33333333%;
  }
  .col-lg-push-9 {
    left: 75%;
  }
  .col-lg-push-8 {
    left: 66.66666667%;
  }
  .col-lg-push-7 {
    left: 58.33333333%;
  }
  .col-lg-push-6 {
    left: 50%;
  }
  .col-lg-push-5 {
    left: 41.66666667%;
  }
  .col-lg-push-4 {
    left: 33.33333333%;
  }
  .col-lg-push-3 {
    left: 25%;
  }
  .col-lg-push-2 {
    left: 16.66666667%;
  }
  .col-lg-push-1 {
    left: 8.33333333%;
  }
  .col-lg-push-0 {
    left: auto;
  }
  .col-lg-offset-12 {
    margin-left: 100%;
  }
  .col-lg-offset-11 {
    margin-left: 91.66666667%;
  }
  .col-lg-offset-10 {
    margin-left: 83.33333333%;
  }
  .col-lg-offset-9 {
    margin-left: 75%;
  }
  .col-lg-offset-8 {
    margin-left: 66.66666667%;
  }
  .col-lg-offset-7 {
    margin-left: 58.33333333%;
  }
  .col-lg-offset-6 {
    margin-left: 50%;
  }
  .col-lg-offset-5 {
    margin-left: 41.66666667%;
  }
  .col-lg-offset-4 {
    margin-left: 33.33333333%;
  }
  .col-lg-offset-3 {
    margin-left: 25%;
  }
  .col-lg-offset-2 {
    margin-left: 16.66666667%;
  }
  .col-lg-offset-1 {
    margin-left: 8.33333333%;
  }
  .col-lg-offset-0 {
    margin-left: 0%;
  }
}
table {
  background-color: transparent;
}
caption {
  padding-top: 8px;
  padding-bottom: 8px;
  color: #777777;
  text-align: left;
}
th {
  text-align: left;
}
.table {
  width: 100%;
  max-width: 100%;
  margin-bottom: 20px;
}
.table > thead > tr > th,
.table > tbody > tr > th,
.table > tfoot > tr > th,
.table > thead > tr > td,
.table > tbody > tr > td,
.table > tfoot > tr > td {
  padding: 8px;
  line-height: 1.42857143;
  vertical-align: top;
  border-top: 1px solid #ddd;
}
.table > thead > tr > th {
  vertical-align: bottom;
  border-bottom: 2px solid #ddd;
}
.table > caption + thead > tr:first-child > th,
.table > colgroup + thead > tr:first-child > th,
.table > thead:first-child > tr:first-child > th,
.table > caption + thead > tr:first-child > td,
.table > colgroup + thead > tr:first-child > td,
.table > thead:first-child > tr:first-child > td {
  border-top: 0;
}
.table > tbody + tbody {
  border-top: 2px solid #ddd;
}
.table .table {
  background-color: #fff;
}
.table-condensed > thead > tr > th,
.table-condensed > tbody > tr > th,
.table-condensed > tfoot > tr > th,
.table-condensed > thead > tr > td,
.table-condensed > tbody > tr > td,
.table-condensed > tfoot > tr > td {
  padding: 5px;
}
.table-bordered {
  border: 1px solid #ddd;
}
.table-bordered > thead > tr > th,
.table-bordered > tbody > tr > th,
.table-bordered > tfoot > tr > th,
.table-bordered > thead > tr > td,
.table-bordered > tbody > tr > td,
.table-bordered > tfoot > tr > td {
  border: 1px solid #ddd;
}
.table-bordered > thead > tr > th,
.table-bordered > thead > tr > td {
  border-bottom-width: 2px;
}
.table-striped > tbody > tr:nth-of-type(odd) {
  background-color: #f9f9f9;
}
.table-hover > tbody > tr:hover {
  background-color: #f5f5f5;
}
table col[class*="col-"] {
  position: static;
  float: none;
  display: table-column;
}
table td[class*="col-"],
table th[class*="col-"] {
  position: static;
  float: none;
  display: table-cell;
}
.table > thead > tr > td.active,
.table > tbody > tr > td.active,
.table > tfoot > tr > td.active,
.table > thead > tr > th.active,
.table > tbody > tr > th.active,
.table > tfoot > tr > th.active,
.table > thead > tr.active > td,
.table > tbody > tr.active > td,
.table > tfoot > tr.active > td,
.table > thead > tr.active > th,
.table > tbody > tr.active > th,
.table > tfoot > tr.active > th {
  background-color: #f5f5f5;
}
.table-hover > tbody > tr > td.active:hover,
.table-hover > tbody > tr > th.active:hover,
.table-hover > tbody > tr.active:hover > td,
.table-hover > tbody > tr:hover > .active,
.table-hover > tbody > tr.active:hover > th {
  background-color: #e8e8e8;
}
.table > thead > tr > td.success,
.table > tbody > tr > td.success,
.table > tfoot > tr > td.success,
.table > thead > tr > th.success,
.table > tbody > tr > th.success,
.table > tfoot > tr > th.success,
.table > thead > tr.success > td,
.table > tbody > tr.success > td,
.table > tfoot > tr.success > td,
.table > thead > tr.success > th,
.table > tbody > tr.success > th,
.table > tfoot > tr.success > th {
  background-color: #dff0d8;
}
.table-hover > tbody > tr > td.success:hover,
.table-hover > tbody > tr > th.success:hover,
.table-hover > tbody > tr.success:hover > td,
.table-hover > tbody > tr:hover > .success,
.table-hover > tbody > tr.success:hover > th {
  background-color: #d0e9c6;
}
.table > thead > tr > td.info,
.table > tbody > tr > td.info,
.table > tfoot > tr > td.info,
.table > thead > tr > th.info,
.table > tbody > tr > th.info,
.table > tfoot > tr > th.info,
.table > thead > tr.info > td,
.table > tbody > tr.info > td,
.table > tfoot > tr.info > td,
.table > thead > tr.info > th,
.table > tbody > tr.info > th,
.table > tfoot > tr.info > th {
  background-color: #d9edf7;
}
.table-hover > tbody > tr > td.info:hover,
.table-hover > tbody > tr > th.info:hover,
.table-hover > tbody > tr.info:hover > td,
.table-hover > tbody > tr:hover > .info,
.table-hover > tbody > tr.info:hover > th {
  background-color: #c4e3f3;
}
.table > thead > tr > td.warning,
.table > tbody > tr > td.warning,
.table > tfoot > tr > td.warning,
.table > thead > tr > th.warning,
.table > tbody > tr > th.warning,
.table > tfoot > tr > th.warning,
.table > thead > tr.warning > td,
.table > tbody > tr.warning > td,
.table > tfoot > tr.warning > td,
.table > thead > tr.warning > th,
.table > tbody > tr.warning > th,
.table > tfoot > tr.warning > th {
  background-color: #fcf8e3;
}
.table-hover > tbody > tr > td.warning:hover,
.table-hover > tbody > tr > th.warning:hover,
.table-hover > tbody > tr.warning:hover > td,
.table-hover > tbody > tr:hover > .warning,
.table-hover > tbody > tr.warning:hover > th {
  background-color: #faf2cc;
}
.table > thead > tr > td.danger,
.table > tbody > tr > td.danger,
.table > tfoot > tr > td.danger,
.table > thead > tr > th.danger,
.table > tbody > tr > th.danger,
.table > tfoot > tr > th.danger,
.table > thead > tr.danger > td,
.table > tbody > tr.danger > td,
.table > tfoot > tr.danger > td,
.table > thead > tr.danger > th,
.table > tbody > tr.danger > th,
.table > tfoot > tr.danger > th {
  background-color: #f2dede;
}
.table-hover > tbody > tr > td.danger:hover,
.table-hover > tbody > tr > th.danger:hover,
.table-hover > tbody > tr.danger:hover > td,
.table-hover > tbody > tr:hover > .danger,
.table-hover > tbody > tr.danger:hover > th {
  background-color: #ebcccc;
}
.table-responsive {
  overflow-x: auto;
  min-height: 0.01%;
}
@media screen and (max-width: 767px) {
  .table-responsive {
    width: 100%;
    margin-bottom: 15px;
    overflow-y: hidden;
    -ms-overflow-style: -ms-autohiding-scrollbar;
    border: 1px solid #ddd;
  }
  .table-responsive > .table {
    margin-bottom: 0;
  }
  .table-responsive > .table > thead > tr > th,
  .table-responsive > .table > tbody > tr > th,
  .table-responsive > .table > tfoot > tr > th,
  .table-responsive > .table > thead > tr > td,
  .table-responsive > .table > tbody > tr > td,
  .table-responsive > .table > tfoot > tr > td {
    white-space: nowrap;
  }
  .table-responsive > .table-bordered {
    border: 0;
  }
  .table-responsive > .table-bordered > thead > tr > th:first-child,
  .table-responsive > .table-bordered > tbody > tr > th:first-child,
  .table-responsive > .table-bordered > tfoot > tr > th:first-child,
  .table-responsive > .table-bordered > thead > tr > td:first-child,
  .table-responsive > .table-bordered > tbody > tr > td:first-child,
  .table-responsive > .table-bordered > tfoot > tr > td:first-child {
    border-left: 0;
  }
  .table-responsive > .table-bordered > thead > tr > th:last-child,
  .table-responsive > .table-bordered > tbody > tr > th:last-child,
  .table-responsive > .table-bordered > tfoot > tr > th:last-child,
  .table-responsive > .table-bordered > thead > tr > td:last-child,
  .table-responsive > .table-bordered > tbody > tr > td:last-child,
  .table-responsive > .table-bordered > tfoot > tr > td:last-child {
    border-right: 0;
  }
  .table-responsive > .table-bordered > tbody > tr:last-child > th,
  .table-responsive > .table-bordered > tfoot > tr:last-child > th,
  .table-responsive > .table-bordered > tbody > tr:last-child > td,
  .table-responsive > .table-bordered > tfoot > tr:last-child > td {
    border-bottom: 0;
  }
}
fieldset {
  padding: 0;
  margin: 0;
  border: 0;
  min-width: 0;
}
legend {
  display: block;
  width: 100%;
  padding: 0;
  margin-bottom: 20px;
  font-size: 21px;
  line-height: inherit;
  color: #333333;
  border: 0;
  border-bottom: 1px solid #e5e5e5;
}
label {
  display: inline-block;
  max-width: 100%;
  margin-bottom: 5px;
  font-weight: bold;
}
input[type="search"] {
  -webkit-box-sizing: border-box;
  -moz-box-sizing: border-box;
  box-sizing: border-box;
}
input[type="radio"],
input[type="checkbox"] {
  margin: 4px 0 0;
  margin-top: 1px \9;
  line-height: normal;
}
input[type="file"] {
  display: block;
}
input[type="range"] {
  display: block;
  width: 100%;
}
select[multiple],
select[size] {
  height: auto;
}
input[type="file"]:focus,
input[type="radio"]:focus,
input[type="checkbox"]:focus {
  outline: 5px auto -webkit-focus-ring-color;
  outline-offset: -2px;
}
output {
  display: block;
  padding-top: 7px;
  font-size: 14px;
  line-height: 1.42857143;
  color: #555555;
}
.form-control {
  display: block;
  width: 100%;
  height: 34px;
  padding: 6px 12px;
  font-size: 14px;
  line-height: 1.42857143;
  color: #555555;
  background-color: #fff;
  background-image: none;
  border: 1px solid #ccc;
  border-radius: 4px;
  -webkit-box-shadow: inset 0 1px 1px rgba(0, 0, 0, 0.075);
  box-shadow: inset 0 1px 1px rgba(0, 0, 0, 0.075);
  -webkit-transition: border-color ease-in-out .15s, box-shadow ease-in-out .15s;
  -o-transition: border-color ease-in-out .15s, box-shadow ease-in-out .15s;
  transition: border-color ease-in-out .15s, box-shadow ease-in-out .15s;
}
.form-control:focus {
  border-color: #337ab7;
  outline: 0;
  -webkit-box-shadow: inset 0 1px 1px rgba(0,0,0,.075), 0 0 8px rgba(51, 122, 183, 0.6);
  box-shadow: inset 0 1px 1px rgba(0,0,0,.075), 0 0 8px rgba(51, 122, 183, 0.6);
}
.form-control::-moz-placeholder {
  color: #999;
  opacity: 1;
}
.form-control:-ms-input-placeholder {
  color: #999;
}
.form-control::-webkit-input-placeholder {
  color: #999;
}
.form-control::-ms-expand {
  border: 0;
  background-color: transparent;
}
.form-control[disabled],
.form-control[readonly],
fieldset[disabled] .form-control {
  background-color: #eeeeee;
  opacity: 1;
}
.form-control[disabled],
fieldset[disabled] .form-control {
  cursor: not-allowed;
}
textarea.form-control {
  height: auto;
}
input[type="search"] {
  -webkit-appearance: none;
}
@media screen and (-webkit-min-device-pixel-ratio: 0) {
  input[type="date"].form-control,
  input[type="time"].form-control,
  input[type="datetime-local"].form-control,
  input[type="month"].form-control {
    line-height: 34px;
  }
  input[type="date"].input-sm,
  input[type="time"].input-sm,
  input[type="datetime-local"].input-sm,
  input[type="month"].input-sm,
  .input-group-sm input[type="date"],
  .input-group-sm input[type="time"],
  .input-group-sm input[type="datetime-local"],
  .input-group-sm input[type="month"] {
    line-height: 30px;
  }
  input[type="date"].input-lg,
  input[type="time"].input-lg,
  input[type="datetime-local"].input-lg,
  input[type="month"].input-lg,
  .input-group-lg input[type="date"],
  .input-group-lg input[type="time"],
  .input-group-lg input[type="datetime-local"],
  .input-group-lg input[type="month"] {
    line-height: 46px;
  }
}
.form-group {
  margin-bottom: 15px;
}
.radio,
.checkbox {
  position: relative;
  display: block;
  margin-top: 10px;
  margin-bottom: 10px;
}
.radio label,
.checkbox label {
  min-height: 20px;
  padding-left: 20px;
  margin-bottom: 0;
  font-weight: normal;
  cursor: pointer;
}
.radio input[type="radio"],
.radio-inline input[type="radio"],
.checkbox input[type="checkbox"],
.checkbox-inline input[type="checkbox"] {
  position: absolute;
  margin-left: -20px;
  margin-top: 4px \9;
}
.radio + .radio,
.checkbox + .checkbox {
  margin-top: -5px;
}
.radio-inline,
.checkbox-inline {
  position: relative;
  display: inline-block;
  padding-left: 20px;
  margin-bottom: 0;
  vertical-align: middle;
  font-weight: normal;
  cursor: pointer;
}
.radio-inline + .radio-inline,
.checkbox-inline + .checkbox-inline {
  margin-top: 0;
  margin-left: 10px;
}
input[type="radio"][disabled],
input[type="checkbox"][disabled],
input[type="radio"].disabled,
input[type="checkbox"].disabled,
fieldset[disabled] input[type="radio"],
fieldset[disabled] input[type="checkbox"] {
  cursor: not-allowed;
}
.radio-inline.disabled,
.checkbox-inline.disabled,
fieldset[disabled] .radio-inline,
fieldset[disabled] .checkbox-inline {
  cursor: not-allowed;
}
.radio.disabled label,
.checkbox.disabled label,
fieldset[disabled] .radio label,
fieldset[disabled] .checkbox label {
  cursor: not-allowed;
}
.form-control-static {
  padding-top: 7px;
  padding-bottom: 7px;
  margin-bottom: 0;
  min-height: 34px;
}
.form-control-static.input-lg,
.form-control-static.input-sm {
  padding-left: 0;
  padding-right: 0;
}
.input-sm {
  height: 30px;
  padding: 5px 10px;
  font-size: 12px;
  line-height: 1.5;
  border-radius: 3px;
}
select.input-sm {
  height: 30px;
  line-height: 30px;
}
textarea.input-sm,
select[multiple].input-sm {
  height: auto;
}
.form-group-sm .form-control {
  height: 30px;
  padding: 5px 10px;
  font-size: 12px;
  line-height: 1.5;
  border-radius: 3px;
}
.form-group-sm select.form-control {
  height: 30px;
  line-height: 30px;
}
.form-group-sm textarea.form-control,
.form-group-sm select[multiple].form-control {
  height: auto;
}
.form-group-sm .form-control-static {
  height: 30px;
  min-height: 32px;
  padding: 6px 10px;
  font-size: 12px;
  line-height: 1.5;
}
.input-lg {
  height: 46px;
  padding: 10px 16px;
  font-size: 18px;
  line-height: 1.3333333;
  border-radius: 6px;
}
select.input-lg {
  height: 46px;
  line-height: 46px;
}
textarea.input-lg,
select[multiple].input-lg {
  height: auto;
}
.form-group-lg .form-control {
  height: 46px;
  padding: 10px 16px;
  font-size: 18px;
  line-height: 1.3333333;
  border-radius: 6px;
}
.form-group-lg select.form-control {
  height: 46px;
  line-height: 46px;
}
.form-group-lg textarea.form-control,
.form-group-lg select[multiple].form-control {
  height: auto;
}
.form-group-lg .form-control-static {
  height: 46px;
  min-height: 38px;
  padding: 11px 16px;
  font-size: 18px;
  line-height: 1.3333333;
}
.has-feedback {
  position: relative;
}
.has-feedback .form-control {
  padding-right: 42.5px;
}
.form-control-feedback {
  position: absolute;
  top: 0;
  right: 0;
  z-index: 2;
  display: block;
  width: 34px;
  height: 34px;
  line-height: 34px;
  text-align: center;
  pointer-events: none;
}
.input-lg + .form-control-feedback,
.input-group-lg + .form-control-feedback,
.form-group-lg .form-control + .form-control-feedback {
  width: 46px;
  height: 46px;
  line-height: 46px;
}
.input-sm + .form-control-feedback,
.input-group-sm + .form-control-feedback,
.form-group-sm .form-control + .form-control-feedback {
  width: 30px;
  height: 30px;
  line-height: 30px;
}
.has-success .help-block,
.has-success .control-label,
.has-success .radio,
.has-success .checkbox,
.has-success .radio-inline,
.has-success .checkbox-inline,
.has-success.radio label,
.has-success.checkbox label,
.has-success.radio-inline label,
.has-success.checkbox-inline label {
  color: #3c763d;
}
.has-success .form-control {
  border-color: #3c763d;
  -webkit-box-shadow: inset 0 1px 1px rgba(0, 0, 0, 0.075);
  box-shadow: inset 0 1px 1px rgba(0, 0, 0, 0.075);
}
.has-success .form-control:focus {
  border-color: #2b542c;
  -webkit-box-shadow: inset 0 1px 1px rgba(0, 0, 0, 0.075), 0 0 6px #67b168;
  box-shadow: inset 0 1px 1px rgba(0, 0, 0, 0.075), 0 0 6px #67b168;
}
.has-success .input-group-addon {
  color: #3c763d;
  border-color: #3c763d;
  background-color: #dff0d8;
}
.has-success .form-control-feedback {
  color: #3c763d;
}
.has-warning .help-block,
.has-warning .control-label,
.has-warning .radio,
.has-warning .checkbox,
.has-warning .radio-inline,
.has-warning .checkbox-inline,
.has-warning.radio label,
.has-warning.checkbox label,
.has-warning.radio-inline label,
.has-warning.checkbox-inline label {
  color: #8a6d3b;
}
.has-warning .form-control {
  border-color: #8a6d3b;
  -webkit-box-shadow: inset 0 1px 1px rgba(0, 0, 0, 0.075);
  box-shadow: inset 0 1px 1px rgba(0, 0, 0, 0.075);
}
.has-warning .form-control:focus {
  border-color: #66512c;
  -webkit-box-shadow: inset 0 1px 1px rgba(0, 0, 0, 0.075), 0 0 6px #c0a16b;
  box-shadow: inset 0 1px 1px rgba(0, 0, 0, 0.075), 0 0 6px #c0a16b;
}
.has-warning .input-group-addon {
  color: #8a6d3b;
  border-color: #8a6d3b;
  background-color: #fcf8e3;
}
.has-warning .form-control-feedback {
  color: #8a6d3b;
}
.has-error .help-block,
.has-error .control-label,
.has-error .radio,
.has-error .checkbox,
.has-error .radio-inline,
.has-error .checkbox-inline,
.has-error.radio label,
.has-error.checkbox label,
.has-error.radio-inline label,
.has-error.checkbox-inline label {
  color: #a94442;
}
.has-error .form-control {
  border-color: #a94442;
  -webkit-box-shadow: inset 0 1px 1px rgba(0, 0, 0, 0.075);
  box-shadow: inset 0 1px 1px rgba(0, 0, 0, 0.075);
}
.has-error .form-control:focus {
  border-color: #843534;
  -webkit-box-shadow: inset 0 1px 1px rgba(0, 0, 0, 0.075), 0 0 6px #ce8483;
  box-shadow: inset 0 1px 1px rgba(0, 0, 0, 0.075), 0 0 6px #ce8483;
}
.has-error .input-group-addon {
  color: #a94442;
  border-color: #a94442;
  background-color: #f2dede;
}
.has-error .form-control-feedback {
  color: #a94442;
}
.has-feedback label ~ .form-control-feedback {
  top: 25px;
}
.has-feedback label.sr-only ~ .form-control-feedback {
  top: 0;
}
.help-block {
  display: block;
  margin-top: 5px;
  margin-bottom: 10px;
  color: #737373;
}
@media (min-width: 768px) {
  .form-inline .form-group {
    display: inline-block;
    margin-bottom: 0;
    vertical-align: middle;
  }
  .form-inline .form-control {
    display: inline-block;
    width: auto;
    vertical-align: middle;
  }
  .form-inline .form-control-static {
    display: inline-block;
  }
  .form-inline .input-group {
    display: inline-table;
    vertical-align: middle;
  }
  .form-inline .input-group .input-group-addon,
  .form-inline .input-group .input-group-btn,
  .form-inline .input-group .form-control {
    width: auto;
  }
  .form-inline .input-group > .form-control {
    width: 100%;
  }
  .form-inline .control-label {
    margin-bottom: 0;
    vertical-align: middle;
  }
  .form-inline .radio,
  .form-inline .checkbox {
    display: inline-block;
    margin-top: 0;
    margin-bottom: 0;
    vertical-align: middle;
  }
  .form-inline .radio label,
  .form-inline .checkbox label {
    padding-left: 0;
  }
  .form-inline .radio input[type="radio"],
  .form-inline .checkbox input[type="checkbox"] {
    position: relative;
    margin-left: 0;
  }
  .form-inline .has-feedback .form-control-feedback {
    top: 0;
  }
}
.form-horizontal .radio,
.form-horizontal .checkbox,
.form-horizontal .radio-inline,
.form-horizontal .checkbox-inline {
  margin-top: 0;
  margin-bottom: 0;
  padding-top: 7px;
}
.form-horizontal .radio,
.form-horizontal .checkbox {
  min-height: 27px;
}
.form-horizontal .form-group {
  margin-left: -15px;
  margin-right: -15px;
}
@media (min-width: 768px) {
  .form-horizontal .control-label {
    text-align: right;
    margin-bottom: 0;
    padding-top: 7px;
  }
}
.form-horizontal .has-feedback .form-control-feedback {
  right: 15px;
}
@media (min-width: 768px) {
  .form-horizontal .form-group-lg .control-label {
    padding-top: 11px;
    font-size: 18px;
  }
}
@media (min-width: 768px) {
  .form-horizontal .form-group-sm .control-label {
    padding-top: 6px;
    font-size: 12px;
  }
}
.btn {
  display: inline-block;
  margin-bottom: 0;
  font-weight: normal;
  text-align: center;
  vertical-align: middle;
  touch-action: manipulation;
  cursor: pointer;
  background-image: none;
  border: 1px solid transparent;
  white-space: nowrap;
  padding: 6px 12px;
  font-size: 14px;
  line-height: 1.42857143;
  border-radius: 4px;
  -webkit-user-select: none;
  -moz-user-select: none;
  -ms-user-select: none;
  user-select: none;
}
.btn:focus,
.btn:active:focus,
.btn.active:focus,
.btn.focus,
.btn:active.focus,
.btn.active.focus {
  outline: 5px auto -webkit-focus-ring-color;
  outline-offset: -2px;
}
.btn:hover,
.btn:focus,
.btn.focus {
  color: #333;
  text-decoration: none;
}
.btn:active,
.btn.active {
  outline: 0;
  background-image: none;
  -webkit-box-shadow: inset 0 3px 5px rgba(0, 0, 0, 0.125);
  box-shadow: inset 0 3px 5px rgba(0, 0, 0, 0.125);
}
.btn.disabled,
.btn[disabled],
fieldset[disabled] .btn {
  cursor: not-allowed;
  opacity: 0.65;
  filter: alpha(opacity=65);
  -webkit-box-shadow: none;
  box-shadow: none;
}
a.btn.disabled,
fieldset[disabled] a.btn {
  pointer-events: none;
}
.btn-default {
  color: #333;
  background-color: #fff;
  border-color: #ccc;
}
.btn-default:focus,
.btn-default.focus {
  color: #333;
  background-color: #e6e6e6;
  border-color: #8c8c8c;
}
.btn-default:hover {
  color: #333;
  background-color: #e6e6e6;
  border-color: #adadad;
}
.btn-default:active,
.btn-default.active,
.open > .dropdown-toggle.btn-default {
  color: #333;
  background-color: #e6e6e6;
  border-color: #adadad;
}
.btn-default:active:hover,
.btn-default.active:hover,
.open > .dropdown-toggle.btn-default:hover,
.btn-default:active:focus,
.btn-default.active:focus,
.open > .dropdown-toggle.btn-default:focus,
.btn-default:active.focus,
.btn-default.active.focus,
.open > .dropdown-toggle.btn-default.focus {
  color: #333;
  background-color: #d4d4d4;
  border-color: #8c8c8c;
}
.btn-default:active,
.btn-default.active,
.open > .dropdown-toggle.btn-default {
  background-image: none;
}
.btn-default.disabled:hover,
.btn-default[disabled]:hover,
fieldset[disabled] .btn-default:hover,
.btn-default.disabled:focus,
.btn-default[disabled]:focus,
fieldset[disabled] .btn-default:focus,
.btn-default.disabled.focus,
.btn-default[disabled].focus,
fieldset[disabled] .btn-default.focus {
  background-color: #fff;
  border-color: #ccc;
}
.btn-default .badge {
  color: #fff;
  background-color: #333;
}
.btn-primary {
  color: #fff;
  background-color: #337ab7;
  border-color: #2e6da4;
}
.btn-primary:focus,
.btn-primary.focus {
  color: #fff;
  background-color: #286090;
  border-color: #122b40;
}
.btn-primary:hover {
  color: #fff;
  background-color: #286090;
  border-color: #204d74;
}
.btn-primary:active,
.btn-primary.active,
.open > .dropdown-toggle.btn-primary {
  color: #fff;
  background-color: #286090;
  border-color: #204d74;
}
.btn-primary:active:hover,
.btn-primary.active:hover,
.open > .dropdown-toggle.btn-primary:hover,
.btn-primary:active:focus,
.btn-primary.active:focus,
.open > .dropdown-toggle.btn-primary:focus,
.btn-primary:active.focus,
.btn-primary.active.focus,
.open > .dropdown-toggle.btn-primary.focus {
  color: #fff;
  background-color: #204d74;
  border-color: #122b40;
}
.btn-primary:active,
.btn-primary.active,
.open > .dropdown-toggle.btn-primary {
  background-image: none;
}
.btn-primary.disabled:hover,
.btn-primary[disabled]:hover,
fieldset[disabled] .btn-primary:hover,
.btn-primary.disabled:focus,
.btn-primary[disabled]:focus,
fieldset[disabled] .btn-primary:focus,
.btn-primary.disabled.focus,
.btn-primary[disabled].focus,
fieldset[disabled] .btn-primary.focus {
  background-color: #337ab7;
  border-color: #2e6da4;
}
.btn-primary .badge {
  color: #337ab7;
  background-color: #fff;
}
.btn-success {
  color: #fff;
  background-color: #5cb85c;
  border-color: #4cae4c;
}
.btn-success:focus,
.btn-success.focus {
  color: #fff;
  background-color: #449d44;
  border-color: #255625;
}
.btn-success:hover {
  color: #fff;
  background-color: #449d44;
  border-color: #398439;
}
.btn-success:active,
.btn-success.active,
.open > .dropdown-toggle.btn-success {
  color: #fff;
  background-color: #449d44;
  border-color: #398439;
}
.btn-success:active:hover,
.btn-success.active:hover,
.open > .dropdown-toggle.btn-success:hover,
.btn-success:active:focus,
.btn-success.active:focus,
.open > .dropdown-toggle.btn-success:focus,
.btn-success:active.focus,
.btn-success.active.focus,
.open > .dropdown-toggle.btn-success.focus {
  color: #fff;
  background-color: #398439;
  border-color: #255625;
}
.btn-success:active,
.btn-success.active,
.open > .dropdown-toggle.btn-success {
  background-image: none;
}
.btn-success.disabled:hover,
.btn-success[disabled]:hover,
fieldset[disabled] .btn-success:hover,
.btn-success.disabled:focus,
.btn-success[disabled]:focus,
fieldset[disabled] .btn-success:focus,
.btn-success.disabled.focus,
.btn-success[disabled].focus,
fieldset[disabled] .btn-success.focus {
  background-color: #5cb85c;
  border-color: #4cae4c;
}
.btn-success .badge {
  color: #5cb85c;
  background-color: #fff;
}
.btn-info {
  color: #fff;
  background-color: #5bc0de;
  border-color: #46b8da;
}
.btn-info:focus,
.btn-info.focus {
  color: #fff;
  background-color: #31b0d5;
  border-color: #1b6d85;
}
.btn-info:hover {
  color: #fff;
  background-color: #31b0d5;
  border-color: #269abc;
}
.btn-info:active,
.btn-info.active,
.open > .dropdown-toggle.btn-info {
  color: #fff;
  background-color: #31b0d5;
  border-color: #269abc;
}
.btn-info:active:hover,
.btn-info.active:hover,
.open > .dropdown-toggle.btn-info:hover,
.btn-info:active:focus,
.btn-info.active:focus,
.open > .dropdown-toggle.btn-info:focus,
.btn-info:active.focus,
.btn-info.active.focus,
.open > .dropdown-toggle.btn-info.focus {
  color: #fff;
  background-color: #269abc;
  border-color: #1b6d85;
}
.btn-info:active,
.btn-info.active,
.open > .dropdown-toggle.btn-info {
  background-image: none;
}
.btn-info.disabled:hover,
.btn-info[disabled]:hover,
fieldset[disabled] .btn-info:hover,
.btn-info.disabled:focus,
.btn-info[disabled]:focus,
fieldset[disabled] .btn-info:focus,
.btn-info.disabled.focus,
.btn-info[disabled].focus,
fieldset[disabled] .btn-info.focus {
  background-color: #5bc0de;
  border-color: #46b8da;
}
.btn-info .badge {
  color: #5bc0de;
  background-color: #fff;
}
.btn-warning {
  color: #fff;
  background-color: #f0ad4e;
  border-color: #eea236;
}
.btn-warning:focus,
.btn-warning.focus {
  color: #fff;
  background-color: #ec971f;
  border-color: #985f0d;
}
.btn-warning:hover {
  color: #fff;
  background-color: #ec971f;
  border-color: #d58512;
}
.btn-warning:active,
.btn-warning.active,
.open > .dropdown-toggle.btn-warning {
  color: #fff;
  background-color: #ec971f;
  border-color: #d58512;
}
.btn-warning:active:hover,
.btn-warning.active:hover,
.open > .dropdown-toggle.btn-warning:hover,
.btn-warning:active:focus,
.btn-warning.active:focus,
.open > .dropdown-toggle.btn-warning:focus,
.btn-warning:active.focus,
.btn-warning.active.focus,
.open > .dropdown-toggle.btn-warning.focus {
  color: #fff;
  background-color: #d58512;
  border-color: #985f0d;
}
.btn-warning:active,
.btn-warning.active,
.open > .dropdown-toggle.btn-warning {
  background-image: none;
}
.btn-warning.disabled:hover,
.btn-warning[disabled]:hover,
fieldset[disabled] .btn-warning:hover,
.btn-warning.disabled:focus,
.btn-warning[disabled]:focus,
fieldset[disabled] .btn-warning:focus,
.btn-warning.disabled.focus,
.btn-warning[disabled].focus,
fieldset[disabled] .btn-warning.focus {
  background-color: #f0ad4e;
  border-color: #eea236;
}
.btn-warning .badge {
  color: #f0ad4e;
  background-color: #fff;
}
.btn-danger {
  color: #fff;
  background-color: #d9534f;
  border-color: #d43f3a;
}
.btn-danger:focus,
.btn-danger.focus {
  color: #fff;
  background-color: #c9302c;
  border-color: #761c19;
}
.btn-danger:hover {
  color: #fff;
  background-color: #c9302c;
  border-color: #ac2925;
}
.btn-danger:active,
.btn-danger.active,
.open > .dropdown-toggle.btn-danger {
  color: #fff;
  background-color: #c9302c;
  border-color: #ac2925;
}
.btn-danger:active:hover,
.btn-danger.active:hover,
.open > .dropdown-toggle.btn-danger:hover,
.btn-danger:active:focus,
.btn-danger.active:focus,
.open > .dropdown-toggle.btn-danger:focus,
.btn-danger:active.focus,
.btn-danger.active.focus,
.open > .dropdown-toggle.btn-danger.focus {
  color: #fff;
  background-color: #ac2925;
  border-color: #761c19;
}
.btn-danger:active,
.btn-danger.active,
.open > .dropdown-toggle.btn-danger {
  background-image: none;
}
.btn-danger.disabled:hover,
.btn-danger[disabled]:hover,
fieldset[disabled] .btn-danger:hover,
.btn-danger.disabled:focus,
.btn-danger[disabled]:focus,
fieldset[disabled] .btn-danger:focus,
.btn-danger.disabled.focus,
.btn-danger[disabled].focus,
fieldset[disabled] .btn-danger.focus {
  background-color: #d9534f;
  border-color: #d43f3a;
}
.btn-danger .badge {
  color: #d9534f;
  background-color: #fff;
}
.btn-link {
  color: #337ab7;
  font-weight: normal;
  border-radius: 0;
}
.btn-link,
.btn-link:active,
.btn-link.active,
.btn-link[disabled],
fieldset[disabled] .btn-link {
  background-color: transparent;
  -webkit-box-shadow: none;
  box-shadow: none;
}
.btn-link,
.btn-link:hover,
.btn-link:focus,
.btn-link:active {
  border-color: transparent;
}
.btn-link:hover,
.btn-link:focus {
  color: #23527c;
  text-decoration: underline;
  background-color: transparent;
}
.btn-link[disabled]:hover,
fieldset[disabled] .btn-link:hover,
.btn-link[disabled]:focus,
fieldset[disabled] .btn-link:focus {
  color: #777777;
  text-decoration: none;
}
.btn-lg,
.btn-group-lg > .btn {
  padding: 10px 16px;
  font-size: 18px;
  line-height: 1.3333333;
  border-radius: 6px;
}
.btn-sm,
.btn-group-sm > .btn {
  padding: 5px 10px;
  font-size: 12px;
  line-height: 1.5;
  border-radius: 3px;
}
.btn-xs,
.btn-group-xs > .btn {
  padding: 1px 5px;
  font-size: 12px;
  line-height: 1.5;
  border-radius: 3px;
}
.btn-block {
  display: block;
  width: 100%;
}
.btn-block + .btn-block {
  margin-top: 5px;
}
input[type="submit"].btn-block,
input[type="reset"].btn-block,
input[type="button"].btn-block {
  width: 100%;
}
.fade {
  opacity: 0;
  -webkit-transition: opacity 0.15s linear;
  -o-transition: opacity 0.15s linear;
  transition: opacity 0.15s linear;
}
.fade.in {
  opacity: 1;
}
.collapse {
  display: none;
}
.collapse.in {
  display: block;
}
tr.collapse.in {
  display: table-row;
}
tbody.collapse.in {
  display: table-row-group;
}
.collapsing {
  position: relative;
  height: 0;
  overflow: hidden;
  -webkit-transition-property: height, visibility;
  transition-property: height, visibility;
  -webkit-transition-duration: 0.35s;
  transition-duration: 0.35s;
  -webkit-transition-timing-function: ease;
  transition-timing-function: ease;
}
.caret {
  display: inline-block;
  width: 0;
  height: 0;
  margin-left: 2px;
  vertical-align: middle;
  border-top: 4px dashed;
  border-top: 4px solid \9;
  border-right: 4px solid transparent;
  border-left: 4px solid transparent;
}
.dropup,
.dropdown {
  position: relative;
}
.dropdown-toggle:focus {
  outline: 0;
}
.dropdown-menu {
  position: absolute;
  top: 100%;
  left: 0;
  z-index: 1000;
  display: none;
  float: left;
  min-width: 160px;
  padding: 5px 0;
  margin: 2px 0 0;
  list-style: none;
  font-size: 14px;
  text-align: left;
  background-color: #fff;
  border: 1px solid #ccc;
  border: 1px solid rgba(0, 0, 0, 0.15);
  border-radius: 4px;
  -webkit-box-shadow: 0 6px 12px rgba(0, 0, 0, 0.175);
  box-shadow: 0 6px 12px rgba(0, 0, 0, 0.175);
  background-clip: padding-box;
}
.dropdown-menu.pull-right {
  right: 0;
  left: auto;
}
.dropdown-menu .divider {
  height: 1px;
  margin: 9px 0;
  overflow: hidden;
  background-color: #e5e5e5;
}
.dropdown-menu > li > a {
  display: block;
  padding: 3px 20px;
  clear: both;
  font-weight: normal;
  line-height: 1.42857143;
  color: #333333;
  white-space: nowrap;
}
.dropdown-menu > li > a:hover,
.dropdown-menu > li > a:focus {
  text-decoration: none;
  color: #262626;
  background-color: #f5f5f5;
}
.dropdown-menu > .active > a,
.dropdown-menu > .active > a:hover,
.dropdown-menu > .active > a:focus {
  color: #fff;
  text-decoration: none;
  outline: 0;
  background-color: #337ab7;
}
.dropdown-menu > .disabled > a,
.dropdown-menu > .disabled > a:hover,
.dropdown-menu > .disabled > a:focus {
  color: #777777;
}
.dropdown-menu > .disabled > a:hover,
.dropdown-menu > .disabled > a:focus {
  text-decoration: none;
  background-color: transparent;
  background-image: none;
  filter: progid:DXImageTransform.Microsoft.gradient(enabled = false);
  cursor: not-allowed;
}
.open > .dropdown-menu {
  display: block;
}
.open > a {
  outline: 0;
}
.dropdown-menu-right {
  left: auto;
  right: 0;
}
.dropdown-menu-left {
  left: 0;
  right: auto;
}
.dropdown-header {
  display: block;
  padding: 3px 20px;
  font-size: 12px;
  line-height: 1.42857143;
  color: #777777;
  white-space: nowrap;
}
.dropdown-backdrop {
  position: fixed;
  left: 0;
  right: 0;
  bottom: 0;
  top: 0;
  z-index: 990;
}
.pull-right > .dropdown-menu {
  right: 0;
  left: auto;
}
.dropup .caret,
.navbar-fixed-bottom .dropdown .caret {
  border-top: 0;
  border-bottom: 4px dashed;
  border-bottom: 4px solid \9;
  content: "";
}
.dropup .dropdown-menu,
.navbar-fixed-bottom .dropdown .dropdown-menu {
  top: auto;
  bottom: 100%;
  margin-bottom: 2px;
}
@media (min-width: 768px) {
  .navbar-right .dropdown-menu {
    left: auto;
    right: 0;
  }
  .navbar-right .dropdown-menu-left {
    left: 0;
    right: auto;
  }
}
.btn-group,
.btn-group-vertical {
  position: relative;
  display: inline-block;
  vertical-align: middle;
}
.btn-group > .btn,
.btn-group-vertical > .btn {
  position: relative;
  float: left;
}
.btn-group > .btn:hover,
.btn-group-vertical > .btn:hover,
.btn-group > .btn:focus,
.btn-group-vertical > .btn:focus,
.btn-group > .btn:active,
.btn-group-vertical > .btn:active,
.btn-group > .btn.active,
.btn-group-vertical > .btn.active {
  z-index: 2;
}
.btn-group .btn + .btn,
.btn-group .btn + .btn-group,
.btn-group .btn-group + .btn,
.btn-group .btn-group + .btn-group {
  margin-left: -1px;
}
.btn-toolbar {
  margin-left: -5px;
}
.btn-toolbar .btn,
.btn-toolbar .btn-group,
.btn-toolbar .input-group {
  float: left;
}
.btn-toolbar > .btn,
.btn-toolbar > .btn-group,
.btn-toolbar > .input-group {
  margin-left: 5px;
}
.btn-group > .btn:not(:first-child):not(:last-child):not(.dropdown-toggle) {
  border-radius: 0;
}
.btn-group > .btn:first-child {
  margin-left: 0;
}
.btn-group > .btn:first-child:not(:last-child):not(.dropdown-toggle) {
  border-bottom-right-radius: 0;
  border-top-right-radius: 0;
}
.btn-group > .btn:last-child:not(:first-child),
.btn-group > .dropdown-toggle:not(:first-child) {
  border-bottom-left-radius: 0;
  border-top-left-radius: 0;
}
.btn-group > .btn-group {
  float: left;
}
.btn-group > .btn-group:not(:first-child):not(:last-child) > .btn {
  border-radius: 0;
}
.btn-group > .btn-group:first-child:not(:last-child) > .btn:last-child,
.btn-group > .btn-group:first-child:not(:last-child) > .dropdown-toggle {
  border-bottom-right-radius: 0;
  border-top-right-radius: 0;
}
.btn-group > .btn-group:last-child:not(:first-child) > .btn:first-child {
  border-bottom-left-radius: 0;
  border-top-left-radius: 0;
}
.btn-group .dropdown-toggle:active,
.btn-group.open .dropdown-toggle {
  outline: 0;
}
.btn-group > .btn + .dropdown-toggle {
  padding-left: 8px;
  padding-right: 8px;
}
.btn-group > .btn-lg + .dropdown-toggle {
  padding-left: 12px;
  padding-right: 12px;
}
.btn-group.open .dropdown-toggle {
  -webkit-box-shadow: inset 0 3px 5px rgba(0, 0, 0, 0.125);
  box-shadow: inset 0 3px 5px rgba(0, 0, 0, 0.125);
}
.btn-group.open .dropdown-toggle.btn-link {
  -webkit-box-shadow: none;
  box-shadow: none;
}
.btn .caret {
  margin-left: 0;
}
.btn-lg .caret {
  border-width: 5px 5px 0;
  border-bottom-width: 0;
}
.dropup .btn-lg .caret {
  border-width: 0 5px 5px;
}
.btn-group-vertical > .btn,
.btn-group-vertical > .btn-group,
.btn-group-vertical > .btn-group > .btn {
  display: block;
  float: none;
  width: 100%;
  max-width: 100%;
}
.btn-group-vertical > .btn-group > .btn {
  float: none;
}
.btn-group-vertical > .btn + .btn,
.btn-group-vertical > .btn + .btn-group,
.btn-group-vertical > .btn-group + .btn,
.btn-group-vertical > .btn-group + .btn-group {
  margin-top: -1px;
  margin-left: 0;
}
.btn-group-vertical > .btn:not(:first-child):not(:last-child) {
  border-radius: 0;
}
.btn-group-vertical > .btn:first-child:not(:last-child) {
  border-top-right-radius: 4px;
  border-top-left-radius: 4px;
  border-bottom-right-radius: 0;
  border-bottom-left-radius: 0;
}
.btn-group-vertical > .btn:last-child:not(:first-child) {
  border-top-right-radius: 0;
  border-top-left-radius: 0;
  border-bottom-right-radius: 4px;
  border-bottom-left-radius: 4px;
}
.btn-group-vertical > .btn-group:not(:first-child):not(:last-child) > .btn {
  border-radius: 0;
}
.btn-group-vertical > .btn-group:first-child:not(:last-child) > .btn:last-child,
.btn-group-vertical > .btn-group:first-child:not(:last-child) > .dropdown-toggle {
  border-bottom-right-radius: 0;
  border-bottom-left-radius: 0;
}
.btn-group-vertical > .btn-group:last-child:not(:first-child) > .btn:first-child {
  border-top-right-radius: 0;
  border-top-left-radius: 0;
}
.btn-group-justified {
  display: table;
  width: 100%;
  table-layout: fixed;
  border-collapse: separate;
}
.btn-group-justified > .btn,
.btn-group-justified > .btn-group {
  float: none;
  display: table-cell;
  width: 1%;
}
.btn-group-justified > .btn-group .btn {
  width: 100%;
}
.btn-group-justified > .btn-group .dropdown-menu {
  left: auto;
}
[data-toggle="buttons"] > .btn input[type="radio"],
[data-toggle="buttons"] > .btn-group > .btn input[type="radio"],
[data-toggle="buttons"] > .btn input[type="checkbox"],
[data-toggle="buttons"] > .btn-group > .btn input[type="checkbox"] {
  position: absolute;
  clip: rect(0, 0, 0, 0);
  pointer-events: none;
}
.input-group {
  position: relative;
  display: table;
  border-collapse: separate;
}
.input-group[class*="col-"] {
  float: none;
  padding-left: 0;
  padding-right: 0;
}
.input-group .form-control {
  position: relative;
  z-index: 2;
  float: left;
  width: 100%;
  margin-bottom: 0;
}
.input-group .form-control:focus {
  z-index: 3;
}
.input-group-lg > .form-control,
.input-group-lg > .input-group-addon,
.input-group-lg > .input-group-btn > .btn {
  height: 46px;
  padding: 10px 16px;
  font-size: 18px;
  line-height: 1.3333333;
  border-radius: 6px;
}
select.input-group-lg > .form-control,
select.input-group-lg > .input-group-addon,
select.input-group-lg > .input-group-btn > .btn {
  height: 46px;
  line-height: 46px;
}
textarea.input-group-lg > .form-control,
textarea.input-group-lg > .input-group-addon,
textarea.input-group-lg > .input-group-btn > .btn,
select[multiple].input-group-lg > .form-control,
select[multiple].input-group-lg > .input-group-addon,
select[multiple].input-group-lg > .input-group-btn > .btn {
  height: auto;
}
.input-group-sm > .form-control,
.input-group-sm > .input-group-addon,
.input-group-sm > .input-group-btn > .btn {
  height: 30px;
  padding: 5px 10px;
  font-size: 12px;
  line-height: 1.5;
  border-radius: 3px;
}
select.input-group-sm > .form-control,
select.input-group-sm > .input-group-addon,
select.input-group-sm > .input-group-btn > .btn {
  height: 30px;
  line-height: 30px;
}
textarea.input-group-sm > .form-control,
textarea.input-group-sm > .input-group-addon,
textarea.input-group-sm > .input-group-btn > .btn,
select[multiple].input-group-sm > .form-control,
select[multiple].input-group-sm > .input-group-addon,
select[multiple].input-group-sm > .input-group-btn > .btn {
  height: auto;
}
.input-group-addon,
.input-group-btn,
.input-group .form-control {
  display: table-cell;
}
.input-group-addon:not(:first-child):not(:last-child),
.input-group-btn:not(:first-child):not(:last-child),
.input-group .form-control:not(:first-child):not(:last-child) {
  border-radius: 0;
}
.input-group-addon,
.input-group-btn {
  width: 1%;
  white-space: nowrap;
  vertical-align: middle;
}
.input-group-addon {
  padding: 6px 12px;
  font-size: 14px;
  font-weight: normal;
  line-height: 1;
  color: #555555;
  text-align: center;
  background-color: #eeeeee;
  border: 1px solid #ccc;
  border-radius: 4px;
}
.input-group-addon.input-sm {
  padding: 5px 10px;
  font-size: 12px;
  border-radius: 3px;
}
.input-group-addon.input-lg {
  padding: 10px 16px;
  font-size: 18px;
  border-radius: 6px;
}
.input-group-addon input[type="radio"],
.input-group-addon input[type="checkbox"] {
  margin-top: 0;
}
.input-group .form-control:first-child,
.input-group-addon:first-child,
.input-group-btn:first-child > .btn,
.input-group-btn:first-child > .btn-group > .btn,
.input-group-btn:first-child > .dropdown-toggle,
.input-group-btn:last-child > .btn:not(:last-child):not(.dropdown-toggle),
.input-group-btn:last-child > .btn-group:not(:last-child) > .btn {
  border-bottom-right-radius: 0;
  border-top-right-radius: 0;
}
.input-group-addon:first-child {
  border-right: 0;
}
.input-group .form-control:last-child,
.input-group-addon:last-child,
.input-group-btn:last-child > .btn,
.input-group-btn:last-child > .btn-group > .btn,
.input-group-btn:last-child > .dropdown-toggle,
.input-group-btn:first-child > .btn:not(:first-child),
.input-group-btn:first-child > .btn-group:not(:first-child) > .btn {
  border-bottom-left-radius: 0;
  border-top-left-radius: 0;
}
.input-group-addon:last-child {
  border-left: 0;
}
.input-group-btn {
  position: relative;
  font-size: 0;
  white-space: nowrap;
}
.input-group-btn > .btn {
  position: relative;
}
.input-group-btn > .btn + .btn {
  margin-left: -1px;
}
.input-group-btn > .btn:hover,
.input-group-btn > .btn:focus,
.input-group-btn > .btn:active {
  z-index: 2;
}
.input-group-btn:first-child > .btn,
.input-group-btn:first-child > .btn-group {
  margin-right: -1px;
}
.input-group-btn:last-child > .btn,
.input-group-btn:last-child > .btn-group {
  z-index: 2;
  margin-left: -1px;
}
.nav {
  margin-bottom: 0;
  padding-left: 0;
  list-style: none;
}
.nav > li {
  position: relative;
  display: block;
}
.nav > li > a {
  position: relative;
  display: block;
  padding: 10px 15px;
}
.nav > li > a:hover,
.nav > li > a:focus {
  text-decoration: none;
  background-color: #eeeeee;
}
.nav > li.disabled > a {
  color: #777777;
}
.nav > li.disabled > a:hover,
.nav > li.disabled > a:focus {
  color: #777777;
  text-decoration: none;
  background-color: transparent;
  cursor: not-allowed;
}
.nav .open > a,
.nav .open > a:hover,
.nav .open > a:focus {
  background-color: #eeeeee;
  border-color: #337ab7;
}
.nav .nav-divider {
  height: 1px;
  margin: 9px 0;
  overflow: hidden;
  background-color: #e5e5e5;
}
.nav > li > a > img {
  max-width: none;
}
.nav-tabs {
  border-bottom: 1px solid #ddd;
}
.nav-tabs > li {
  float: left;
  margin-bottom: -1px;
}
.nav-tabs > li > a {
  margin-right: 2px;
  line-height: 1.42857143;
  border: 1px solid transparent;
  border-radius: 4px 4px 0 0;
}
.nav-tabs > li > a:hover {
  border-color: #eeeeee #eeeeee #ddd;
}
.nav-tabs > li.active > a,
.nav-tabs > li.active > a:hover,
.nav-tabs > li.active > a:focus {
  color: #555555;
  background-color: #fff;
  border: 1px solid #ddd;
  border-bottom-color: transparent;
  cursor: default;
}
.nav-tabs.nav-justified {
  width: 100%;
  border-bottom: 0;
}
.nav-tabs.nav-justified > li {
  float: none;
}
.nav-tabs.nav-justified > li > a {
  text-align: center;
  margin-bottom: 5px;
}
.nav-tabs.nav-justified > .dropdown .dropdown-menu {
  top: auto;
  left: auto;
}
@media (min-width: 768px) {
  .nav-tabs.nav-justified > li {
    display: table-cell;
    width: 1%;
  }
  .nav-tabs.nav-justified > li > a {
    margin-bottom: 0;
  }
}
.nav-tabs.nav-justified > li > a {
  margin-right: 0;
  border-radius: 4px;
}
.nav-tabs.nav-justified > .active > a,
.nav-tabs.nav-justified > .active > a:hover,
.nav-tabs.nav-justified > .active > a:focus {
  border: 1px solid #ddd;
}
@media (min-width: 768px) {
  .nav-tabs.nav-justified > li > a {
    border-bottom: 1px solid #ddd;
    border-radius: 4px 4px 0 0;
  }
  .nav-tabs.nav-justified > .active > a,
  .nav-tabs.nav-justified > .active > a:hover,
  .nav-tabs.nav-justified > .active > a:focus {
    border-bottom-color: #fff;
  }
}
.nav-pills > li {
  float: left;
}
.nav-pills > li > a {
  border-radius: 4px;
}
.nav-pills > li + li {
  margin-left: 2px;
}
.nav-pills > li.active > a,
.nav-pills > li.active > a:hover,
.nav-pills > li.active > a:focus {
  color: #fff;
  background-color: #337ab7;
}
.nav-stacked > li {
  float: none;
}
.nav-stacked > li + li {
  margin-top: 2px;
  margin-left: 0;
}
.nav-justified {
  width: 100%;
}
.nav-justified > li {
  float: none;
}
.nav-justified > li > a {
  text-align: center;
  margin-bottom: 5px;
}
.nav-justified > .dropdown .dropdown-menu {
  top: auto;
  left: auto;
}
@media (min-width: 768px) {
  .nav-justified > li {
    display: table-cell;
    width: 1%;
  }
  .nav-justified > li > a {
    margin-bottom: 0;
  }
}
.nav-tabs-justified {
  border-bottom: 0;
}
.nav-tabs-justified > li > a {
  margin-right: 0;
  border-radius: 4px;
}
.nav-tabs-justified > .active > a,
.nav-tabs-justified > .active > a:hover,
.nav-tabs-justified > .active > a:focus {
  border: 1px solid #ddd;
}
@media (min-width: 768px) {
  .nav-tabs-justified > li > a {
    border-bottom: 1px solid #ddd;
    border-radius: 4px 4px 0 0;
  }
  .nav-tabs-justified > .active > a,
  .nav-tabs-justified > .active > a:hover,
  .nav-tabs-justified > .active > a:focus {
    border-bottom-color: #fff;
  }
}
.tab-content > .tab-pane {
  display: none;
}
.tab-content > .active {
  display: block;
}
.nav-tabs .dropdown-menu {
  margin-top: -1px;
  border-top-right-radius: 0;
  border-top-left-radius: 0;
}
.navbar {
  position: relative;
  min-height: 50px;
  margin-bottom: 20px;
  border: 1px solid transparent;
}
@media (min-width: 768px) {
  .navbar {
    border-radius: 4px;
  }
}
@media (min-width: 768px) {
  .navbar-header {
    float: left;
  }
}
.navbar-collapse {
  overflow-x: visible;
  padding-right: 15px;
  padding-left: 15px;
  border-top: 1px solid transparent;
  box-shadow: inset 0 1px 0 rgba(255, 255, 255, 0.1);
  -webkit-overflow-scrolling: touch;
}
.navbar-collapse.in {
  overflow-y: auto;
}
@media (min-width: 768px) {
  .navbar-collapse {
    width: auto;
    border-top: 0;
    box-shadow: none;
  }
  .navbar-collapse.collapse {
    display: block !important;
    height: auto !important;
    padding-bottom: 0;
    overflow: visible !important;
  }
  .navbar-collapse.in {
    overflow-y: visible;
  }
  .navbar-fixed-top .navbar-collapse,
  .navbar-static-top .navbar-collapse,
  .navbar-fixed-bottom .navbar-collapse {
    padding-left: 0;
    padding-right: 0;
  }
}
.navbar-fixed-top .navbar-collapse,
.navbar-fixed-bottom .navbar-collapse {
  max-height: 340px;
}
@media (max-device-width: 480px) and (orientation: landscape) {
  .navbar-fixed-top .navbar-collapse,
  .navbar-fixed-bottom .navbar-collapse {
    max-height: 200px;
  }
}
.container > .navbar-header,
.container-fluid > .navbar-header,
.container > .navbar-collapse,
.container-fluid > .navbar-collapse {
  margin-right: -15px;
  margin-left: -15px;
}
@media (min-width: 768px) {
  .container > .navbar-header,
  .container-fluid > .navbar-header,
  .container > .navbar-collapse,
  .container-fluid > .navbar-collapse {
    margin-right: 0;
    margin-left: 0;
  }
}
.navbar-static-top {
  z-index: 1000;
  border-width: 0 0 1px;
}
@media (min-width: 768px) {
  .navbar-static-top {
    border-radius: 0;
  }
}
.navbar-fixed-top,
.navbar-fixed-bottom {
  position: fixed;
  right: 0;
  left: 0;
  z-index: 1030;
}
@media (min-width: 768px) {
  .navbar-fixed-top,
  .navbar-fixed-bottom {
    border-radius: 0;
  }
}
.navbar-fixed-top {
  top: 0;
  border-width: 0 0 1px;
}
.navbar-fixed-bottom {
  bottom: 0;
  margin-bottom: 0;
  border-width: 1px 0 0;
}
.navbar-brand {
  float: left;
  padding: 15px 15px;
  font-size: 18px;
  line-height: 20px;
  height: 50px;
}
.navbar-brand:hover,
.navbar-brand:focus {
  text-decoration: none;
}
.navbar-brand > img {
  display: block;
}
@media (min-width: 768px) {
  .navbar > .container .navbar-brand,
  .navbar > .container-fluid .navbar-brand {
    margin-left: -15px;
  }
}
.navbar-toggle {
  position: relative;
  float: right;
  margin-right: 15px;
  padding: 9px 10px;
  margin-top: 8px;
  margin-bottom: 8px;
  background-color: transparent;
  background-image: none;
  border: 1px solid transparent;
  border-radius: 4px;
}
.navbar-toggle:focus {
  outline: 0;
}
.navbar-toggle .icon-bar {
  display: block;
  width: 22px;
  height: 2px;
  border-radius: 1px;
}
.navbar-toggle .icon-bar + .icon-bar {
  margin-top: 4px;
}
@media (min-width: 768px) {
  .navbar-toggle {
    display: none;
  }
}
.navbar-nav {
  margin: 7.5px -15px;
}
.navbar-nav > li > a {
  padding-top: 10px;
  padding-bottom: 10px;
  line-height: 20px;
}
@media (max-width: 767px) {
  .navbar-nav .open .dropdown-menu {
    position: static;
    float: none;
    width: auto;
    margin-top: 0;
    background-color: transparent;
    border: 0;
    box-shadow: none;
  }
  .navbar-nav .open .dropdown-menu > li > a,
  .navbar-nav .open .dropdown-menu .dropdown-header {
    padding: 5px 15px 5px 25px;
  }
  .navbar-nav .open .dropdown-menu > li > a {
    line-height: 20px;
  }
  .navbar-nav .open .dropdown-menu > li > a:hover,
  .navbar-nav .open .dropdown-menu > li > a:focus {
    background-image: none;
  }
}
@media (min-width: 768px) {
  .navbar-nav {
    float: left;
    margin: 0;
  }
  .navbar-nav > li {
    float: left;
  }
  .navbar-nav > li > a {
    padding-top: 15px;
    padding-bottom: 15px;
  }
}
.navbar-form {
  margin-left: -15px;
  margin-right: -15px;
  padding: 10px 15px;
  border-top: 1px solid transparent;
  border-bottom: 1px solid transparent;
  -webkit-box-shadow: inset 0 1px 0 rgba(255, 255, 255, 0.1), 0 1px 0 rgba(255, 255, 255, 0.1);
  box-shadow: inset 0 1px 0 rgba(255, 255, 255, 0.1), 0 1px 0 rgba(255, 255, 255, 0.1);
  margin-top: 8px;
  margin-bottom: 8px;
}
@media (min-width: 768px) {
  .navbar-form .form-group {
    display: inline-block;
    margin-bottom: 0;
    vertical-align: middle;
  }
  .navbar-form .form-control {
    display: inline-block;
    width: auto;
    vertical-align: middle;
  }
  .navbar-form .form-control-static {
    display: inline-block;
  }
  .navbar-form .input-group {
    display: inline-table;
    vertical-align: middle;
  }
  .navbar-form .input-group .input-group-addon,
  .navbar-form .input-group .input-group-btn,
  .navbar-form .input-group .form-control {
    width: auto;
  }
  .navbar-form .input-group > .form-control {
    width: 100%;
  }
  .navbar-form .control-label {
    margin-bottom: 0;
    vertical-align: middle;
  }
  .navbar-form .radio,
  .navbar-form .checkbox {
    display: inline-block;
    margin-top: 0;
    margin-bottom: 0;
    vertical-align: middle;
  }
  .navbar-form .radio label,
  .navbar-form .checkbox label {
    padding-left: 0;
  }
  .navbar-form .radio input[type="radio"],
  .navbar-form .checkbox input[type="checkbox"] {
    position: relative;
    margin-left: 0;
  }
  .navbar-form .has-feedback .form-control-feedback {
    top: 0;
  }
}
@media (max-width: 767px) {
  .navbar-form .form-group {
    margin-bottom: 5px;
  }
  .navbar-form .form-group:last-child {
    margin-bottom: 0;
  }
}
@media (min-width: 768px) {
  .navbar-form {
    width: auto;
    border: 0;
    margin-left: 0;
    margin-right: 0;
    padding-top: 0;
    padding-bottom: 0;
    -webkit-box-shadow: none;
    box-shadow: none;
  }
}
.navbar-nav > li > .dropdown-menu {
  margin-top: 0;
  border-top-right-radius: 0;
  border-top-left-radius: 0;
}
.navbar-fixed-bottom .navbar-nav > li > .dropdown-menu {
  margin-bottom: 0;
  border-top-right-radius: 4px;
  border-top-left-radius: 4px;
  border-bottom-right-radius: 0;
  border-bottom-left-radius: 0;
}
.navbar-btn {
  margin-top: 8px;
  margin-bottom: 8px;
}
.navbar-btn.btn-sm {
  margin-top: 10px;
  margin-bottom: 10px;
}
.navbar-btn.btn-xs {
  margin-top: 14px;
  margin-bottom: 14px;
}
.navbar-text {
  margin-top: 15px;
  margin-bottom: 15px;
}
@media (min-width: 768px) {
  .navbar-text {
    float: left;
    margin-left: 15px;
    margin-right: 15px;
  }
}
@media (min-width: 768px) {
  .navbar-left {
    float: left !important;
    float: left;
  }
  .navbar-right {
    float: right !important;
    float: right;
    margin-right: -15px;
  }
  .navbar-right ~ .navbar-right {
    margin-right: 0;
  }
}
.navbar-default {
  background-color: #f8f8f8;
  border-color: #e7e7e7;
}
.navbar-default .navbar-brand {
  color: #777;
}
.navbar-default .navbar-brand:hover,
.navbar-default .navbar-brand:focus {
  color: #5e5e5e;
  background-color: transparent;
}
.navbar-default .navbar-text {
  color: #777;
}
.navbar-default .navbar-nav > li > a {
  color: #777;
}
.navbar-default .navbar-nav > li > a:hover,
.navbar-default .navbar-nav > li > a:focus {
  color: #333;
  background-color: transparent;
}
.navbar-default .navbar-nav > .active > a,
.navbar-default .navbar-nav > .active > a:hover,
.navbar-default .navbar-nav > .active > a:focus {
  color: #8CA0A6;
  background-color: #e7e7e7;
}
.navbar-default .navbar-nav > .disabled > a,
.navbar-default .navbar-nav > .disabled > a:hover,
.navbar-default .navbar-nav > .disabled > a:focus {
  color: #ccc;
  background-color: transparent;
}
.navbar-default .navbar-toggle {
  border-color: #ddd;
}
.navbar-default .navbar-toggle:hover,
.navbar-default .navbar-toggle:focus {
  background-color: #ddd;
}
.navbar-default .navbar-toggle .icon-bar {
  background-color: #888;
}
.navbar-default .navbar-collapse,
.navbar-default .navbar-form {
  border-color: #e7e7e7;
}
.navbar-default .navbar-nav > .open > a,
.navbar-default .navbar-nav > .open > a:hover,
.navbar-default .navbar-nav > .open > a:focus {
  background-color: #e7e7e7;
  color: #8CA0A6;
}
@media (max-width: 767px) {
  .navbar-default .navbar-nav .open .dropdown-menu > li > a {
    color: #777;
  }
  .navbar-default .navbar-nav .open .dropdown-menu > li > a:hover,
  .navbar-default .navbar-nav .open .dropdown-menu > li > a:focus {
    color: #333;
    background-color: transparent;
  }
  .navbar-default .navbar-nav .open .dropdown-menu > .active > a,
  .navbar-default .navbar-nav .open .dropdown-menu > .active > a:hover,
  .navbar-default .navbar-nav .open .dropdown-menu > .active > a:focus {
    color: #8CA0A6;
    background-color: #e7e7e7;
  }
  .navbar-default .navbar-nav .open .dropdown-menu > .disabled > a,
  .navbar-default .navbar-nav .open .dropdown-menu > .disabled > a:hover,
  .navbar-default .navbar-nav .open .dropdown-menu > .disabled > a:focus {
    color: #ccc;
    background-color: transparent;
  }
}
.navbar-default .navbar-link {
  color: #777;
}
.navbar-default .navbar-link:hover {
  color: #333;
}
.navbar-default .btn-link {
  color: #777;
}
.navbar-default .btn-link:hover,
.navbar-default .btn-link:focus {
  color: #333;
}
.navbar-default .btn-link[disabled]:hover,
fieldset[disabled] .navbar-default .btn-link:hover,
.navbar-default .btn-link[disabled]:focus,
fieldset[disabled] .navbar-default .btn-link:focus {
  color: #ccc;
}
.navbar-inverse {
  background-color: #222;
  border-color: #080808;
}
.navbar-inverse .navbar-brand {
  color: #9d9d9d;
}
.navbar-inverse .navbar-brand:hover,
.navbar-inverse .navbar-brand:focus {
  color: #fff;
  background-color: transparent;
}
.navbar-inverse .navbar-text {
  color: #9d9d9d;
}
.navbar-inverse .navbar-nav > li > a {
  color: #9d9d9d;
}
.navbar-inverse .navbar-nav > li > a:hover,
.navbar-inverse .navbar-nav > li > a:focus {
  color: #fff;
  background-color: transparent;
}
.navbar-inverse .navbar-nav > .active > a,
.navbar-inverse .navbar-nav > .active > a:hover,
.navbar-inverse .navbar-nav > .active > a:focus {
  color: #fff;
  background-color: #080808;
}
.navbar-inverse .navbar-nav > .disabled > a,
.navbar-inverse .navbar-nav > .disabled > a:hover,
.navbar-inverse .navbar-nav > .disabled > a:focus {
  color: #444;
  background-color: transparent;
}
.navbar-inverse .navbar-toggle {
  border-color: #333;
}
.navbar-inverse .navbar-toggle:hover,
.navbar-inverse .navbar-toggle:focus {
  background-color: #333;
}
.navbar-inverse .navbar-toggle .icon-bar {
  background-color: #fff;
}
.navbar-inverse .navbar-collapse,
.navbar-inverse .navbar-form {
  border-color: #101010;
}
.navbar-inverse .navbar-nav > .open > a,
.navbar-inverse .navbar-nav > .open > a:hover,
.navbar-inverse .navbar-nav > .open > a:focus {
  background-color: #080808;
  color: #fff;
}
@media (max-width: 767px) {
  .navbar-inverse .navbar-nav .open .dropdown-menu > .dropdown-header {
    border-color: #080808;
  }
  .navbar-inverse .navbar-nav .open .dropdown-menu .divider {
    background-color: #080808;
  }
  .navbar-inverse .navbar-nav .open .dropdown-menu > li > a {
    color: #9d9d9d;
  }
  .navbar-inverse .navbar-nav .open .dropdown-menu > li > a:hover,
  .navbar-inverse .navbar-nav .open .dropdown-menu > li > a:focus {
    color: #fff;
    background-color: transparent;
  }
  .navbar-inverse .navbar-nav .open .dropdown-menu > .active > a,
  .navbar-inverse .navbar-nav .open .dropdown-menu > .active > a:hover,
  .navbar-inverse .navbar-nav .open .dropdown-menu > .active > a:focus {
    color: #fff;
    background-color: #080808;
  }
  .navbar-inverse .navbar-nav .open .dropdown-menu > .disabled > a,
  .navbar-inverse .navbar-nav .open .dropdown-menu > .disabled > a:hover,
  .navbar-inverse .navbar-nav .open .dropdown-menu > .disabled > a:focus {
    color: #444;
    background-color: transparent;
  }
}
.navbar-inverse .navbar-link {
  color: #9d9d9d;
}
.navbar-inverse .navbar-link:hover {
  color: #fff;
}
.navbar-inverse .btn-link {
  color: #9d9d9d;
}
.navbar-inverse .btn-link:hover,
.navbar-inverse .btn-link:focus {
  color: #fff;
}
.navbar-inverse .btn-link[disabled]:hover,
fieldset[disabled] .navbar-inverse .btn-link:hover,
.navbar-inverse .btn-link[disabled]:focus,
fieldset[disabled] .navbar-inverse .btn-link:focus {
  color: #444;
}
.breadcrumb {
  padding: 8px 15px;
  margin-bottom: 20px;
  list-style: none;
  background-color: #f5f5f5;
  border-radius: 4px;
}
.breadcrumb > li {
  display: inline-block;
}
.breadcrumb > li + li:before {
  content: "/\00a0";
  padding: 0 5px;
  color: #ccc;
}
.breadcrumb > .active {
  color: #777777;
}
.pagination {
  display: inline-block;
  padding-left: 0;
  margin: 20px 0;
  border-radius: 4px;
}
.pagination > li {
  display: inline;
}
.pagination > li > a,
.pagination > li > span {
  position: relative;
  float: left;
  padding: 6px 12px;
  line-height: 1.42857143;
  text-decoration: none;
  color: #337ab7;
  background-color: #fff;
  border: 1px solid #ddd;
  margin-left: -1px;
}
.pagination > li:first-child > a,
.pagination > li:first-child > span {
  margin-left: 0;
  border-bottom-left-radius: 4px;
  border-top-left-radius: 4px;
}
.pagination > li:last-child > a,
.pagination > li:last-child > span {
  border-bottom-right-radius: 4px;
  border-top-right-radius: 4px;
}
.pagination > li > a:hover,
.pagination > li > span:hover,
.pagination > li > a:focus,
.pagination > li > span:focus {
  z-index: 2;
  color: #23527c;
  background-color: #eeeeee;
  border-color: #ddd;
}
.pagination > .active > a,
.pagination > .active > span,
.pagination > .active > a:hover,
.pagination > .active > span:hover,
.pagination > .active > a:focus,
.pagination > .active > span:focus {
  z-index: 3;
  color: #fff;
  background-color: #337ab7;
  border-color: #337ab7;
  cursor: default;
}
.pagination > .disabled > span,
.pagination > .disabled > span:hover,
.pagination > .disabled > span:focus,
.pagination > .disabled > a,
.pagination > .disabled > a:hover,
.pagination > .disabled > a:focus {
  color: #777777;
  background-color: #fff;
  border-color: #ddd;
  cursor: not-allowed;
}
.pagination-lg > li > a,
.pagination-lg > li > span {
  padding: 10px 16px;
  font-size: 18px;
  line-height: 1.3333333;
}
.pagination-lg > li:first-child > a,
.pagination-lg > li:first-child > span {
  border-bottom-left-radius: 6px;
  border-top-left-radius: 6px;
}
.pagination-lg > li:last-child > a,
.pagination-lg > li:last-child > span {
  border-bottom-right-radius: 6px;
  border-top-right-radius: 6px;
}
.pagination-sm > li > a,
.pagination-sm > li > span {
  padding: 5px 10px;
  font-size: 12px;
  line-height: 1.5;
}
.pagination-sm > li:first-child > a,
.pagination-sm > li:first-child > span {
  border-bottom-left-radius: 3px;
  border-top-left-radius: 3px;
}
.pagination-sm > li:last-child > a,
.pagination-sm > li:last-child > span {
  border-bottom-right-radius: 3px;
  border-top-right-radius: 3px;
}
.pager {
  padding-left: 0;
  margin: 20px 0;
  list-style: none;
  text-align: center;
}
.pager li {
  display: inline;
}
.pager li > a,
.pager li > span {
  display: inline-block;
  padding: 5px 14px;
  background-color: #fff;
  border: 1px solid #ddd;
  border-radius: 15px;
}
.pager li > a:hover,
.pager li > a:focus {
  text-decoration: none;
  background-color: #eeeeee;
}
.pager .next > a,
.pager .next > span {
  float: right;
}
.pager .previous > a,
.pager .previous > span {
  float: left;
}
.pager .disabled > a,
.pager .disabled > a:hover,
.pager .disabled > a:focus,
.pager .disabled > span {
  color: #777777;
  background-color: #fff;
  cursor: not-allowed;
}
.label {
  display: inline;
  padding: .2em .6em .3em;
  font-size: 75%;
  font-weight: bold;
  line-height: 1;
  color: #fff;
  text-align: center;
  white-space: nowrap;
  vertical-align: baseline;
  border-radius: .25em;
}
a.label:hover,
a.label:focus {
  color: #fff;
  text-decoration: none;
  cursor: pointer;
}
.label:empty {
  display: none;
}
.btn .label {
  position: relative;
  top: -1px;
}
.label-default {
  background-color: #777777;
}
.label-default[href]:hover,
.label-default[href]:focus {
  background-color: #5e5e5e;
}
.label-primary {
  background-color: #337ab7;
}
.label-primary[href]:hover,
.label-primary[href]:focus {
  background-color: #286090;
}
.label-success {
  background-color: #5cb85c;
}
.label-success[href]:hover,
.label-success[href]:focus {
  background-color: #449d44;
}
.label-info {
  background-color: #5bc0de;
}
.label-info[href]:hover,
.label-info[href]:focus {
  background-color: #31b0d5;
}
.label-warning {
  background-color: #f0ad4e;
}
.label-warning[href]:hover,
.label-warning[href]:focus {
  background-color: #ec971f;
}
.label-danger {
  background-color: #d9534f;
}
.label-danger[href]:hover,
.label-danger[href]:focus {
  background-color: #c9302c;
}
.badge {
  display: inline-block;
  min-width: 10px;
  padding: 3px 7px;
  font-size: 12px;
  font-weight: bold;
  color: #fff;
  line-height: 1;
  vertical-align: middle;
  white-space: nowrap;
  text-align: center;
  background-color: #777777;
  border-radius: 10px;
}
.badge:empty {
  display: none;
}
.btn .badge {
  position: relative;
  top: -1px;
}
.btn-xs .badge,
.btn-group-xs > .btn .badge {
  top: 0;
  padding: 1px 5px;
}
a.badge:hover,
a.badge:focus {
  color: #fff;
  text-decoration: none;
  cursor: pointer;
}
.list-group-item.active > .badge,
.nav-pills > .active > a > .badge {
  color: #337ab7;
  background-color: #fff;
}
.list-group-item > .badge {
  float: right;
}
.list-group-item > .badge + .badge {
  margin-right: 5px;
}
.nav-pills > li > a > .badge {
  margin-left: 3px;
}
.jumbotron {
  padding-top: 30px;
  padding-bottom: 30px;
  margin-bottom: 30px;
  color: inherit;
  background-color: #eeeeee;
}
.jumbotron h1,
.jumbotron .h1 {
  color: inherit;
}
.jumbotron p {
  margin-bottom: 15px;
  font-size: 21px;
  font-weight: 200;
}
.jumbotron > hr {
  border-top-color: #d5d5d5;
}
.container .jumbotron,
.container-fluid .jumbotron {
  border-radius: 6px;
  padding-left: 15px;
  padding-right: 15px;
}
.jumbotron .container {
  max-width: 100%;
}
@media screen and (min-width: 768px) {
  .jumbotron {
    padding-top: 48px;
    padding-bottom: 48px;
  }
  .container .jumbotron,
  .container-fluid .jumbotron {
    padding-left: 60px;
    padding-right: 60px;
  }
  .jumbotron h1,
  .jumbotron .h1 {
    font-size: 63px;
  }
}
.thumbnail {
  display: block;
  padding: 4px;
  margin-bottom: 20px;
  line-height: 1.42857143;
  background-color: #fff;
  border: 1px solid #ddd;
  border-radius: 4px;
  -webkit-transition: border 0.2s ease-in-out;
  -o-transition: border 0.2s ease-in-out;
  transition: border 0.2s ease-in-out;
}
.thumbnail > img,
.thumbnail a > img {
  margin-left: auto;
  margin-right: auto;
}
a.thumbnail:hover,
a.thumbnail:focus,
a.thumbnail.active {
  border-color: #337ab7;
}
.thumbnail .caption {
  padding: 9px;
  color: #333333;
}
.alert {
  padding: 15px;
  margin-bottom: 20px;
  border: 1px solid transparent;
  border-radius: 4px;
}
.alert h4 {
  margin-top: 0;
  color: inherit;
}
.alert .alert-link {
  font-weight: bold;
}
.alert > p,
.alert > ul {
  margin-bottom: 0;
}
.alert > p + p {
  margin-top: 5px;
}
.alert-dismissable,
.alert-dismissible {
  padding-right: 35px;
}
.alert-dismissable .close,
.alert-dismissible .close {
  position: relative;
  top: -2px;
  right: -21px;
  color: inherit;
}
.alert-success {
  background-color: #dff0d8;
  border-color: #d6e9c6;
  color: #3c763d;
}
.alert-success hr {
  border-top-color: #c9e2b3;
}
.alert-success .alert-link {
  color: #2b542c;
}
.alert-info {
  background-color: #d9edf7;
  border-color: #bce8f1;
  color: #31708f;
}
.alert-info hr {
  border-top-color: #a6e1ec;
}
.alert-info .alert-link {
  color: #245269;
}
.alert-warning {
  background-color: #fcf8e3;
  border-color: #faebcc;
  color: #8a6d3b;
}
.alert-warning hr {
  border-top-color: #f7e1b5;
}
.alert-warning .alert-link {
  color: #66512c;
}
.alert-danger {
  background-color: #f2dede;
  border-color: #ebccd1;
  color: #a94442;
}
.alert-danger hr {
  border-top-color: #e4b9c0;
}
.alert-danger .alert-link {
  color: #843534;
}
@-webkit-keyframes progress-bar-stripes {
  from {
    background-position: 40px 0;
  }
  to {
    background-position: 0 0;
  }
}
@keyframes progress-bar-stripes {
  from {
    background-position: 40px 0;
  }
  to {
    background-position: 0 0;
  }
}
.progress {
  overflow: hidden;
  height: 20px;
  margin-bottom: 20px;
  background-color: #f5f5f5;
  border-radius: 4px;
  -webkit-box-shadow: inset 0 1px 2px rgba(0, 0, 0, 0.1);
  box-shadow: inset 0 1px 2px rgba(0, 0, 0, 0.1);
}
.progress-bar {
  float: left;
  width: 0%;
  height: 100%;
  font-size: 12px;
  line-height: 20px;
  color: #fff;
  text-align: center;
  background-color: #337ab7;
  -webkit-box-shadow: inset 0 -1px 0 rgba(0, 0, 0, 0.15);
  box-shadow: inset 0 -1px 0 rgba(0, 0, 0, 0.15);
  -webkit-transition: width 0.6s ease;
  -o-transition: width 0.6s ease;
  transition: width 0.6s ease;
}
.progress-striped .progress-bar,
.progress-bar-striped {
  background-image: -webkit-linear-gradient(45deg, rgba(255, 255, 255, 0.15) 25%, transparent 25%, transparent 50%, rgba(255, 255, 255, 0.15) 50%, rgba(255, 255, 255, 0.15) 75%, transparent 75%, transparent);
  background-image: -o-linear-gradient(45deg, rgba(255, 255, 255, 0.15) 25%, transparent 25%, transparent 50%, rgba(255, 255, 255, 0.15) 50%, rgba(255, 255, 255, 0.15) 75%, transparent 75%, transparent);
  background-image: linear-gradient(45deg, rgba(255, 255, 255, 0.15) 25%, transparent 25%, transparent 50%, rgba(255, 255, 255, 0.15) 50%, rgba(255, 255, 255, 0.15) 75%, transparent 75%, transparent);
  background-size: 40px 40px;
}
.progress.active .progress-bar,
.progress-bar.active {
  -webkit-animation: progress-bar-stripes 2s linear infinite;
  -o-animation: progress-bar-stripes 2s linear infinite;
  animation: progress-bar-stripes 2s linear infinite;
}
.progress-bar-success {
  background-color: #5cb85c;
}
.progress-striped .progress-bar-success {
  background-image: -webkit-linear-gradient(45deg, rgba(255, 255, 255, 0.15) 25%, transparent 25%, transparent 50%, rgba(255, 255, 255, 0.15) 50%, rgba(255, 255, 255, 0.15) 75%, transparent 75%, transparent);
  background-image: -o-linear-gradient(45deg, rgba(255, 255, 255, 0.15) 25%, transparent 25%, transparent 50%, rgba(255, 255, 255, 0.15) 50%, rgba(255, 255, 255, 0.15) 75%, transparent 75%, transparent);
  background-image: linear-gradient(45deg, rgba(255, 255, 255, 0.15) 25%, transparent 25%, transparent 50%, rgba(255, 255, 255, 0.15) 50%, rgba(255, 255, 255, 0.15) 75%, transparent 75%, transparent);
}
.progress-bar-info {
  background-color: #5bc0de;
}
.progress-striped .progress-bar-info {
  background-image: -webkit-linear-gradient(45deg, rgba(255, 255, 255, 0.15) 25%, transparent 25%, transparent 50%, rgba(255, 255, 255, 0.15) 50%, rgba(255, 255, 255, 0.15) 75%, transparent 75%, transparent);
  background-image: -o-linear-gradient(45deg, rgba(255, 255, 255, 0.15) 25%, transparent 25%, transparent 50%, rgba(255, 255, 255, 0.15) 50%, rgba(255, 255, 255, 0.15) 75%, transparent 75%, transparent);
  background-image: linear-gradient(45deg, rgba(255, 255, 255, 0.15) 25%, transparent 25%, transparent 50%, rgba(255, 255, 255, 0.15) 50%, rgba(255, 255, 255, 0.15) 75%, transparent 75%, transparent);
}
.progress-bar-warning {
  background-color: #f0ad4e;
}
.progress-striped .progress-bar-warning {
  background-image: -webkit-linear-gradient(45deg, rgba(255, 255, 255, 0.15) 25%, transparent 25%, transparent 50%, rgba(255, 255, 255, 0.15) 50%, rgba(255, 255, 255, 0.15) 75%, transparent 75%, transparent);
  background-image: -o-linear-gradient(45deg, rgba(255, 255, 255, 0.15) 25%, transparent 25%, transparent 50%, rgba(255, 255, 255, 0.15) 50%, rgba(255, 255, 255, 0.15) 75%, transparent 75%, transparent);
  background-image: linear-gradient(45deg, rgba(255, 255, 255, 0.15) 25%, transparent 25%, transparent 50%, rgba(255, 255, 255, 0.15) 50%, rgba(255, 255, 255, 0.15) 75%, transparent 75%, transparent);
}
.progress-bar-danger {
  background-color: #d9534f;
}
.progress-striped .progress-bar-danger {
  background-image: -webkit-linear-gradient(45deg, rgba(255, 255, 255, 0.15) 25%, transparent 25%, transparent 50%, rgba(255, 255, 255, 0.15) 50%, rgba(255, 255, 255, 0.15) 75%, transparent 75%, transparent);
  background-image: -o-linear-gradient(45deg, rgba(255, 255, 255, 0.15) 25%, transparent 25%, transparent 50%, rgba(255, 255, 255, 0.15) 50%, rgba(255, 255, 255, 0.15) 75%, transparent 75%, transparent);
  background-image: linear-gradient(45deg, rgba(255, 255, 255, 0.15) 25%, transparent 25%, transparent 50%, rgba(255, 255, 255, 0.15) 50%, rgba(255, 255, 255, 0.15) 75%, transparent 75%, transparent);
}
.media {
  margin-top: 15px;
}
.media:first-child {
  margin-top: 0;
}
.media,
.media-body {
  zoom: 1;
  overflow: hidden;
}
.media-body {
  width: 10000px;
}
.media-object {
  display: block;
}
.media-object.img-thumbnail {
  max-width: none;
}
.media-right,
.media > .pull-right {
  padding-left: 10px;
}
.media-left,
.media > .pull-left {
  padding-right: 10px;
}
.media-left,
.media-right,
.media-body {
  display: table-cell;
  vertical-align: top;
}
.media-middle {
  vertical-align: middle;
}
.media-bottom {
  vertical-align: bottom;
}
.media-heading {
  margin-top: 0;
  margin-bottom: 5px;
}
.media-list {
  padding-left: 0;
  list-style: none;
}
.list-group {
  margin-bottom: 20px;
  padding-left: 0;
}
.list-group-item {
  position: relative;
  display: block;
  padding: 10px 15px;
  margin-bottom: -1px;
  background-color: #fff;
  border: 1px solid #ddd;
}
.list-group-item:first-child {
  border-top-right-radius: 4px;
  border-top-left-radius: 4px;
}
.list-group-item:last-child {
  margin-bottom: 0;
  border-bottom-right-radius: 4px;
  border-bottom-left-radius: 4px;
}
a.list-group-item,
button.list-group-item {
  color: #555;
}
a.list-group-item .list-group-item-heading,
button.list-group-item .list-group-item-heading {
  color: #333;
}
a.list-group-item:hover,
button.list-group-item:hover,
a.list-group-item:focus,
button.list-group-item:focus {
  text-decoration: none;
  color: #555;
  background-color: #f5f5f5;
}
button.list-group-item {
  width: 100%;
  text-align: left;
}
.list-group-item.disabled,
.list-group-item.disabled:hover,
.list-group-item.disabled:focus {
  background-color: #eeeeee;
  color: #777777;
  cursor: not-allowed;
}
.list-group-item.disabled .list-group-item-heading,
.list-group-item.disabled:hover .list-group-item-heading,
.list-group-item.disabled:focus .list-group-item-heading {
  color: inherit;
}
.list-group-item.disabled .list-group-item-text,
.list-group-item.disabled:hover .list-group-item-text,
.list-group-item.disabled:focus .list-group-item-text {
  color: #777777;
}
.list-group-item.active,
.list-group-item.active:hover,
.list-group-item.active:focus {
  z-index: 2;
  color: #fff;
  background-color: #337ab7;
  border-color: #337ab7;
}
.list-group-item.active .list-group-item-heading,
.list-group-item.active:hover .list-group-item-heading,
.list-group-item.active:focus .list-group-item-heading,
.list-group-item.active .list-group-item-heading > small,
.list-group-item.active:hover .list-group-item-heading > small,
.list-group-item.active:focus .list-group-item-heading > small,
.list-group-item.active .list-group-item-heading > .small,
.list-group-item.active:hover .list-group-item-heading > .small,
.list-group-item.active:focus .list-group-item-heading > .small {
  color: inherit;
}
.list-group-item.active .list-group-item-text,
.list-group-item.active:hover .list-group-item-text,
.list-group-item.active:focus .list-group-item-text {
  color: #c7ddef;
}
.list-group-item-success {
  color: #3c763d;
  background-color: #dff0d8;
}
a.list-group-item-success,
button.list-group-item-success {
  color: #3c763d;
}
a.list-group-item-success .list-group-item-heading,
button.list-group-item-success .list-group-item-heading {
  color: inherit;
}
a.list-group-item-success:hover,
button.list-group-item-success:hover,
a.list-group-item-success:focus,
button.list-group-item-success:focus {
  color: #3c763d;
  background-color: #d0e9c6;
}
a.list-group-item-success.active,
button.list-group-item-success.active,
a.list-group-item-success.active:hover,
button.list-group-item-success.active:hover,
a.list-group-item-success.active:focus,
button.list-group-item-success.active:focus {
  color: #fff;
  background-color: #3c763d;
  border-color: #3c763d;
}
.list-group-item-info {
  color: #31708f;
  background-color: #d9edf7;
}
a.list-group-item-info,
button.list-group-item-info {
  color: #31708f;
}
a.list-group-item-info .list-group-item-heading,
button.list-group-item-info .list-group-item-heading {
  color: inherit;
}
a.list-group-item-info:hover,
button.list-group-item-info:hover,
a.list-group-item-info:focus,
button.list-group-item-info:focus {
  color: #31708f;
  background-color: #c4e3f3;
}
a.list-group-item-info.active,
button.list-group-item-info.active,
a.list-group-item-info.active:hover,
button.list-group-item-info.active:hover,
a.list-group-item-info.active:focus,
button.list-group-item-info.active:focus {
  color: #fff;
  background-color: #31708f;
  border-color: #31708f;
}
.list-group-item-warning {
  color: #8a6d3b;
  background-color: #fcf8e3;
}
a.list-group-item-warning,
button.list-group-item-warning {
  color: #8a6d3b;
}
a.list-group-item-warning .list-group-item-heading,
button.list-group-item-warning .list-group-item-heading {
  color: inherit;
}
a.list-group-item-warning:hover,
button.list-group-item-warning:hover,
a.list-group-item-warning:focus,
button.list-group-item-warning:focus {
  color: #8a6d3b;
  background-color: #faf2cc;
}
a.list-group-item-warning.active,
button.list-group-item-warning.active,
a.list-group-item-warning.active:hover,
button.list-group-item-warning.active:hover,
a.list-group-item-warning.active:focus,
button.list-group-item-warning.active:focus {
  color: #fff;
  background-color: #8a6d3b;
  border-color: #8a6d3b;
}
.list-group-item-danger {
  color: #a94442;
  background-color: #f2dede;
}
a.list-group-item-danger,
button.list-group-item-danger {
  color: #a94442;
}
a.list-group-item-danger .list-group-item-heading,
button.list-group-item-danger .list-group-item-heading {
  color: inherit;
}
a.list-group-item-danger:hover,
button.list-group-item-danger:hover,
a.list-group-item-danger:focus,
button.list-group-item-danger:focus {
  color: #a94442;
  background-color: #ebcccc;
}
a.list-group-item-danger.active,
button.list-group-item-danger.active,
a.list-group-item-danger.active:hover,
button.list-group-item-danger.active:hover,
a.list-group-item-danger.active:focus,
button.list-group-item-danger.active:focus {
  color: #fff;
  background-color: #a94442;
  border-color: #a94442;
}
.list-group-item-heading {
  margin-top: 0;
  margin-bottom: 5px;
}
.list-group-item-text {
  margin-bottom: 0;
  line-height: 1.3;
}
.panel {
  margin-bottom: 20px;
  background-color: #fff;
  border: 1px solid transparent;
  border-radius: 4px;
  -webkit-box-shadow: 0 1px 1px rgba(0, 0, 0, 0.05);
  box-shadow: 0 1px 1px rgba(0, 0, 0, 0.05);
}
.panel-body {
  padding: 15px;
}
.panel-heading {
  padding: 10px 15px;
  border-bottom: 1px solid transparent;
  border-top-right-radius: 3px;
  border-top-left-radius: 3px;
}
.panel-heading > .dropdown .dropdown-toggle {
  color: inherit;
}
.panel-title {
  margin-top: 0;
  margin-bottom: 0;
  font-size: 16px;
  color: inherit;
}
.panel-title > a,
.panel-title > small,
.panel-title > .small,
.panel-title > small > a,
.panel-title > .small > a {
  color: inherit;
}
.panel-footer {
  padding: 10px 15px;
  background-color: #f5f5f5;
  border-top: 1px solid #ddd;
  border-bottom-right-radius: 3px;
  border-bottom-left-radius: 3px;
}
.panel > .list-group,
.panel > .panel-collapse > .list-group {
  margin-bottom: 0;
}
.panel > .list-group .list-group-item,
.panel > .panel-collapse > .list-group .list-group-item {
  border-width: 1px 0;
  border-radius: 0;
}
.panel > .list-group:first-child .list-group-item:first-child,
.panel > .panel-collapse > .list-group:first-child .list-group-item:first-child {
  border-top: 0;
  border-top-right-radius: 3px;
  border-top-left-radius: 3px;
}
.panel > .list-group:last-child .list-group-item:last-child,
.panel > .panel-collapse > .list-group:last-child .list-group-item:last-child {
  border-bottom: 0;
  border-bottom-right-radius: 3px;
  border-bottom-left-radius: 3px;
}
.panel > .panel-heading + .panel-collapse > .list-group .list-group-item:first-child {
  border-top-right-radius: 0;
  border-top-left-radius: 0;
}
.panel-heading + .list-group .list-group-item:first-child {
  border-top-width: 0;
}
.list-group + .panel-footer {
  border-top-width: 0;
}
.panel > .table,
.panel > .table-responsive > .table,
.panel > .panel-collapse > .table {
  margin-bottom: 0;
}
.panel > .table caption,
.panel > .table-responsive > .table caption,
.panel > .panel-collapse > .table caption {
  padding-left: 15px;
  padding-right: 15px;
}
.panel > .table:first-child,
.panel > .table-responsive:first-child > .table:first-child {
  border-top-right-radius: 3px;
  border-top-left-radius: 3px;
}
.panel > .table:first-child > thead:first-child > tr:first-child,
.panel > .table-responsive:first-child > .table:first-child > thead:first-child > tr:first-child,
.panel > .table:first-child > tbody:first-child > tr:first-child,
.panel > .table-responsive:first-child > .table:first-child > tbody:first-child > tr:first-child {
  border-top-left-radius: 3px;
  border-top-right-radius: 3px;
}
.panel > .table:first-child > thead:first-child > tr:first-child td:first-child,
.panel > .table-responsive:first-child > .table:first-child > thead:first-child > tr:first-child td:first-child,
.panel > .table:first-child > tbody:first-child > tr:first-child td:first-child,
.panel > .table-responsive:first-child > .table:first-child > tbody:first-child > tr:first-child td:first-child,
.panel > .table:first-child > thead:first-child > tr:first-child th:first-child,
.panel > .table-responsive:first-child > .table:first-child > thead:first-child > tr:first-child th:first-child,
.panel > .table:first-child > tbody:first-child > tr:first-child th:first-child,
.panel > .table-responsive:first-child > .table:first-child > tbody:first-child > tr:first-child th:first-child {
  border-top-left-radius: 3px;
}
.panel > .table:first-child > thead:first-child > tr:first-child td:last-child,
.panel > .table-responsive:first-child > .table:first-child > thead:first-child > tr:first-child td:last-child,
.panel > .table:first-child > tbody:first-child > tr:first-child td:last-child,
.panel > .table-responsive:first-child > .table:first-child > tbody:first-child > tr:first-child td:last-child,
.panel > .table:first-child > thead:first-child > tr:first-child th:last-child,
.panel > .table-responsive:first-child > .table:first-child > thead:first-child > tr:first-child th:last-child,
.panel > .table:first-child > tbody:first-child > tr:first-child th:last-child,
.panel > .table-responsive:first-child > .table:first-child > tbody:first-child > tr:first-child th:last-child {
  border-top-right-radius: 3px;
}
.panel > .table:last-child,
.panel > .table-responsive:last-child > .table:last-child {
  border-bottom-right-radius: 3px;
  border-bottom-left-radius: 3px;
}
.panel > .table:last-child > tbody:last-child > tr:last-child,
.panel > .table-responsive:last-child > .table:last-child > tbody:last-child > tr:last-child,
.panel > .table:last-child > tfoot:last-child > tr:last-child,
.panel > .table-responsive:last-child > .table:last-child > tfoot:last-child > tr:last-child {
  border-bottom-left-radius: 3px;
  border-bottom-right-radius: 3px;
}
.panel > .table:last-child > tbody:last-child > tr:last-child td:first-child,
.panel > .table-responsive:last-child > .table:last-child > tbody:last-child > tr:last-child td:first-child,
.panel > .table:last-child > tfoot:last-child > tr:last-child td:first-child,
.panel > .table-responsive:last-child > .table:last-child > tfoot:last-child > tr:last-child td:first-child,
.panel > .table:last-child > tbody:last-child > tr:last-child th:first-child,
.panel > .table-responsive:last-child > .table:last-child > tbody:last-child > tr:last-child th:first-child,
.panel > .table:last-child > tfoot:last-child > tr:last-child th:first-child,
.panel > .table-responsive:last-child > .table:last-child > tfoot:last-child > tr:last-child th:first-child {
  border-bottom-left-radius: 3px;
}
.panel > .table:last-child > tbody:last-child > tr:last-child td:last-child,
.panel > .table-responsive:last-child > .table:last-child > tbody:last-child > tr:last-child td:last-child,
.panel > .table:last-child > tfoot:last-child > tr:last-child td:last-child,
.panel > .table-responsive:last-child > .table:last-child > tfoot:last-child > tr:last-child td:last-child,
.panel > .table:last-child > tbody:last-child > tr:last-child th:last-child,
.panel > .table-responsive:last-child > .table:last-child > tbody:last-child > tr:last-child th:last-child,
.panel > .table:last-child > tfoot:last-child > tr:last-child th:last-child,
.panel > .table-responsive:last-child > .table:last-child > tfoot:last-child > tr:last-child th:last-child {
  border-bottom-right-radius: 3px;
}
.panel > .panel-body + .table,
.panel > .panel-body + .table-responsive,
.panel > .table + .panel-body,
.panel > .table-responsive + .panel-body {
  border-top: 1px solid #ddd;
}
.panel > .table > tbody:first-child > tr:first-child th,
.panel > .table > tbody:first-child > tr:first-child td {
  border-top: 0;
}
.panel > .table-bordered,
.panel > .table-responsive > .table-bordered {
  border: 0;
}
.panel > .table-bordered > thead > tr > th:first-child,
.panel > .table-responsive > .table-bordered > thead > tr > th:first-child,
.panel > .table-bordered > tbody > tr > th:first-child,
.panel > .table-responsive > .table-bordered > tbody > tr > th:first-child,
.panel > .table-bordered > tfoot > tr > th:first-child,
.panel > .table-responsive > .table-bordered > tfoot > tr > th:first-child,
.panel > .table-bordered > thead > tr > td:first-child,
.panel > .table-responsive > .table-bordered > thead > tr > td:first-child,
.panel > .table-bordered > tbody > tr > td:first-child,
.panel > .table-responsive > .table-bordered > tbody > tr > td:first-child,
.panel > .table-bordered > tfoot > tr > td:first-child,
.panel > .table-responsive > .table-bordered > tfoot > tr > td:first-child {
  border-left: 0;
}
.panel > .table-bordered > thead > tr > th:last-child,
.panel > .table-responsive > .table-bordered > thead > tr > th:last-child,
.panel > .table-bordered > tbody > tr > th:last-child,
.panel > .table-responsive > .table-bordered > tbody > tr > th:last-child,
.panel > .table-bordered > tfoot > tr > th:last-child,
.panel > .table-responsive > .table-bordered > tfoot > tr > th:last-child,
.panel > .table-bordered > thead > tr > td:last-child,
.panel > .table-responsive > .table-bordered > thead > tr > td:last-child,
.panel > .table-bordered > tbody > tr > td:last-child,
.panel > .table-responsive > .table-bordered > tbody > tr > td:last-child,
.panel > .table-bordered > tfoot > tr > td:last-child,
.panel > .table-responsive > .table-bordered > tfoot > tr > td:last-child {
  border-right: 0;
}
.panel > .table-bordered > thead > tr:first-child > td,
.panel > .table-responsive > .table-bordered > thead > tr:first-child > td,
.panel > .table-bordered > tbody > tr:first-child > td,
.panel > .table-responsive > .table-bordered > tbody > tr:first-child > td,
.panel > .table-bordered > thead > tr:first-child > th,
.panel > .table-responsive > .table-bordered > thead > tr:first-child > th,
.panel > .table-bordered > tbody > tr:first-child > th,
.panel > .table-responsive > .table-bordered > tbody > tr:first-child > th {
  border-bottom: 0;
}
.panel > .table-bordered > tbody > tr:last-child > td,
.panel > .table-responsive > .table-bordered > tbody > tr:last-child > td,
.panel > .table-bordered > tfoot > tr:last-child > td,
.panel > .table-responsive > .table-bordered > tfoot > tr:last-child > td,
.panel > .table-bordered > tbody > tr:last-child > th,
.panel > .table-responsive > .table-bordered > tbody > tr:last-child > th,
.panel > .table-bordered > tfoot > tr:last-child > th,
.panel > .table-responsive > .table-bordered > tfoot > tr:last-child > th {
  border-bottom: 0;
}
.panel > .table-responsive {
  border: 0;
  margin-bottom: 0;
}
.panel-group {
  margin-bottom: 20px;
}
.panel-group .panel {
  margin-bottom: 0;
  border-radius: 4px;
}
.panel-group .panel + .panel {
  margin-top: 5px;
}
.panel-group .panel-heading {
  border-bottom: 0;
}
.panel-group .panel-heading + .panel-collapse > .panel-body,
.panel-group .panel-heading + .panel-collapse > .list-group {
  border-top: 1px solid #ddd;
}
.panel-group .panel-footer {
  border-top: 0;
}
.panel-group .panel-footer + .panel-collapse .panel-body {
  border-bottom: 1px solid #ddd;
}
.panel-default {
  border-color: #ddd;
}
.panel-default > .panel-heading {
  color: #333333;
  background-color: #f5f5f5;
  border-color: #ddd;
}
.panel-default > .panel-heading + .panel-collapse > .panel-body {
  border-top-color: #ddd;
}
.panel-default > .panel-heading .badge {
  color: #f5f5f5;
  background-color: #333333;
}
.panel-default > .panel-footer + .panel-collapse > .panel-body {
  border-bottom-color: #ddd;
}
.panel-primary {
  border-color: #337ab7;
}
.panel-primary > .panel-heading {
  color: #fff;
  background-color: #337ab7;
  border-color: #337ab7;
}
.panel-primary > .panel-heading + .panel-collapse > .panel-body {
  border-top-color: #337ab7;
}
.panel-primary > .panel-heading .badge {
  color: #337ab7;
  background-color: #fff;
}
.panel-primary > .panel-footer + .panel-collapse > .panel-body {
  border-bottom-color: #337ab7;
}
.panel-success {
  border-color: #d6e9c6;
}
.panel-success > .panel-heading {
  color: #3c763d;
  background-color: #dff0d8;
  border-color: #d6e9c6;
}
.panel-success > .panel-heading + .panel-collapse > .panel-body {
  border-top-color: #d6e9c6;
}
.panel-success > .panel-heading .badge {
  color: #dff0d8;
  background-color: #3c763d;
}
.panel-success > .panel-footer + .panel-collapse > .panel-body {
  border-bottom-color: #d6e9c6;
}
.panel-info {
  border-color: #bce8f1;
}
.panel-info > .panel-heading {
  color: #31708f;
  background-color: #d9edf7;
  border-color: #bce8f1;
}
.panel-info > .panel-heading + .panel-collapse > .panel-body {
  border-top-color: #bce8f1;
}
.panel-info > .panel-heading .badge {
  color: #d9edf7;
  background-color: #31708f;
}
.panel-info > .panel-footer + .panel-collapse > .panel-body {
  border-bottom-color: #bce8f1;
}
.panel-warning {
  border-color: #faebcc;
}
.panel-warning > .panel-heading {
  color: #8a6d3b;
  background-color: #fcf8e3;
  border-color: #faebcc;
}
.panel-warning > .panel-heading + .panel-collapse > .panel-body {
  border-top-color: #faebcc;
}
.panel-warning > .panel-heading .badge {
  color: #fcf8e3;
  background-color: #8a6d3b;
}
.panel-warning > .panel-footer + .panel-collapse > .panel-body {
  border-bottom-color: #faebcc;
}
.panel-danger {
  border-color: #ebccd1;
}
.panel-danger > .panel-heading {
  color: #a94442;
  background-color: #f2dede;
  border-color: #ebccd1;
}
.panel-danger > .panel-heading + .panel-collapse > .panel-body {
  border-top-color: #ebccd1;
}
.panel-danger > .panel-heading .badge {
  color: #f2dede;
  background-color: #a94442;
}
.panel-danger > .panel-footer + .panel-collapse > .panel-body {
  border-bottom-color: #ebccd1;
}
.embed-responsive {
  position: relative;
  display: block;
  height: 0;
  padding: 0;
  overflow: hidden;
}
.embed-responsive .embed-responsive-item,
.embed-responsive iframe,
.embed-responsive embed,
.embed-responsive object,
.embed-responsive video {
  position: absolute;
  top: 0;
  left: 0;
  bottom: 0;
  height: 100%;
  width: 100%;
  border: 0;
}
.embed-responsive-16by9 {
  padding-bottom: 56.25%;
}
.embed-responsive-4by3 {
  padding-bottom: 75%;
}
.well {
  min-height: 20px;
  padding: 19px;
  margin-bottom: 20px;
  background-color: #f5f5f5;
  border: 1px solid #e3e3e3;
  border-radius: 4px;
  -webkit-box-shadow: inset 0 1px 1px rgba(0, 0, 0, 0.05);
  box-shadow: inset 0 1px 1px rgba(0, 0, 0, 0.05);
}
.well blockquote {
  border-color: #ddd;
  border-color: rgba(0, 0, 0, 0.15);
}
.well-lg {
  padding: 24px;
  border-radius: 6px;
}
.well-sm {
  padding: 9px;
  border-radius: 3px;
}
.close {
  float: right;
  font-size: 21px;
  font-weight: bold;
  line-height: 1;
  color: #000;
  text-shadow: 0 1px 0 #fff;
  opacity: 0.2;
  filter: alpha(opacity=20);
}
.close:hover,
.close:focus {
  color: #000;
  text-decoration: none;
  cursor: pointer;
  opacity: 0.5;
  filter: alpha(opacity=50);
}
button.close {
  padding: 0;
  cursor: pointer;
  background: transparent;
  border: 0;
  -webkit-appearance: none;
}
.modal-open {
  overflow: hidden;
}
.modal {
  display: none;
  overflow: hidden;
  position: fixed;
  top: 0;
  right: 0;
  bottom: 0;
  left: 0;
  z-index: 1050;
  -webkit-overflow-scrolling: touch;
  outline: 0;
}
.modal.fade .modal-dialog {
  -webkit-transform: translate(0, -25%);
  -ms-transform: translate(0, -25%);
  -o-transform: translate(0, -25%);
  transform: translate(0, -25%);
  -webkit-transition: -webkit-transform 0.3s ease-out;
  -moz-transition: -moz-transform 0.3s ease-out;
  -o-transition: -o-transform 0.3s ease-out;
  transition: transform 0.3s ease-out;
}
.modal.in .modal-dialog {
  -webkit-transform: translate(0, 0);
  -ms-transform: translate(0, 0);
  -o-transform: translate(0, 0);
  transform: translate(0, 0);
}
.modal-open .modal {
  overflow-x: hidden;
  overflow-y: auto;
}
.modal-dialog {
  position: relative;
  width: auto;
  margin: 10px;
}
.modal-content {
  position: relative;
  background-color: #fff;
  border: 1px solid #999;
  border: 1px solid rgba(0, 0, 0, 0.2);
  border-radius: 6px;
  -webkit-box-shadow: 0 3px 9px rgba(0, 0, 0, 0.5);
  box-shadow: 0 3px 9px rgba(0, 0, 0, 0.5);
  background-clip: padding-box;
  outline: 0;
}
.modal-backdrop {
  position: fixed;
  top: 0;
  right: 0;
  bottom: 0;
  left: 0;
  z-index: 1040;
  background-color: #000;
}
.modal-backdrop.fade {
  opacity: 0;
  filter: alpha(opacity=0);
}
.modal-backdrop.in {
  opacity: 0.5;
  filter: alpha(opacity=50);
}
.modal-header {
  padding: 15px;
  border-bottom: 1px solid #e5e5e5;
}
.modal-header .close {
  margin-top: -2px;
}
.modal-title {
  margin: 0;
  line-height: 1.42857143;
}
.modal-body {
  position: relative;
  padding: 15px;
}
.modal-footer {
  padding: 15px;
  text-align: right;
  border-top: 1px solid #e5e5e5;
}
.modal-footer .btn + .btn {
  margin-left: 5px;
  margin-bottom: 0;
}
.modal-footer .btn-group .btn + .btn {
  margin-left: -1px;
}
.modal-footer .btn-block + .btn-block {
  margin-left: 0;
}
.modal-scrollbar-measure {
  position: absolute;
  top: -9999px;
  width: 50px;
  height: 50px;
  overflow: scroll;
}
@media (min-width: 768px) {
  .modal-dialog {
    width: 600px;
    margin: 30px auto;
  }
  .modal-content {
    -webkit-box-shadow: 0 5px 15px rgba(0, 0, 0, 0.5);
    box-shadow: 0 5px 15px rgba(0, 0, 0, 0.5);
  }
  .modal-sm {
    width: 300px;
  }
}
@media (min-width: 992px) {
  .modal-lg {
    width: 900px;
  }
}
.tooltip {
  position: absolute;
  z-index: 1070;
  display: block;
  font-family: "Helvetica Neue", Helvetica, Ubuntu, Cantarell, "Liberation Sans", Sans, Arial, sans-serif;
  font-style: normal;
  font-weight: normal;
  letter-spacing: normal;
  line-break: auto;
  line-height: 1.42857143;
  text-align: left;
  text-align: start;
  text-decoration: none;
  text-shadow: none;
  text-transform: none;
  white-space: normal;
  word-break: normal;
  word-spacing: normal;
  word-wrap: normal;
  font-size: 12px;
  opacity: 0;
  filter: alpha(opacity=0);
}
.tooltip.in {
  opacity: 0.9;
  filter: alpha(opacity=90);
}
.tooltip.top {
  margin-top: -3px;
  padding: 5px 0;
}
.tooltip.right {
  margin-left: 3px;
  padding: 0 5px;
}
.tooltip.bottom {
  margin-top: 3px;
  padding: 5px 0;
}
.tooltip.left {
  margin-left: -3px;
  padding: 0 5px;
}
.tooltip-inner {
  max-width: 200px;
  padding: 3px 8px;
  color: #fff;
  text-align: center;
  background-color: #000;
  border-radius: 4px;
}
.tooltip-arrow {
  position: absolute;
  width: 0;
  height: 0;
  border-color: transparent;
  border-style: solid;
}
.tooltip.top .tooltip-arrow {
  bottom: 0;
  left: 50%;
  margin-left: -5px;
  border-width: 5px 5px 0;
  border-top-color: #000;
}
.tooltip.top-left .tooltip-arrow {
  bottom: 0;
  right: 5px;
  margin-bottom: -5px;
  border-width: 5px 5px 0;
  border-top-color: #000;
}
.tooltip.top-right .tooltip-arrow {
  bottom: 0;
  left: 5px;
  margin-bottom: -5px;
  border-width: 5px 5px 0;
  border-top-color: #000;
}
.tooltip.right .tooltip-arrow {
  top: 50%;
  left: 0;
  margin-top: -5px;
  border-width: 5px 5px 5px 0;
  border-right-color: #000;
}
.tooltip.left .tooltip-arrow {
  top: 50%;
  right: 0;
  margin-top: -5px;
  border-width: 5px 0 5px 5px;
  border-left-color: #000;
}
.tooltip.bottom .tooltip-arrow {
  top: 0;
  left: 50%;
  margin-left: -5px;
  border-width: 0 5px 5px;
  border-bottom-color: #000;
}
.tooltip.bottom-left .tooltip-arrow {
  top: 0;
  right: 5px;
  margin-top: -5px;
  border-width: 0 5px 5px;
  border-bottom-color: #000;
}
.tooltip.bottom-right .tooltip-arrow {
  top: 0;
  left: 5px;
  margin-top: -5px;
  border-width: 0 5px 5px;
  border-bottom-color: #000;
}
.popover {
  position: absolute;
  top: 0;
  left: 0;
  z-index: 1060;
  display: none;
  max-width: 276px;
  padding: 1px;
  font-family: "Helvetica Neue", Helvetica, Ubuntu, Cantarell, "Liberation Sans", Sans, Arial, sans-serif;
  font-style: normal;
  font-weight: normal;
  letter-spacing: normal;
  line-break: auto;
  line-height: 1.42857143;
  text-align: left;
  text-align: start;
  text-decoration: none;
  text-shadow: none;
  text-transform: none;
  white-space: normal;
  word-break: normal;
  word-spacing: normal;
  word-wrap: normal;
  font-size: 14px;
  background-color: #fff;
  background-clip: padding-box;
  border: 1px solid #ccc;
  border: 1px solid rgba(0, 0, 0, 0.2);
  border-radius: 6px;
  -webkit-box-shadow: 0 5px 10px rgba(0, 0, 0, 0.2);
  box-shadow: 0 5px 10px rgba(0, 0, 0, 0.2);
}
.popover.top {
  margin-top: -10px;
}
.popover.right {
  margin-left: 10px;
}
.popover.bottom {
  margin-top: 10px;
}
.popover.left {
  margin-left: -10px;
}
.popover-title {
  margin: 0;
  padding: 8px 14px;
  font-size: 14px;
  background-color: #f7f7f7;
  border-bottom: 1px solid #ebebeb;
  border-radius: 5px 5px 0 0;
}
.popover-content {
  padding: 9px 14px;
}
.popover > .arrow,
.popover > .arrow:after {
  position: absolute;
  display: block;
  width: 0;
  height: 0;
  border-color: transparent;
  border-style: solid;
}
.popover > .arrow {
  border-width: 11px;
}
.popover > .arrow:after {
  border-width: 10px;
  content: "";
}
.popover.top > .arrow {
  left: 50%;
  margin-left: -11px;
  border-bottom-width: 0;
  border-top-color: #999999;
  border-top-color: rgba(0, 0, 0, 0.25);
  bottom: -11px;
}
.popover.top > .arrow:after {
  content: " ";
  bottom: 1px;
  margin-left: -10px;
  border-bottom-width: 0;
  border-top-color: #fff;
}
.popover.right > .arrow {
  top: 50%;
  left: -11px;
  margin-top: -11px;
  border-left-width: 0;
  border-right-color: #999999;
  border-right-color: rgba(0, 0, 0, 0.25);
}
.popover.right > .arrow:after {
  content: " ";
  left: 1px;
  bottom: -10px;
  border-left-width: 0;
  border-right-color: #fff;
}
.popover.bottom > .arrow {
  left: 50%;
  margin-left: -11px;
  border-top-width: 0;
  border-bottom-color: #999999;
  border-bottom-color: rgba(0, 0, 0, 0.25);
  top: -11px;
}
.popover.bottom > .arrow:after {
  content: " ";
  top: 1px;
  margin-left: -10px;
  border-top-width: 0;
  border-bottom-color: #fff;
}
.popover.left > .arrow {
  top: 50%;
  right: -11px;
  margin-top: -11px;
  border-right-width: 0;
  border-left-color: #999999;
  border-left-color: rgba(0, 0, 0, 0.25);
}
.popover.left > .arrow:after {
  content: " ";
  right: 1px;
  border-right-width: 0;
  border-left-color: #fff;
  bottom: -10px;
}
.carousel {
  position: relative;
}
.carousel-inner {
  position: relative;
  overflow: hidden;
  width: 100%;
}
.carousel-inner > .item {
  display: none;
  position: relative;
  -webkit-transition: 0.6s ease-in-out left;
  -o-transition: 0.6s ease-in-out left;
  transition: 0.6s ease-in-out left;
}
.carousel-inner > .item > img,
.carousel-inner > .item > a > img {
  line-height: 1;
}
@media all and (transform-3d), (-webkit-transform-3d) {
  .carousel-inner > .item {
    -webkit-transition: -webkit-transform 0.6s ease-in-out;
    -moz-transition: -moz-transform 0.6s ease-in-out;
    -o-transition: -o-transform 0.6s ease-in-out;
    transition: transform 0.6s ease-in-out;
    -webkit-backface-visibility: hidden;
    -moz-backface-visibility: hidden;
    backface-visibility: hidden;
    -webkit-perspective: 1000px;
    -moz-perspective: 1000px;
    perspective: 1000px;
  }
  .carousel-inner > .item.next,
  .carousel-inner > .item.active.right {
    -webkit-transform: translate3d(100%, 0, 0);
    transform: translate3d(100%, 0, 0);
    left: 0;
  }
  .carousel-inner > .item.prev,
  .carousel-inner > .item.active.left {
    -webkit-transform: translate3d(-100%, 0, 0);
    transform: translate3d(-100%, 0, 0);
    left: 0;
  }
  .carousel-inner > .item.next.left,
  .carousel-inner > .item.prev.right,
  .carousel-inner > .item.active {
    -webkit-transform: translate3d(0, 0, 0);
    transform: translate3d(0, 0, 0);
    left: 0;
  }
}
.carousel-inner > .active,
.carousel-inner > .next,
.carousel-inner > .prev {
  display: block;
}
.carousel-inner > .active {
  left: 0;
}
.carousel-inner > .next,
.carousel-inner > .prev {
  position: absolute;
  top: 0;
  width: 100%;
}
.carousel-inner > .next {
  left: 100%;
}
.carousel-inner > .prev {
  left: -100%;
}
.carousel-inner > .next.left,
.carousel-inner > .prev.right {
  left: 0;
}
.carousel-inner > .active.left {
  left: -100%;
}
.carousel-inner > .active.right {
  left: 100%;
}
.carousel-control {
  position: absolute;
  top: 0;
  left: 0;
  bottom: 0;
  width: 15%;
  opacity: 0.5;
  filter: alpha(opacity=50);
  font-size: 20px;
  color: #fff;
  text-align: center;
  text-shadow: 0 1px 2px rgba(0, 0, 0, 0.6);
  background-color: rgba(0, 0, 0, 0);
}
.carousel-control.left {
  background-image: -webkit-linear-gradient(left, rgba(0, 0, 0, 0.5) 0%, rgba(0, 0, 0, 0.0001) 100%);
  background-image: -o-linear-gradient(left, rgba(0, 0, 0, 0.5) 0%, rgba(0, 0, 0, 0.0001) 100%);
  background-image: linear-gradient(to right, rgba(0, 0, 0, 0.5) 0%, rgba(0, 0, 0, 0.0001) 100%);
  background-repeat: repeat-x;
  filter: progid:DXImageTransform.Microsoft.gradient(startColorstr='#80000000', endColorstr='#00000000', GradientType=1);
}
.carousel-control.right {
  left: auto;
  right: 0;
  background-image: -webkit-linear-gradient(left, rgba(0, 0, 0, 0.0001) 0%, rgba(0, 0, 0, 0.5) 100%);
  background-image: -o-linear-gradient(left, rgba(0, 0, 0, 0.0001) 0%, rgba(0, 0, 0, 0.5) 100%);
  background-image: linear-gradient(to right, rgba(0, 0, 0, 0.0001) 0%, rgba(0, 0, 0, 0.5) 100%);
  background-repeat: repeat-x;
  filter: progid:DXImageTransform.Microsoft.gradient(startColorstr='#00000000', endColorstr='#80000000', GradientType=1);
}
.carousel-control:hover,
.carousel-control:focus {
  outline: 0;
  color: #fff;
  text-decoration: none;
  opacity: 0.9;
  filter: alpha(opacity=90);
}
.carousel-control .icon-prev,
.carousel-control .icon-next,
.carousel-control .glyphicon-chevron-left,
.carousel-control .glyphicon-chevron-right {
  position: absolute;
  top: 50%;
  margin-top: -10px;
  z-index: 5;
  display: inline-block;
}
.carousel-control .icon-prev,
.carousel-control .glyphicon-chevron-left {
  left: 50%;
  margin-left: -10px;
}
.carousel-control .icon-next,
.carousel-control .glyphicon-chevron-right {
  right: 50%;
  margin-right: -10px;
}
.carousel-control .icon-prev,
.carousel-control .icon-next {
  width: 20px;
  height: 20px;
  line-height: 1;
  font-family: serif;
}
.carousel-control .icon-prev:before {
  content: '\2039';
}
.carousel-control .icon-next:before {
  content: '\203a';
}
.carousel-indicators {
  position: absolute;
  bottom: 10px;
  left: 50%;
  z-index: 15;
  width: 60%;
  margin-left: -30%;
  padding-left: 0;
  list-style: none;
  text-align: center;
}
.carousel-indicators li {
  display: inline-block;
  width: 10px;
  height: 10px;
  margin: 1px;
  text-indent: -999px;
  border: 1px solid #fff;
  border-radius: 10px;
  cursor: pointer;
  background-color: #000 \9;
  background-color: rgba(0, 0, 0, 0);
}
.carousel-indicators .active {
  margin: 0;
  width: 12px;
  height: 12px;
  background-color: #fff;
}
.carousel-caption {
  position: absolute;
  left: 15%;
  right: 15%;
  bottom: 20px;
  z-index: 10;
  padding-top: 20px;
  padding-bottom: 20px;
  color: #fff;
  text-align: center;
  text-shadow: 0 1px 2px rgba(0, 0, 0, 0.6);
}
.carousel-caption .btn {
  text-shadow: none;
}
@media screen and (min-width: 768px) {
  .carousel-control .glyphicon-chevron-left,
  .carousel-control .glyphicon-chevron-right,
  .carousel-control .icon-prev,
  .carousel-control .icon-next {
    width: 30px;
    height: 30px;
    margin-top: -10px;
    font-size: 30px;
  }
  .carousel-control .glyphicon-chevron-left,
  .carousel-control .icon-prev {
    margin-left: -10px;
  }
  .carousel-control .glyphicon-chevron-right,
  .carousel-control .icon-next {
    margin-right: -10px;
  }
  .carousel-caption {
    left: 20%;
    right: 20%;
    padding-bottom: 30px;
  }
  .carousel-indicators {
    bottom: 20px;
  }
}
.clearfix:before,
.clearfix:after,
.dl-horizontal dd:before,
.dl-horizontal dd:after,
.container:before,
.container:after,
.container-fluid:before,
.container-fluid:after,
.row:before,
.row:after,
.form-horizontal .form-group:before,
.form-horizontal .form-group:after,
.btn-toolbar:before,
.btn-toolbar:after,
.btn-group-vertical > .btn-group:before,
.btn-group-vertical > .btn-group:after,
.nav:before,
.nav:after,
.navbar:before,
.navbar:after,
.navbar-header:before,
.navbar-header:after,
.navbar-collapse:before,
.navbar-collapse:after,
.pager:before,
.pager:after,
.panel-body:before,
.panel-body:after,
.modal-header:before,
.modal-header:after,
.modal-footer:before,
.modal-footer:after {
  content: " ";
  display: table;
}
.clearfix:after,
.dl-horizontal dd:after,
.container:after,
.container-fluid:after,
.row:after,
.form-horizontal .form-group:after,
.btn-toolbar:after,
.btn-group-vertical > .btn-group:after,
.nav:after,
.navbar:after,
.navbar-header:after,
.navbar-collapse:after,
.pager:after,
.panel-body:after,
.modal-header:after,
.modal-footer:after {
  clear: both;
}
.center-block {
  display: block;
  margin-left: auto;
  margin-right: auto;
}
.pull-right {
  float: right !important;
}
.pull-left {
  float: left !important;
}
.hide {
  display: none !important;
}
.show {
  display: block !important;
}
.invisible {
  visibility: hidden;
}
.text-hide {
  font: 0/0 a;
  color: transparent;
  text-shadow: none;
  background-color: transparent;
  border: 0;
}
.hidden {
  display: none !important;
}
.affix {
  position: fixed;
}
@-ms-viewport {
  width: device-width;
}
.visible-xs,
.visible-sm,
.visible-md,
.visible-lg {
  display: none !important;
}
.visible-xs-block,
.visible-xs-inline,
.visible-xs-inline-block,
.visible-sm-block,
.visible-sm-inline,
.visible-sm-inline-block,
.visible-md-block,
.visible-md-inline,
.visible-md-inline-block,
.visible-lg-block,
.visible-lg-inline,
.visible-lg-inline-block {
  display: none !important;
}
@media (max-width: 767px) {
  .visible-xs {
    display: block !important;
  }
  table.visible-xs {
    display: table !important;
  }
  tr.visible-xs {
    display: table-row !important;
  }
  th.visible-xs,
  td.visible-xs {
    display: table-cell !important;
  }
}
@media (max-width: 767px) {
  .visible-xs-block {
    display: block !important;
  }
}
@media (max-width: 767px) {
  .visible-xs-inline {
    display: inline !important;
  }
}
@media (max-width: 767px) {
  .visible-xs-inline-block {
    display: inline-block !important;
  }
}
@media (min-width: 768px) and (max-width: 991px) {
  .visible-sm {
    display: block !important;
  }
  table.visible-sm {
    display: table !important;
  }
  tr.visible-sm {
    display: table-row !important;
  }
  th.visible-sm,
  td.visible-sm {
    display: table-cell !important;
  }
}
@media (min-width: 768px) and (max-width: 991px) {
  .visible-sm-block {
    display: block !important;
  }
}
@media (min-width: 768px) and (max-width: 991px) {
  .visible-sm-inline {
    display: inline !important;
  }
}
@media (min-width: 768px) and (max-width: 991px) {
  .visible-sm-inline-block {
    display: inline-block !important;
  }
}
@media (min-width: 992px) and (max-width: 1199px) {
  .visible-md {
    display: block !important;
  }
  table.visible-md {
    display: table !important;
  }
  tr.visible-md {
    display: table-row !important;
  }
  th.visible-md,
  td.visible-md {
    display: table-cell !important;
  }
}
@media (min-width: 992px) and (max-width: 1199px) {
  .visible-md-block {
    display: block !important;
  }
}
@media (min-width: 992px) and (max-width: 1199px) {
  .visible-md-inline {
    display: inline !important;
  }
}
@media (min-width: 992px) and (max-width: 1199px) {
  .visible-md-inline-block {
    display: inline-block !important;
  }
}
@media (min-width: 1200px) {
  .visible-lg {
    display: block !important;
  }
  table.visible-lg {
    display: table !important;
  }
  tr.visible-lg {
    display: table-row !important;
  }
  th.visible-lg,
  td.visible-lg {
    display: table-cell !important;
  }
}
@media (min-width: 1200px) {
  .visible-lg-block {
    display: block !important;
  }
}
@media (min-width: 1200px) {
  .visible-lg-inline {
    display: inline !important;
  }
}
@media (min-width: 1200px) {
  .visible-lg-inline-block {
    display: inline-block !important;
  }
}
@media (max-width: 767px) {
  .hidden-xs {
    display: none !important;
  }
}
@media (min-width: 768px) and (max-width: 991px) {
  .hidden-sm {
    display: none !important;
  }
}
@media (min-width: 992px) and (max-width: 1199px) {
  .hidden-md {
    display: none !important;
  }
}
@media (min-width: 1200px) {
  .hidden-lg {
    display: none !important;
  }
}
.visible-print {
  display: none !important;
}
@media print {
  .visible-print {
    display: block !important;
  }
  table.visible-print {
    display: table !important;
  }
  tr.visible-print {
    display: table-row !important;
  }
  th.visible-print,
  td.visible-print {
    display: table-cell !important;
  }
}
.visible-print-block {
  display: none !important;
}
@media print {
  .visible-print-block {
    display: block !important;
  }
}
.visible-print-inline {
  display: none !important;
}
@media print {
  .visible-print-inline {
    display: inline !important;
  }
}
.visible-print-inline-block {
  display: none !important;
}
@media print {
  .visible-print-inline-block {
    display: inline-block !important;
  }
}
@media print {
  .hidden-print {
    display: none !important;
  }
}
/* Images */
/* Masthead */
/* Stages */
/* Datasets */
/* Table */
/* Footer */
/* Activity Stream base colors */
/* Other */
.break-word {
  -ms-word-break: break-all;
  word-break: break-all;
  /* Non standard for webkit */
  word-break: break-word;
  -webkit-hyphens: auto;
  -moz-hyphens: auto;
  -ms-hyphens: auto;
  hyphens: auto;
}
.tag {
  display: inline-block;
  margin-bottom: 4px;
  color: #333333;
  background-color: #f5f5f5;
  padding: 1px 10px;
  border: 1px solid #dcdcdc;
  border-radius: 100px;
  -webkit-box-shadow: inset 0 1px 0 #ffffff;
  box-shadow: inset 0 1px 0 #ffffff;
}
a.tag:hover {
  text-decoration: none;
  color: #fff;
  background-color: #337ab7;
  border: 1px solid #23527c;
  -webkit-box-shadow: inset 0 1px 0 #5094ce;
  box-shadow: inset 0 1px 0 #5094ce;
}
.pill {
  display: inline-block;
  background-color: #337ab7;
  color: #fff;
  padding: 2px 10px 1px 10px;
  margin-right: 5px;
  font-weight: normal;
  border-radius: 100px;
}
.pill a {
  color: #fff;
}
.pill a.remove {
  font-size: 11px;
}
.unstyled {
  margin: 0;
  list-style: none;
}
.simple-item {
  font-size: 12px;
  line-height: 1.16666667em;
  padding: 7px 25px;
  border-bottom: 1px dotted #ddd;
}
.simple-item:last-of-type {
  border-bottom: 0;
}
.simple-list {
  margin: 0;
  list-style: none;
}
.simple-list:before,
.simple-list:after {
  content: " ";
  display: table;
}
.simple-list:after {
  clear: both;
}
.simple-list:before,
.simple-list:after {
  content: " ";
  display: table;
}
.simple-list:after {
  clear: both;
}
.simple-list > li {
  font-size: 12px;
  line-height: 1.16666667em;
  padding: 7px 25px;
  border-bottom: 1px dotted #ddd;
}
.simple-list > li:last-of-type {
  border-bottom: 0;
}
.simple-list .ckan-icon {
  position: relative;
  top: 0px;
}
.module-narrow .simple-list > li {
  padding-left: 15px;
  padding-right: 15px;
  position: relative;
}
.listing li {
  text-align: right;
  margin-bottom: 5px;
}
.listing .key {
  clear: right;
  font-weight: bold;
}
.js .tab-content {
  display: none;
}
.js .tab-content.active {
  display: block;
}
.box {
  background-color: #fff;
  border: 1px solid #ccc;
  border-radius: 4px;
  -webkit-box-shadow: 0 0 0 4px rgba(0, 0, 0, 0.05);
  box-shadow: 0 0 0 4px rgba(0, 0, 0, 0.05);
}
.module {
  margin: 20px 0;
}
.module-heading {
  margin: 0;
  padding: 7px 25px;
  font-size: 14px;
  line-height: 1.3;
  background-color: #f5f5f5;
  border-top: 1px solid #ddd;
  border-bottom: 1px solid #ddd;
}
.module-heading:before,
.module-heading:after {
  content: " ";
  display: table;
}
.module-heading:after {
  clear: both;
}
.module-heading:before,
.module-heading:after {
  content: " ";
  display: table;
}
.module-heading:after {
  clear: both;
}
.module-content {
  padding: 0 25px;
  margin: 20px 0;
}
@media (min-width: 768px) {
  .col-md-9 div.module-content {
    padding-left: 10px;
  }
}
.module-content:first-child {
  margin-top: 0;
  padding-top: 20px;
}
.module-content:last-child {
  margin-bottom: 0;
  padding-bottom: 30px;
}
.module-content > :last-child {
  margin-bottom: 0;
}
.module:first-child .module-heading {
  border-radius: 3px 0 0 0;
  border-top-width: 0;
}
.module:last-child {
  margin-bottom: 30px;
}
.module-footer {
  padding: 7px 25px 7px;
  margin: 0;
  border-top: 1px dotted #ddd;
}
.module .read-more {
  font-weight: bold;
  /*color: @layoutBoldColor;*/
}
.module .pagination {
  height: 34px;
  margin-bottom: 0;
  border-top: 1px solid #ddd;
}
.module-content .pagination {
  margin-left: -25px;
  margin-right: -25px;
  margin-bottom: -20px;
}
.module .pagination > ul {
  border-radius: 0;
  -webkit-box-shadow: none;
  box-shadow: none;
  border: 0;
}
.module .pagination li a {
  border-top: none;
  border-bottom: none;
  padding-top: 7px;
  padding-bottom: 7px;
}
.module .pagination li:first-child a,
.module .pagination li:last-child a {
  border-radius: 0;
}
.module .pagination li:first-child a {
  border-left-width: 0;
}
.module .pagination li:last-child a {
  border-right-width: 0;
}
.module .pagination li.active a {
  border-left-width: 1px;
  border-right-width: 1px;
}
.module-content-shallow {
  padding: 0;
  margin-top: 10px;
  padding-bottom: 10px;
}
.module h1 {
  margin-bottom: 20px;
}
.module-shallow .module-content {
  padding: 10px;
  margin: 0;
}
.module-shallow .module-tags {
  margin-top: 0;
  margin-bottom: 0;
}
.module-shallow .module-content:first-child {
  padding-top: 10px;
}
.module-shallow .module-content:last-child {
  padding-bottom: 10px;
}
.module-narrow .module-heading,
.module-narrow .module-content,
.module-narrow .module-footer {
  padding-left: 15px;
  padding-right: 15px;
}
.module-grid {
  display: flex;
  align-items: stretch;
  justify-content: flex-start;
  flex-direction: row;
  flex-wrap: wrap;
  padding-bottom: 15px;
  margin: 0;
  list-style: none;
  background: #fbfbfb url("../../../base/images/bg.png");
  border: 1px solid #ddd;
  border-width: 1px 0;
}
.module-item {
  flex-basis: calc(45%);
  padding: 15px;
  margin: 15px 0 0 15px;
  background-color: white;
  border-radius: 3px;
  min-height: 1px;
  padding-left: 15px;
  padding-right: 15px;
  padding-top: 10px;
  padding-bottom: 10px;
  padding-right: 50px;
  overflow: hidden;
  position: relative;
}
@media (min-width: 768px) {
  .module-item {
    flex-basis: 195px;
  }
}
@media (min-width: 992px) {
  .module-item {
    flex-basis: 30.4%;
  }
}
@media (min-width: 1200px) {
  .module-item {
    flex-basis: 22.7%;
  }
}
.module-item span.count {
  color: #999;
}
.module-item .media-image {
  margin-bottom: 5px;
}
.module-item .media-edit {
  opacity: 0;
  position: absolute;
  right: 15px;
  bottom: 15px;
  -webkit-transition: opacity 0.2s ease-in;
  -o-transition: opacity 0.2s ease-in;
  transition: opacity 0.2s ease-in;
}
.module-item:hover {
  z-index: 1;
}
.module-item:hover .media-edit {
  opacity: 1;
}
@media (min-width: 992px) {
  .module-item {
    float: left;
    width: 50%;
  }
}
.module-item.first {
  clear: left;
}
.group .content img {
  margin: 0 -5px 5px;
  max-width: initial;
}
.group .content h3 {
  font-size: 14px;
  line-height: 1.3;
}
.group-listing {
  margin-left: -20px;
}
.ckanext-datapreview {
  position: relative;
  clear: both;
  padding-top: 15px;
  margin-top: 0;
}
.ckanext-datapreview > iframe {
  min-height: 400px;
}
.ckanext-datapreview > img {
  max-height: 500px;
  max-width: 100%;
  overflow: hidden;
}
.package-info h4 {
  margin-bottom: 10px;
}
.module-resource {
  background-color: #fff;
  border-bottom: 1px solid #ddd;
  margin-top: 0;
  margin-bottom: 0;
  border-radius: 3px 3px 0 0;
}
.module-resource .actions {
  position: relative;
  float: right;
  top: -10px;
  right: -15px;
}
.module .module-tags {
  padding-bottom: 8px;
}
.secondary .module:first-child,
.primary .module:first-child {
  /*margin-top: 0;*/
}
.no-nav .module:last-child {
  margin-top: 0;
}
.module-image {
  float: left;
  width: 50px;
  height: 50px;
  line-height: 50px;
  text-align: center;
  margin-right: 15px;
}
.module-image img {
  max-width: 50px;
  max-height: 50px;
  vertical-align: middle;
}
.banner {
  -webkit-transform: rotate(45deg);
  -moz-transform: rotate(45deg);
  -ms-transform: rotate(45deg);
  -o-transform: rotate(45deg);
  transform: rotate(45deg);
  -webkit-transform-origin: center center;
  -moz-transform-origin: center center;
  -ms-transform-origin: center center;
  -o-transform-origin: center center;
  transform-origin: center center;
  position: absolute;
  top: 15px;
  right: -35px;
  width: 80px;
  color: #fff;
  background-color: #005d7a;
  padding: 1px 20px;
  font-size: 11px;
  text-align: center;
  text-transform: uppercase;
}
.media-grid {
  display: flex;
  align-items: stretch;
  justify-content: flex-start;
  flex-direction: row;
  flex-wrap: wrap;
  padding-bottom: 15px;
  margin: 0;
  list-style: none;
  background: #fbfbfb url("../../../base/images/bg.png");
  border: 1px solid #ddd;
  border-width: 1px 0;
}
.media-item {
  position: relative;
  flex-basis: calc(45%);
  padding: 15px;
  margin: 15px 0 0 15px;
  background-color: white;
  border-radius: 3px;
}
@media (min-width: 768px) {
  .media-item {
    flex-basis: 195px;
  }
}
@media (min-width: 992px) {
  .media-item {
    flex-basis: 30.4%;
  }
}
@media (min-width: 1200px) {
  .media-item {
    flex-basis: 22.7%;
  }
}
.media-item span.count {
  color: #999;
}
.media-item .media-image {
  margin-bottom: 5px;
}
.media-item .media-edit {
  opacity: 0;
  position: absolute;
  right: 15px;
  bottom: 15px;
  -webkit-transition: opacity 0.2s ease-in;
  -o-transition: opacity 0.2s ease-in;
  transition: opacity 0.2s ease-in;
}
.media-item:hover {
  z-index: 1;
}
.media-item:hover .media-edit {
  opacity: 1;
}
.media-view {
  position: absolute;
  top: 0;
  left: 0;
  right: 0;
  bottom: 0;
  border: 1px solid #ddd;
  overflow: hidden;
  -webkit-transition: all 0.2s ease-in;
  -o-transition: all 0.2s ease-in;
  transition: all 0.2s ease-in;
  border-radius: 3px;
}
.media-view:hover,
.media-view.hovered {
  cursor: pointer;
  border-color: #005d7a;
  -webkit-box-shadow: 0 0 0 4px rgba(0, 0, 0, 0.1);
  box-shadow: 0 0 0 4px rgba(0, 0, 0, 0.1);
}
.media-view:hover .banner,
.media-view.hovered .banner {
  background-color: #005d7a;
}
.media-view span {
  display: none;
}
.media-view .banner {
  display: block;
  background-color: #b7b7b7;
  -webkit-transition: background-color 0.2s ease-in;
  -o-transition: background-color 0.2s ease-in;
  transition: background-color 0.2s ease-in;
}
.media-image {
  border-radius: 4px;
}
.media-image,
.media-image img {
  min-width: 100%;
  max-width: 100%;
}
.media-image img {
  height: auto;
}
.media-heading {
  font-size: 18px;
  line-height: 1.3;
  margin: 5px 0;
  -ms-word-break: break-all;
  word-break: break-all;
  /* Non standard for webkit */
  word-break: break-word;
  -webkit-hyphens: auto;
  -moz-hyphens: auto;
  -ms-hyphens: auto;
  hyphens: auto;
}
.media-overlay {
  position: relative;
  min-height: 35px;
}
.media-overlay .media-heading {
  position: absolute;
  left: 0;
  right: 0;
  bottom: 0;
  padding: 12px 10px;
  margin: 0;
  background-color: #000;
  background-color: rgba(0, 0, 0, 0.8);
  font-size: 13px;
  color: #fff;
  z-index: 1;
  border-radius: 0 0 3px 3px;
}
.media-overlay .media-image {
  float: none;
  display: block;
  margin-right: 0;
}
.media-item.is-expander .truncator-link {
  -webkit-transition: opacity 0.2s ease-in;
  -o-transition: opacity 0.2s ease-in;
  transition: opacity 0.2s ease-in;
  position: absolute;
  z-index: 10;
  left: 15px;
  bottom: 15px;
  opacity: 0;
}
.media-item.is-expander:hover {
  padding-bottom: 35px;
}
.media-item.is-expander:hover .truncator-link {
  opacity: 1;
}
/*.wide .media-item {
    width: 186px;
}*/
.nav-simple,
.nav-aside {
  margin: 0;
  list-style: none;
  padding-bottom: 0;
}
.nav-simple:before,
.nav-aside:before,
.nav-simple:after,
.nav-aside:after {
  content: " ";
  display: table;
}
.nav-simple:after,
.nav-aside:after {
  clear: both;
}
.nav-simple:before,
.nav-aside:before,
.nav-simple:after,
.nav-aside:after {
  content: " ";
  display: table;
}
.nav-simple:after,
.nav-aside:after {
  clear: both;
}
.nav-simple > li,
.nav-aside > li {
  font-size: 12px;
  line-height: 1.16666667em;
  padding: 7px 25px;
  border-bottom: 1px dotted #ddd;
}
.nav-simple > li:last-of-type,
.nav-aside > li:last-of-type {
  border-bottom: 0;
}
.nav-simple .ckan-icon,
.nav-aside .ckan-icon {
  position: relative;
  top: 0px;
}
.nav-aside {
  border-top: 1px dotted #DDD;
  border-bottom: 1px dotted #DDD;
  margin-bottom: 15px;
}
.nav-item > a,
.nav-aside li a {
  color: #333333;
  font-size: 14px;
  line-height: 1.42857143;
  margin: -7px -25px;
  padding: 7px 25px;
}
.nav-item.active,
.nav-aside li.active {
  background-color: #f5f5f5;
}
.nav-item.active > a,
.nav-aside li.active a {
  position: relative;
  color: #fff;
  background-color: #8CA0A6;
}
.nav-item.active > a:hover,
.nav-aside li.active a:hover {
  color: #fff;
  background-color: #8CA0A6;
}
@media (min-width: 768px) {
  .nav-item.active > a:before,
  .nav-aside li.active a:before {
    content: ' ';
    position: absolute;
    top: 0;
    right: -6px;
    width: 6px;
    height: 34px;
    background-image: url("../../../base/images/nav-active.png?1");
  }
}
.nav-item.active > a span,
.nav-aside li.active a span {
  white-space: nowrap;
  overflow: hidden;
  display: block;
}
.module-narrow .nav-item > a,
.module-narrow .nav-aside li a {
  padding-left: 15px;
  padding-right: 15px;
  position: relative;
}
.module-narrow .nav-item.image,
.module-narrow .nav-aside li.image {
  position: relative;
}
.module-narrow .nav-item.image > a,
.module-narrow .nav-aside li.image a {
  padding-left: 42px;
  padding-right: 42px;
}
.module-narrow .nav-item.image > img,
.module-narrow .nav-aside li.image img {
  position: absolute;
  top: 50%;
  left: 15px;
  width: 20px;
  height: 20px;
  margin-top: -10px;
  z-index: 2;
}
.nav-facet .nav-item > a:hover:after,
.nav-facet .nav-item.active > a:after {
  display: inline-block;
  vertical-align: text-bottom;
  position: relative;
  top: 2px;
  width: 16px;
  height: 16px;
  background-image: url("../../../base/images/sprite-ckan-icons.png");
  background-repeat: no-repeat;
  background-position: 16px 16px;
  content: "";
  position: absolute;
  top: 50%;
  right: 5px;
  margin-top: -8px;
}
.nav-facet .nav-item > a:hover:after {
  width: 17px;
  height: 17px;
  background-position: -17px -16px;
}
.nav-facet .nav-item.active > a:after {
  width: 17px;
  height: 17px;
  background-position: 0px -16px;
  right: 3px;
}
.user-list {
  margin: 0;
  list-style: none;
}
.user-list li {
  margin: 0 0 10px 0;
}
.user-list .gravatar {
  vertical-align: -4px;
  margin-right: 3px;
  border-radius: 100px;
}
.nav-facet-tertiary {
  margin: 10px 0;
}
.nav-facet-tertiary .module-heading {
  margin-bottom: 5px;
  padding: 8px 12px;
  border-bottom-width: 0;
  border-radius: 5px;
}
.nav-facet-tertiary .module-heading i {
  display: none;
}
.nav-facet-tertiary .module-footer {
  padding: 8px 12px;
  border-top-width: 0;
}
.nav-facet-tertiary .module-footer a {
  font-weight: normal;
  color: #8C8C8C;
}
.nav-facet-tertiary .nav {
  margin-bottom: 0;
}
.nav-facet-tertiary .module-content.empty {
  padding: 8px 12px;
  margin-top: 0;
}
.nav-facet-tertiary .nav li.active {
  position: relative;
}
.nav-facet-tertiary .nav li.active > a:hover:after,
.nav-facet-tertiary .nav li.active > a:after {
  display: inline-block;
  vertical-align: text-bottom;
  position: relative;
  top: 2px;
  width: 16px;
  height: 16px;
  background-image: url("../../../base/images/sprite-ckan-icons.png");
  background-repeat: no-repeat;
  background-position: 16px 16px;
  width: 17px;
  height: 17px;
  background-position: 0px -16px;
  content: "";
  position: absolute;
  top: 50%;
  right: 5px;
  margin-top: -8px;
}
.nav-simple > .nav-btn {
  padding-left: 0;
  padding-right: 0;
  text-align: center;
}
.nav-simple > .nav-btn .btn {
  display: inline-block;
}
.js .js-hide {
  display: none;
}
.js .js-hide.active {
  display: block;
}
.btn,
label {
  font-weight: bold;
}
.btn-rounded {
  border-radius: 100px;
  padding-left: 15px;
  padding-right: 15px;
}
label {
  cursor: pointer;
  font-size: 14px;
}
label:after {
  content: ":";
}
label.radio:after,
label.checkbox:after {
  content: "";
}
input[type=radio],
input[type=checkbox] {
  position: relative;
  top: 7px;
  padding: 0;
  margin: 0;
}
input[type=radio].checkbox-onown,
input[type=checkbox].checkbox-onown {
  top: 0;
}
select {
  padding: 4px;
}
textarea {
  max-width: 100%;
}
.control-group .btn {
  position: relative;
  top: -2px;
}
.control-full input,
.control-full select,
.control-full textarea {
  -webkit-box-sizing: border-box;
  -moz-box-sizing: border-box;
  box-sizing: border-box;
  height: auto;
  width: 100%;
}
.control-medium input,
.control-medium select,
.control-medium textarea {
  width: 320px;
}
@media (max-width: 767px) {
  .control-medium input,
  .control-medium select,
  .control-medium textarea {
    width: 100%;
    -webkit-box-sizing: border-box;
    -moz-box-sizing: border-box;
    box-sizing: border-box;
    min-height: 28px;
  }
}
.control-large input,
.control-large .control-label {
  font-size: 17.5px;
  line-height: 2.14285714;
}
.control-large input {
  height: 3.85714286;
}
.control-required {
  color: #d9534f;
}
.form-actions .control-required-message {
  float: left;
  margin-left: 20px;
  margin-bottom: 0;
  line-height: 30px;
}
.form-actions .control-required-message:first-child {
  margin-left: 0;
}
@media (min-width: 768px) {
  .form-actions {
    text-align: right;
  }
}
.form-actions .action-info {
  line-height: 2;
  text-align: left;
  color: #777777;
  margin: 0;
}
@media (min-width: 768px) {
  .form-actions .action-info {
    float: left;
    width: 50%;
  }
}
.form-actions .action-info.small {
  font-size: 11px;
  line-height: 1.2;
}
@media (max-width: 767px) {
  .form-actions .btn {
    margin-top: 5px;
  }
}
.form-horizontal .control-label {
  width: 120px;
}
@media (min-width: 768px) {
  .form-horizontal .controls {
    margin-left: 130px;
  }
}
.form-horizontal .info-block {
  position: relative;
  display: block;
  font-size: 11px;
  color: #777777;
  line-height: 1.3;
  margin-top: 6px;
}
.form-horizontal .info-help {
  padding: 6px 0;
}
.form-horizontal .info-help:before {
  display: none;
}
.form-horizontal .info-help-tight {
  margin-top: -10px;
}
@media (min-width: 992px) {
  .form-horizontal .info-block {
    padding: 6px 0 6px 25px;
  }
  .form-horizontal .info-inline {
    float: right;
    width: 265px;
    margin-top: 0;
    padding-bottom: 0;
  }
}
.form-horizontal .control-medium .info-block.info-inline {
  width: 165px;
}
.form-horizontal .info-block:before {
  font-size: 2.2em;
  position: absolute;
  left: 0;
  top: 2px;
}
.form-horizontal .info-inline:before {
  top: 8px;
}
.info-block .icon-large,
.info-inline .icon-large {
  float: left;
  font-size: 22px;
  margin-right: 15px;
}
.form-horizontal .info-block a {
  color: #777777;
  text-decoration: underline;
}
.form-horizontal .form-actions {
  padding-left: 25px;
  padding-right: 25px;
}
.form-inline input {
  padding-bottom: 9px;
}
.form-inline select {
  margin-top: 0;
}
.form-inline .btn {
  margin-left: 5px;
}
.form-narrow label {
  margin-bottom: 0;
}
.form-narrow select {
  width: 100%;
}
.form-narrow .form-actions {
  margin-left: -15px;
  margin-right: -15px;
  padding: 10px 15px 0;
}
.site-search input:focus,
.hero .search-form input:focus,
.site-search input:active,
.hero .search-form input:active {
  box-shadow: 0 0 0 2px #003e51;
}
.form-select label {
  margin-right: 5px;
}
.simple-input label,
.simple-input button {
  display: none;
}
.simple-input .field {
  position: relative;
}
.simple-input .field-bordered {
  border-bottom: 1px dotted #ddd;
}
.simple-input .field input {
  width: 100%;
  height: auto;
  padding: 5px 5px;
}
.simple-input .field .btn-search {
  position: absolute;
  display: block;
  height: 17px;
  width: 17px;
  padding: 0;
  top: 22.5%;
  right: 5px;
  background-color: transparent;
  border: none;
  color: #999;
  -webkit-transition: color 0.2s ease-in;
  -o-transition: color 0.2s ease-in;
  transition: color 0.2s ease-in;
}
.simple-input .field .btn-search:hover {
  color: #000;
}
.editor textarea {
  border-radius: 3px 3px 0 0;
  border-bottom: none;
}
.editor .editor-info-block {
  border-radius: 0 0 3px 3px;
  display: block;
  float: none;
  padding: 4px 10px;
  background: #ebebeb;
  width: auto;
  border: 1px solid #ccc;
  border-top: none;
  font-size: 11px;
  color: #282828;
}
.editor .editor-info-block a {
  color: #337ab7;
  text-decoration: none;
}
@media (max-width: 767px) {
  [data-module="custom-fields"] .input-prepend .add-on {
    display: block;
  }
}
[data-module="custom-fields"] {
  margin-bottom: 15px;
}
[data-module="custom-fields"] > .form-group {
  margin-top: 30px;
}
.control-custom.disabled label,
.control-custom.disabled input {
  color: #777777;
  text-decoration: line-through;
  text-shadow: none;
}
.control-custom.disabled input {
  -webkit-box-shadow: none;
  box-shadow: none;
  background-color: #f5f5f5;
}
.control-custom.disabled .checkbox {
  color: #333333;
  text-decoration: none;
}
.control-custom .checkbox.btn {
  border-radius: 15px;
  position: relative;
  top: 0;
  left: 5px;
  height: 1px;
  width: 9px;
  padding: 3px 8px;
  line-height: 18px;
}
.control-custom .checkbox.btn span {
  display: none;
  width: 30px;
}
.control-custom .checkbox.btn:before {
  position: relative;
  top: 1px;
  left: -1px;
  color: #fff;
}
.control-custom .checkbox.btn input {
  display: none;
}
.control-custom.disabled .checkbox.btn {
  color: #fff;
  background-color: #337ab7;
  border-color: #2e6da4;
}
.control-custom.disabled .checkbox.btn:focus,
.control-custom.disabled .checkbox.btn.focus {
  color: #fff;
  background-color: #286090;
  border-color: #122b40;
}
.control-custom.disabled .checkbox.btn:hover {
  color: #fff;
  background-color: #286090;
  border-color: #204d74;
}
.control-custom.disabled .checkbox.btn:active,
.control-custom.disabled .checkbox.btn.active,
.open > .dropdown-toggle.control-custom.disabled .checkbox.btn {
  color: #fff;
  background-color: #286090;
  border-color: #204d74;
}
.control-custom.disabled .checkbox.btn:active:hover,
.control-custom.disabled .checkbox.btn.active:hover,
.open > .dropdown-toggle.control-custom.disabled .checkbox.btn:hover,
.control-custom.disabled .checkbox.btn:active:focus,
.control-custom.disabled .checkbox.btn.active:focus,
.open > .dropdown-toggle.control-custom.disabled .checkbox.btn:focus,
.control-custom.disabled .checkbox.btn:active.focus,
.control-custom.disabled .checkbox.btn.active.focus,
.open > .dropdown-toggle.control-custom.disabled .checkbox.btn.focus {
  color: #fff;
  background-color: #204d74;
  border-color: #122b40;
}
.control-custom.disabled .checkbox.btn:active,
.control-custom.disabled .checkbox.btn.active,
.open > .dropdown-toggle.control-custom.disabled .checkbox.btn {
  background-image: none;
}
.control-custom.disabled .checkbox.btn.disabled:hover,
.control-custom.disabled .checkbox.btn[disabled]:hover,
fieldset[disabled] .control-custom.disabled .checkbox.btn:hover,
.control-custom.disabled .checkbox.btn.disabled:focus,
.control-custom.disabled .checkbox.btn[disabled]:focus,
fieldset[disabled] .control-custom.disabled .checkbox.btn:focus,
.control-custom.disabled .checkbox.btn.disabled.focus,
.control-custom.disabled .checkbox.btn[disabled].focus,
fieldset[disabled] .control-custom.disabled .checkbox.btn.focus {
  background-color: #337ab7;
  border-color: #2e6da4;
}
.control-custom.disabled .checkbox.btn .badge {
  color: #337ab7;
  background-color: #fff;
}
.alert-danger a,
.alert-error a {
  color: #d9534f;
}
.control-group.error input,
.control-group.error select,
.control-group.error textarea,
.control-group.error .input-prepend .add-on,
.control-group.error .input-append .add-on {
  border-color: #d9534f;
}
.error-inline {
  color: #d9534f;
}
.error-block,
.error-inline {
  font-size: 12px;
}
.error-block {
  border-radius: 0 0 3px 3px;
  display: block;
  padding: 6px 8px 3px;
  background: #d9534f;
  margin: -3px 0 0;
  color: #fff;
  width: 208px;
}
.control-medium .error-block {
  width: 318px;
}
.control-full .error-block {
  width: auto;
}
.control-group.error .input-prepend .error-block,
.control-custom.error .error-block {
  width: auto;
}
.control-custom.error .error-block {
  width: 401px;
}
.control-select.error .error-block {
  width: 196px;
}
.stages {
  margin: 0;
  list-style: none;
  color: #aeaeae;
  counter-reset: stage;
  margin: 15px 0;
  padding-left: 0;
  overflow: hidden;
}
.stages:before,
.stages:after {
  content: " ";
  display: table;
}
.stages:after {
  clear: both;
}
.stages:before,
.stages:after {
  content: " ";
  display: table;
}
.stages:after {
  clear: both;
}
.stages li {
  -webkit-box-sizing: border-box;
  -moz-box-sizing: border-box;
  box-sizing: border-box;
  line-height: 27px;
  counter-increment: stage;
  width: 50%;
  background-color: #ededed;
  float: left;
  padding: 10px 20px;
  position: relative;
  z-index: 0;
}
.stages li:before {
  border-radius: 14px;
  content: counter(stage);
  display: inline-block;
  width: 27px;
  height: 27px;
  margin-right: 5px;
  font-weight: bold;
  text-align: center;
  color: #fff;
  background-color: #aeaeae;
  z-index: 1;
}
.stages li:after {
  left: 0;
  border: solid rgba(237, 237, 237, 0);
  content: " ";
  height: 0;
  width: 0;
  position: absolute;
  pointer-events: none;
  border-top-color: #ededed;
  border-bottom-color: #ededed;
  border-width: 29px;
  top: 50%;
  margin-top: -29px;
  margin-left: -30px;
}
.stages li.last {
  position: relative;
  right: -1px;
}
.stages li.last,
.stages li.last .highlight {
  border-radius: 0 3px 0 0;
}
.stages li.first:after {
  content: none;
  border: none;
}
.stages li.active:after {
  border-color: rgba(140, 198, 138, 0);
  border-top-color: #8cc68a;
  border-bottom-color: #8cc68a;
}
.stages li.complete:after {
  border-color: rgba(197, 226, 196, 0);
  border-top-color: #c5e2c4;
  border-bottom-color: #c5e2c4;
}
.stages.stage-3 li.complete:first-child:after {
  content: none;
}
.stages li.active,
.stages li.complete {
  background: none;
}
.stages li.active:before {
  color: #8cc68a;
  background: #fff;
}
.stages li.complete:before {
  color: #c5e2c4;
  background: #eef6ed;
}
.stages li .highlight {
  display: block;
  position: absolute;
  top: 0;
  left: 0;
  right: 0;
  bottom: 0;
  width: 100%;
  padding: 10px 52px;
  border: none;
  text-align: left;
  text-decoration: none;
  line-height: 27px;
  z-index: -1;
}
@media (max-width: 767px) {
  .stages li .highlight {
    text-indent: -9999px;
  }
}
.stages li.active .highlight {
  color: #fff;
  background: #8cc68a;
}
.stages li.complete .highlight {
  color: #eef6ed;
  background: #c5e2c4;
}
.alert > :last-child {
  margin-bottom: 0;
}
.slug-preview {
  font-size: 14px;
  line-height: 1.5;
  margin-top: 5px;
  margin-left: 10px;
}
.slug-preview-value {
  background-color: #faedcf;
  margin-right: 3px;
}
.resource-upload-field {
  position: relative;
  overflow: hidden;
  display: inline-block;
  vertical-align: bottom;
}
.resource-upload-field label {
  z-index: 0;
}
.resource-upload-field input {
  opacity: 0;
  filter: alpha(opacity=0);
  position: absolute;
  top: 0;
  right: 0;
  z-index: 1;
  margin: 0;
  border: solid transparent;
  border-width: 100px 0 0 200px;
  cursor: pointer;
  direction: ltr;
  -moz-transform: translate(-300px, 0) scale(4);
}
.resource-upload-field.loading {
  display: inline-block;
  background: url("../../../base/images/loading-spinner.gif") no-repeat center right;
  padding-right: 5px;
}
.select2-container .select2-choice input,
.select2-container-multi .select2-choices .select2-search-field:first-child input {
  font-size: 14px;
}
.select2-container-multi .select2-choices .select2-search-field input {
  height: 29px;
}
.select2-container .select2-choice input,
.select2-container-multi .select2-choices .select2-search-field:first-child input {
  padding-left: 10px;
}
.select2-container {
  margin-top: 1px;
}
.select2-container-multi {
  margin-top: 0;
}
.select2-container-multi .select2-choices .select2-search-choice {
  padding: 5px 8px 5px 22px;
}
.select2-container-multi.select2-container .select2-choices {
  padding-top: 3px;
  padding-bottom: 3px;
}
.select2-search-choice-close,
.select2-container-multi .select2-search-choice-close {
  top: 6px;
  left: 5px;
}
.select2-container-multi .select2-choices {
  border-radius: 3px;
  -webkit-box-shadow: inset 0 1px 1px rgba(0, 0, 0, 0.075);
  box-shadow: inset 0 1px 1px rgba(0, 0, 0, 0.075);
  -webkit-transition: border linear 0.2s, box-shadow linear 0.2s;
  -o-transition: border linear 0.2s, box-shadow linear 0.2s;
  transition: border linear 0.2s, box-shadow linear 0.2s;
  background-color: #fff;
  border: 1px solid #ccc;
}
.select2-container-active .select2-choices,
.select2-container-multi.select2-container-active .select2-choices {
  border-color: rgba(82, 168, 236, 0.8);
  outline: 0;
  outline: thin dotted \9;
  /* IE6-9 */
  -webkit-box-shadow: inset 0 1px 1px rgba(0,0,0,.075), 0 0 8px rgba(82,168,236,.6);
  box-shadow: inset 0 1px 1px rgba(0,0,0,.075), 0 0 8px rgba(82,168,236,.6);
}
.select2-container-multi .select2-drop {
  margin-top: -2px;
}
.select2-container .select2-results li {
  line-height: 18px;
  padding-top: 4px;
  padding-bottom: 4px;
}
.control-full .select2-container {
  max-width: 100%;
}
.control-group.error .select2-container input:focus,
.control-group.error .select2-container select:focus,
.control-group.error .select2-container textarea:focus {
  -webkit-box-shadow: none;
  box-shadow: none;
}
.js .image-upload #field-image-url {
  padding-right: 15px;
}
.js .image-upload #field-image-upload {
  cursor: pointer;
  position: absolute;
  z-index: 1;
  opacity: 0;
  filter: alpha(opacity=0);
}
.js .image-upload .controls {
  position: relative;
}
.js .image-upload .fa {
  margin-right: 5px;
}
.js .image-upload .btn {
  position: relative;
  top: 0;
  margin-right: 10px;
}
.js .image-upload .btn.hover {
  color: #333333;
  text-decoration: none;
  background-position: 0 -15px;
  -webkit-transition: background-position 0.1s linear;
  -o-transition: background-position 0.1s linear;
  transition: background-position 0.1s linear;
}
.js .image-upload .btn-remove-url {
  position: absolute;
  margin-right: 0;
  top: 8px;
  right: 10px;
  padding: 0 3px;
  line-height: 1;
  border-radius: 100px;
}
.js .image-upload .btn-remove-url .fa-remove {
  margin-right: 0;
}
.add-member-form .control-label {
  width: 100%;
  text-align: left;
}
.add-member-form .controls {
  margin-left: auto;
}
.add-member-or {
  float: left;
  margin-top: 75px;
  width: 7%;
  text-align: center;
  text-transform: uppercase;
  color: #777777;
  font-weight: bold;
}
.add-member-form .row-fluid .control-group {
  float: left;
  width: 45%;
}
.add-member-form .row-fluid .select2-container,
.add-member-form .row-fluid input {
  width: 100% !important;
}
#recaptcha_table {
  table-layout: inherit;
  line-height: 1;
}
.dataset-item {
  border-bottom: 1px dotted #ddd;
  padding-bottom: 20px;
  margin-bottom: 20px;
}
@media (max-width: 767px) {
  .dataset-item {
    word-wrap: break-word;
  }
}
.dataset-item:last-of-type {
  border-bottom: none;
  margin-bottom: 0;
  padding-bottom: 0;
}
.dataset-heading {
  font-size: 16px;
  margin-top: 0;
  margin-bottom: 8px;
  line-height: 1.3;
}
.dataset-heading a {
  color: #333333;
}
.dataset-heading .label {
  position: relative;
  top: -1px;
}
.dataset-private {
  margin-right: 10px;
  text-transform: uppercase;
}
.dataset-private .icon-lock {
  width: 9px;
}
.dataset-private.pull-right {
  margin-right: 0;
}
.dataset-resources {
  margin-top: 8px;
}
.dataset-resources li {
  display: inline;
}
.dataset-resources li a {
  background-color: #aaa;
}
.dataset-heading .popular {
  top: 0;
}
.resource-list {
  margin: 0;
  list-style: none;
  margin: -10px -10px 10px -10px;
}
.resource-item {
  position: relative;
  padding: 10px 10px 10px 60px;
  margin-bottom: 0px;
  border-radius: 3px;
}
.resource-item:hover {
  background-color: #eeeeee;
}
.resource-item .heading {
  /*color: @layoutBoldColor;*/
  font-size: 14px;
  font-weight: bold;
}
.resource-item .format-label {
  position: absolute;
  top: 10px;
  left: 10px;
}
.resource-item .description {
  font-size: 12px;
  margin-bottom: 0;
  min-height: 12px;
}
.resource-item .btn-group {
  position: absolute;
  top: 14px;
  right: 10px;
}
@media (max-width: 767px) {
  .resource-item .btn-group {
    display: none;
  }
}
.resource-list.reordering .resource-item {
  border: 1px solid #ddd;
  margin-bottom: 10px;
  cursor: move;
}
.resource-list.reordering .resource-item .handle {
  display: block;
  position: absolute;
  color: #666666;
  left: -31px;
  top: 50%;
  margin-top: -15px;
  width: 30px;
  height: 30px;
  line-height: 30px;
  text-align: center;
  border: 1px solid #ddd;
  border-width: 1px 0 1px 1px;
  background-color: #fff;
  border-radius: 20px 0 0 20px;
}
.resource-list.reordering .resource-item .handle:hover {
  text-decoration: none;
}
.resource-list.reordering .resource-item:hover .handle {
  background-color: #eeeeee;
}
.resource-list.reordering .resource-item.ui-sortable-helper {
  background-color: #eeeeee;
  border: 1px solid #337ab7;
}
.resource-list.reordering .resource-item.ui-sortable-helper .handle {
  background-color: #eeeeee;
  border-color: #337ab7;
  color: #333333;
}
.resource-item .handle {
  display: none;
}
.tag-list {
  margin: 0;
  list-style: none;
  padding: 10px 10px 5px 10px;
}
.tag-list li {
  display: inline-block;
  margin-right: 5px;
}
.tag-list li:last-child {
  margin-right: 0;
}
.additional-info td,
.additional-info th {
  width: 50%;
}
.label[data-format=html],
.label[data-format*=html] {
  background-color: #55a1ce;
}
.label[data-format=json],
.label[data-format*=json] {
  background-color: #ef7100;
}
.label[data-format=xml],
.label[data-format*=xml] {
  background-color: #ef7100;
}
.label[data-format=text],
.label[data-format*=text] {
  background-color: #74cbec;
}
.label[data-format=csv],
.label[data-format*=csv] {
  background-color: #dfb100;
}
.label[data-format=xls],
.label[data-format*=xls] {
  background-color: #2db55d;
}
.label[data-format=zip],
.label[data-format*=zip] {
  background-color: #686868;
}
.label[data-format=api],
.label[data-format*=api] {
  background-color: #ec96be;
}
.label[data-format=pdf],
.label[data-format*=pdf] {
  background-color: #e0051e;
}
.label[data-format=rdf],
.label[data-format*=rdf],
.label[data-format*=nquad],
.label[data-format*=ntriples],
.label[data-format*=turtle] {
  background-color: #0b4498;
}
.view-list {
  margin: 0;
  list-style: none;
}
.view-list li {
  position: relative;
  margin-bottom: 10px;
}
.view-list li a {
  display: block;
  min-height: 50px;
  padding: 10px;
  border: 1px solid #ddd;
  overflow: hidden;
  border-radius: 3px;
}
.view-list li a .icon {
  float: left;
  width: 50px;
  height: 50px;
  overflow: hidden;
  margin-right: 10px;
  color: #333333;
  background-color: #eeeeee;
  border-radius: 3px;
}
.view-list li a .icon i {
  display: block;
  text-align: center;
  font-size: 28px;
  line-height: 50px;
}
.view-list li a h3 {
  /*color: @layoutBoldColor;*/
  font-weight: bold;
  font-size: 16px;
  margin: 0 0 3px 0;
}
.view-list li a p {
  margin: 0;
  overflow: hidden;
  white-space: nowrap;
  text-overflow: ellipsis;
  color: #333333;
}
.view-list li a.active,
.view-list li a:hover {
  text-decoration: none;
  border-color: #337ab7;
}
.view-list li a.active .icon,
.view-list li a:hover .icon {
  background-color: #337ab7;
  color: #f5f5f5;
}
.view-list li .arrow {
  position: absolute;
  display: none;
  border: 8px solid transparent;
  border-top-color: #337ab7;
  left: 50%;
  bottom: -15px;
  margin-left: -4px;
}
.view-list li.active a {
  text-decoration: none;
  border-color: #337ab7;
}
.view-list li.active a .icon {
  background-color: #337ab7;
  color: #f5f5f5;
}
.view-list li.active .arrow {
  display: block;
}
.view-list.stacked {
  overflow-y: hidden;
  overflow-x: auto;
  height: 100px;
  white-space: nowrap;
}
.view-list.stacked li {
  display: inline-block;
  width: 250px;
  margin-right: 10px;
}
.view-list.stacked li:last-child {
  margin-right: 0;
}
.view-list.stacked::-webkit-scrollbar {
  width: 7px;
  height: 7px;
}
.view-list.stacked::-webkit-scrollbar-track {
  border-radius: 10px;
  background-color: #f5f5f5;
}
.view-list.stacked::-webkit-scrollbar-thumb {
  border-radius: 10px;
  background-color: #c2c2c2;
}
.view-list.stacked::-webkit-scrollbar-thumb:hover {
  background-color: #337ab7;
}
.resource-view {
  margin-top: 20px;
}
.search-form {
  margin-bottom: 20px;
  padding-bottom: 25px;
  border-bottom: 1px dotted #ddd;
}
.search-form .search-input {
  position: relative;
  margin-bottom: 20px;
}
.search-form .search-input input {
  -webkit-box-sizing: border-box;
  -moz-box-sizing: border-box;
  box-sizing: border-box;
  margin: 0;
  width: 100%;
  height: auto;
}
.search-form .search-input button {
  cursor: pointer;
  display: block;
  position: absolute;
  top: 50%;
  margin-top: -10px;
  right: 10px;
  height: 20px;
  padding: 0;
  border: none;
  background: transparent;
}
.search-form .search-input button span {
  display: none;
}
.search-form .search-input button i {
  color: #ccc;
  -webkit-transition: color 0.2s ease-in;
  -o-transition: color 0.2s ease-in;
  transition: color 0.2s ease-in;
}
.search-form .search-input button:hover i {
  color: #555555;
}
.search-form .search-input.search-giant input {
  font-size: 16px;
  padding: 15px;
}
.search-form .search-input.search-giant button {
  margin-top: -15px;
  right: 15px;
  height: 30px;
}
.search-form .search-input.search-giant button i {
  font-size: 28px;
  width: 28px;
}
.search-form .control-order-by label,
.search-form .control-order-by select {
  display: inline;
}
.search-form .control-order-by select {
  width: 160px;
  margin: 0;
}
.search-form h2 {
  font-size: 24px;
  line-height: 1.3;
  /*color: @layoutBoldColor;*/
  margin-bottom: 0;
  margin-top: 20px;
}
.search-form .filter-list {
  color: #333333;
  line-height: 32px;
  margin: 10px 0 0 0;
}
.search-form .filter-list .pill {
  line-height: 21px;
}
.search-form .filter-list .extra {
  margin-top: 10px;
  font-size: 18px;
  font-weight: normal;
  /*color: @layoutBoldColor;*/
}
.search-form.no-bottom-border {
  border-bottom-width: 0;
  margin-bottom: 0;
}
.tertiary .control-order-by {
  float: none;
  margin: 0;
}
.tertiary .control-order-by label {
  display: block;
  margin-bottom: 5px;
  font-weight: normal;
  font-size: 12px;
}
.tertiary .control-order-by select {
  display: block;
  font-size: 12px;
  width: 100%;
}
.tertiary .search-input {
  margin-bottom: 10px;
}
@media (min-width: 992px) {
  .search-form .control-order-by {
    float: right;
    margin-left: 15px;
  }
  .tertiary .search-form .control-order-by {
    float: none;
    margin: 0;
  }
}
.group .media-vertical .image {
  margin: 0 -5px 5px;
}
.group-list:nth-child(odd) {
  clear: left;
}
.group-list .module-heading {
  padding-top: 15px;
  padding-bottom: 15px;
}
.group-list .dataset-content {
  min-height: 54px;
}
.group-list .module-heading h3 {
  margin-bottom: 2px;
}
.group-list .module-heading h3 a {
  color: #333333;
}
.group-list .module-heading .media-image {
  overflow: hidden;
  max-height: 60px;
}
.group-list .module-heading .media-image img {
  max-width: 85px;
}
.toolbar {
  position: relative;
  margin-bottom: 10px;
  padding: 5px 0;
}
.toolbar:before,
.toolbar:after {
  content: " ";
  display: table;
}
.toolbar:after {
  clear: both;
}
.toolbar:before,
.toolbar:after {
  content: " ";
  display: table;
}
.toolbar:after {
  clear: both;
}
.page_primary_action {
  margin-bottom: 20px;
}
.toolbar .breadcrumb {
  -webkit-box-shadow: none;
  box-shadow: none;
  position: relative;
  float: left;
  margin: 0;
  padding: 0;
  border: none;
  background: none;
  font-size: 20px;
  line-height: 1.3;
}
.toolbar .breadcrumb:before,
.toolbar .breadcrumb:after {
  content: " ";
  display: table;
}
.toolbar .breadcrumb:after {
  clear: both;
}
.toolbar .breadcrumb:before,
.toolbar .breadcrumb:after {
  content: " ";
  display: table;
}
.toolbar .breadcrumb:after {
  clear: both;
}
.toolbar .breadcrumb li:last-of-type:after {
  content: "";
}
.toolbar .home a {
  text-decoration: none;
}
.toolbar .home span {
  display: none;
}
.toolbar .breadcrumb a {
  color: #505050;
}
@media (max-width: 767px) {
  .toolbar .breadcrumb {
    color: #fff;
    text-shadow: none;
  }
  .toolbar .breadcrumb a {
    color: #fff;
    text-shadow: none;
  }
}
.toolbar .breadcrumb .active a,
.toolbar .breadcrumb a.active {
  font-weight: bold;
}
.actions {
  margin: 0;
  list-style: none;
  position: absolute;
  top: 10px;
  right: 10px;
  z-index: 1;
}
.actions li {
  display: inline-block;
  margin-right: 5px;
  /*.ie7-inline-block;*/
}
.actions li:last-of-type {
  margin-right: 0;
}
.hide-heading {
  display: none;
}
.page-header {
  border-bottom: 1px solid #ddd;
  background-color: #f5f5f5;
  border-radius: 0 3px 0 0;
}
.page-header:before,
.page-header:after {
  content: " ";
  display: table;
}
.page-header:after {
  clear: both;
}
.page-header:before,
.page-header:after {
  content: " ";
  display: table;
}
.page-header:after {
  clear: both;
}
.page-header .nav-tabs {
  float: left;
  margin-bottom: -1px;
}
.page-header .nav-tabs li.active a,
.page-header .nav-tabs a:hover {
  background-color: #fff;
}
.page-header .content_action {
  float: right;
  margin-top: -5px;
  margin-right: -7px;
}
.no-nav .page-header {
  border-radius: 3px 3px 0 0;
}
.nav-tabs-plain {
  padding: 0 25px;
}
.nav-tabs-plain > .active > a,
.nav-tabs-plain > .active > a:hover {
  background-color: #fff;
}
@media (min-width: 768px) {
  .col-md-9 .page-header {
    margin-left: -17px;
  }
}
@media (max-width: 767px) {
  .page-header .nav-tabs {
    margin: 5px 10px 10px -5px;
    border: none;
  }
  .page-header .nav-tabs > li {
    float: none;
  }
  .page-header .nav-tabs > li a {
    -webkit-border-radius: 4px;
    -moz-border-radius: 4px;
    border-radius: 4px;
  }
  .page-header .nav-tabs > .active > a,
  .page-header .nav-tabs > .active > a:hover,
  .page-header .nav-tabs > .active > a:focus {
    border-bottom-color: #dddddd;
  }
}
h1 {
  font-size: 28px;
}
h2 {
  font-size: 21px;
}
h3 {
  font-size: 18px;
}
h4 {
  font-size: 14px;
}
h1,
h2,
h3,
h4 {
  line-height: 1.5;
}
h1 small,
h2 small,
h3 small,
h4 small {
  font-size: 14px;
}
.prose h1,
.prose heading-1 h2,
.prose heading-2 {
  margin-bottom: 15px;
}
.prose h3,
.prose heading-3 {
  margin-bottom: 10px;
}
.table-chunky td,
.table-chunky th {
  padding: 12px 15px;
  font-size: 12px;
}
.table-chunky thead th,
.table-chunky thead td {
  color: #fff;
  background-color: #aaa;
  padding-top: 10px;
  padding-bottom: 10px;
}
.table-striped tbody tr:nth-child(odd) td,
.table-striped tbody tr:nth-child(odd) th {
  background-color: transparent;
}
.table-striped tbody tr:nth-child(even) td,
.table-striped tbody tr:nth-child(even) th {
  background-color: #f2f2f2;
}
.table-chunky.table-bordered {
  border-radius: 2px;
}
.table-chunky.table-bordered thead:first-child tr:first-child th:first-child,
.table-chunky.table-bordered tbody:first-child tr:first-child td:first-child {
  -webkit-border-top-left-radius: 2px;
  -moz-border-radius-topleft: 2px;
  border-top-left-radius: 2px;
}
.table-chunky.table-bordered thead:first-child tr:first-child th:last-child,
.table-chunky.table-bordered tbody:first-child tr:first-child td:last-child {
  -webkit-border-top-right-radius: 2px;
  -moz-border-radius-topright: 2px;
  border-top-right-radius: 2px;
}
.table-chunky.table-bordered thead:last-child tr:last-child th:first-child,
.table-chunky.table-bordered tbody:last-child tr:last-child td:first-child {
  border-radius: 0 0 0 2px;
  -webkit-border-bottom-left-radius: 2px;
  -moz-border-radius-bottomleft: 2px;
  border-bottom-left-radius: 2px;
}
.table-chunky.table-bordered thead:last-child tr:last-child th:last-child,
.table-chunky.table-bordered tbody:last-child tr:last-child td:last-child {
  -webkit-border-bottom-right-radius: 2px;
  -moz-border-radius-bottomright: 2px;
  border-bottom-right-radius: 2px;
}
.ellipsis {
  overflow: hidden;
  text-overflow: ellipsis;
  white-space: nowrap;
}
.ckan-icon {
  display: inline-block;
  vertical-align: text-bottom;
  position: relative;
  top: 2px;
  width: 16px;
  height: 16px;
  background-image: url("../../../base/images/sprite-ckan-icons.png");
  background-repeat: no-repeat;
  background-position: 16px 16px;
}
.ckan-icon-fb {
  width: 16px;
  height: 16px;
  background-position: 0px 0;
}
.ckan-icon-gplus {
  width: 16px;
  height: 16px;
  background-position: -16px 0;
}
.ckan-icon-twitter {
  width: 16px;
  height: 16px;
  background-position: -32px 0;
}
.ckan-icon-email {
  width: 16px;
  height: 16px;
  background-position: -48px 0;
}
.ckan-icon-share {
  width: 16px;
  height: 16px;
  background-position: -64px 0;
}
.ckan-icon-feed {
  width: 16px;
  height: 16px;
  background-position: -80px 0;
}
.ckan-icon-calendar {
  width: 16px;
  height: 16px;
  background-position: -96px 0;
}
.ckan-icon-file {
  width: 16px;
  height: 16px;
  background-position: -112px 0;
}
.ckan-icon-lock {
  width: 16px;
  height: 16px;
  background-position: -128px 0;
}
.ckan-icon-link-file {
  width: 16px;
  height: 16px;
  background-position: -144px 0;
}
.ckan-icon-link-plugin {
  width: 16px;
  height: 16px;
  background-position: -160px 0;
}
.ckan-icon-upload-file {
  width: 16px;
  height: 16px;
  background-position: -176px 0;
}
.ckan-icon-callout {
  width: 16px;
  height: 16px;
  background-position: -192px 0;
}
.ckan-icon-circle-cross {
  width: 17px;
  height: 17px;
  background-position: 0px -16px;
}
.ckan-icon-circle-add {
  width: 17px;
  height: 17px;
  background-position: -17px -16px;
}
.ckan-icon-flame {
  width: 17px;
  height: 17px;
  background-position: -34px -16px;
}
.ckan-icon-search {
  width: 17px;
  height: 17px;
  background-position: -51px -16px;
}
.ckan-icon-large-lock {
  width: 20px;
  height: 20px;
  background-position: 0px -33px;
}
.ckan-icon-photo {
  width: 20px;
  height: 20px;
  background-position: -20px -33px;
}
.ckan-icon-add {
  width: 20px;
  height: 20px;
  background-position: -40px -33px;
}
.ckan-icon-home {
  width: 20px;
  height: 20px;
  background-position: -60px -33px;
}
.ckan-icon-rewind {
  width: 20px;
  height: 20px;
  background-position: -80px -33px;
}
.ckan-icon-tools {
  width: 20px;
  height: 20px;
  background-position: -100px -33px;
}
.ckan-icon-flag {
  width: 20px;
  height: 20px;
  background-position: -120px -33px;
}
.ckan-icon-clipboard {
  width: 20px;
  height: 20px;
  background-position: -140px -33px;
}
.ckan-icon-share {
  width: 20px;
  height: 20px;
  background-position: -160px -33px;
}
.ckan-icon-info {
  width: 20px;
  height: 20px;
  background-position: -180px -33px;
}
.ckan-icon-download {
  width: 20px;
  height: 20px;
  background-position: -200px -33px;
}
.ckan-icon-star {
  width: 20px;
  height: 20px;
  background-position: -220px -33px;
}
.ckan-icon-info-flat {
  width: 20px;
  height: 20px;
  background-position: -240px -33px;
}
.ckan-icon-tag {
  width: 20px;
  height: 20px;
  background-position: -260px -33px;
}
.ckan-icon-plus {
  width: 20px;
  height: 20px;
  background-position: -280px -33px;
  width: 16px;
}
.ckan-icon-head {
  width: 20px;
  height: 20px;
  background-position: -300px -33px;
}
.ckan-icon-arrow-e {
  width: 20px;
  height: 20px;
  background-position: -320px -33px;
  width: 16px;
}
.ckan-icon-bookmark {
  width: 25px;
  height: 25px;
  background-position: 0px -53px;
}
.format-label {
  display: inline-block;
  vertical-align: text-bottom;
  position: relative;
  top: 2px;
  width: 16px;
  height: 16px;
  background-image: url("../../../base/images/sprite-ckan-icons.png");
  background-repeat: no-repeat;
  background-position: 16px 16px;
  text-indent: -900em;
  background: url("../../../base/images/sprite-resource-icons.png") no-repeat 0 0;
}
.format-label {
  width: 32px;
  height: 35px;
  background-position: 0px -62px;
}
.format-label[data-format=rdf],
.format-label[data-format*=rdf] {
  width: 32px;
  height: 35px;
  background-position: -32px -62px;
}
.format-label[data-format=pdf],
.format-label[data-format*=pdf] {
  width: 32px;
  height: 35px;
  background-position: -64px -62px;
}
.format-label[data-format=api],
.format-label[data-format*=api] {
  width: 32px;
  height: 35px;
  background-position: -96px -62px;
}
.format-label[data-format=zip],
.format-label[data-format*=zip] {
  width: 32px;
  height: 35px;
  background-position: -128px -62px;
}
.format-label[data-format=xls],
.format-label[data-format*=xls] {
  width: 32px;
  height: 35px;
  background-position: -160px -62px;
}
.format-label[data-format=csv],
.format-label[data-format*=csv] {
  width: 32px;
  height: 35px;
  background-position: -192px -62px;
}
.format-label[data-format=txt],
.format-label[data-format*=txt] {
  width: 32px;
  height: 35px;
  background-position: -224px -62px;
}
.format-label[data-format=xml],
.format-label[data-format*=xml] {
  width: 32px;
  height: 35px;
  background-position: -256px -62px;
}
.format-label[data-format=json],
.format-label[data-format*=json] {
  width: 32px;
  height: 35px;
  background-position: -288px -62px;
}
.format-label[data-format=html],
.format-label[data-format*=html] {
  width: 32px;
  height: 35px;
  background-position: -320px -62px;
}
[class^="icon-"],
[class*=" icon-"] {
  display: inline-block;
  text-align: right;
  font-size: 14px;
  line-height: 1;
  width: 14px;
}
.btn [class^="icon-"],
.nav [class^="icon-"],
.module-heading [class^="icon-"],
.dropdown [class^="icon-"],
.btn [class*=" icon-"],
.nav [class*=" icon-"],
.module-heading [class*=" icon-"],
.dropdown [class*=" icon-"] {
  margin-right: 4px;
}
.info-block [class^="icon-"],
.info-block [class*=" icon-"] {
  float: left;
  font-size: 28px;
  width: 28px;
  margin-right: 5px;
  margin-top: 2px;
}
.breadcrumb .home .icon-home {
  font-size: 24px;
  width: 24px;
  vertical-align: -1px;
}
.info-block-small [class^="icon-"],
.info-block-small [class*=" icon-"] {
  font-size: 14px;
  width: 14px;
  margin-top: 1px;
}
.wrapper {
  border: 1px solid #ccc;
  border-radius: 4px;
  -webkit-box-shadow: 0 0 0 4px rgba(0, 0, 0, 0.05);
  box-shadow: 0 0 0 4px rgba(0, 0, 0, 0.05);
  position: relative;
  background-color: #fff;
  margin-bottom: 15px;
}
.wrapper:before,
.wrapper:after {
  content: " ";
  display: table;
}
.wrapper:after {
  clear: both;
}
.wrapper:before,
.wrapper:after {
  content: " ";
  display: table;
}
.wrapper:after {
  clear: both;
}
[role=main],
.main {
  position: relative;
  padding-bottom: 15px;
}
@media (min-width: 768px) {
  [role=main],
  .main {
    padding-top: 10px;
    background: #eeeeee url("../../../base/images/bg.png");
  }
}
[role=main] {
  min-height: 350px;
  overflow: auto;
}
.main:after,
[role=main]:after {
  bottom: 0;
  border-top-width: 1px;
}
/* Filters modal */
.no-text .text {
  display: none;
}
.js body.filters-modal {
  overflow: hidden;
}
.show-filters.btn,
.hide-filters {
  display: none;
}
@media (max-width: 767px) {
  .wrapper {
    border-width: 0;
    -webkit-box-shadow: 0;
    box-shadow: 0;
    border-radius: 0;
  }
  .js [role=main] .secondary .filters {
    display: none;
    position: fixed;
    overflow: auto;
    top: 0;
    left: 0;
    right: 0;
    bottom: 0;
    z-index: 1;
    padding: 15px;
    background-color: #000000;
    background-color: rgba(0, 0, 0, 0.5);
  }
  .js body.filters-modal .secondary .filters {
    display: block;
  }
  .js [role=main] .secondary .filters > div {
    background-color: #fff;
    -webkit-border-radius: 4px;
    -moz-border-radius: 4px;
    border-radius: 4px;
    overflow: hidden;
  }
  .js [role=main] .secondary .filters > div .module-footer {
    display: none;
  }
  .js body.filters-modal .secondary .filters .hide-filters {
    display: inline-block;
    position: absolute;
    top: 14px;
    right: 17px;
    opacity: 0.6;
  }
  .js body.filters-modal .secondary .filters .hide-filters i {
    font-size: 18px;
  }
  .js .show-filters.btn {
    display: inline-block;
  }
}
.primary > :last-child,
.secondary > :last-child {
  margin-bottom: 0;
}
.primary .primary {
  float: left;
  width: 467px;
  margin-left: 0;
  margin-bottom: 20px;
}
.primary .primary h1:first-child,
.primary .primary h2:first-child,
.primary .primary h3:first-child,
.primary .primary h4:first-child {
  margin-top: 0;
}
.primary .tertiary {
  float: left;
  width: 180px;
  margin-left: 18px;
  margin-bottom: 20px;
}
@media (min-width: 768px) {
  .hero {
    background: url("../../../base/images/background-tile.png");
  }
}
.hero:after {
  background-color: rgba(0, 0, 0, 0.09);
  background-image: -moz-linear-gradient(top, rgba(0, 0, 0, 0.15), rgba(0, 0, 0, 0));
  background-image: -ms-linear-gradient(top, rgba(0, 0, 0, 0.15), rgba(0, 0, 0, 0));
  background-image: -webkit-gradient(linear, 0 0, 0 100%, from(rgba(0, 0, 0, 0.15)), to(rgba(0, 0, 0, 0)));
  background-image: -webkit-linear-gradient(top, rgba(0, 0, 0, 0.15), rgba(0, 0, 0, 0));
  background-image: -o-linear-gradient(top, rgba(0, 0, 0, 0.15), rgba(0, 0, 0, 0));
  background-image: linear-gradient(top, rgba(0, 0, 0, 0.15), rgba(0, 0, 0, 0));
  background-repeat: repeat-x;
  background-color: #f5f5f5;
  border-bottom: 1px solid #d0d0d0;
  border-radius: 3px 3px 0 0;
  -webkit-box-shadow: inset 0 -4px 0 rgba(0, 0, 0, 0.03);
  box-shadow: inset 0 -4px 0 rgba(0, 0, 0, 0.03);
}
.hero:after .back:hover {
  text-decoration: none;
}
.hero:after .back:hover span {
  text-decoration: underline;
}
.context-info .module-content {
  padding: 15px;
}
.context-info .image {
  margin-bottom: 10px;
}
.context-info .image img,
.context-info .image a {
  display: block;
  border-radius: 4px;
}
.context-info p {
  overflow: auto;
}
.context-info code {
  display: block;
  font-weight: normal;
  padding: 0;
  margin: 0;
  overflow: auto;
}
.context-info h1.heading {
  margin: 0 0 5px 0;
  font-size: 18px;
  line-height: 1.3;
  -ms-word-break: break-all;
  word-break: break-all;
  /* Non standard for webkit */
  word-break: break-word;
  -webkit-hyphens: auto;
  -moz-hyphens: auto;
  -ms-hyphens: auto;
  hyphens: auto;
}
.context-info .info {
  margin-top: 15px;
  padding-top: 20px;
  border-top: 1px dotted #DDD;
  word-break: break-word;
}
.context-info .info dl dd {
  margin-top: 3px;
  margin-left: 0;
}
.context-info .nums {
  margin-top: 15px;
  padding-top: 10px;
  padding-bottom: 0;
  border-top: 1px dotted #DDD;
}
.context-info .nums:before,
.context-info .nums:after {
  content: " ";
  display: table;
}
.context-info .nums:after {
  clear: both;
}
.context-info .nums:before,
.context-info .nums:after {
  content: " ";
  display: table;
}
.context-info .nums:after {
  clear: both;
}
.context-info .nums dl {
  float: left;
  width: 50%;
  margin: 5px 0 0 0;
  color: #333333;
}
.context-info .nums dl dt {
  display: block;
  font-size: 13px;
  font-weight: 300;
}
.context-info .nums dl dd {
  display: block;
  font-size: 30px;
  font-weight: 700;
  line-height: 36px;
  margin-left: 0;
}
.context-info .nums dl dd .smallest {
  font-size: 13px;
}
.context-info .nums dl dd .smaller {
  font-size: 16px;
}
.context-info .nums dl dd .small {
  font-size: 21px;
}
.context-info .follow_button {
  margin-top: 15px;
}
.context-info.editing .module-content {
  margin-top: 0;
}
.flash-messages .alert {
  -webkit-box-shadow: 0 0 0 1px white;
  box-shadow: 0 0 0 1px white;
}
.homepage .row {
  position: relative;
}
.homepage .module-search {
  padding: 5px;
  margin: 20px 0 0 0;
  color: masthead-text-color;
  background: #fff;
}
.homepage .module-search .search-giant {
  margin-bottom: 10px;
}
.homepage .module-search .search-giant input {
  border-color: #003f52;
  color: #003f52;
}
.homepage .module-search .module-content {
  border-radius: 3px 3px 0 0;
  background-color: #005d7a;
  border-bottom: none;
}
.homepage .module-search .module-content .heading {
  margin-top: 0;
  margin-bottom: 7px;
  font-size: 24px;
  line-height: 40px;
  color: #fff;
}
.homepage .module-search .tags {
  padding: 5px 10px 10px 10px;
  background-color: #003647;
  border-radius: 0 0 3px 3px;
}
.homepage .module-search .tags:before,
.homepage .module-search .tags:after {
  content: " ";
  display: table;
}
.homepage .module-search .tags:after {
  clear: both;
}
.homepage .module-search .tags:before,
.homepage .module-search .tags:after {
  content: " ";
  display: table;
}
.homepage .module-search .tags:after {
  clear: both;
}
.homepage .module-search .tags h3,
.homepage .module-search .tags .tag {
  display: block;
  float: left;
  margin: 5px 10px 0 0;
}
.homepage .module-search .tags h3 {
  color: #fff;
  font-size: 14px;
  line-height: 1.42857143;
  padding: 2px 8px;
}
.homepage .group-list {
  margin: 0;
}
.homepage .box .inner {
  padding: 20px 25px;
}
.homepage .stats h3 {
  margin: 0 0 10px 0;
}
.homepage .stats ul {
  margin: 0;
  list-style: none;
}
.homepage .stats ul:before,
.homepage .stats ul:after {
  content: " ";
  display: table;
}
.homepage .stats ul:after {
  clear: both;
}
.homepage .stats ul:before,
.homepage .stats ul:after {
  content: " ";
  display: table;
}
.homepage .stats ul:after {
  clear: both;
}
.homepage .stats ul li {
  float: left;
  width: 25%;
  font-weight: 300;
}
.homepage .stats ul li a {
  display: block;
}
.homepage .stats ul li a b {
  display: block;
  font-size: 36px;
  line-height: 1.5;
}
.homepage .stats ul li a:hover {
  text-decoration: none;
}
.homepage.layout-2 .stats {
  margin-top: 20px;
}
@media (min-width: 768px) {
  .homepage [role=main] {
    padding: 20px 0;
  }
  .homepage.layout-1 .row1 .col2 {
    position: absolute;
    bottom: 0;
    right: 0;
  }
  .homepage.layout-1 .row1 .col2 .module-search {
    bottom: 0;
    left: 0;
    right: 0;
  }
}
.account-masthead {
  padding: 5px 0;
  color: masthead-text-color;
  background: #003647 url("../../../base/images/bg.png");
}
.account-masthead:before,
.account-masthead:after {
  content: " ";
  display: table;
}
.account-masthead:after {
  clear: both;
}
.account-masthead:before,
.account-masthead:after {
  content: " ";
  display: table;
}
.account-masthead:after {
  clear: both;
}
.account-masthead .account {
  float: right;
}
.account-masthead .account ul:before,
.account-masthead .account ul:after {
  content: " ";
  display: table;
}
.account-masthead .account ul:after {
  clear: both;
}
.account-masthead .account ul:before,
.account-masthead .account ul:after {
  content: " ";
  display: table;
}
.account-masthead .account ul:after {
  clear: both;
}
.account-masthead .account ul li {
  display: block;
  float: left;
  border-left: 1px solid #00232e;
}
.account-masthead .account ul li a {
  display: block;
  color: #bfd7de;
  font-size: 13px;
  font-weight: bold;
  padding: 0 10px;
  line-height: 31px;
}
.account-masthead .account ul li a span.username,
.account-masthead .account ul li a span.text {
  margin: 0 2px 0 4px;
}
.account-masthead .account ul li a span.text {
  position: absolute;
  top: -9999px;
  left: -9999px;
}
.account-masthead .account ul li a:hover {
  color: #d9e7eb;
  background-color: #00232e;
  text-decoration: none;
}
.account-masthead .account ul li a.sub {
  font-weight: 300;
}
.account-masthead .account ul li a .btn {
  vertical-align: 1px;
  margin-left: 3px;
}
.account-masthead .account .notifications a span.badge {
  font-size: 12px;
  margin-left: 3px;
  padding: 1px 6px;
  background-color: #00232e;
  border-radius: 4px;
  text-shadow: none;
  color: #bfd7de;
}
.account-masthead .account .notifications a:hover span {
  color: #fff;
  background-color: #000f14;
}
.account-masthead .account .notifications.notifications-important a span.badge {
  color: #fff;
  background-color: #C9403A;
}
.account-masthead .account.authed .image {
  padding: 0 6px;
}
.account-masthead .account.authed .image img {
  vertical-align: -6px;
  border-radius: 4px;
}
.account-masthead .account .list-unstyled {
  margin-bottom: 0;
}
.masthead {
  /*min-height: 55px;*/
  padding-top: 10px;
  padding-bottom: 10px;
  margin-bottom: 0;
  color: masthead-text-color;
  background: #005d7a url("../../../base/images/bg.png");
}
@media (max-width: 767px) {
  .masthead {
    padding-left: 15px;
    padding-right: 15px;
  }
}
.masthead .container {
  position: relative;
}
.masthead a {
  color: #fff;
}
.masthead hgroup h1,
.masthead hgroup h2 {
  float: left;
  font-size: 30px;
  line-height: 1.5;
}
.masthead hgroup h1 {
  font-weight: 900;
  letter-spacing: -1px;
  margin: 3px 0;
}
.masthead hgroup h2 {
  position: absolute;
  bottom: -3px;
  left: 0;
  margin: 0;
  font-size: 15px;
  font-weight: normal;
  line-height: 1.2;
  white-space: nowrap;
}
.masthead .navbar-collapse {
  padding-top: 5px;
}
.masthead .navbar-toggle {
  margin-right: 0;
  color: #fff;
}
.masthead input[type="text"] {
  border-color: #004a61;
  color: #004a61;
}
@media (min-width: 768px) {
  .masthead .navigation {
    display: inline-block;
  }
}
@media (min-width: 992px) {
  .masthead .navigation {
    margin-right: 20px;
  }
}
.masthead .navigation .nav-pills li a:hover,
.masthead .navigation .nav-pills li.active a {
  background-color: #003647;
}
.masthead .nav > li > a,
.masthead .nav > li > a:focus,
.masthead .nav > li > a:hover,
.masthead .nav > .active > a,
.masthead .nav > .active > a:hover,
.masthead .nav > .active > a:focus {
  color: #fff;
  text-shadow: none;
}
@media (max-width: 767px) {
  .masthead .site-search {
    padding-left: 0;
    padding-right: 0;
  }
}
@media (min-width: 768px) {
  .masthead .site-search input {
    margin-right: - 5px;
  }
}
.masthead .btn-navbar,
.masthead .btn-navbar:hover,
.masthead .btn-navbar:focus,
.masthead .btn-navbar:active,
.masthead .btn-navbar.active,
.masthead .btn-navbar.disabled,
.masthead .btn-navbar[disabled] {
  background-color: #003647;
  background-image: none;
  border: none;
  -webkit-box-shadow: none;
  box-shadow: none;
  text-shadow: none;
  margin-top: 15px;
}
.masthead .btn-navbar .icon-bar,
.masthead .btn-navbar:hover .icon-bar,
.masthead .btn-navbar:focus .icon-bar,
.masthead .btn-navbar:active .icon-bar,
.masthead .btn-navbar.active .icon-bar,
.masthead .btn-navbar.disabled .icon-bar,
.masthead .btn-navbar[disabled] .icon-bar {
  margin-right: 0;
}
.masthead .debug {
  position: absolute;
  top: 37px;
  left: 10px;
  color: rgba(255, 255, 255, 0.5);
}
@media (min-width: 992px) {
  .masthead .navbar-collapse {
    float: right;
  }
}
@media (max-width: 767px) {
  .masthead .section {
    float: none;
  }
  .masthead .nav-collapse {
    margin-bottom: 25px;
  }
}
.site-footer {
  /*min-height: 55px;*/
  padding-top: 10px;
  padding-bottom: 10px;
  margin-bottom: 0;
  color: masthead-text-color;
  background: #005d7a url("../../../base/images/bg.png");
  padding: 20px 0;
}
@media (max-width: 767px) {
  .site-footer {
    padding-left: 15px;
    padding-right: 15px;
  }
}
.site-footer .container {
  position: relative;
}
.site-footer a {
  color: #fff;
}
.site-footer hgroup h1,
.site-footer hgroup h2 {
  float: left;
  font-size: 30px;
  line-height: 1.5;
}
.site-footer hgroup h1 {
  font-weight: 900;
  letter-spacing: -1px;
  margin: 3px 0;
}
.site-footer hgroup h2 {
  position: absolute;
  bottom: -3px;
  left: 0;
  margin: 0;
  font-size: 15px;
  font-weight: normal;
  line-height: 1.2;
  white-space: nowrap;
}
.site-footer .navbar-collapse {
  padding-top: 5px;
}
.site-footer .navbar-toggle {
  margin-right: 0;
  color: #fff;
}
.site-footer input[type="text"] {
  border-color: #004a61;
  color: #004a61;
}
@media (min-width: 768px) {
  .site-footer .navigation {
    display: inline-block;
  }
}
@media (min-width: 992px) {
  .site-footer .navigation {
    margin-right: 20px;
  }
}
.site-footer .navigation .nav-pills li a:hover,
.site-footer .navigation .nav-pills li.active a {
  background-color: #003647;
}
.site-footer .nav > li > a,
.site-footer .nav > li > a:focus,
.site-footer .nav > li > a:hover,
.site-footer .nav > .active > a,
.site-footer .nav > .active > a:hover,
.site-footer .nav > .active > a:focus {
  color: #fff;
  text-shadow: none;
}
@media (max-width: 767px) {
  .site-footer .site-search {
    padding-left: 0;
    padding-right: 0;
  }
}
@media (min-width: 768px) {
  .site-footer .site-search input {
    margin-right: - 5px;
  }
}
.site-footer .btn-navbar,
.site-footer .btn-navbar:hover,
.site-footer .btn-navbar:focus,
.site-footer .btn-navbar:active,
.site-footer .btn-navbar.active,
.site-footer .btn-navbar.disabled,
.site-footer .btn-navbar[disabled] {
  background-color: #003647;
  background-image: none;
  border: none;
  -webkit-box-shadow: none;
  box-shadow: none;
  text-shadow: none;
  margin-top: 15px;
}
.site-footer .btn-navbar .icon-bar,
.site-footer .btn-navbar:hover .icon-bar,
.site-footer .btn-navbar:focus .icon-bar,
.site-footer .btn-navbar:active .icon-bar,
.site-footer .btn-navbar.active .icon-bar,
.site-footer .btn-navbar.disabled .icon-bar,
.site-footer .btn-navbar[disabled] .icon-bar {
  margin-right: 0;
}
.site-footer .debug {
  position: absolute;
  top: 37px;
  left: 10px;
  color: rgba(255, 255, 255, 0.5);
}
.site-footer,
.site-footer label,
.site-footer small {
  color: #CCDEE3;
}
.site-footer a {
  color: #CCDEE3;
}
.footer-links ul li {
  margin-bottom: 5px;
}
.attribution small {
  color: #CCDEE3;
  font-size: 12px;
}
.attribution .ckan-footer-logo {
  display: block;
  width: 68px;
  height: 21px;
  margin-top: 2px;
  background: url("../../../base/images/ckan-logo-footer.png") no-repeat top left;
  text-indent: -900em;
}
.lang-select:before,
.lang-select:after {
  content: " ";
  display: table;
}
.lang-select:after {
  clear: both;
}
.lang-select:before,
.lang-select:after {
  content: " ";
  display: table;
}
.lang-select:after {
  clear: both;
}
.lang-select label,
.lang-select select,
.lang-select .lang-container {
  float: left;
  margin-top: 0;
}
.lang-dropdown {
  color: #333333;
}
.lang-dropdown li {
  width: auto;
}
.table-selected td {
  background-color: #f5f5f5;
}
.table-selected td .edit {
  display: block;
}
.table-bulk-edit th input {
  top: -5px;
}
.table-bulk-edit .table-actions .btn-group {
  float: left;
  margin: 0 10px 0 0;
}
.table-bulk-edit .context p {
  margin-bottom: 0;
}
.table-header thead th {
  background-color: #f5f5f5;
}
.table-edit-hover .edit {
  display: none;
  float: right;
}
.table-edit-hover tr:hover .edit {
  display: block;
}
<<<<<<< HEAD
.box {
  background-color: #FFF;
  border: 1px solid #cccccc;
  -webkit-border-radius: 4px;
  -moz-border-radius: 4px;
  border-radius: 4px;
  -webkit-box-shadow: 0 0 0 4px rgba(0, 0, 0, 0.05);
  -moz-box-shadow: 0 0 0 4px rgba(0, 0, 0, 0.05);
  box-shadow: 0 0 0 4px rgba(0, 0, 0, 0.05);
=======
.js .table-toggle-more .toggle-more {
  display: none;
}
.js .table-toggle-more .show-more {
  display: inline;
>>>>>>> bda4bca1
}
.js .table-toggle-more .show-less {
  display: none;
}
.js .table-toggle-more .toggle-seperator {
  display: table-row;
}
.js .table-toggle-more .toggle-seperator td {
  height: 11px;
  padding: 0;
  background-image: url("../../../base/images/table-seperator.png");
}
.js .table .toggle-show td {
  background: none;
  text-align: center;
}
.js .table-toggle-less .show-less {
  display: inline;
}
.js .table-toggle-less .show-more {
  display: none;
}
.js .table-toggle-less .toggle-seperator {
  display: none;
}
.profile .empty,
.profile .dataset-list {
  margin-bottom: 20px;
}
.activity {
  margin: 10px 0;
  padding: 0;
  list-style-type: none;
  background: transparent url('../../../base/images/dotted.png') 14px 0 repeat-y;
}
.activity .item {
  position: relative;
  margin: 0 0 15px 0;
  padding: 0;
}
.activity .item:before,
.activity .item:after {
  content: " ";
  display: table;
}
.activity .item:after {
  clear: both;
}
.activity .item:before,
.activity .item:after {
  content: " ";
  display: table;
}
.activity .item:after {
  clear: both;
}
.activity .item .icon {
  display: block;
  position: absolute;
  top: 0;
  left: 0;
  width: 30px;
  height: 30px;
  line-height: 30px;
  text-align: center;
  color: #fff;
  text-shadow: 0 1px 2px rgba(0, 0, 0, 0.2);
  font-weight: normal;
  margin-right: 10px;
  border-radius: 100px;
  -webkit-box-shadow: inset 0 1px 2px rgba(0, 0, 0, 0.2);
  box-shadow: inset 0 1px 2px rgba(0, 0, 0, 0.2);
}
.activity .item .gravatar {
  border-radius: 100px;
}
.activity .item .actor .gravatar {
  position: absolute;
  top: 0;
  left: 40px;
}
<<<<<<< HEAD
.module-content .pagination {
  margin-left: -25px;
  margin-right: -25px;
  margin-bottom: -20px;
=======
.activity .item p {
  font-size: 14px;
  line-height: 1.5;
  margin: 5px 0 0 80px;
}
.activity .item .date {
  color: #999;
  font-size: 12px;
  white-space: nowrap;
>>>>>>> bda4bca1
}
.activity .item .new {
  display: block;
  position: absolute;
  overflow: hidden;
  top: -3px;
  left: -3px;
  width: 10px;
  height: 10px;
  background-color: #A35647;
  border: 1px solid #fff;
  text-indent: -1000px;
  border-radius: 100px;
  -webkit-box-shadow: 0 1px 2px rgba(0, 0, 0, 0.2);
  box-shadow: 0 1px 2px rgba(0, 0, 0, 0.2);
}
<<<<<<< HEAD
.module .pagination li a {
  border-top: 1px solid #dddddd;
  border-bottom: 1px solid #dddddd;
  padding-top: 7px;
  padding-bottom: 7px;
=======
.activity .item.no-avatar p {
  margin-left: 40px;
>>>>>>> bda4bca1
}
.activity .load-less {
  margin-bottom: 15px;
}
<<<<<<< HEAD
.module-content-shallow {
  padding: 0;
  margin-top: 10px;
  padding-bottom: 10px;
=======
.popover {
  width: 300px;
}
.popover .popover-title {
  font-weight: bold;
  margin-bottom: 0;
}
.popover p.about {
  margin: 0 0 10px 0;
}
.popover .popover-close {
  float: right;
  text-decoration: none;
>>>>>>> bda4bca1
}
.popover .popover-content {
  font-size: 14px;
  line-height: 1.42857143;
  color: #333333;
  word-break: break-all;
}
.popover .popover-content dl {
  margin: 0;
}
.popover .popover-content dl dd {
  margin-left: 0;
  margin-bottom: 10px;
}
.activity .item .icon {
  background-color: #999999;
}
.activity .item.failure .icon {
  background-color: #B95252;
}
.activity .item.success .icon {
  background-color: #69A67A;
}
.activity .item.added-tag .icon {
  background-color: #6995a6;
}
.activity .item.changed-group .icon {
  background-color: #767DCE;
}
.activity .item.changed-package .icon {
  background-color: #8c76ce;
}
.activity .item.changed-package_extra .icon {
  background-color: #769ace;
}
.activity .item.changed-resource .icon {
  background-color: #aa76ce;
}
.activity .item.changed-user .icon {
  background-color: #76b8ce;
}
.activity .item.changed-organization .icon {
  background-color: #699fa6;
}
.activity .item.deleted-group .icon {
  background-color: #B95252;
}
.activity .item.deleted-package .icon {
  background-color: #b97452;
}
.activity .item.deleted-package_extra .icon {
  background-color: #b95274;
}
.activity .item.deleted-resource .icon {
  background-color: #b99752;
}
.activity .item.deleted-organization .icon {
  background-color: #b95297;
}
.activity .item.new-group .icon {
  background-color: #69A67A;
}
.activity .item.new-package .icon {
  background-color: #69a68e;
}
.activity .item.new-package_extra .icon {
  background-color: #6ca669;
}
<<<<<<< HEAD
.ckanext-datapreview > iframe {
  min-height: 650px;
=======
.activity .item.new-resource .icon {
  background-color: #81a669;
>>>>>>> bda4bca1
}
.activity .item.new-user .icon {
  background-color: #69a6a3;
}
.activity .item.new-organization .icon {
  background-color: #81a669;
}
.activity .item.removed-tag .icon {
  background-color: #b95297;
}
.activity .item.deleted-related-item .icon {
  background-color: #b9b952;
}
.activity .item.follow-dataset .icon {
  background-color: #767DCE;
}
.activity .item.follow-user .icon {
  background-color: #8c76ce;
}
.activity .item.new-related-item .icon {
  background-color: #95a669;
}
.activity .item.follow-group .icon {
  background-color: #8ba669;
}
.dropdown:hover .dropdown-menu {
  display: block;
}
.js .dropdown .dropdown-menu,
.js .dropdown:hover .dropdown-menu {
  display: none;
}
.js .dropdown.open .dropdown-menu {
  display: block;
}
#followee-filter .btn:before,
#followee-filter .btn:after {
  content: " ";
  display: table;
}
#followee-filter .btn:after {
  clear: both;
}
#followee-filter .btn:before,
#followee-filter .btn:after {
  content: " ";
  display: table;
}
#followee-filter .btn:after {
  clear: both;
}
#followee-filter .btn span,
#followee-filter .btn strong {
  display: block;
  float: left;
  line-height: 1.5;
}
#followee-filter .btn span {
  font-weight: normal;
}
#followee-filter .btn strong {
  margin: 0 5px;
  white-space: nowrap;
  max-width: 90px;
  overflow: hidden;
  text-overflow: ellipsis;
}
.dashboard-context {
  position: relative;
  margin-bottom: 20px;
  padding: 20px;
  border-bottom: 1px solid #DCDCDC;
  background-color: #f5f5f5;
  border-radius: 3px 0 0 0;
}
.dashboard-context h2 {
  margin-bottom: 10px;
}
.dashboard-context .arrow {
  position: absolute;
  content: ' ';
  top: 30px;
  right: -10px;
  width: 10px;
  height: 21px;
  background: transparent url("../../../base/images/dashboard-followee-related.png");
}
.popover-followee .popover-title {
  display: none;
}
.popover-followee .popover-content {
  padding: 0;
  border-radius: 3px;
}
.popover-followee .empty {
  padding: 10px;
}
.popover-followee .popover-header {
  background-color: whiteSmoke;
  padding: 5px;
  border-bottom: 1px solid #ccc;
  border-radius: 3px 3px 0 0;
}
.popover-followee .popover-header:before,
.popover-followee .popover-header:after {
  content: " ";
  display: table;
}
.popover-followee .popover-header:after {
  clear: both;
}
.popover-followee .popover-header:before,
.popover-followee .popover-header:after {
  content: " ";
  display: table;
}
.popover-followee .popover-header:after {
  clear: both;
}
.popover-followee .popover-header .input-prepend {
  margin-bottom: 0;
}
.popover-followee .popover-header .add-on,
.popover-followee .popover-header input {
  float: left;
  margin: 0;
}
.popover-followee .popover-header .add-on {
  padding: 4px 8px 4px 12px;
  border-right-width: 0;
  border-radius: 100px 0 0 100px;
}
.popover-followee .popover-header input {
  padding: 4px 12px 4px 8px;
  font-size: 13px;
  width: 207px;
  border-radius: 0 100px 100px 0;
}
.popover-followee .nav {
  padding: 0;
  margin: 0;
  max-height: 205px;
  overflow: auto;
  border-radius: 0 0 3px 3px;
}
.popover-followee .nav li a {
  display: block;
  overflow: hidden;
  white-space: nowrap;
  text-overflow: ellipsis;
  padding: 7px 10px 7px 15px;
  margin: 0;
  border-radius: 0;
}
.popover-followee .nav li a i {
  background-color: #337ab7;
  color: #fff;
  margin-right: 10px;
  padding: 3px 5px;
  line-height: 1;
  border-radius: 100px;
  -webkit-box-shadow: inset 0 1px 2x rgba(0, 0, 0, 0.2);
  box-shadow: inset 0 1px 2x rgba(0, 0, 0, 0.2);
}
.popover-followee .nav li a:hover i {
  background-color: #000;
}
.popover-followee .nav li.active a i {
  color: #337ab7;
  background-color: #fff;
}
.dashboard-me {
  padding: 15px 15px 0 15px;
}
.dashboard-me:before,
.dashboard-me:after {
  content: " ";
  display: table;
}
.dashboard-me:after {
  clear: both;
}
.dashboard-me:before,
.dashboard-me:after {
  content: " ";
  display: table;
}
.dashboard-me:after {
  clear: both;
}
.dashboard-me img {
  float: left;
  margin-right: 10px;
  border-radius: 100px;
}
.dashboard-me strong {
  display: block;
  font-size: 16px;
  margin: 3px 0;
}
.resource-view-filters {
  margin-bottom: 1em;
}
.resource-view-filters .resource-view-filter {
  margin-bottom: 1.0em;
}
.resource-view-filters .resource-view-remove-filter {
  cursor: pointer;
  color: #d9534f;
}
.resource-view-filters .resource-view-filter-values .select2-container {
  margin-right: 0.3em;
  margin-bottom: 0.2em;
  width: 24% !important;
}
.resource-view-filters .resource-view-filter-values .select2-container .select2-search-choice-close {
  left: auto;
}
.datapusher-status-link:hover {
  text-decoration: none;
}
.datapusher-status.status-unknown {
  color: #bbb;
}
.datapusher-status.status-pending {
  color: #FFCC00;
}
.datapusher-status.status-error {
  color: red;
}
.datapusher-status.status-complete {
  color: #009900;
}
body {
  background: #005d7a url("../../../base/images/bg.png");
}
[hidden] {
  display: none;
}
table {
  table-layout: fixed;
}
thead th {
  vertical-align: top;
}
td,
th {
  word-wrap: break-word;
}
table .metric {
  width: 140px;
}
code {
  color: #c7254e;
  border: none;
  background: none;
  white-space: normal;
}
pre {
  border: none;
  background: none;
  padding-left: 0;
  padding-right: 0;
}
mark {
  background: #fdf7e9;
}
blockquote p {
  font-size: 1em;
}
iframe {
  border: none;
}
.embedded-content h1 {
  font-size: 1.4em;
}
.embedded-content h2 {
  font-size: 1.4em;
}
.embedded-content h3 {
  font-size: 1.2em;
}
.popular {
  text-indent: -999em;
}
.empty {
  color: #777777;
  font-style: italic;
}
.page-heading {
  margin-top: 0;
  margin-bottom: 15px;
}
.m-top {
  margin-top: 15px;
}
.m-left {
  margin-left: 15px;
}
.m-right {
  margin-right: 15px;
}
.m-bottom {
  margin-bottom: 15px;
}
.no-margin {
  margin: 0;
}
.reduced-margin {
  margin: 3px 5px;
}
.p-top {
  padding-top: 15px;
}
.p-left {
  padding-left: 15px;
}
.p-right {
  padding-right: 15px;
}
.p-bottom {
  padding-bottom: 15px;
}
.no-padding {
  padding: 0;
}
.reduced-padding {
  padding: 3px 5px;
}
/*!
 *  Font Awesome 4.6.3 by @davegandy - http://fontawesome.io - @fontawesome
 *  License - http://fontawesome.io/license (Font: SIL OFL 1.1, CSS: MIT License)
 */
/* FONT PATH
 * -------------------------- */
@font-face {
  font-family: 'FontAwesome';
  src: url('../../../base/vendor/font-awesome/fonts/fontawesome-webfont.eot?v=4.6.3');
  src: url('../../../base/vendor/font-awesome/fonts/fontawesome-webfont.eot?#iefix&v=4.6.3') format('embedded-opentype'), url('../../../base/vendor/font-awesome/fonts/fontawesome-webfont.woff2?v=4.6.3') format('woff2'), url('../../../base/vendor/font-awesome/fonts/fontawesome-webfont.woff?v=4.6.3') format('woff'), url('../../../base/vendor/font-awesome/fonts/fontawesome-webfont.ttf?v=4.6.3') format('truetype'), url('../../../base/vendor/font-awesome/fonts/fontawesome-webfont.svg?v=4.6.3#fontawesomeregular') format('svg');
  font-weight: normal;
  font-style: normal;
}
.fa {
  display: inline-block;
  font: normal normal normal 14px/1 FontAwesome;
  font-size: inherit;
  text-rendering: auto;
  -webkit-font-smoothing: antialiased;
  -moz-osx-font-smoothing: grayscale;
}
/* makes the font 33% larger relative to the icon container */
.fa-lg {
  font-size: 1.33333333em;
  line-height: 0.75em;
  vertical-align: -15%;
}
.fa-2x {
  font-size: 2em;
}
.fa-3x {
  font-size: 3em;
}
.fa-4x {
  font-size: 4em;
}
.fa-5x {
  font-size: 5em;
}
.fa-fw {
  width: 1.28571429em;
  text-align: center;
}
.fa-ul {
  padding-left: 0;
  margin-left: 2.14285714em;
  list-style-type: none;
}
.fa-ul > li {
  position: relative;
}
.fa-li {
  position: absolute;
  left: -2.14285714em;
  width: 2.14285714em;
  top: 0.14285714em;
  text-align: center;
}
.fa-li.fa-lg {
  left: -1.85714286em;
}
.fa-border {
  padding: .2em .25em .15em;
  border: solid 0.08em #eee;
  border-radius: .1em;
}
.fa-pull-left {
  float: left;
}
.fa-pull-right {
  float: right;
}
.fa.fa-pull-left {
  margin-right: .3em;
}
.fa.fa-pull-right {
  margin-left: .3em;
}
/* Deprecated as of 4.4.0 */
.pull-right {
  float: right;
}
.pull-left {
  float: left;
}
.fa.pull-left {
  margin-right: .3em;
}
.fa.pull-right {
  margin-left: .3em;
}
.fa-spin {
  -webkit-animation: fa-spin 2s infinite linear;
  animation: fa-spin 2s infinite linear;
}
.fa-pulse {
  -webkit-animation: fa-spin 1s infinite steps(8);
  animation: fa-spin 1s infinite steps(8);
}
@-webkit-keyframes fa-spin {
  0% {
    -webkit-transform: rotate(0deg);
    transform: rotate(0deg);
  }
  100% {
    -webkit-transform: rotate(359deg);
    transform: rotate(359deg);
  }
}
@keyframes fa-spin {
  0% {
    -webkit-transform: rotate(0deg);
    transform: rotate(0deg);
  }
  100% {
    -webkit-transform: rotate(359deg);
    transform: rotate(359deg);
  }
}
.fa-rotate-90 {
  -ms-filter: "progid:DXImageTransform.Microsoft.BasicImage(rotation=1)";
  -webkit-transform: rotate(90deg);
  -ms-transform: rotate(90deg);
  transform: rotate(90deg);
}
.fa-rotate-180 {
  -ms-filter: "progid:DXImageTransform.Microsoft.BasicImage(rotation=2)";
  -webkit-transform: rotate(180deg);
  -ms-transform: rotate(180deg);
  transform: rotate(180deg);
}
.fa-rotate-270 {
  -ms-filter: "progid:DXImageTransform.Microsoft.BasicImage(rotation=3)";
  -webkit-transform: rotate(270deg);
  -ms-transform: rotate(270deg);
  transform: rotate(270deg);
}
.fa-flip-horizontal {
  -ms-filter: "progid:DXImageTransform.Microsoft.BasicImage(rotation=0, mirror=1)";
  -webkit-transform: scale(-1, 1);
  -ms-transform: scale(-1, 1);
  transform: scale(-1, 1);
}
.fa-flip-vertical {
  -ms-filter: "progid:DXImageTransform.Microsoft.BasicImage(rotation=2, mirror=1)";
  -webkit-transform: scale(1, -1);
  -ms-transform: scale(1, -1);
  transform: scale(1, -1);
}
:root .fa-rotate-90,
:root .fa-rotate-180,
:root .fa-rotate-270,
:root .fa-flip-horizontal,
:root .fa-flip-vertical {
  filter: none;
}
.fa-stack {
  position: relative;
  display: inline-block;
  width: 2em;
  height: 2em;
  line-height: 2em;
  vertical-align: middle;
}
.fa-stack-1x,
.fa-stack-2x {
  position: absolute;
  left: 0;
  width: 100%;
  text-align: center;
}
.fa-stack-1x {
  line-height: inherit;
}
.fa-stack-2x {
  font-size: 2em;
}
.fa-inverse {
  color: #fff;
}
/* Font Awesome uses the Unicode Private Use Area (PUA) to ensure screen
   readers do not read off random characters that represent icons */
.fa-glass:before {
  content: "\f000";
}
.fa-music:before {
  content: "\f001";
}
.fa-search:before {
  content: "\f002";
}
.fa-envelope-o:before {
  content: "\f003";
}
.fa-heart:before {
  content: "\f004";
}
.fa-star:before {
  content: "\f005";
}
.fa-star-o:before {
  content: "\f006";
}
.fa-user:before {
  content: "\f007";
}
.fa-film:before {
  content: "\f008";
}
.fa-th-large:before {
  content: "\f009";
}
.fa-th:before {
  content: "\f00a";
}
.fa-th-list:before {
  content: "\f00b";
}
.fa-check:before {
  content: "\f00c";
}
.fa-remove:before,
.fa-close:before,
.fa-times:before {
  content: "\f00d";
}
.fa-search-plus:before {
  content: "\f00e";
}
.fa-search-minus:before {
  content: "\f010";
}
.fa-power-off:before {
  content: "\f011";
}
.fa-signal:before {
  content: "\f012";
}
.fa-gear:before,
.fa-cog:before {
  content: "\f013";
}
.fa-trash-o:before {
  content: "\f014";
}
.fa-home:before {
  content: "\f015";
}
.fa-file-o:before {
  content: "\f016";
}
.fa-clock-o:before {
  content: "\f017";
}
.fa-road:before {
  content: "\f018";
}
.fa-download:before {
  content: "\f019";
}
.fa-arrow-circle-o-down:before {
  content: "\f01a";
}
.fa-arrow-circle-o-up:before {
  content: "\f01b";
}
.fa-inbox:before {
  content: "\f01c";
}
.fa-play-circle-o:before {
  content: "\f01d";
}
.fa-rotate-right:before,
.fa-repeat:before {
  content: "\f01e";
}
.fa-refresh:before {
  content: "\f021";
}
.fa-list-alt:before {
  content: "\f022";
}
.fa-lock:before {
  content: "\f023";
}
.fa-flag:before {
  content: "\f024";
}
.fa-headphones:before {
  content: "\f025";
}
.fa-volume-off:before {
  content: "\f026";
}
.fa-volume-down:before {
  content: "\f027";
}
.fa-volume-up:before {
  content: "\f028";
}
.fa-qrcode:before {
  content: "\f029";
}
.fa-barcode:before {
  content: "\f02a";
}
.fa-tag:before {
  content: "\f02b";
}
.fa-tags:before {
  content: "\f02c";
}
.fa-book:before {
  content: "\f02d";
}
.fa-bookmark:before {
  content: "\f02e";
}
.fa-print:before {
  content: "\f02f";
}
.fa-camera:before {
  content: "\f030";
}
.fa-font:before {
  content: "\f031";
}
.fa-bold:before {
  content: "\f032";
}
.fa-italic:before {
  content: "\f033";
}
.fa-text-height:before {
  content: "\f034";
}
.fa-text-width:before {
  content: "\f035";
}
.fa-align-left:before {
  content: "\f036";
}
.fa-align-center:before {
  content: "\f037";
}
.fa-align-right:before {
  content: "\f038";
}
.fa-align-justify:before {
  content: "\f039";
}
.fa-list:before {
  content: "\f03a";
}
.fa-dedent:before,
.fa-outdent:before {
  content: "\f03b";
}
.fa-indent:before {
  content: "\f03c";
}
.fa-video-camera:before {
  content: "\f03d";
}
.fa-photo:before,
.fa-image:before,
.fa-picture-o:before {
  content: "\f03e";
}
.fa-pencil:before {
  content: "\f040";
}
.fa-map-marker:before {
  content: "\f041";
}
.fa-adjust:before {
  content: "\f042";
}
.fa-tint:before {
  content: "\f043";
}
.fa-edit:before,
.fa-pencil-square-o:before {
  content: "\f044";
}
.fa-share-square-o:before {
  content: "\f045";
}
.fa-check-square-o:before {
  content: "\f046";
}
.fa-arrows:before {
  content: "\f047";
}
.fa-step-backward:before {
  content: "\f048";
}
.fa-fast-backward:before {
  content: "\f049";
}
.fa-backward:before {
  content: "\f04a";
}
.fa-play:before {
  content: "\f04b";
}
.fa-pause:before {
  content: "\f04c";
}
.fa-stop:before {
  content: "\f04d";
}
.fa-forward:before {
  content: "\f04e";
}
.fa-fast-forward:before {
  content: "\f050";
}
.fa-step-forward:before {
  content: "\f051";
}
.fa-eject:before {
  content: "\f052";
}
.fa-chevron-left:before {
  content: "\f053";
}
.fa-chevron-right:before {
  content: "\f054";
}
.fa-plus-circle:before {
  content: "\f055";
}
.fa-minus-circle:before {
  content: "\f056";
}
.fa-times-circle:before {
  content: "\f057";
}
.fa-check-circle:before {
  content: "\f058";
}
.fa-question-circle:before {
  content: "\f059";
}
.fa-info-circle:before {
  content: "\f05a";
}
.fa-crosshairs:before {
  content: "\f05b";
}
.fa-times-circle-o:before {
  content: "\f05c";
}
.fa-check-circle-o:before {
  content: "\f05d";
}
.fa-ban:before {
  content: "\f05e";
}
<<<<<<< HEAD
.js .image-upload #field-image-url {
  padding-right: 90px;
=======
.fa-arrow-left:before {
  content: "\f060";
>>>>>>> bda4bca1
}
.fa-arrow-right:before {
  content: "\f061";
}
.fa-arrow-up:before {
  content: "\f062";
}
.fa-arrow-down:before {
  content: "\f063";
}
.fa-mail-forward:before,
.fa-share:before {
  content: "\f064";
}
<<<<<<< HEAD
.js .image-upload .btn-remove-url {
  position: absolute;
  margin-right: 0;
  top: 4px;
  right: 5px;
  padding: 0 12px;
  -webkit-border-radius: 100px;
  -moz-border-radius: 100px;
  border-radius: 100px;
=======
.fa-expand:before {
  content: "\f065";
>>>>>>> bda4bca1
}
.fa-compress:before {
  content: "\f066";
}
.fa-plus:before {
  content: "\f067";
}
.fa-minus:before {
  content: "\f068";
}
.fa-asterisk:before {
  content: "\f069";
}
.fa-exclamation-circle:before {
  content: "\f06a";
}
.fa-gift:before {
  content: "\f06b";
}
.fa-leaf:before {
  content: "\f06c";
}
.fa-fire:before {
  content: "\f06d";
}
.fa-eye:before {
  content: "\f06e";
}
.fa-eye-slash:before {
  content: "\f070";
}
.fa-warning:before,
.fa-exclamation-triangle:before {
  content: "\f071";
}
.fa-plane:before {
  content: "\f072";
}
.fa-calendar:before {
  content: "\f073";
}
.fa-random:before {
  content: "\f074";
}
.fa-comment:before {
  content: "\f075";
}
.fa-magnet:before {
  content: "\f076";
}
.fa-chevron-up:before {
  content: "\f077";
}
.fa-chevron-down:before {
  content: "\f078";
}
.fa-retweet:before {
  content: "\f079";
}
.fa-shopping-cart:before {
  content: "\f07a";
}
.fa-folder:before {
  content: "\f07b";
}
.fa-folder-open:before {
  content: "\f07c";
}
.fa-arrows-v:before {
  content: "\f07d";
}
.fa-arrows-h:before {
  content: "\f07e";
}
.fa-bar-chart-o:before,
.fa-bar-chart:before {
  content: "\f080";
}
.fa-twitter-square:before {
  content: "\f081";
}
.fa-facebook-square:before {
  content: "\f082";
}
.fa-camera-retro:before {
  content: "\f083";
}
.fa-key:before {
  content: "\f084";
}
.fa-gears:before,
.fa-cogs:before {
  content: "\f085";
}
.fa-comments:before {
  content: "\f086";
}
.fa-thumbs-o-up:before {
  content: "\f087";
}
.fa-thumbs-o-down:before {
  content: "\f088";
}
.fa-star-half:before {
  content: "\f089";
}
.fa-heart-o:before {
  content: "\f08a";
}
.fa-sign-out:before {
  content: "\f08b";
}
.fa-linkedin-square:before {
  content: "\f08c";
}
.fa-thumb-tack:before {
  content: "\f08d";
}
.fa-external-link:before {
  content: "\f08e";
}
.fa-sign-in:before {
  content: "\f090";
}
.fa-trophy:before {
  content: "\f091";
}
.fa-github-square:before {
  content: "\f092";
}
.fa-upload:before {
  content: "\f093";
}
.fa-lemon-o:before {
  content: "\f094";
}
.fa-phone:before {
  content: "\f095";
}
.fa-square-o:before {
  content: "\f096";
}
.fa-bookmark-o:before {
  content: "\f097";
}
.fa-phone-square:before {
  content: "\f098";
}
.fa-twitter:before {
  content: "\f099";
}
.fa-facebook-f:before,
.fa-facebook:before {
  content: "\f09a";
}
.fa-github:before {
  content: "\f09b";
}
.fa-unlock:before {
  content: "\f09c";
}
.fa-credit-card:before {
  content: "\f09d";
}
.fa-feed:before,
.fa-rss:before {
  content: "\f09e";
}
.fa-hdd-o:before {
  content: "\f0a0";
}
.fa-bullhorn:before {
  content: "\f0a1";
}
.fa-bell:before {
  content: "\f0f3";
}
.fa-certificate:before {
  content: "\f0a3";
}
.fa-hand-o-right:before {
  content: "\f0a4";
}
.fa-hand-o-left:before {
  content: "\f0a5";
}
.fa-hand-o-up:before {
  content: "\f0a6";
}
.fa-hand-o-down:before {
  content: "\f0a7";
}
.fa-arrow-circle-left:before {
  content: "\f0a8";
}
.fa-arrow-circle-right:before {
  content: "\f0a9";
}
.fa-arrow-circle-up:before {
  content: "\f0aa";
}
.fa-arrow-circle-down:before {
  content: "\f0ab";
}
.fa-globe:before {
  content: "\f0ac";
}
.fa-wrench:before {
  content: "\f0ad";
}
.fa-tasks:before {
  content: "\f0ae";
}
.fa-filter:before {
  content: "\f0b0";
}
.fa-briefcase:before {
  content: "\f0b1";
}
.fa-arrows-alt:before {
  content: "\f0b2";
}
.fa-group:before,
.fa-users:before {
  content: "\f0c0";
}
.fa-chain:before,
.fa-link:before {
  content: "\f0c1";
}
.fa-cloud:before {
  content: "\f0c2";
}
.fa-flask:before {
  content: "\f0c3";
}
.fa-cut:before,
.fa-scissors:before {
  content: "\f0c4";
}
.fa-copy:before,
.fa-files-o:before {
  content: "\f0c5";
}
.fa-paperclip:before {
  content: "\f0c6";
}
.fa-save:before,
.fa-floppy-o:before {
  content: "\f0c7";
}
.fa-square:before {
  content: "\f0c8";
}
.fa-navicon:before,
.fa-reorder:before,
.fa-bars:before {
  content: "\f0c9";
}
.fa-list-ul:before {
  content: "\f0ca";
}
.fa-list-ol:before {
  content: "\f0cb";
}
.fa-strikethrough:before {
  content: "\f0cc";
}
.fa-underline:before {
  content: "\f0cd";
}
.fa-table:before {
  content: "\f0ce";
}
.fa-magic:before {
  content: "\f0d0";
}
.fa-truck:before {
  content: "\f0d1";
}
.fa-pinterest:before {
  content: "\f0d2";
}
.fa-pinterest-square:before {
  content: "\f0d3";
}
.fa-google-plus-square:before {
  content: "\f0d4";
}
.fa-google-plus:before {
  content: "\f0d5";
}
.fa-money:before {
  content: "\f0d6";
}
.fa-caret-down:before {
  content: "\f0d7";
}
.fa-caret-up:before {
  content: "\f0d8";
}
.fa-caret-left:before {
  content: "\f0d9";
}
.fa-caret-right:before {
  content: "\f0da";
}
.fa-columns:before {
  content: "\f0db";
}
.fa-unsorted:before,
.fa-sort:before {
  content: "\f0dc";
}
.fa-sort-down:before,
.fa-sort-desc:before {
  content: "\f0dd";
}
.fa-sort-up:before,
.fa-sort-asc:before {
  content: "\f0de";
}
.fa-envelope:before {
  content: "\f0e0";
}
.fa-linkedin:before {
  content: "\f0e1";
}
.fa-rotate-left:before,
.fa-undo:before {
  content: "\f0e2";
}
.fa-legal:before,
.fa-gavel:before {
  content: "\f0e3";
}
.fa-dashboard:before,
.fa-tachometer:before {
  content: "\f0e4";
}
.fa-comment-o:before {
  content: "\f0e5";
}
.fa-comments-o:before {
  content: "\f0e6";
}
.fa-flash:before,
.fa-bolt:before {
  content: "\f0e7";
}
.fa-sitemap:before {
  content: "\f0e8";
}
.fa-umbrella:before {
  content: "\f0e9";
}
.fa-paste:before,
.fa-clipboard:before {
  content: "\f0ea";
}
.fa-lightbulb-o:before {
  content: "\f0eb";
}
.fa-exchange:before {
  content: "\f0ec";
}
.fa-cloud-download:before {
  content: "\f0ed";
}
.fa-cloud-upload:before {
  content: "\f0ee";
}
.fa-user-md:before {
  content: "\f0f0";
}
.fa-stethoscope:before {
  content: "\f0f1";
}
.fa-suitcase:before {
  content: "\f0f2";
}
.fa-bell-o:before {
  content: "\f0a2";
}
.fa-coffee:before {
  content: "\f0f4";
}
.fa-cutlery:before {
  content: "\f0f5";
}
.fa-file-text-o:before {
  content: "\f0f6";
}
.fa-building-o:before {
  content: "\f0f7";
}
.fa-hospital-o:before {
  content: "\f0f8";
}
.fa-ambulance:before {
  content: "\f0f9";
}
.fa-medkit:before {
  content: "\f0fa";
}
.fa-fighter-jet:before {
  content: "\f0fb";
}
.fa-beer:before {
  content: "\f0fc";
}
.fa-h-square:before {
  content: "\f0fd";
}
.fa-plus-square:before {
  content: "\f0fe";
}
.fa-angle-double-left:before {
  content: "\f100";
}
.fa-angle-double-right:before {
  content: "\f101";
}
.fa-angle-double-up:before {
  content: "\f102";
}
.fa-angle-double-down:before {
  content: "\f103";
}
.fa-angle-left:before {
  content: "\f104";
}
.fa-angle-right:before {
  content: "\f105";
}
.fa-angle-up:before {
  content: "\f106";
}
.fa-angle-down:before {
  content: "\f107";
}
.fa-desktop:before {
  content: "\f108";
}
.fa-laptop:before {
  content: "\f109";
}
.fa-tablet:before {
  content: "\f10a";
}
.fa-mobile-phone:before,
.fa-mobile:before {
  content: "\f10b";
}
.fa-circle-o:before {
  content: "\f10c";
}
.fa-quote-left:before {
  content: "\f10d";
}
.fa-quote-right:before {
  content: "\f10e";
}
.fa-spinner:before {
  content: "\f110";
}
.fa-circle:before {
  content: "\f111";
}
.fa-mail-reply:before,
.fa-reply:before {
  content: "\f112";
}
.fa-github-alt:before {
  content: "\f113";
}
.fa-folder-o:before {
  content: "\f114";
}
.fa-folder-open-o:before {
  content: "\f115";
}
.fa-smile-o:before {
  content: "\f118";
}
.fa-frown-o:before {
  content: "\f119";
}
.fa-meh-o:before {
  content: "\f11a";
}
.fa-gamepad:before {
  content: "\f11b";
}
.fa-keyboard-o:before {
  content: "\f11c";
}
.fa-flag-o:before {
  content: "\f11d";
}
.fa-flag-checkered:before {
  content: "\f11e";
}
.fa-terminal:before {
  content: "\f120";
}
.fa-code:before {
  content: "\f121";
}
.fa-mail-reply-all:before,
.fa-reply-all:before {
  content: "\f122";
}
.fa-star-half-empty:before,
.fa-star-half-full:before,
.fa-star-half-o:before {
  content: "\f123";
}
.fa-location-arrow:before {
  content: "\f124";
}
.fa-crop:before {
  content: "\f125";
}
.fa-code-fork:before {
  content: "\f126";
}
.fa-unlink:before,
.fa-chain-broken:before {
  content: "\f127";
}
.fa-question:before {
  content: "\f128";
}
.fa-info:before {
  content: "\f129";
}
.fa-exclamation:before {
  content: "\f12a";
}
.fa-superscript:before {
  content: "\f12b";
}
.fa-subscript:before {
  content: "\f12c";
}
.fa-eraser:before {
  content: "\f12d";
}
.fa-puzzle-piece:before {
  content: "\f12e";
}
.fa-microphone:before {
  content: "\f130";
}
.fa-microphone-slash:before {
  content: "\f131";
}
.fa-shield:before {
  content: "\f132";
}
.fa-calendar-o:before {
  content: "\f133";
}
.fa-fire-extinguisher:before {
  content: "\f134";
}
.fa-rocket:before {
  content: "\f135";
}
.fa-maxcdn:before {
  content: "\f136";
}
.fa-chevron-circle-left:before {
  content: "\f137";
}
.fa-chevron-circle-right:before {
  content: "\f138";
}
.fa-chevron-circle-up:before {
  content: "\f139";
}
.fa-chevron-circle-down:before {
  content: "\f13a";
}
.fa-html5:before {
  content: "\f13b";
}
.fa-css3:before {
  content: "\f13c";
}
.fa-anchor:before {
  content: "\f13d";
}
.fa-unlock-alt:before {
  content: "\f13e";
}
.fa-bullseye:before {
  content: "\f140";
}
.fa-ellipsis-h:before {
  content: "\f141";
}
.fa-ellipsis-v:before {
  content: "\f142";
}
.fa-rss-square:before {
  content: "\f143";
}
.fa-play-circle:before {
  content: "\f144";
}
.fa-ticket:before {
  content: "\f145";
}
.fa-minus-square:before {
  content: "\f146";
}
.fa-minus-square-o:before {
  content: "\f147";
}
<<<<<<< HEAD
.format-label[data-format=jpg],
.format-label[data-format*=jpg],
.format-label[data-format=jpeg],
.format-label[data-format*=jpeg],
.format-label[data-format=png],
.format-label[data-format*=png],
.format-label[data-format=bmp],
.format-label[data-format*=bmp],
.format-label[data-format=tiff],
.format-label[data-format*=tiff],
.format-label[data-format=gif],
.format-label[data-format*=gif],
.format-label[data-format=image],
.format-label[data-format*=image],
.format-label[data-format=img],
.format-label[data-format*=img] {
  width: 32px;
  height: 35px;
  background-position: -352px -62px;
}

[class^="icon-"],
[class*=" icon-"] {
  display: inline-block;
  text-align: right;
  font-size: 14px;
  line-height: 1;
  width: 14px;
=======
.fa-level-up:before {
  content: "\f148";
>>>>>>> bda4bca1
}
.fa-level-down:before {
  content: "\f149";
}
.fa-check-square:before {
  content: "\f14a";
}
.fa-pencil-square:before {
  content: "\f14b";
}
.fa-external-link-square:before {
  content: "\f14c";
}
.fa-share-square:before {
  content: "\f14d";
}
.fa-compass:before {
  content: "\f14e";
}
.fa-toggle-down:before,
.fa-caret-square-o-down:before {
  content: "\f150";
}
.fa-toggle-up:before,
.fa-caret-square-o-up:before {
  content: "\f151";
}
.fa-toggle-right:before,
.fa-caret-square-o-right:before {
  content: "\f152";
}
.fa-euro:before,
.fa-eur:before {
  content: "\f153";
}
.fa-gbp:before {
  content: "\f154";
}
.fa-dollar:before,
.fa-usd:before {
  content: "\f155";
}
.fa-rupee:before,
.fa-inr:before {
  content: "\f156";
}
.fa-cny:before,
.fa-rmb:before,
.fa-yen:before,
.fa-jpy:before {
  content: "\f157";
}
.fa-ruble:before,
.fa-rouble:before,
.fa-rub:before {
  content: "\f158";
}
.fa-won:before,
.fa-krw:before {
  content: "\f159";
}
.fa-bitcoin:before,
.fa-btc:before {
  content: "\f15a";
}
.fa-file:before {
  content: "\f15b";
}
.fa-file-text:before {
  content: "\f15c";
}
.fa-sort-alpha-asc:before {
  content: "\f15d";
}
.fa-sort-alpha-desc:before {
  content: "\f15e";
}
.fa-sort-amount-asc:before {
  content: "\f160";
}
.fa-sort-amount-desc:before {
  content: "\f161";
}
.fa-sort-numeric-asc:before {
  content: "\f162";
}
.fa-sort-numeric-desc:before {
  content: "\f163";
}
.fa-thumbs-up:before {
  content: "\f164";
}
.fa-thumbs-down:before {
  content: "\f165";
}
.fa-youtube-square:before {
  content: "\f166";
}
.fa-youtube:before {
  content: "\f167";
}
.fa-xing:before {
  content: "\f168";
}
.fa-xing-square:before {
  content: "\f169";
}
.fa-youtube-play:before {
  content: "\f16a";
}
.fa-dropbox:before {
  content: "\f16b";
}
.fa-stack-overflow:before {
  content: "\f16c";
}
.fa-instagram:before {
  content: "\f16d";
}
.fa-flickr:before {
  content: "\f16e";
}
.fa-adn:before {
  content: "\f170";
}
.fa-bitbucket:before {
  content: "\f171";
}
.fa-bitbucket-square:before {
  content: "\f172";
}
.fa-tumblr:before {
  content: "\f173";
}
.fa-tumblr-square:before {
  content: "\f174";
}
.fa-long-arrow-down:before {
  content: "\f175";
}
.fa-long-arrow-up:before {
  content: "\f176";
}
.fa-long-arrow-left:before {
  content: "\f177";
}
.fa-long-arrow-right:before {
  content: "\f178";
}
.fa-apple:before {
  content: "\f179";
}
.fa-windows:before {
  content: "\f17a";
}
.fa-android:before {
  content: "\f17b";
}
.fa-linux:before {
  content: "\f17c";
}
.fa-dribbble:before {
  content: "\f17d";
}
.fa-skype:before {
  content: "\f17e";
}
.fa-foursquare:before {
  content: "\f180";
}
.fa-trello:before {
  content: "\f181";
}
.fa-female:before {
  content: "\f182";
}
.fa-male:before {
  content: "\f183";
}
.fa-gittip:before,
.fa-gratipay:before {
  content: "\f184";
}
.fa-sun-o:before {
  content: "\f185";
}
.fa-moon-o:before {
  content: "\f186";
}
.fa-archive:before {
  content: "\f187";
}
.fa-bug:before {
  content: "\f188";
}
.fa-vk:before {
  content: "\f189";
}
.fa-weibo:before {
  content: "\f18a";
}
.fa-renren:before {
  content: "\f18b";
}
.fa-pagelines:before {
  content: "\f18c";
}
.fa-stack-exchange:before {
  content: "\f18d";
}
.fa-arrow-circle-o-right:before {
  content: "\f18e";
}
.fa-arrow-circle-o-left:before {
  content: "\f190";
}
.fa-toggle-left:before,
.fa-caret-square-o-left:before {
  content: "\f191";
}
.fa-dot-circle-o:before {
  content: "\f192";
}
.fa-wheelchair:before {
  content: "\f193";
}
.fa-vimeo-square:before {
  content: "\f194";
}
.fa-turkish-lira:before,
.fa-try:before {
  content: "\f195";
}
.fa-plus-square-o:before {
  content: "\f196";
}
.fa-space-shuttle:before {
  content: "\f197";
}
.fa-slack:before {
  content: "\f198";
}
.fa-envelope-square:before {
  content: "\f199";
}
.fa-wordpress:before {
  content: "\f19a";
}
.fa-openid:before {
  content: "\f19b";
}
.fa-institution:before,
.fa-bank:before,
.fa-university:before {
  content: "\f19c";
}
.fa-mortar-board:before,
.fa-graduation-cap:before {
  content: "\f19d";
}
<<<<<<< HEAD
.account-masthead .account ul li a span.username,
.account-masthead .account ul li a span.text {
  margin: 0 2px 0 4px;
}
.account-masthead .account ul li a span.text {
  position: absolute;
  top: -9999px;
  left: -9999px;
}
.account-masthead .account ul li a:hover {
  color: #d9e7eb;
  background-color: #00232e;
  text-decoration: none;
=======
.fa-yahoo:before {
  content: "\f19e";
}
.fa-google:before {
  content: "\f1a0";
>>>>>>> bda4bca1
}
.fa-reddit:before {
  content: "\f1a1";
}
.fa-reddit-square:before {
  content: "\f1a2";
}
<<<<<<< HEAD
.account-masthead .account .notifications a span.badge {
  font-size: 12px;
  margin-left: 3px;
  padding: 1px 6px;
  background-color: #00232e;
  -webkit-border-radius: 4px;
  -moz-border-radius: 4px;
  border-radius: 4px;
  text-shadow: none;
  color: #bfd7de;
=======
.fa-stumbleupon-circle:before {
  content: "\f1a3";
>>>>>>> bda4bca1
}
.fa-stumbleupon:before {
  content: "\f1a4";
}
<<<<<<< HEAD
.account-masthead .account .notifications.notifications-important a span.badge {
  color: #ffffff;
  background-color: #c9403a;
=======
.fa-delicious:before {
  content: "\f1a5";
>>>>>>> bda4bca1
}
.fa-digg:before {
  content: "\f1a6";
}
.fa-pied-piper-pp:before {
  content: "\f1a7";
}
.fa-pied-piper-alt:before {
  content: "\f1a8";
}
.fa-drupal:before {
  content: "\f1a9";
}
.fa-joomla:before {
  content: "\f1aa";
}
.fa-language:before {
  content: "\f1ab";
}
.fa-fax:before {
  content: "\f1ac";
}
.fa-building:before {
  content: "\f1ad";
}
.fa-child:before {
  content: "\f1ae";
}
.fa-paw:before {
  content: "\f1b0";
}
.fa-spoon:before {
  content: "\f1b1";
}
.fa-cube:before {
  content: "\f1b2";
}
.fa-cubes:before {
  content: "\f1b3";
}
.fa-behance:before {
  content: "\f1b4";
}
.fa-behance-square:before {
  content: "\f1b5";
}
.fa-steam:before {
  content: "\f1b6";
}
.fa-steam-square:before {
  content: "\f1b7";
}
.fa-recycle:before {
  content: "\f1b8";
}
.fa-automobile:before,
.fa-car:before {
  content: "\f1b9";
}
.fa-cab:before,
.fa-taxi:before {
  content: "\f1ba";
}
.fa-tree:before {
  content: "\f1bb";
}
.fa-spotify:before {
  content: "\f1bc";
}
.fa-deviantart:before {
  content: "\f1bd";
}
.fa-soundcloud:before {
  content: "\f1be";
}
.fa-database:before {
  content: "\f1c0";
}
.fa-file-pdf-o:before {
  content: "\f1c1";
}
.fa-file-word-o:before {
  content: "\f1c2";
}
.fa-file-excel-o:before {
  content: "\f1c3";
}
.fa-file-powerpoint-o:before {
  content: "\f1c4";
}
.fa-file-photo-o:before,
.fa-file-picture-o:before,
.fa-file-image-o:before {
  content: "\f1c5";
}
.fa-file-zip-o:before,
.fa-file-archive-o:before {
  content: "\f1c6";
}
.fa-file-sound-o:before,
.fa-file-audio-o:before {
  content: "\f1c7";
}
.fa-file-movie-o:before,
.fa-file-video-o:before {
  content: "\f1c8";
}
.fa-file-code-o:before {
  content: "\f1c9";
}
.fa-vine:before {
  content: "\f1ca";
}
.fa-codepen:before {
  content: "\f1cb";
}
.fa-jsfiddle:before {
  content: "\f1cc";
}
.fa-life-bouy:before,
.fa-life-buoy:before,
.fa-life-saver:before,
.fa-support:before,
.fa-life-ring:before {
  content: "\f1cd";
}
.fa-circle-o-notch:before {
  content: "\f1ce";
}
.fa-ra:before,
.fa-resistance:before,
.fa-rebel:before {
  content: "\f1d0";
}
.fa-ge:before,
.fa-empire:before {
  content: "\f1d1";
}
.fa-git-square:before {
  content: "\f1d2";
}
.fa-git:before {
  content: "\f1d3";
}
.fa-y-combinator-square:before,
.fa-yc-square:before,
.fa-hacker-news:before {
  content: "\f1d4";
}
.fa-tencent-weibo:before {
  content: "\f1d5";
}
.fa-qq:before {
  content: "\f1d6";
}
.fa-wechat:before,
.fa-weixin:before {
  content: "\f1d7";
}
.fa-send:before,
.fa-paper-plane:before {
  content: "\f1d8";
}
.fa-send-o:before,
.fa-paper-plane-o:before {
  content: "\f1d9";
}
.fa-history:before {
  content: "\f1da";
}
.fa-circle-thin:before {
  content: "\f1db";
}
.fa-header:before {
  content: "\f1dc";
}
.fa-paragraph:before {
  content: "\f1dd";
}
.fa-sliders:before {
  content: "\f1de";
}
.fa-share-alt:before {
  content: "\f1e0";
}
.fa-share-alt-square:before {
  content: "\f1e1";
}
.fa-bomb:before {
  content: "\f1e2";
}
.fa-soccer-ball-o:before,
.fa-futbol-o:before {
  content: "\f1e3";
}
.fa-tty:before {
  content: "\f1e4";
}
.fa-binoculars:before {
  content: "\f1e5";
}
.fa-plug:before {
  content: "\f1e6";
}
.fa-slideshare:before {
  content: "\f1e7";
}
.fa-twitch:before {
  content: "\f1e8";
}
.fa-yelp:before {
  content: "\f1e9";
}
.fa-newspaper-o:before {
  content: "\f1ea";
}
.fa-wifi:before {
  content: "\f1eb";
}
.fa-calculator:before {
  content: "\f1ec";
}
.fa-paypal:before {
  content: "\f1ed";
}
.fa-google-wallet:before {
  content: "\f1ee";
}
.fa-cc-visa:before {
  content: "\f1f0";
}
.fa-cc-mastercard:before {
  content: "\f1f1";
}
.fa-cc-discover:before {
  content: "\f1f2";
}
.fa-cc-amex:before {
  content: "\f1f3";
}
.fa-cc-paypal:before {
  content: "\f1f4";
}
.fa-cc-stripe:before {
  content: "\f1f5";
}
.fa-bell-slash:before {
  content: "\f1f6";
}
.fa-bell-slash-o:before {
  content: "\f1f7";
}
.fa-trash:before {
  content: "\f1f8";
}
.fa-copyright:before {
  content: "\f1f9";
}
.fa-at:before {
  content: "\f1fa";
}
.fa-eyedropper:before {
  content: "\f1fb";
}
.fa-paint-brush:before {
  content: "\f1fc";
}
.fa-birthday-cake:before {
  content: "\f1fd";
}
.fa-area-chart:before {
  content: "\f1fe";
}
.fa-pie-chart:before {
  content: "\f200";
}
.fa-line-chart:before {
  content: "\f201";
}
.fa-lastfm:before {
  content: "\f202";
}
.fa-lastfm-square:before {
  content: "\f203";
}
.fa-toggle-off:before {
  content: "\f204";
}
.fa-toggle-on:before {
  content: "\f205";
}
.fa-bicycle:before {
  content: "\f206";
}
.fa-bus:before {
  content: "\f207";
}
.fa-ioxhost:before {
  content: "\f208";
}
.fa-angellist:before {
  content: "\f209";
}
.fa-cc:before {
  content: "\f20a";
}
.fa-shekel:before,
.fa-sheqel:before,
.fa-ils:before {
  content: "\f20b";
}
.fa-meanpath:before {
  content: "\f20c";
}
.fa-buysellads:before {
  content: "\f20d";
}
.fa-connectdevelop:before {
  content: "\f20e";
}
.fa-dashcube:before {
  content: "\f210";
}
.fa-forumbee:before {
  content: "\f211";
}
.fa-leanpub:before {
  content: "\f212";
}
.fa-sellsy:before {
  content: "\f213";
}
.fa-shirtsinbulk:before {
  content: "\f214";
}
.fa-simplybuilt:before {
  content: "\f215";
}
.fa-skyatlas:before {
  content: "\f216";
}
.fa-cart-plus:before {
  content: "\f217";
}
.fa-cart-arrow-down:before {
  content: "\f218";
}
.fa-diamond:before {
  content: "\f219";
}
.fa-ship:before {
  content: "\f21a";
}
.fa-user-secret:before {
  content: "\f21b";
}
.fa-motorcycle:before {
  content: "\f21c";
}
.fa-street-view:before {
  content: "\f21d";
}
.fa-heartbeat:before {
  content: "\f21e";
}
.fa-venus:before {
  content: "\f221";
}
.fa-mars:before {
  content: "\f222";
}
.fa-mercury:before {
  content: "\f223";
}
.fa-intersex:before,
.fa-transgender:before {
  content: "\f224";
}
.fa-transgender-alt:before {
  content: "\f225";
}
.fa-venus-double:before {
  content: "\f226";
}
.fa-mars-double:before {
  content: "\f227";
}
.fa-venus-mars:before {
  content: "\f228";
}
.fa-mars-stroke:before {
  content: "\f229";
}
.fa-mars-stroke-v:before {
  content: "\f22a";
}
.fa-mars-stroke-h:before {
  content: "\f22b";
}
.fa-neuter:before {
  content: "\f22c";
}
.fa-genderless:before {
  content: "\f22d";
}
.fa-facebook-official:before {
  content: "\f230";
}
.fa-pinterest-p:before {
  content: "\f231";
}
.fa-whatsapp:before {
  content: "\f232";
}
.fa-server:before {
  content: "\f233";
}
.fa-user-plus:before {
  content: "\f234";
}
.fa-user-times:before {
  content: "\f235";
}
.fa-hotel:before,
.fa-bed:before {
  content: "\f236";
}
.fa-viacoin:before {
  content: "\f237";
}
.fa-train:before {
  content: "\f238";
}
.fa-subway:before {
  content: "\f239";
}
.fa-medium:before {
  content: "\f23a";
}
.fa-yc:before,
.fa-y-combinator:before {
  content: "\f23b";
}
.fa-optin-monster:before {
  content: "\f23c";
}
.fa-opencart:before {
  content: "\f23d";
}
.fa-expeditedssl:before {
  content: "\f23e";
}
.fa-battery-4:before,
.fa-battery-full:before {
  content: "\f240";
}
.fa-battery-3:before,
.fa-battery-three-quarters:before {
  content: "\f241";
}
.fa-battery-2:before,
.fa-battery-half:before {
  content: "\f242";
}
.fa-battery-1:before,
.fa-battery-quarter:before {
  content: "\f243";
}
.fa-battery-0:before,
.fa-battery-empty:before {
  content: "\f244";
}
.fa-mouse-pointer:before {
  content: "\f245";
}
.fa-i-cursor:before {
  content: "\f246";
}
.fa-object-group:before {
  content: "\f247";
}
.fa-object-ungroup:before {
  content: "\f248";
}
.fa-sticky-note:before {
  content: "\f249";
}
.fa-sticky-note-o:before {
  content: "\f24a";
}
.fa-cc-jcb:before {
  content: "\f24b";
}
.fa-cc-diners-club:before {
  content: "\f24c";
}
.fa-clone:before {
  content: "\f24d";
}
.fa-balance-scale:before {
  content: "\f24e";
}
.fa-hourglass-o:before {
  content: "\f250";
}
.fa-hourglass-1:before,
.fa-hourglass-start:before {
  content: "\f251";
}
.fa-hourglass-2:before,
.fa-hourglass-half:before {
  content: "\f252";
}
.fa-hourglass-3:before,
.fa-hourglass-end:before {
  content: "\f253";
}
.fa-hourglass:before {
  content: "\f254";
}
.fa-hand-grab-o:before,
.fa-hand-rock-o:before {
  content: "\f255";
}
.fa-hand-stop-o:before,
.fa-hand-paper-o:before {
  content: "\f256";
}
.fa-hand-scissors-o:before {
  content: "\f257";
}
.fa-hand-lizard-o:before {
  content: "\f258";
}
.fa-hand-spock-o:before {
  content: "\f259";
}
.fa-hand-pointer-o:before {
  content: "\f25a";
}
.fa-hand-peace-o:before {
  content: "\f25b";
}
.fa-trademark:before {
  content: "\f25c";
}
.fa-registered:before {
  content: "\f25d";
}
.fa-creative-commons:before {
  content: "\f25e";
}
.fa-gg:before {
  content: "\f260";
}
.fa-gg-circle:before {
  content: "\f261";
}
.fa-tripadvisor:before {
  content: "\f262";
}
.fa-odnoklassniki:before {
  content: "\f263";
}
.fa-odnoklassniki-square:before {
  content: "\f264";
}
.fa-get-pocket:before {
  content: "\f265";
}
.fa-wikipedia-w:before {
  content: "\f266";
}
.fa-safari:before {
  content: "\f267";
}
.fa-chrome:before {
  content: "\f268";
}
.fa-firefox:before {
  content: "\f269";
}
.fa-opera:before {
  content: "\f26a";
}
.fa-internet-explorer:before {
  content: "\f26b";
}
.fa-tv:before,
.fa-television:before {
  content: "\f26c";
}
.fa-contao:before {
  content: "\f26d";
}
.fa-500px:before {
  content: "\f26e";
}
.fa-amazon:before {
  content: "\f270";
}
.fa-calendar-plus-o:before {
  content: "\f271";
}
.fa-calendar-minus-o:before {
  content: "\f272";
}
.fa-calendar-times-o:before {
  content: "\f273";
}
.fa-calendar-check-o:before {
  content: "\f274";
}
.fa-industry:before {
  content: "\f275";
}
.fa-map-pin:before {
  content: "\f276";
}
.fa-map-signs:before {
  content: "\f277";
}
.fa-map-o:before {
  content: "\f278";
}
.fa-map:before {
  content: "\f279";
}
.fa-commenting:before {
  content: "\f27a";
}
.fa-commenting-o:before {
  content: "\f27b";
}
.fa-houzz:before {
  content: "\f27c";
}
.fa-vimeo:before {
  content: "\f27d";
}
.fa-black-tie:before {
  content: "\f27e";
}
.fa-fonticons:before {
  content: "\f280";
}
.fa-reddit-alien:before {
  content: "\f281";
}
.fa-edge:before {
  content: "\f282";
}
.fa-credit-card-alt:before {
  content: "\f283";
}
.fa-codiepie:before {
  content: "\f284";
}
.fa-modx:before {
  content: "\f285";
}
.fa-fort-awesome:before {
  content: "\f286";
}
.fa-usb:before {
  content: "\f287";
}
.fa-product-hunt:before {
  content: "\f288";
}
.fa-mixcloud:before {
  content: "\f289";
}
.fa-scribd:before {
  content: "\f28a";
}
.fa-pause-circle:before {
  content: "\f28b";
}
.fa-pause-circle-o:before {
  content: "\f28c";
}
.fa-stop-circle:before {
  content: "\f28d";
}
.fa-stop-circle-o:before {
  content: "\f28e";
}
.fa-shopping-bag:before {
  content: "\f290";
}
.fa-shopping-basket:before {
  content: "\f291";
}
.fa-hashtag:before {
  content: "\f292";
}
.fa-bluetooth:before {
  content: "\f293";
}
.fa-bluetooth-b:before {
  content: "\f294";
}
.fa-percent:before {
  content: "\f295";
}
.fa-gitlab:before {
  content: "\f296";
}
.fa-wpbeginner:before {
  content: "\f297";
}
.fa-wpforms:before {
  content: "\f298";
}
.fa-envira:before {
  content: "\f299";
}
.fa-universal-access:before {
  content: "\f29a";
}
.fa-wheelchair-alt:before {
  content: "\f29b";
}
.fa-question-circle-o:before {
  content: "\f29c";
}
.fa-blind:before {
  content: "\f29d";
}
.fa-audio-description:before {
  content: "\f29e";
}
.fa-volume-control-phone:before {
  content: "\f2a0";
}
.fa-braille:before {
  content: "\f2a1";
}
.fa-assistive-listening-systems:before {
  content: "\f2a2";
}
.fa-asl-interpreting:before,
.fa-american-sign-language-interpreting:before {
  content: "\f2a3";
}
.fa-deafness:before,
.fa-hard-of-hearing:before,
.fa-deaf:before {
  content: "\f2a4";
}
.fa-glide:before {
  content: "\f2a5";
}
.fa-glide-g:before {
  content: "\f2a6";
}
.fa-signing:before,
.fa-sign-language:before {
  content: "\f2a7";
}
.fa-low-vision:before {
  content: "\f2a8";
}
.fa-viadeo:before {
  content: "\f2a9";
}
.fa-viadeo-square:before {
  content: "\f2aa";
}
.fa-snapchat:before {
  content: "\f2ab";
}
.fa-snapchat-ghost:before {
  content: "\f2ac";
}
.fa-snapchat-square:before {
  content: "\f2ad";
}
.fa-pied-piper:before {
  content: "\f2ae";
}
.fa-first-order:before {
  content: "\f2b0";
}
.fa-yoast:before {
  content: "\f2b1";
}
.fa-themeisle:before {
  content: "\f2b2";
}
.fa-google-plus-circle:before,
.fa-google-plus-official:before {
  content: "\f2b3";
}
.fa-fa:before,
.fa-font-awesome:before {
  content: "\f2b4";
}
.sr-only {
  position: absolute;
  width: 1px;
  height: 1px;
  padding: 0;
  margin: -1px;
  overflow: hidden;
  clip: rect(0, 0, 0, 0);
  border: 0;
}
.sr-only-focusable:active,
.sr-only-focusable:focus {
  position: static;
  width: auto;
  height: auto;
  margin: 0;
  overflow: visible;
  clip: auto;
}
.sr-only-focusable:active,
.sr-only-focusable:focus {
  position: static;
  width: auto;
  height: auto;
  margin: 0;
  overflow: visible;
  clip: auto;
}
/*# sourceMappingURL=data:application/json;base64,eyJ2ZXJzaW9uIjozLCJzb3VyY2VzIjpbImNrYW4vcHVibGljL2Jhc2UvbGVzcy8vaG9tZS9zZXBva3JvY2Uva2VpdGFyby9ja2FuL2NrYW4vcHVibGljL2Jhc2UvdmVuZG9yL2Jvb3RzdHJhcC9sZXNzL25vcm1hbGl6ZS5sZXNzIiwiY2thbi9wdWJsaWMvYmFzZS9sZXNzLy9ob21lL3NlcG9rcm9jZS9rZWl0YXJvL2NrYW4vY2thbi9wdWJsaWMvYmFzZS92ZW5kb3IvYm9vdHN0cmFwL2xlc3MvcHJpbnQubGVzcyIsImNrYW4vcHVibGljL2Jhc2UvbGVzcy8vaG9tZS9zZXBva3JvY2Uva2VpdGFyby9ja2FuL2NrYW4vcHVibGljL2Jhc2UvdmVuZG9yL2Jvb3RzdHJhcC9sZXNzL3NjYWZmb2xkaW5nLmxlc3MiLCJja2FuL3B1YmxpYy9iYXNlL2xlc3MvL2hvbWUvc2Vwb2tyb2NlL2tlaXRhcm8vY2thbi9ja2FuL3B1YmxpYy9iYXNlL3ZlbmRvci9ib290c3RyYXAvbGVzcy9taXhpbnMvdmVuZG9yLXByZWZpeGVzLmxlc3MiLCJja2FuL3B1YmxpYy9iYXNlL2xlc3MvYm9vdHN0cmFwLXZhcmlhYmxlcy5sZXNzIiwiY2thbi9wdWJsaWMvYmFzZS9sZXNzLy9ob21lL3NlcG9rcm9jZS9rZWl0YXJvL2NrYW4vY2thbi9wdWJsaWMvYmFzZS92ZW5kb3IvYm9vdHN0cmFwL2xlc3MvbWl4aW5zL3RhYi1mb2N1cy5sZXNzIiwiY2thbi9wdWJsaWMvYmFzZS9sZXNzLy9ob21lL3NlcG9rcm9jZS9rZWl0YXJvL2NrYW4vY2thbi9wdWJsaWMvYmFzZS92ZW5kb3IvYm9vdHN0cmFwL2xlc3MvdGh1bWJuYWlscy5sZXNzIiwiY2thbi9wdWJsaWMvYmFzZS9sZXNzLy9ob21lL3NlcG9rcm9jZS9rZWl0YXJvL2NrYW4vY2thbi9wdWJsaWMvYmFzZS92ZW5kb3IvYm9vdHN0cmFwL2xlc3MvY2Fyb3VzZWwubGVzcyIsImNrYW4vcHVibGljL2Jhc2UvbGVzcy8vaG9tZS9zZXBva3JvY2Uva2VpdGFyby9ja2FuL2NrYW4vcHVibGljL2Jhc2UvdmVuZG9yL2Jvb3RzdHJhcC9sZXNzL21peGlucy9pbWFnZS5sZXNzIiwiY2thbi9wdWJsaWMvYmFzZS9sZXNzLy9ob21lL3NlcG9rcm9jZS9rZWl0YXJvL2NrYW4vY2thbi9wdWJsaWMvYmFzZS92ZW5kb3IvYm9vdHN0cmFwL2xlc3MvdHlwZS5sZXNzIiwiY2thbi9wdWJsaWMvYmFzZS9sZXNzLy9ob21lL3NlcG9rcm9jZS9rZWl0YXJvL2NrYW4vY2thbi9wdWJsaWMvYmFzZS92ZW5kb3IvYm9vdHN0cmFwL2xlc3MvbWl4aW5zL3RleHQtZW1waGFzaXMubGVzcyIsImNrYW4vcHVibGljL2Jhc2UvbGVzcy8vaG9tZS9zZXBva3JvY2Uva2VpdGFyby9ja2FuL2NrYW4vcHVibGljL2Jhc2UvdmVuZG9yL2Jvb3RzdHJhcC9sZXNzL21peGlucy9iYWNrZ3JvdW5kLXZhcmlhbnQubGVzcyIsImNrYW4vcHVibGljL2Jhc2UvbGVzcy8vaG9tZS9zZXBva3JvY2Uva2VpdGFyby9ja2FuL2NrYW4vcHVibGljL2Jhc2UvdmVuZG9yL2Jvb3RzdHJhcC9sZXNzL21peGlucy90ZXh0LW92ZXJmbG93Lmxlc3MiLCJja2FuL3B1YmxpYy9iYXNlL2xlc3MvL2hvbWUvc2Vwb2tyb2NlL2tlaXRhcm8vY2thbi9ja2FuL3B1YmxpYy9iYXNlL3ZlbmRvci9ib290c3RyYXAvbGVzcy9jb2RlLmxlc3MiLCJja2FuL3B1YmxpYy9iYXNlL2xlc3MvL2hvbWUvc2Vwb2tyb2NlL2tlaXRhcm8vY2thbi9ja2FuL3B1YmxpYy9iYXNlL3ZlbmRvci9ib290c3RyYXAvbGVzcy9ncmlkLmxlc3MiLCJja2FuL3B1YmxpYy9iYXNlL2xlc3MvL2hvbWUvc2Vwb2tyb2NlL2tlaXRhcm8vY2thbi9ja2FuL3B1YmxpYy9iYXNlL3ZlbmRvci9ib290c3RyYXAvbGVzcy9taXhpbnMvZ3JpZC5sZXNzIiwiY2thbi9wdWJsaWMvYmFzZS9sZXNzLy9ob21lL3NlcG9rcm9jZS9rZWl0YXJvL2NrYW4vY2thbi9wdWJsaWMvYmFzZS92ZW5kb3IvYm9vdHN0cmFwL2xlc3MvbWl4aW5zL2dyaWQtZnJhbWV3b3JrLmxlc3MiLCJja2FuL3B1YmxpYy9iYXNlL2xlc3MvL2hvbWUvc2Vwb2tyb2NlL2tlaXRhcm8vY2thbi9ja2FuL3B1YmxpYy9iYXNlL3ZlbmRvci9ib290c3RyYXAvbGVzcy90YWJsZXMubGVzcyIsImNrYW4vcHVibGljL2Jhc2UvbGVzcy8vaG9tZS9zZXBva3JvY2Uva2VpdGFyby9ja2FuL2NrYW4vcHVibGljL2Jhc2UvdmVuZG9yL2Jvb3RzdHJhcC9sZXNzL21peGlucy90YWJsZS1yb3cubGVzcyIsImNrYW4vcHVibGljL2Jhc2UvbGVzcy8vaG9tZS9zZXBva3JvY2Uva2VpdGFyby9ja2FuL2NrYW4vcHVibGljL2Jhc2UvdmVuZG9yL2Jvb3RzdHJhcC9sZXNzL2Zvcm1zLmxlc3MiLCJja2FuL3B1YmxpYy9iYXNlL2xlc3MvL2hvbWUvc2Vwb2tyb2NlL2tlaXRhcm8vY2thbi9ja2FuL3B1YmxpYy9iYXNlL3ZlbmRvci9ib290c3RyYXAvbGVzcy9taXhpbnMvZm9ybXMubGVzcyIsImNrYW4vcHVibGljL2Jhc2UvbGVzcy8vaG9tZS9zZXBva3JvY2Uva2VpdGFyby9ja2FuL2NrYW4vcHVibGljL2Jhc2UvdmVuZG9yL2Jvb3RzdHJhcC9sZXNzL2J1dHRvbnMubGVzcyIsImNrYW4vcHVibGljL2Jhc2UvbGVzcy8vaG9tZS9zZXBva3JvY2Uva2VpdGFyby9ja2FuL2NrYW4vcHVibGljL2Jhc2UvdmVuZG9yL2Jvb3RzdHJhcC9sZXNzL21peGlucy9idXR0b25zLmxlc3MiLCJja2FuL3B1YmxpYy9iYXNlL2xlc3MvL2hvbWUvc2Vwb2tyb2NlL2tlaXRhcm8vY2thbi9ja2FuL3B1YmxpYy9iYXNlL3ZlbmRvci9ib290c3RyYXAvbGVzcy9taXhpbnMvb3BhY2l0eS5sZXNzIiwiY2thbi9wdWJsaWMvYmFzZS9sZXNzLy9ob21lL3NlcG9rcm9jZS9rZWl0YXJvL2NrYW4vY2thbi9wdWJsaWMvYmFzZS92ZW5kb3IvYm9vdHN0cmFwL2xlc3MvYnV0dG9uLWdyb3Vwcy5sZXNzIiwiY2thbi9wdWJsaWMvYmFzZS9sZXNzLy9ob21lL3NlcG9rcm9jZS9rZWl0YXJvL2NrYW4vY2thbi9wdWJsaWMvYmFzZS92ZW5kb3IvYm9vdHN0cmFwL2xlc3MvY29tcG9uZW50LWFuaW1hdGlvbnMubGVzcyIsImNrYW4vcHVibGljL2Jhc2UvbGVzcy8vaG9tZS9zZXBva3JvY2Uva2VpdGFyby9ja2FuL2NrYW4vcHVibGljL2Jhc2UvdmVuZG9yL2Jvb3RzdHJhcC9sZXNzL2Ryb3Bkb3ducy5sZXNzIiwiY2thbi9wdWJsaWMvYmFzZS9sZXNzLy9ob21lL3NlcG9rcm9jZS9rZWl0YXJvL2NrYW4vY2thbi9wdWJsaWMvYmFzZS92ZW5kb3IvYm9vdHN0cmFwL2xlc3MvbWl4aW5zL25hdi1kaXZpZGVyLmxlc3MiLCJja2FuL3B1YmxpYy9iYXNlL2xlc3MvL2hvbWUvc2Vwb2tyb2NlL2tlaXRhcm8vY2thbi9ja2FuL3B1YmxpYy9iYXNlL3ZlbmRvci9ib290c3RyYXAvbGVzcy9taXhpbnMvcmVzZXQtZmlsdGVyLmxlc3MiLCJja2FuL3B1YmxpYy9iYXNlL2xlc3MvL2hvbWUvc2Vwb2tyb2NlL2tlaXRhcm8vY2thbi9ja2FuL3B1YmxpYy9iYXNlL3ZlbmRvci9ib290c3RyYXAvbGVzcy9taXhpbnMvYm9yZGVyLXJhZGl1cy5sZXNzIiwiY2thbi9wdWJsaWMvYmFzZS9sZXNzLy9ob21lL3NlcG9rcm9jZS9rZWl0YXJvL2NrYW4vY2thbi9wdWJsaWMvYmFzZS92ZW5kb3IvYm9vdHN0cmFwL2xlc3MvaW5wdXQtZ3JvdXBzLmxlc3MiLCJja2FuL3B1YmxpYy9iYXNlL2xlc3MvL2hvbWUvc2Vwb2tyb2NlL2tlaXRhcm8vY2thbi9ja2FuL3B1YmxpYy9iYXNlL3ZlbmRvci9ib290c3RyYXAvbGVzcy9uYXZzLmxlc3MiLCJja2FuL3B1YmxpYy9iYXNlL2xlc3MvL2hvbWUvc2Vwb2tyb2NlL2tlaXRhcm8vY2thbi9ja2FuL3B1YmxpYy9iYXNlL3ZlbmRvci9ib290c3RyYXAvbGVzcy9uYXZiYXIubGVzcyIsImNrYW4vcHVibGljL2Jhc2UvbGVzcy8vaG9tZS9zZXBva3JvY2Uva2VpdGFyby9ja2FuL2NrYW4vcHVibGljL2Jhc2UvdmVuZG9yL2Jvb3RzdHJhcC9sZXNzL21peGlucy9uYXYtdmVydGljYWwtYWxpZ24ubGVzcyIsImNrYW4vcHVibGljL2Jhc2UvbGVzcy8vaG9tZS9zZXBva3JvY2Uva2VpdGFyby9ja2FuL2NrYW4vcHVibGljL2Jhc2UvdmVuZG9yL2Jvb3RzdHJhcC9sZXNzL3V0aWxpdGllcy5sZXNzIiwiY2thbi9wdWJsaWMvYmFzZS9sZXNzLy9ob21lL3NlcG9rcm9jZS9rZWl0YXJvL2NrYW4vY2thbi9wdWJsaWMvYmFzZS92ZW5kb3IvZm9udC1hd2Vzb21lL2xlc3MvYm9yZGVyZWQtcHVsbGVkLmxlc3MiLCJja2FuL3B1YmxpYy9iYXNlL2xlc3MvL2hvbWUvc2Vwb2tyb2NlL2tlaXRhcm8vY2thbi9ja2FuL3B1YmxpYy9iYXNlL3ZlbmRvci9ib290c3RyYXAvbGVzcy9icmVhZGNydW1icy5sZXNzIiwiY2thbi9wdWJsaWMvYmFzZS9sZXNzLy9ob21lL3NlcG9rcm9jZS9rZWl0YXJvL2NrYW4vY2thbi9wdWJsaWMvYmFzZS92ZW5kb3IvYm9vdHN0cmFwL2xlc3MvcGFnaW5hdGlvbi5sZXNzIiwiY2thbi9wdWJsaWMvYmFzZS9sZXNzLy9ob21lL3NlcG9rcm9jZS9rZWl0YXJvL2NrYW4vY2thbi9wdWJsaWMvYmFzZS92ZW5kb3IvYm9vdHN0cmFwL2xlc3MvbWl4aW5zL3BhZ2luYXRpb24ubGVzcyIsImNrYW4vcHVibGljL2Jhc2UvbGVzcy8vaG9tZS9zZXBva3JvY2Uva2VpdGFyby9ja2FuL2NrYW4vcHVibGljL2Jhc2UvdmVuZG9yL2Jvb3RzdHJhcC9sZXNzL3BhZ2VyLmxlc3MiLCJja2FuL3B1YmxpYy9iYXNlL2xlc3MvL2hvbWUvc2Vwb2tyb2NlL2tlaXRhcm8vY2thbi9ja2FuL3B1YmxpYy9iYXNlL3ZlbmRvci9ib290c3RyYXAvbGVzcy9sYWJlbHMubGVzcyIsImNrYW4vcHVibGljL2Jhc2UvbGVzcy8vaG9tZS9zZXBva3JvY2Uva2VpdGFyby9ja2FuL2NrYW4vcHVibGljL2Jhc2UvdmVuZG9yL2Jvb3RzdHJhcC9sZXNzL21peGlucy9sYWJlbHMubGVzcyIsImNrYW4vcHVibGljL2Jhc2UvbGVzcy8vaG9tZS9zZXBva3JvY2Uva2VpdGFyby9ja2FuL2NrYW4vcHVibGljL2Jhc2UvdmVuZG9yL2Jvb3RzdHJhcC9sZXNzL2JhZGdlcy5sZXNzIiwiY2thbi9wdWJsaWMvYmFzZS9sZXNzLy9ob21lL3NlcG9rcm9jZS9rZWl0YXJvL2NrYW4vY2thbi9wdWJsaWMvYmFzZS92ZW5kb3IvYm9vdHN0cmFwL2xlc3MvanVtYm90cm9uLmxlc3MiLCJja2FuL3B1YmxpYy9iYXNlL2xlc3MvL2hvbWUvc2Vwb2tyb2NlL2tlaXRhcm8vY2thbi9ja2FuL3B1YmxpYy9iYXNlL3ZlbmRvci9ib290c3RyYXAvbGVzcy9hbGVydHMubGVzcyIsImNrYW4vcHVibGljL2Jhc2UvbGVzcy8vaG9tZS9zZXBva3JvY2Uva2VpdGFyby9ja2FuL2NrYW4vcHVibGljL2Jhc2UvdmVuZG9yL2Jvb3RzdHJhcC9sZXNzL21peGlucy9hbGVydHMubGVzcyIsImNrYW4vcHVibGljL2Jhc2UvbGVzcy8vaG9tZS9zZXBva3JvY2Uva2VpdGFyby9ja2FuL2NrYW4vcHVibGljL2Jhc2UvdmVuZG9yL2Jvb3RzdHJhcC9sZXNzL3Byb2dyZXNzLWJhcnMubGVzcyIsImNrYW4vcHVibGljL2Jhc2UvbGVzcy8vaG9tZS9zZXBva3JvY2Uva2VpdGFyby9ja2FuL2NrYW4vcHVibGljL2Jhc2UvdmVuZG9yL2Jvb3RzdHJhcC9sZXNzL21peGlucy9ncmFkaWVudHMubGVzcyIsImNrYW4vcHVibGljL2Jhc2UvbGVzcy8vaG9tZS9zZXBva3JvY2Uva2VpdGFyby9ja2FuL2NrYW4vcHVibGljL2Jhc2UvdmVuZG9yL2Jvb3RzdHJhcC9sZXNzL21peGlucy9wcm9ncmVzcy1iYXIubGVzcyIsImNrYW4vcHVibGljL2Jhc2UvbGVzcy8vaG9tZS9zZXBva3JvY2Uva2VpdGFyby9ja2FuL2NrYW4vcHVibGljL2Jhc2UvdmVuZG9yL2Jvb3RzdHJhcC9sZXNzL21lZGlhLmxlc3MiLCJja2FuL3B1YmxpYy9iYXNlL2xlc3MvL2hvbWUvc2Vwb2tyb2NlL2tlaXRhcm8vY2thbi9ja2FuL3B1YmxpYy9iYXNlL3ZlbmRvci9ib290c3RyYXAvbGVzcy9saXN0LWdyb3VwLmxlc3MiLCJja2FuL3B1YmxpYy9iYXNlL2xlc3MvL2hvbWUvc2Vwb2tyb2NlL2tlaXRhcm8vY2thbi9ja2FuL3B1YmxpYy9iYXNlL3ZlbmRvci9ib290c3RyYXAvbGVzcy9taXhpbnMvbGlzdC1ncm91cC5sZXNzIiwiY2thbi9wdWJsaWMvYmFzZS9sZXNzLy9ob21lL3NlcG9rcm9jZS9rZWl0YXJvL2NrYW4vY2thbi9wdWJsaWMvYmFzZS92ZW5kb3IvYm9vdHN0cmFwL2xlc3MvcGFuZWxzLmxlc3MiLCJja2FuL3B1YmxpYy9iYXNlL2xlc3MvL2hvbWUvc2Vwb2tyb2NlL2tlaXRhcm8vY2thbi9ja2FuL3B1YmxpYy9iYXNlL3ZlbmRvci9ib290c3RyYXAvbGVzcy9taXhpbnMvcGFuZWxzLmxlc3MiLCJja2FuL3B1YmxpYy9iYXNlL2xlc3MvL2hvbWUvc2Vwb2tyb2NlL2tlaXRhcm8vY2thbi9ja2FuL3B1YmxpYy9iYXNlL3ZlbmRvci9ib290c3RyYXAvbGVzcy9yZXNwb25zaXZlLWVtYmVkLmxlc3MiLCJja2FuL3B1YmxpYy9iYXNlL2xlc3MvL2hvbWUvc2Vwb2tyb2NlL2tlaXRhcm8vY2thbi9ja2FuL3B1YmxpYy9iYXNlL3ZlbmRvci9ib290c3RyYXAvbGVzcy93ZWxscy5sZXNzIiwiY2thbi9wdWJsaWMvYmFzZS9sZXNzLy9ob21lL3NlcG9rcm9jZS9rZWl0YXJvL2NrYW4vY2thbi9wdWJsaWMvYmFzZS92ZW5kb3IvYm9vdHN0cmFwL2xlc3MvY2xvc2UubGVzcyIsImNrYW4vcHVibGljL2Jhc2UvbGVzcy8vaG9tZS9zZXBva3JvY2Uva2VpdGFyby9ja2FuL2NrYW4vcHVibGljL2Jhc2UvdmVuZG9yL2Jvb3RzdHJhcC9sZXNzL21vZGFscy5sZXNzIiwiY2thbi9wdWJsaWMvYmFzZS9sZXNzLy9ob21lL3NlcG9rcm9jZS9rZWl0YXJvL2NrYW4vY2thbi9wdWJsaWMvYmFzZS92ZW5kb3IvYm9vdHN0cmFwL2xlc3MvdG9vbHRpcC5sZXNzIiwiY2thbi9wdWJsaWMvYmFzZS9sZXNzLy9ob21lL3NlcG9rcm9jZS9rZWl0YXJvL2NrYW4vY2thbi9wdWJsaWMvYmFzZS92ZW5kb3IvYm9vdHN0cmFwL2xlc3MvbWl4aW5zL3Jlc2V0LXRleHQubGVzcyIsImNrYW4vcHVibGljL2Jhc2UvbGVzcy8vaG9tZS9zZXBva3JvY2Uva2VpdGFyby9ja2FuL2NrYW4vcHVibGljL2Jhc2UvdmVuZG9yL2Jvb3RzdHJhcC9sZXNzL3BvcG92ZXJzLmxlc3MiLCJja2FuL3B1YmxpYy9iYXNlL2xlc3MvL2hvbWUvc2Vwb2tyb2NlL2tlaXRhcm8vY2thbi9ja2FuL3B1YmxpYy9iYXNlL3ZlbmRvci9ib290c3RyYXAvbGVzcy9taXhpbnMvY2xlYXJmaXgubGVzcyIsImNrYW4vcHVibGljL2Jhc2UvbGVzcy8vaG9tZS9zZXBva3JvY2Uva2VpdGFyby9ja2FuL2NrYW4vcHVibGljL2Jhc2UvdmVuZG9yL2Jvb3RzdHJhcC9sZXNzL21peGlucy9jZW50ZXItYmxvY2subGVzcyIsImNrYW4vcHVibGljL2Jhc2UvbGVzcy8vaG9tZS9zZXBva3JvY2Uva2VpdGFyby9ja2FuL2NrYW4vcHVibGljL2Jhc2UvdmVuZG9yL2Jvb3RzdHJhcC9sZXNzL21peGlucy9oaWRlLXRleHQubGVzcyIsImNrYW4vcHVibGljL2Jhc2UvbGVzcy8vaG9tZS9zZXBva3JvY2Uva2VpdGFyby9ja2FuL2NrYW4vcHVibGljL2Jhc2UvdmVuZG9yL2Jvb3RzdHJhcC9sZXNzL3Jlc3BvbnNpdmUtdXRpbGl0aWVzLmxlc3MiLCJja2FuL3B1YmxpYy9iYXNlL2xlc3MvL2hvbWUvc2Vwb2tyb2NlL2tlaXRhcm8vY2thbi9ja2FuL3B1YmxpYy9iYXNlL3ZlbmRvci9ib290c3RyYXAvbGVzcy9taXhpbnMvcmVzcG9uc2l2ZS12aXNpYmlsaXR5Lmxlc3MiLCJja2FuL3B1YmxpYy9iYXNlL2xlc3MvbWl4aW5zLmxlc3MiLCJja2FuL3B1YmxpYy9iYXNlL2xlc3MvbW9kdWxlLmxlc3MiLCJja2FuL3B1YmxpYy9iYXNlL2xlc3MvbWVkaWEubGVzcyIsImNrYW4vcHVibGljL2Jhc2UvbGVzcy9uYXYubGVzcyIsImNrYW4vcHVibGljL2Jhc2UvbGVzcy9pY29ucy5sZXNzIiwiY2thbi9wdWJsaWMvYmFzZS9sZXNzL2Zvcm1zLmxlc3MiLCJja2FuL3B1YmxpYy9iYXNlL2xlc3MvZGF0YXNldC5sZXNzIiwiY2thbi9wdWJsaWMvYmFzZS9sZXNzL3NlYXJjaC5sZXNzIiwiY2thbi9wdWJsaWMvYmFzZS9sZXNzL2dyb3VwLmxlc3MiLCJja2FuL3B1YmxpYy9iYXNlL2xlc3MvdG9vbGJhci5sZXNzIiwiY2thbi9wdWJsaWMvYmFzZS9sZXNzL3Byb3NlLmxlc3MiLCJja2FuL3B1YmxpYy9iYXNlL2xlc3MvbGF5b3V0Lmxlc3MiLCJja2FuL3B1YmxpYy9iYXNlL2xlc3MvaG9tZXBhZ2UubGVzcyIsImNrYW4vcHVibGljL2Jhc2UvbGVzcy9tYXN0aGVhZC5sZXNzIiwiY2thbi9wdWJsaWMvYmFzZS9sZXNzL2Zvb3Rlci5sZXNzIiwiY2thbi9wdWJsaWMvYmFzZS9sZXNzL3RhYmxlcy5sZXNzIiwiY2thbi9wdWJsaWMvYmFzZS9sZXNzL3Byb2ZpbGUubGVzcyIsImNrYW4vcHVibGljL2Jhc2UvbGVzcy9hY3Rpdml0eS5sZXNzIiwiY2thbi9wdWJsaWMvYmFzZS9sZXNzL2Ryb3Bkb3duLmxlc3MiLCJja2FuL3B1YmxpYy9iYXNlL2xlc3MvZGFzaGJvYXJkLmxlc3MiLCJja2FuL3B1YmxpYy9iYXNlL2xlc3MvcmVzb3VyY2Utdmlldy5sZXNzIiwiY2thbi9wdWJsaWMvYmFzZS9sZXNzL2RhdGFwdXNoZXIubGVzcyIsImNrYW4vcHVibGljL2Jhc2UvbGVzcy9ja2FuLmxlc3MiLCJja2FuL3B1YmxpYy9iYXNlL2xlc3MvL2hvbWUvc2Vwb2tyb2NlL2tlaXRhcm8vY2thbi9ja2FuL3B1YmxpYy9iYXNlL3ZlbmRvci9mb250LWF3ZXNvbWUvbGVzcy9wYXRoLmxlc3MiLCJja2FuL3B1YmxpYy9iYXNlL2xlc3MvL2hvbWUvc2Vwb2tyb2NlL2tlaXRhcm8vY2thbi9ja2FuL3B1YmxpYy9iYXNlL3ZlbmRvci9mb250LWF3ZXNvbWUvbGVzcy9jb3JlLmxlc3MiLCJja2FuL3B1YmxpYy9iYXNlL2xlc3MvL2hvbWUvc2Vwb2tyb2NlL2tlaXRhcm8vY2thbi9ja2FuL3B1YmxpYy9iYXNlL3ZlbmRvci9mb250LWF3ZXNvbWUvbGVzcy9sYXJnZXIubGVzcyIsImNrYW4vcHVibGljL2Jhc2UvbGVzcy8vaG9tZS9zZXBva3JvY2Uva2VpdGFyby9ja2FuL2NrYW4vcHVibGljL2Jhc2UvdmVuZG9yL2ZvbnQtYXdlc29tZS9sZXNzL2ZpeGVkLXdpZHRoLmxlc3MiLCJja2FuL3B1YmxpYy9iYXNlL2xlc3MvL2hvbWUvc2Vwb2tyb2NlL2tlaXRhcm8vY2thbi9ja2FuL3B1YmxpYy9iYXNlL3ZlbmRvci9mb250LWF3ZXNvbWUvbGVzcy9saXN0Lmxlc3MiLCJja2FuL3B1YmxpYy9iYXNlL2xlc3MvL2hvbWUvc2Vwb2tyb2NlL2tlaXRhcm8vY2thbi9ja2FuL3B1YmxpYy9iYXNlL3ZlbmRvci9mb250LWF3ZXNvbWUvbGVzcy9hbmltYXRlZC5sZXNzIiwiY2thbi9wdWJsaWMvYmFzZS9sZXNzLy9ob21lL3NlcG9rcm9jZS9rZWl0YXJvL2NrYW4vY2thbi9wdWJsaWMvYmFzZS92ZW5kb3IvZm9udC1hd2Vzb21lL2xlc3Mvcm90YXRlZC1mbGlwcGVkLmxlc3MiLCJja2FuL3B1YmxpYy9iYXNlL2xlc3MvL2hvbWUvc2Vwb2tyb2NlL2tlaXRhcm8vY2thbi9ja2FuL3B1YmxpYy9iYXNlL3ZlbmRvci9mb250LWF3ZXNvbWUvbGVzcy9taXhpbnMubGVzcyIsImNrYW4vcHVibGljL2Jhc2UvbGVzcy8vaG9tZS9zZXBva3JvY2Uva2VpdGFyby9ja2FuL2NrYW4vcHVibGljL2Jhc2UvdmVuZG9yL2ZvbnQtYXdlc29tZS9sZXNzL3N0YWNrZWQubGVzcyIsImNrYW4vcHVibGljL2Jhc2UvbGVzcy8vaG9tZS9zZXBva3JvY2Uva2VpdGFyby9ja2FuL2NrYW4vcHVibGljL2Jhc2UvdmVuZG9yL2ZvbnQtYXdlc29tZS9sZXNzL2ljb25zLmxlc3MiLCJja2FuL3B1YmxpYy9iYXNlL2xlc3MvZm9udC1hd2Vzb21lLXZhcmlhYmxlcy5sZXNzIiwiY2thbi9wdWJsaWMvYmFzZS9sZXNzLy9ob21lL3NlcG9rcm9jZS9rZWl0YXJvL2NrYW4vY2thbi9wdWJsaWMvYmFzZS92ZW5kb3IvZm9udC1hd2Vzb21lL2xlc3Mvc2NyZWVuLXJlYWRlci5sZXNzIl0sIm5hbWVzIjpbXSwibWFwcGluZ3MiOiI7Ozs7OztBQVFBO0VBQ0UsdUJBQUE7RUFDQSwwQkFBQTtFQUNBLDhCQUFBOztBQU9GO0VBQ0UsU0FBQTs7QUFhRjtBQUNBO0FBQ0E7QUFDQTtBQUNBO0FBQ0E7QUFDQTtBQUNBO0FBQ0E7QUFDQTtBQUNBO0FBQ0E7QUFDQTtFQUNFLGNBQUE7O0FBUUY7QUFDQTtBQUNBO0FBQ0E7RUFDRSxxQkFBQTtFQUNBLHdCQUFBOztBQVFGLEtBQUssSUFBSTtFQUNQLGFBQUE7RUFDQSxTQUFBOztBQVFGO0FBQ0E7RUFDRSxhQUFBOztBQVVGO0VBQ0UsNkJBQUE7O0FBUUYsQ0FBQztBQUNELENBQUM7RUFDQyxVQUFBOztBQVVGLElBQUk7RUFDRix5QkFBQTs7QUFPRjtBQUNBO0VBQ0UsaUJBQUE7O0FBT0Y7RUFDRSxrQkFBQTs7QUFRRjtFQUNFLGNBQUE7RUFDQSxnQkFBQTs7QUFPRjtFQUNFLGdCQUFBO0VBQ0EsV0FBQTs7QUFPRjtFQUNFLGNBQUE7O0FBT0Y7QUFDQTtFQUNFLGNBQUE7RUFDQSxjQUFBO0VBQ0Esa0JBQUE7RUFDQSx3QkFBQTs7QUFHRjtFQUNFLFdBQUE7O0FBR0Y7RUFDRSxlQUFBOztBQVVGO0VBQ0UsU0FBQTs7QUFPRixHQUFHLElBQUk7RUFDTCxnQkFBQTs7QUFVRjtFQUNFLGdCQUFBOztBQU9GO0VBQ0UsdUJBQUE7RUFDQSxTQUFBOztBQU9GO0VBQ0UsY0FBQTs7QUFPRjtBQUNBO0FBQ0E7QUFDQTtFQUNFLGlDQUFBO0VBQ0EsY0FBQTs7QUFrQkY7QUFDQTtBQUNBO0FBQ0E7QUFDQTtFQUNFLGNBQUE7RUFDQSxhQUFBO0VBQ0EsU0FBQTs7QUFPRjtFQUNFLGlCQUFBOztBQVVGO0FBQ0E7RUFDRSxvQkFBQTs7QUFXRjtBQUNBLElBQUssTUFBSztBQUNWLEtBQUs7QUFDTCxLQUFLO0VBQ0gsMEJBQUE7RUFDQSxlQUFBOztBQU9GLE1BQU07QUFDTixJQUFLLE1BQUs7RUFDUixlQUFBOztBQU9GLE1BQU07QUFDTixLQUFLO0VBQ0gsU0FBQTtFQUNBLFVBQUE7O0FBUUY7RUFDRSxtQkFBQTs7QUFXRixLQUFLO0FBQ0wsS0FBSztFQUNILHNCQUFBO0VBQ0EsVUFBQTs7QUFTRixLQUFLLGVBQWU7QUFDcEIsS0FBSyxlQUFlO0VBQ2xCLFlBQUE7O0FBUUYsS0FBSztFQUNILDZCQUFBO0VBQ0EsdUJBQUE7O0FBU0YsS0FBSyxlQUFlO0FBQ3BCLEtBQUssZUFBZTtFQUNsQix3QkFBQTs7QUFPRjtFQUNFLHlCQUFBO0VBQ0EsYUFBQTtFQUNBLDhCQUFBOztBQVFGO0VBQ0UsU0FBQTtFQUNBLFVBQUE7O0FBT0Y7RUFDRSxjQUFBOztBQVFGO0VBQ0UsaUJBQUE7O0FBVUY7RUFDRSx5QkFBQTtFQUNBLGlCQUFBOztBQUdGO0FBQ0E7RUFDRSxVQUFBOzs7QUMvWkY7RUFDSTtFQUNBLENBQUM7RUFDRCxDQUFDO0lBQ0csa0NBQUE7SUFDQSxzQkFBQTtJQUNBLDJCQUFBO0lBQ0EsNEJBQUE7O0VBR0o7RUFDQSxDQUFDO0lBQ0csMEJBQUE7O0VBR0osQ0FBQyxNQUFNO0lBQ0gsU0FBUyxLQUFLLFdBQVcsR0FBekI7O0VBR0osSUFBSSxPQUFPO0lBQ1AsU0FBUyxLQUFLLFlBQVksR0FBMUI7O0VBS0osQ0FBQyxXQUFXO0VBQ1osQ0FBQyxxQkFBcUI7SUFDbEIsU0FBUyxFQUFUOztFQUdKO0VBQ0E7SUFDSSxzQkFBQTtJQUNBLHdCQUFBOztFQUdKO0lBQ0ksMkJBQUE7O0VBR0o7RUFDQTtJQUNJLHdCQUFBOztFQUdKO0lBQ0ksMEJBQUE7O0VBR0o7RUFDQTtFQUNBO0lBQ0ksVUFBQTtJQUNBLFNBQUE7O0VBR0o7RUFDQTtJQUNJLHVCQUFBOztFQU1KO0lBQ0ksYUFBQTs7RUFFSixJQUVJO0VBREosT0FBUSxPQUNKO0lBQ0ksaUNBQUE7O0VBR1I7SUFDSSxzQkFBQTs7RUFHSjtJQUNJLG9DQUFBOztFQURKLE1BR0k7RUFISixNQUlJO0lBQ0ksaUNBQUE7O0VBR1IsZUFDSTtFQURKLGVBRUk7SUFDSSxpQ0FBQTs7O0FDckZaO0VDZ0VFLDhCQUFBO0VBQ0csMkJBQUE7RUFDSyxzQkFBQTs7QUQvRFYsQ0FBQztBQUNELENBQUM7RUM0REMsOEJBQUE7RUFDRywyQkFBQTtFQUNLLHNCQUFBOztBRHZEVjtFQUNFLGVBQUE7RUFDQSw2Q0FBQTs7QUFHRjtFQUNFLGFFaUJ3QixnREFBZ0QsMENGakJ4RTtFQUNBLGVBQUE7RUFDQSx1QkFBQTtFQUNBLGNBQUE7RUFDQSxzQkFBQTs7QUFJRjtBQUNBO0FBQ0E7QUFDQTtFQUNFLG9CQUFBO0VBQ0Esa0JBQUE7RUFDQSxvQkFBQTs7QUFNRjtFQUNFLGNBQUE7RUFDQSxxQkFBQTs7QUFFQSxDQUFDO0FBQ0QsQ0FBQztFQUNDLGNBQUE7RUFDQSwwQkFBQTs7QUFHRixDQUFDO0VHbkRELDBDQUFBO0VBQ0Esb0JBQUE7O0FINkRGO0VBQ0UsU0FBQTs7QUFNRjtFQUNFLHNCQUFBOztBQUlGO0FJMUVBLFVBVUU7QUFWRixVQVdFLEVBQUU7QUNQSixlQUtFLFFBTUU7QUFYSixlQUtFLFFBT0UsSUFBSTtFQ2JOLGNBQUE7RUFDQSxlQUFBO0VBQ0EsWUFBQTs7QU4wRUY7RUFDRSxrQkFBQTs7QUFNRjtFQUNFLFlBQUE7RUFDQSx1QkFBQTtFQUNBLHNCQUFBO0VBQ0Esc0JBQUE7RUFDQSxrQkFBQTtFQzZGQSx3Q0FBQTtFQUNLLG1DQUFBO0VBQ0csZ0NBQUE7RUt2TFIscUJBQUE7RUFDQSxlQUFBO0VBQ0EsWUFBQTs7QU44RkY7RUFDRSxrQkFBQTs7QUFNRjtFQUNFLGdCQUFBO0VBQ0EsbUJBQUE7RUFDQSxTQUFBO0VBQ0EsNkJBQUE7O0FBUUY7RUFDRSxrQkFBQTtFQUNBLFVBQUE7RUFDQSxXQUFBO0VBQ0EsWUFBQTtFQUNBLFVBQUE7RUFDQSxnQkFBQTtFQUNBLE1BQU0sZ0JBQU47RUFDQSxTQUFBOztBQVFBLGtCQUFDO0FBQ0Qsa0JBQUM7RUFDQyxnQkFBQTtFQUNBLFdBQUE7RUFDQSxZQUFBO0VBQ0EsU0FBQTtFQUNBLGlCQUFBO0VBQ0EsVUFBQTs7QUFXSjtFQUNFLGVBQUE7O0FPdkpGO0FBQUk7QUFBSTtBQUFJO0FBQUk7QUFBSTtBQUNwQjtBQUFLO0FBQUs7QUFBSztBQUFLO0FBQUs7RUFDdkIsb0JBQUE7RUFDQSxnQkFBQTtFQUNBLGdCQUFBO0VBQ0EsY0FBQTs7QUFMRixFQU9FO0FBUEUsRUFPRjtBQVBNLEVBT047QUFQVSxFQU9WO0FBUGMsRUFPZDtBQVBrQixFQU9sQjtBQU5GLEdBTUU7QUFORyxHQU1IO0FBTlEsR0FNUjtBQU5hLEdBTWI7QUFOa0IsR0FNbEI7QUFOdUIsR0FNdkI7QUFQRixFQVFFO0FBUkUsRUFRRjtBQVJNLEVBUU47QUFSVSxFQVFWO0FBUmMsRUFRZDtBQVJrQixFQVFsQjtBQVBGLEdBT0U7QUFQRyxHQU9IO0FBUFEsR0FPUjtBQVBhLEdBT2I7QUFQa0IsR0FPbEI7QUFQdUIsR0FPdkI7RUFDRSxtQkFBQTtFQUNBLGNBQUE7RUFDQSxjQUFBOztBQUlKO0FBQUk7QUFDSjtBQUFJO0FBQ0o7QUFBSTtFQUNGLGdCQUFBO0VBQ0EsbUJBQUE7O0FBSkYsRUFNRTtBQU5FLEdBTUY7QUFMRixFQUtFO0FBTEUsR0FLRjtBQUpGLEVBSUU7QUFKRSxHQUlGO0FBTkYsRUFPRTtBQVBFLEdBT0Y7QUFORixFQU1FO0FBTkUsR0FNRjtBQUxGLEVBS0U7QUFMRSxHQUtGO0VBQ0UsY0FBQTs7QUFHSjtBQUFJO0FBQ0o7QUFBSTtBQUNKO0FBQUk7RUFDRixnQkFBQTtFQUNBLG1CQUFBOztBQUpGLEVBTUU7QUFORSxHQU1GO0FBTEYsRUFLRTtBQUxFLEdBS0Y7QUFKRixFQUlFO0FBSkUsR0FJRjtBQU5GLEVBT0U7QUFQRSxHQU9GO0FBTkYsRUFNRTtBQU5FLEdBTUY7QUFMRixFQUtFO0FBTEUsR0FLRjtFQUNFLGNBQUE7O0FBSUo7QUFBSTtFQUFNLGVBQUE7O0FBQ1Y7QUFBSTtFQUFNLGVBQUE7O0FBQ1Y7QUFBSTtFQUFNLGVBQUE7O0FBQ1Y7QUFBSTtFQUFNLGVBQUE7O0FBQ1Y7QUFBSTtFQUFNLGVBQUE7O0FBQ1Y7QUFBSTtFQUFNLGVBQUE7O0FBTVY7RUFDRSxnQkFBQTs7QUFHRjtFQUNFLG1CQUFBO0VBQ0EsZUFBQTtFQUNBLGdCQUFBO0VBQ0EsZ0JBQUE7O0FBRUEsUUFBbUM7RUEyT3JDO0lBMU9JLGVBQUE7OztBQVNKO0FBQ0E7RUFDRSxjQUFBOztBQUdGO0FBQ0E7RUFDRSx5QkFBQTtFQUNBLGFBQUE7O0FBSUY7RUFBdUIsZ0JBQUE7O0FBQ3ZCO0VBQXVCLGlCQUFBOztBQUN2QjtFQUF1QixrQkFBQTs7QUFDdkI7RUFBdUIsbUJBQUE7O0FBQ3ZCO0VBQXVCLG1CQUFBOztBQUd2QjtFQUF1Qix5QkFBQTs7QUFDdkI7RUFBdUIseUJBQUE7O0FBQ3ZCO0VBQXVCLDBCQUFBOztBQUd2QjtFQUNFLGNBQUE7O0FBRUY7RUNyR0UsY0FBQTs7QUFDQSxDQUFDLGFBQUM7QUFDRixDQUFDLGFBQUM7RUFDQSxjQUFBOztBRHFHSjtFQ3hHRSxjQUFBOztBQUNBLENBQUMsYUFBQztBQUNGLENBQUMsYUFBQztFQUNBLGNBQUE7O0FEd0dKO0VDM0dFLGNBQUE7O0FBQ0EsQ0FBQyxVQUFDO0FBQ0YsQ0FBQyxVQUFDO0VBQ0EsY0FBQTs7QUQyR0o7RUM5R0UsY0FBQTs7QUFDQSxDQUFDLGFBQUM7QUFDRixDQUFDLGFBQUM7RUFDQSxjQUFBOztBRDhHSjtFQ2pIRSxjQUFBOztBQUNBLENBQUMsWUFBQztBQUNGLENBQUMsWUFBQztFQUNBLGNBQUE7O0FEcUhKO0VBR0UsV0FBQTtFRTNIQSx5QkFBQTs7QUFDQSxDQUFDLFdBQUM7QUFDRixDQUFDLFdBQUM7RUFDQSx5QkFBQTs7QUYySEo7RUU5SEUseUJBQUE7O0FBQ0EsQ0FBQyxXQUFDO0FBQ0YsQ0FBQyxXQUFDO0VBQ0EseUJBQUE7O0FGOEhKO0VFaklFLHlCQUFBOztBQUNBLENBQUMsUUFBQztBQUNGLENBQUMsUUFBQztFQUNBLHlCQUFBOztBRmlJSjtFRXBJRSx5QkFBQTs7QUFDQSxDQUFDLFdBQUM7QUFDRixDQUFDLFdBQUM7RUFDQSx5QkFBQTs7QUZvSUo7RUV2SUUseUJBQUE7O0FBQ0EsQ0FBQyxVQUFDO0FBQ0YsQ0FBQyxVQUFDO0VBQ0EseUJBQUE7O0FGNElKO0VBQ0UsbUJBQUE7RUFDQSxtQkFBQTtFQUNBLGdDQUFBOztBQVFGO0FBQ0E7RUFDRSxhQUFBO0VBQ0EsbUJBQUE7O0FBSEYsRUFJRTtBQUhGLEVBR0U7QUFKRixFQUtFO0FBSkYsRUFJRTtFQUNFLGdCQUFBOztBQU9KO0VBQ0UsZUFBQTtFQUNBLGdCQUFBOztBQUlGO0VBTEUsZUFBQTtFQUNBLGdCQUFBO0VBTUEsaUJBQUE7O0FBRkYsWUFJRTtFQUNFLHFCQUFBO0VBQ0EsaUJBQUE7RUFDQSxrQkFBQTs7QUFLSjtFQUNFLGFBQUE7RUFDQSxtQkFBQTs7QUFFRjtBQUNBO0VBQ0UsdUJBQUE7O0FBRUY7RUFDRSxpQkFBQTs7QUFFRjtFQUNFLGNBQUE7O0FBYUEsUUFBOEM7RUF5RmhELGNBeEZJO0lBQ0UsV0FBQTtJQUNBLFlBQUE7SUFDQSxXQUFBO0lBQ0EsaUJBQUE7SUd0TkosZ0JBQUE7SUFDQSx1QkFBQTtJQUNBLG1CQUFBOztFSHdTRixjQWpGSTtJQUNFLGtCQUFBOzs7QUFVTixJQUFJO0FBRUosSUFBSTtFQUNGLFlBQUE7RUFDQSxpQ0FBQTs7QUFFRjtFQUNFLGNBQUE7RUE5SXFCLHlCQUFBOztBQW1KdkI7RUFDRSxrQkFBQTtFQUNBLGdCQUFBO0VBQ0EsaUJBQUE7RUFDQSw4QkFBQTs7QUFLRSxVQUhGLEVBR0c7QUFBRCxVQUZGLEdBRUc7QUFBRCxVQURGLEdBQ0c7RUFDQyxnQkFBQTs7QUFWTixVQWdCRTtBQWhCRixVQWlCRTtBQWpCRixVQWtCRTtFQUNFLGNBQUE7RUFDQSxjQUFBO0VBQ0EsdUJBQUE7RUFDQSxjQUFBOztBQUVBLFVBUkYsT0FRRztBQUFELFVBUEYsTUFPRztBQUFELFVBTkYsT0FNRztFQUNDLFNBQVMsYUFBVDs7QUFRTjtBQUNBLFVBQVU7RUFDUixtQkFBQTtFQUNBLGVBQUE7RUFDQSwrQkFBQTtFQUNBLGNBQUE7RUFDQSxpQkFBQTs7QUFNRSxtQkFIRixPQUdHO0FBQUQsVUFYTSxXQVFSLE9BR0c7QUFBRCxtQkFGRixNQUVHO0FBQUQsVUFYTSxXQVNSLE1BRUc7QUFBRCxtQkFERixPQUNHO0FBQUQsVUFYTSxXQVVSLE9BQ0c7RUFBVSxTQUFTLEVBQVQ7O0FBQ1gsbUJBSkYsT0FJRztBQUFELFVBWk0sV0FRUixPQUlHO0FBQUQsbUJBSEYsTUFHRztBQUFELFVBWk0sV0FTUixNQUdHO0FBQUQsbUJBRkYsT0FFRztBQUFELFVBWk0sV0FVUixPQUVHO0VBQ0MsU0FBUyxhQUFUOztBQU1OO0VBQ0UsbUJBQUE7RUFDQSxrQkFBQTtFQUNBLHVCQUFBOztBSXRTRjtBQUNBO0FBQ0E7QUFDQTtFQUNFLHNDVHFDaUQsd0JTckNqRDs7QUFJRjtFQUNFLGdCQUFBO0VBQ0EsY0FBQTtFQUNBLGNBQUE7RUFDQSx5QkFBQTtFQUNBLGtCQUFBOztBQUlGO0VBQ0UsZ0JBQUE7RUFDQSxjQUFBO0VBQ0EsV0FBQTtFQUNBLHNCQUFBO0VBQ0Esa0JBQUE7RUFDQSw4Q0FBQTs7QUFORixHQVFFO0VBQ0UsVUFBQTtFQUNBLGVBQUE7RUFDQSxpQkFBQTtFQUNBLGdCQUFBOztBQUtKO0VBQ0UsY0FBQTtFQUNBLGNBQUE7RUFDQSxnQkFBQTtFQUNBLGVBQUE7RUFDQSx1QkFBQTtFQUNBLHFCQUFBO0VBQ0EscUJBQUE7RUFDQSxjQUFBO0VBQ0EseUJBQUE7RUFDQSxzQkFBQTtFQUNBLGtCQUFBOztBQVhGLEdBY0U7RUFDRSxVQUFBO0VBQ0Esa0JBQUE7RUFDQSxjQUFBO0VBQ0EscUJBQUE7RUFDQSw2QkFBQTtFQUNBLGdCQUFBOztBQUtKO0VBQ0UsaUJBQUE7RUFDQSxrQkFBQTs7QUMxREY7RUNIRSxrQkFBQTtFQUNBLGlCQUFBO0VBQ0Esa0JBQUE7RUFDQSxtQkFBQTs7QURHQSxRQUFtQztFQXdFckM7SUF2RUksWUFBQTs7O0FBRUYsUUFBbUM7RUFxRXJDO0lBcEVJLFlBQUE7OztBQUVGLFFBQW1DO0VBa0VyQztJQWpFSSxhQUFBOzs7QUFVSjtFQ3ZCRSxrQkFBQTtFQUNBLGlCQUFBO0VBQ0Esa0JBQUE7RUFDQSxtQkFBQTs7QUQ2QkY7RUN2QkUsa0JBQUE7RUFDQSxtQkFBQTs7QUNBRTtFQUNFLGtCQUFBO0VBRUEsZUFBQTtFQUVBLGtCQUFBO0VBQ0EsbUJBQUE7O0FBZ0JGO0VBQ0UsV0FBQTs7QUFPSixLQUFLLEVBQVEsQ0FBQztFQUNaLFdBQUE7O0FBREYsS0FBSyxFQUFRLENBQUM7RUFDWixtQkFBQTs7QUFERixLQUFLLEVBQVEsQ0FBQztFQUNaLG1CQUFBOztBQURGLEtBQUssRUFBUSxDQUFDO0VBQ1osVUFBQTs7QUFERixLQUFLLEVBQVEsQ0FBQztFQUNaLG1CQUFBOztBQURGLEtBQUssRUFBUSxDQUFDO0VBQ1osbUJBQUE7O0FBREYsS0FBSyxFQUFRLENBQUM7RUFDWixVQUFBOztBQURGLEtBQUssRUFBUSxDQUFDO0VBQ1osbUJBQUE7O0FBREYsS0FBSyxFQUFRLENBQUM7RUFDWixtQkFBQTs7QUFERixLQUFLLEVBQVEsQ0FBQztFQUNaLFVBQUE7O0FBREYsS0FBSyxFQUFRLENBQUM7RUFDWixtQkFBQTs7QUFERixLQUFLLEVBQVEsQ0FBQztFQUNaLGtCQUFBOztBQWNGLEtBQUssRUFBUSxNQUFNO0VBQ2pCLFdBQUE7O0FBREYsS0FBSyxFQUFRLE1BQU07RUFDakIsbUJBQUE7O0FBREYsS0FBSyxFQUFRLE1BQU07RUFDakIsbUJBQUE7O0FBREYsS0FBSyxFQUFRLE1BQU07RUFDakIsVUFBQTs7QUFERixLQUFLLEVBQVEsTUFBTTtFQUNqQixtQkFBQTs7QUFERixLQUFLLEVBQVEsTUFBTTtFQUNqQixtQkFBQTs7QUFERixLQUFLLEVBQVEsTUFBTTtFQUNqQixVQUFBOztBQURGLEtBQUssRUFBUSxNQUFNO0VBQ2pCLG1CQUFBOztBQURGLEtBQUssRUFBUSxNQUFNO0VBQ2pCLG1CQUFBOztBQURGLEtBQUssRUFBUSxNQUFNO0VBQ2pCLFVBQUE7O0FBREYsS0FBSyxFQUFRLE1BQU07RUFDakIsbUJBQUE7O0FBREYsS0FBSyxFQUFRLE1BQU07RUFDakIsa0JBQUE7O0FBSUYsS0FBSyxFQUFRO0VBQ1gsV0FBQTs7QUFoQkYsS0FBSyxFQUFRLE1BQU07RUFDakIsVUFBQTs7QUFERixLQUFLLEVBQVEsTUFBTTtFQUNqQixrQkFBQTs7QUFERixLQUFLLEVBQVEsTUFBTTtFQUNqQixrQkFBQTs7QUFERixLQUFLLEVBQVEsTUFBTTtFQUNqQixTQUFBOztBQURGLEtBQUssRUFBUSxNQUFNO0VBQ2pCLGtCQUFBOztBQURGLEtBQUssRUFBUSxNQUFNO0VBQ2pCLGtCQUFBOztBQURGLEtBQUssRUFBUSxNQUFNO0VBQ2pCLFNBQUE7O0FBREYsS0FBSyxFQUFRLE1BQU07RUFDakIsa0JBQUE7O0FBREYsS0FBSyxFQUFRLE1BQU07RUFDakIsa0JBQUE7O0FBREYsS0FBSyxFQUFRLE1BQU07RUFDakIsU0FBQTs7QUFERixLQUFLLEVBQVEsTUFBTTtFQUNqQixrQkFBQTs7QUFERixLQUFLLEVBQVEsTUFBTTtFQUNqQixpQkFBQTs7QUFJRixLQUFLLEVBQVE7RUFDWCxVQUFBOztBQWNGLEtBQUssRUFBUSxRQUFRO0VBQ25CLGlCQUFBOztBQURGLEtBQUssRUFBUSxRQUFRO0VBQ25CLHlCQUFBOztBQURGLEtBQUssRUFBUSxRQUFRO0VBQ25CLHlCQUFBOztBQURGLEtBQUssRUFBUSxRQUFRO0VBQ25CLGdCQUFBOztBQURGLEtBQUssRUFBUSxRQUFRO0VBQ25CLHlCQUFBOztBQURGLEtBQUssRUFBUSxRQUFRO0VBQ25CLHlCQUFBOztBQURGLEtBQUssRUFBUSxRQUFRO0VBQ25CLGdCQUFBOztBQURGLEtBQUssRUFBUSxRQUFRO0VBQ25CLHlCQUFBOztBQURGLEtBQUssRUFBUSxRQUFRO0VBQ25CLHlCQUFBOztBQURGLEtBQUssRUFBUSxRQUFRO0VBQ25CLGdCQUFBOztBQURGLEtBQUssRUFBUSxRQUFRO0VBQ25CLHlCQUFBOztBQURGLEtBQUssRUFBUSxRQUFRO0VBQ25CLHdCQUFBOztBQURGLEtBQUssRUFBUSxRQUFRO0VBQ25CLGVBQUE7O0FGVEosUUFBbUM7RUV6Qi9CO0lBQ0UsV0FBQTs7RUFPSixLQUFLLEVBQVEsQ0FBQztJQUNaLFdBQUE7O0VBREYsS0FBSyxFQUFRLENBQUM7SUFDWixtQkFBQTs7RUFERixLQUFLLEVBQVEsQ0FBQztJQUNaLG1CQUFBOztFQURGLEtBQUssRUFBUSxDQUFDO0lBQ1osVUFBQTs7RUFERixLQUFLLEVBQVEsQ0FBQztJQUNaLG1CQUFBOztFQURGLEtBQUssRUFBUSxDQUFDO0lBQ1osbUJBQUE7O0VBREYsS0FBSyxFQUFRLENBQUM7SUFDWixVQUFBOztFQURGLEtBQUssRUFBUSxDQUFDO0lBQ1osbUJBQUE7O0VBREYsS0FBSyxFQUFRLENBQUM7SUFDWixtQkFBQTs7RUFERixLQUFLLEVBQVEsQ0FBQztJQUNaLFVBQUE7O0VBREYsS0FBSyxFQUFRLENBQUM7SUFDWixtQkFBQTs7RUFERixLQUFLLEVBQVEsQ0FBQztJQUNaLGtCQUFBOztFQWNGLEtBQUssRUFBUSxNQUFNO0lBQ2pCLFdBQUE7O0VBREYsS0FBSyxFQUFRLE1BQU07SUFDakIsbUJBQUE7O0VBREYsS0FBSyxFQUFRLE1BQU07SUFDakIsbUJBQUE7O0VBREYsS0FBSyxFQUFRLE1BQU07SUFDakIsVUFBQTs7RUFERixLQUFLLEVBQVEsTUFBTTtJQUNqQixtQkFBQTs7RUFERixLQUFLLEVBQVEsTUFBTTtJQUNqQixtQkFBQTs7RUFERixLQUFLLEVBQVEsTUFBTTtJQUNqQixVQUFBOztFQURGLEtBQUssRUFBUSxNQUFNO0lBQ2pCLG1CQUFBOztFQURGLEtBQUssRUFBUSxNQUFNO0lBQ2pCLG1CQUFBOztFQURGLEtBQUssRUFBUSxNQUFNO0lBQ2pCLFVBQUE7O0VBREYsS0FBSyxFQUFRLE1BQU07SUFDakIsbUJBQUE7O0VBREYsS0FBSyxFQUFRLE1BQU07SUFDakIsa0JBQUE7O0VBSUYsS0FBSyxFQUFRO0lBQ1gsV0FBQTs7RUFoQkYsS0FBSyxFQUFRLE1BQU07SUFDakIsVUFBQTs7RUFERixLQUFLLEVBQVEsTUFBTTtJQUNqQixrQkFBQTs7RUFERixLQUFLLEVBQVEsTUFBTTtJQUNqQixrQkFBQTs7RUFERixLQUFLLEVBQVEsTUFBTTtJQUNqQixTQUFBOztFQURGLEtBQUssRUFBUSxNQUFNO0lBQ2pCLGtCQUFBOztFQURGLEtBQUssRUFBUSxNQUFNO0lBQ2pCLGtCQUFBOztFQURGLEtBQUssRUFBUSxNQUFNO0lBQ2pCLFNBQUE7O0VBREYsS0FBSyxFQUFRLE1BQU07SUFDakIsa0JBQUE7O0VBREYsS0FBSyxFQUFRLE1BQU07SUFDakIsa0JBQUE7O0VBREYsS0FBSyxFQUFRLE1BQU07SUFDakIsU0FBQTs7RUFERixLQUFLLEVBQVEsTUFBTTtJQUNqQixrQkFBQTs7RUFERixLQUFLLEVBQVEsTUFBTTtJQUNqQixpQkFBQTs7RUFJRixLQUFLLEVBQVE7SUFDWCxVQUFBOztFQWNGLEtBQUssRUFBUSxRQUFRO0lBQ25CLGlCQUFBOztFQURGLEtBQUssRUFBUSxRQUFRO0lBQ25CLHlCQUFBOztFQURGLEtBQUssRUFBUSxRQUFRO0lBQ25CLHlCQUFBOztFQURGLEtBQUssRUFBUSxRQUFRO0lBQ25CLGdCQUFBOztFQURGLEtBQUssRUFBUSxRQUFRO0lBQ25CLHlCQUFBOztFQURGLEtBQUssRUFBUSxRQUFRO0lBQ25CLHlCQUFBOztFQURGLEtBQUssRUFBUSxRQUFRO0lBQ25CLGdCQUFBOztFQURGLEtBQUssRUFBUSxRQUFRO0lBQ25CLHlCQUFBOztFQURGLEtBQUssRUFBUSxRQUFRO0lBQ25CLHlCQUFBOztFQURGLEtBQUssRUFBUSxRQUFRO0lBQ25CLGdCQUFBOztFQURGLEtBQUssRUFBUSxRQUFRO0lBQ25CLHlCQUFBOztFQURGLEtBQUssRUFBUSxRQUFRO0lBQ25CLHdCQUFBOztFQURGLEtBQUssRUFBUSxRQUFRO0lBQ25CLGVBQUE7OztBRkFKLFFBQW1DO0VFbEMvQjtJQUNFLFdBQUE7O0VBT0osS0FBSyxFQUFRLENBQUM7SUFDWixXQUFBOztFQURGLEtBQUssRUFBUSxDQUFDO0lBQ1osbUJBQUE7O0VBREYsS0FBSyxFQUFRLENBQUM7SUFDWixtQkFBQTs7RUFERixLQUFLLEVBQVEsQ0FBQztJQUNaLFVBQUE7O0VBREYsS0FBSyxFQUFRLENBQUM7SUFDWixtQkFBQTs7RUFERixLQUFLLEVBQVEsQ0FBQztJQUNaLG1CQUFBOztFQURGLEtBQUssRUFBUSxDQUFDO0lBQ1osVUFBQTs7RUFERixLQUFLLEVBQVEsQ0FBQztJQUNaLG1CQUFBOztFQURGLEtBQUssRUFBUSxDQUFDO0lBQ1osbUJBQUE7O0VBREYsS0FBSyxFQUFRLENBQUM7SUFDWixVQUFBOztFQURGLEtBQUssRUFBUSxDQUFDO0lBQ1osbUJBQUE7O0VBREYsS0FBSyxFQUFRLENBQUM7SUFDWixrQkFBQTs7RUFjRixLQUFLLEVBQVEsTUFBTTtJQUNqQixXQUFBOztFQURGLEtBQUssRUFBUSxNQUFNO0lBQ2pCLG1CQUFBOztFQURGLEtBQUssRUFBUSxNQUFNO0lBQ2pCLG1CQUFBOztFQURGLEtBQUssRUFBUSxNQUFNO0lBQ2pCLFVBQUE7O0VBREYsS0FBSyxFQUFRLE1BQU07SUFDakIsbUJBQUE7O0VBREYsS0FBSyxFQUFRLE1BQU07SUFDakIsbUJBQUE7O0VBREYsS0FBSyxFQUFRLE1BQU07SUFDakIsVUFBQTs7RUFERixLQUFLLEVBQVEsTUFBTTtJQUNqQixtQkFBQTs7RUFERixLQUFLLEVBQVEsTUFBTTtJQUNqQixtQkFBQTs7RUFERixLQUFLLEVBQVEsTUFBTTtJQUNqQixVQUFBOztFQURGLEtBQUssRUFBUSxNQUFNO0lBQ2pCLG1CQUFBOztFQURGLEtBQUssRUFBUSxNQUFNO0lBQ2pCLGtCQUFBOztFQUlGLEtBQUssRUFBUTtJQUNYLFdBQUE7O0VBaEJGLEtBQUssRUFBUSxNQUFNO0lBQ2pCLFVBQUE7O0VBREYsS0FBSyxFQUFRLE1BQU07SUFDakIsa0JBQUE7O0VBREYsS0FBSyxFQUFRLE1BQU07SUFDakIsa0JBQUE7O0VBREYsS0FBSyxFQUFRLE1BQU07SUFDakIsU0FBQTs7RUFERixLQUFLLEVBQVEsTUFBTTtJQUNqQixrQkFBQTs7RUFERixLQUFLLEVBQVEsTUFBTTtJQUNqQixrQkFBQTs7RUFERixLQUFLLEVBQVEsTUFBTTtJQUNqQixTQUFBOztFQURGLEtBQUssRUFBUSxNQUFNO0lBQ2pCLGtCQUFBOztFQURGLEtBQUssRUFBUSxNQUFNO0lBQ2pCLGtCQUFBOztFQURGLEtBQUssRUFBUSxNQUFNO0lBQ2pCLFNBQUE7O0VBREYsS0FBSyxFQUFRLE1BQU07SUFDakIsa0JBQUE7O0VBREYsS0FBSyxFQUFRLE1BQU07SUFDakIsaUJBQUE7O0VBSUYsS0FBSyxFQUFRO0lBQ1gsVUFBQTs7RUFjRixLQUFLLEVBQVEsUUFBUTtJQUNuQixpQkFBQTs7RUFERixLQUFLLEVBQVEsUUFBUTtJQUNuQix5QkFBQTs7RUFERixLQUFLLEVBQVEsUUFBUTtJQUNuQix5QkFBQTs7RUFERixLQUFLLEVBQVEsUUFBUTtJQUNuQixnQkFBQTs7RUFERixLQUFLLEVBQVEsUUFBUTtJQUNuQix5QkFBQTs7RUFERixLQUFLLEVBQVEsUUFBUTtJQUNuQix5QkFBQTs7RUFERixLQUFLLEVBQVEsUUFBUTtJQUNuQixnQkFBQTs7RUFERixLQUFLLEVBQVEsUUFBUTtJQUNuQix5QkFBQTs7RUFERixLQUFLLEVBQVEsUUFBUTtJQUNuQix5QkFBQTs7RUFERixLQUFLLEVBQVEsUUFBUTtJQUNuQixnQkFBQTs7RUFERixLQUFLLEVBQVEsUUFBUTtJQUNuQix5QkFBQTs7RUFERixLQUFLLEVBQVEsUUFBUTtJQUNuQix3QkFBQTs7RUFERixLQUFLLEVBQVEsUUFBUTtJQUNuQixlQUFBOzs7QUZTSixRQUFtQztFRTNDL0I7SUFDRSxXQUFBOztFQU9KLEtBQUssRUFBUSxDQUFDO0lBQ1osV0FBQTs7RUFERixLQUFLLEVBQVEsQ0FBQztJQUNaLG1CQUFBOztFQURGLEtBQUssRUFBUSxDQUFDO0lBQ1osbUJBQUE7O0VBREYsS0FBSyxFQUFRLENBQUM7SUFDWixVQUFBOztFQURGLEtBQUssRUFBUSxDQUFDO0lBQ1osbUJBQUE7O0VBREYsS0FBSyxFQUFRLENBQUM7SUFDWixtQkFBQTs7RUFERixLQUFLLEVBQVEsQ0FBQztJQUNaLFVBQUE7O0VBREYsS0FBSyxFQUFRLENBQUM7SUFDWixtQkFBQTs7RUFERixLQUFLLEVBQVEsQ0FBQztJQUNaLG1CQUFBOztFQURGLEtBQUssRUFBUSxDQUFDO0lBQ1osVUFBQTs7RUFERixLQUFLLEVBQVEsQ0FBQztJQUNaLG1CQUFBOztFQURGLEtBQUssRUFBUSxDQUFDO0lBQ1osa0JBQUE7O0VBY0YsS0FBSyxFQUFRLE1BQU07SUFDakIsV0FBQTs7RUFERixLQUFLLEVBQVEsTUFBTTtJQUNqQixtQkFBQTs7RUFERixLQUFLLEVBQVEsTUFBTTtJQUNqQixtQkFBQTs7RUFERixLQUFLLEVBQVEsTUFBTTtJQUNqQixVQUFBOztFQURGLEtBQUssRUFBUSxNQUFNO0lBQ2pCLG1CQUFBOztFQURGLEtBQUssRUFBUSxNQUFNO0lBQ2pCLG1CQUFBOztFQURGLEtBQUssRUFBUSxNQUFNO0lBQ2pCLFVBQUE7O0VBREYsS0FBSyxFQUFRLE1BQU07SUFDakIsbUJBQUE7O0VBREYsS0FBSyxFQUFRLE1BQU07SUFDakIsbUJBQUE7O0VBREYsS0FBSyxFQUFRLE1BQU07SUFDakIsVUFBQTs7RUFERixLQUFLLEVBQVEsTUFBTTtJQUNqQixtQkFBQTs7RUFERixLQUFLLEVBQVEsTUFBTTtJQUNqQixrQkFBQTs7RUFJRixLQUFLLEVBQVE7SUFDWCxXQUFBOztFQWhCRixLQUFLLEVBQVEsTUFBTTtJQUNqQixVQUFBOztFQURGLEtBQUssRUFBUSxNQUFNO0lBQ2pCLGtCQUFBOztFQURGLEtBQUssRUFBUSxNQUFNO0lBQ2pCLGtCQUFBOztFQURGLEtBQUssRUFBUSxNQUFNO0lBQ2pCLFNBQUE7O0VBREYsS0FBSyxFQUFRLE1BQU07SUFDakIsa0JBQUE7O0VBREYsS0FBSyxFQUFRLE1BQU07SUFDakIsa0JBQUE7O0VBREYsS0FBSyxFQUFRLE1BQU07SUFDakIsU0FBQTs7RUFERixLQUFLLEVBQVEsTUFBTTtJQUNqQixrQkFBQTs7RUFERixLQUFLLEVBQVEsTUFBTTtJQUNqQixrQkFBQTs7RUFERixLQUFLLEVBQVEsTUFBTTtJQUNqQixTQUFBOztFQURGLEtBQUssRUFBUSxNQUFNO0lBQ2pCLGtCQUFBOztFQURGLEtBQUssRUFBUSxNQUFNO0lBQ2pCLGlCQUFBOztFQUlGLEtBQUssRUFBUTtJQUNYLFVBQUE7O0VBY0YsS0FBSyxFQUFRLFFBQVE7SUFDbkIsaUJBQUE7O0VBREYsS0FBSyxFQUFRLFFBQVE7SUFDbkIseUJBQUE7O0VBREYsS0FBSyxFQUFRLFFBQVE7SUFDbkIseUJBQUE7O0VBREYsS0FBSyxFQUFRLFFBQVE7SUFDbkIsZ0JBQUE7O0VBREYsS0FBSyxFQUFRLFFBQVE7SUFDbkIseUJBQUE7O0VBREYsS0FBSyxFQUFRLFFBQVE7SUFDbkIseUJBQUE7O0VBREYsS0FBSyxFQUFRLFFBQVE7SUFDbkIsZ0JBQUE7O0VBREYsS0FBSyxFQUFRLFFBQVE7SUFDbkIseUJBQUE7O0VBREYsS0FBSyxFQUFRLFFBQVE7SUFDbkIseUJBQUE7O0VBREYsS0FBSyxFQUFRLFFBQVE7SUFDbkIsZ0JBQUE7O0VBREYsS0FBSyxFQUFRLFFBQVE7SUFDbkIseUJBQUE7O0VBREYsS0FBSyxFQUFRLFFBQVE7SUFDbkIsd0JBQUE7O0VBREYsS0FBSyxFQUFRLFFBQVE7SUFDbkIsZUFBQTs7O0FDbkVKO0VBQ0UsNkJBQUE7O0FBRUY7RUFDRSxnQkFBQTtFQUNBLG1CQUFBO0VBQ0EsY0FBQTtFQUNBLGdCQUFBOztBQUVGO0VBQ0UsZ0JBQUE7O0FBTUY7RUFDRSxXQUFBO0VBQ0EsZUFBQTtFQUNBLG1CQUFBOztBQUhGLE1BS0UsUUFHRSxLQUNFO0FBVE4sTUFNRSxRQUVFLEtBQ0U7QUFUTixNQU9FLFFBQ0UsS0FDRTtBQVROLE1BS0UsUUFHRSxLQUVFO0FBVk4sTUFNRSxRQUVFLEtBRUU7QUFWTixNQU9FLFFBQ0UsS0FFRTtFQUNFLFlBQUE7RUFDQSx1QkFBQTtFQUNBLG1CQUFBO0VBQ0EsMEJBQUE7O0FBZFIsTUFtQkUsUUFBUSxLQUFLO0VBQ1gsc0JBQUE7RUFDQSw2QkFBQTs7QUFyQkosTUF3QkUsVUFBVSxRQUdSLEtBQUksWUFDRjtBQTVCTixNQXlCRSxXQUFXLFFBRVQsS0FBSSxZQUNGO0FBNUJOLE1BMEJFLFFBQU8sWUFDTCxLQUFJLFlBQ0Y7QUE1Qk4sTUF3QkUsVUFBVSxRQUdSLEtBQUksWUFFRjtBQTdCTixNQXlCRSxXQUFXLFFBRVQsS0FBSSxZQUVGO0FBN0JOLE1BMEJFLFFBQU8sWUFDTCxLQUFJLFlBRUY7RUFDRSxhQUFBOztBQTlCUixNQW1DRSxRQUFRO0VBQ04sMEJBQUE7O0FBcENKLE1Bd0NFO0VBQ0Usc0JBQUE7O0FBT0osZ0JBQ0UsUUFHRSxLQUNFO0FBTE4sZ0JBRUUsUUFFRSxLQUNFO0FBTE4sZ0JBR0UsUUFDRSxLQUNFO0FBTE4sZ0JBQ0UsUUFHRSxLQUVFO0FBTk4sZ0JBRUUsUUFFRSxLQUVFO0FBTk4sZ0JBR0UsUUFDRSxLQUVFO0VBQ0UsWUFBQTs7QUFXUjtFQUNFLHNCQUFBOztBQURGLGVBRUUsUUFHRSxLQUNFO0FBTk4sZUFHRSxRQUVFLEtBQ0U7QUFOTixlQUlFLFFBQ0UsS0FDRTtBQU5OLGVBRUUsUUFHRSxLQUVFO0FBUE4sZUFHRSxRQUVFLEtBRUU7QUFQTixlQUlFLFFBQ0UsS0FFRTtFQUNFLHNCQUFBOztBQVJSLGVBWUUsUUFBUSxLQUNOO0FBYkosZUFZRSxRQUFRLEtBRU47RUFDRSx3QkFBQTs7QUFVTixjQUNFLFFBQVEsS0FBSSxZQUFZO0VBQ3RCLHlCQUFBOztBQVNKLFlBQ0UsUUFBUSxLQUFJO0VBQ1YseUJBQUE7O0FBU0osS0FBTSxJQUFHO0VBQ1AsZ0JBQUE7RUFDQSxXQUFBO0VBQ0EscUJBQUE7O0FBS0UsS0FGRixHQUVHO0FBQUQsS0FERixHQUNHO0VBQ0MsZ0JBQUE7RUFDQSxXQUFBO0VBQ0EsbUJBQUE7O0FDNUlKLE1BQU8sUUFBUSxLQUdiLEtBQUksQ0FBQztBQUZQLE1BQU8sUUFBUSxLQUViLEtBQUksQ0FBQztBQURQLE1BQU8sUUFBUSxLQUNiLEtBQUksQ0FBQztBQUhQLE1BQU8sUUFBUSxLQUliLEtBQUksQ0FBQztBQUhQLE1BQU8sUUFBUSxLQUdiLEtBQUksQ0FBQztBQUZQLE1BQU8sUUFBUSxLQUViLEtBQUksQ0FBQztBQUNMLE1BTEssUUFBUSxLQUtaLENBQUMsTUFBUztBQUFYLE1BSkssUUFBUSxLQUlaLENBQUMsTUFBUztBQUFYLE1BSEssUUFBUSxLQUdaLENBQUMsTUFBUztBQUNYLE1BTkssUUFBUSxLQU1aLENBQUMsTUFBUztBQUFYLE1BTEssUUFBUSxLQUtaLENBQUMsTUFBUztBQUFYLE1BSkssUUFBUSxLQUlaLENBQUMsTUFBUztFQUNULHlCQUFBOztBQU1KLFlBQWEsUUFBUSxLQUNuQixLQUFJLENBQUMsTUFBUTtBQURmLFlBQWEsUUFBUSxLQUVuQixLQUFJLENBQUMsTUFBUTtBQUNiLFlBSFcsUUFBUSxLQUdsQixDQUFDLE1BQVEsTUFBTztBQUNqQixZQUpXLFFBQVEsS0FJbEIsTUFBTyxJQUFHO0FBQ1gsWUFMVyxRQUFRLEtBS2xCLENBQUMsTUFBUSxNQUFPO0VBQ2YseUJBQUE7O0FBbkJKLE1BQU8sUUFBUSxLQUdiLEtBQUksQ0FBQztBQUZQLE1BQU8sUUFBUSxLQUViLEtBQUksQ0FBQztBQURQLE1BQU8sUUFBUSxLQUNiLEtBQUksQ0FBQztBQUhQLE1BQU8sUUFBUSxLQUliLEtBQUksQ0FBQztBQUhQLE1BQU8sUUFBUSxLQUdiLEtBQUksQ0FBQztBQUZQLE1BQU8sUUFBUSxLQUViLEtBQUksQ0FBQztBQUNMLE1BTEssUUFBUSxLQUtaLENBQUMsT0FBUztBQUFYLE1BSkssUUFBUSxLQUlaLENBQUMsT0FBUztBQUFYLE1BSEssUUFBUSxLQUdaLENBQUMsT0FBUztBQUNYLE1BTkssUUFBUSxLQU1aLENBQUMsT0FBUztBQUFYLE1BTEssUUFBUSxLQUtaLENBQUMsT0FBUztBQUFYLE1BSkssUUFBUSxLQUlaLENBQUMsT0FBUztFQUNULHlCQUFBOztBQU1KLFlBQWEsUUFBUSxLQUNuQixLQUFJLENBQUMsT0FBUTtBQURmLFlBQWEsUUFBUSxLQUVuQixLQUFJLENBQUMsT0FBUTtBQUNiLFlBSFcsUUFBUSxLQUdsQixDQUFDLE9BQVEsTUFBTztBQUNqQixZQUpXLFFBQVEsS0FJbEIsTUFBTyxJQUFHO0FBQ1gsWUFMVyxRQUFRLEtBS2xCLENBQUMsT0FBUSxNQUFPO0VBQ2YseUJBQUE7O0FBbkJKLE1BQU8sUUFBUSxLQUdiLEtBQUksQ0FBQztBQUZQLE1BQU8sUUFBUSxLQUViLEtBQUksQ0FBQztBQURQLE1BQU8sUUFBUSxLQUNiLEtBQUksQ0FBQztBQUhQLE1BQU8sUUFBUSxLQUliLEtBQUksQ0FBQztBQUhQLE1BQU8sUUFBUSxLQUdiLEtBQUksQ0FBQztBQUZQLE1BQU8sUUFBUSxLQUViLEtBQUksQ0FBQztBQUNMLE1BTEssUUFBUSxLQUtaLENBQUMsSUFBUztBQUFYLE1BSkssUUFBUSxLQUlaLENBQUMsSUFBUztBQUFYLE1BSEssUUFBUSxLQUdaLENBQUMsSUFBUztBQUNYLE1BTkssUUFBUSxLQU1aLENBQUMsSUFBUztBQUFYLE1BTEssUUFBUSxLQUtaLENBQUMsSUFBUztBQUFYLE1BSkssUUFBUSxLQUlaLENBQUMsSUFBUztFQUNULHlCQUFBOztBQU1KLFlBQWEsUUFBUSxLQUNuQixLQUFJLENBQUMsSUFBUTtBQURmLFlBQWEsUUFBUSxLQUVuQixLQUFJLENBQUMsSUFBUTtBQUNiLFlBSFcsUUFBUSxLQUdsQixDQUFDLElBQVEsTUFBTztBQUNqQixZQUpXLFFBQVEsS0FJbEIsTUFBTyxJQUFHO0FBQ1gsWUFMVyxRQUFRLEtBS2xCLENBQUMsSUFBUSxNQUFPO0VBQ2YseUJBQUE7O0FBbkJKLE1BQU8sUUFBUSxLQUdiLEtBQUksQ0FBQztBQUZQLE1BQU8sUUFBUSxLQUViLEtBQUksQ0FBQztBQURQLE1BQU8sUUFBUSxLQUNiLEtBQUksQ0FBQztBQUhQLE1BQU8sUUFBUSxLQUliLEtBQUksQ0FBQztBQUhQLE1BQU8sUUFBUSxLQUdiLEtBQUksQ0FBQztBQUZQLE1BQU8sUUFBUSxLQUViLEtBQUksQ0FBQztBQUNMLE1BTEssUUFBUSxLQUtaLENBQUMsT0FBUztBQUFYLE1BSkssUUFBUSxLQUlaLENBQUMsT0FBUztBQUFYLE1BSEssUUFBUSxLQUdaLENBQUMsT0FBUztBQUNYLE1BTkssUUFBUSxLQU1aLENBQUMsT0FBUztBQUFYLE1BTEssUUFBUSxLQUtaLENBQUMsT0FBUztBQUFYLE1BSkssUUFBUSxLQUlaLENBQUMsT0FBUztFQUNULHlCQUFBOztBQU1KLFlBQWEsUUFBUSxLQUNuQixLQUFJLENBQUMsT0FBUTtBQURmLFlBQWEsUUFBUSxLQUVuQixLQUFJLENBQUMsT0FBUTtBQUNiLFlBSFcsUUFBUSxLQUdsQixDQUFDLE9BQVEsTUFBTztBQUNqQixZQUpXLFFBQVEsS0FJbEIsTUFBTyxJQUFHO0FBQ1gsWUFMVyxRQUFRLEtBS2xCLENBQUMsT0FBUSxNQUFPO0VBQ2YseUJBQUE7O0FBbkJKLE1BQU8sUUFBUSxLQUdiLEtBQUksQ0FBQztBQUZQLE1BQU8sUUFBUSxLQUViLEtBQUksQ0FBQztBQURQLE1BQU8sUUFBUSxLQUNiLEtBQUksQ0FBQztBQUhQLE1BQU8sUUFBUSxLQUliLEtBQUksQ0FBQztBQUhQLE1BQU8sUUFBUSxLQUdiLEtBQUksQ0FBQztBQUZQLE1BQU8sUUFBUSxLQUViLEtBQUksQ0FBQztBQUNMLE1BTEssUUFBUSxLQUtaLENBQUMsTUFBUztBQUFYLE1BSkssUUFBUSxLQUlaLENBQUMsTUFBUztBQUFYLE1BSEssUUFBUSxLQUdaLENBQUMsTUFBUztBQUNYLE1BTkssUUFBUSxLQU1aLENBQUMsTUFBUztBQUFYLE1BTEssUUFBUSxLQUtaLENBQUMsTUFBUztBQUFYLE1BSkssUUFBUSxLQUlaLENBQUMsTUFBUztFQUNULHlCQUFBOztBQU1KLFlBQWEsUUFBUSxLQUNuQixLQUFJLENBQUMsTUFBUTtBQURmLFlBQWEsUUFBUSxLQUVuQixLQUFJLENBQUMsTUFBUTtBQUNiLFlBSFcsUUFBUSxLQUdsQixDQUFDLE1BQVEsTUFBTztBQUNqQixZQUpXLFFBQVEsS0FJbEIsTUFBTyxJQUFHO0FBQ1gsWUFMVyxRQUFRLEtBS2xCLENBQUMsTUFBUSxNQUFPO0VBQ2YseUJBQUE7O0FEa0pOO0VBQ0UsZ0JBQUE7RUFDQSxpQkFBQTs7QUFFQSxtQkFBOEM7RUE0RGhEO0lBM0RJLFdBQUE7SUFDQSxtQkFBQTtJQUNBLGtCQUFBO0lBQ0EsNENBQUE7SUFDQSxzQkFBQTs7RUF1REosaUJBcERJO0lBQ0UsZ0JBQUE7O0VBbUROLGlCQXBESSxTQUlFLFFBR0UsS0FDRTtFQTRDVixpQkFwREksU0FLRSxRQUVFLEtBQ0U7RUE0Q1YsaUJBcERJLFNBTUUsUUFDRSxLQUNFO0VBNENWLGlCQXBESSxTQUlFLFFBR0UsS0FFRTtFQTJDVixpQkFwREksU0FLRSxRQUVFLEtBRUU7RUEyQ1YsaUJBcERJLFNBTUUsUUFDRSxLQUVFO0lBQ0UsbUJBQUE7O0VBMENaLGlCQW5DSTtJQUNFLFNBQUE7O0VBa0NOLGlCQW5DSSxrQkFJRSxRQUdFLEtBQ0UsS0FBSTtFQTJCZCxpQkFuQ0ksa0JBS0UsUUFFRSxLQUNFLEtBQUk7RUEyQmQsaUJBbkNJLGtCQU1FLFFBQ0UsS0FDRSxLQUFJO0VBMkJkLGlCQW5DSSxrQkFJRSxRQUdFLEtBRUUsS0FBSTtFQTBCZCxpQkFuQ0ksa0JBS0UsUUFFRSxLQUVFLEtBQUk7RUEwQmQsaUJBbkNJLGtCQU1FLFFBQ0UsS0FFRSxLQUFJO0lBQ0YsY0FBQTs7RUF5QlosaUJBbkNJLGtCQUlFLFFBR0UsS0FLRSxLQUFJO0VBdUJkLGlCQW5DSSxrQkFLRSxRQUVFLEtBS0UsS0FBSTtFQXVCZCxpQkFuQ0ksa0JBTUUsUUFDRSxLQUtFLEtBQUk7RUF1QmQsaUJBbkNJLGtCQUlFLFFBR0UsS0FNRSxLQUFJO0VBc0JkLGlCQW5DSSxrQkFLRSxRQUVFLEtBTUUsS0FBSTtFQXNCZCxpQkFuQ0ksa0JBTUUsUUFDRSxLQU1FLEtBQUk7SUFDRixlQUFBOztFQXFCWixpQkFuQ0ksa0JBc0JFLFFBRUUsS0FBSSxXQUNGO0VBVVYsaUJBbkNJLGtCQXVCRSxRQUNFLEtBQUksV0FDRjtFQVVWLGlCQW5DSSxrQkFzQkUsUUFFRSxLQUFJLFdBRUY7RUFTVixpQkFuQ0ksa0JBdUJFLFFBQ0UsS0FBSSxXQUVGO0lBQ0UsZ0JBQUE7OztBRXpOWjtFQUNFLFVBQUE7RUFDQSxTQUFBO0VBQ0EsU0FBQTtFQUlBLFlBQUE7O0FBR0Y7RUFDRSxjQUFBO0VBQ0EsV0FBQTtFQUNBLFVBQUE7RUFDQSxtQkFBQTtFQUNBLGVBQUE7RUFDQSxvQkFBQTtFQUNBLGNBQUE7RUFDQSxTQUFBO0VBQ0EsZ0NBQUE7O0FBR0Y7RUFDRSxxQkFBQTtFQUNBLGVBQUE7RUFDQSxrQkFBQTtFQUNBLGlCQUFBOztBQVdGLEtBQUs7RWhCNEJILDhCQUFBO0VBQ0csMkJBQUE7RUFDSyxzQkFBQTs7QWdCekJWLEtBQUs7QUFDTCxLQUFLO0VBQ0gsZUFBQTtFQUNBLGtCQUFBO0VBQ0EsbUJBQUE7O0FBR0YsS0FBSztFQUNILGNBQUE7O0FBSUYsS0FBSztFQUNILGNBQUE7RUFDQSxXQUFBOztBQUlGLE1BQU07QUFDTixNQUFNO0VBQ0osWUFBQTs7QUFJRixLQUFLLGFBQWE7QUFDbEIsS0FBSyxjQUFjO0FBQ25CLEtBQUssaUJBQWlCO0VkdkVwQiwwQ0FBQTtFQUNBLG9CQUFBOztBYzJFRjtFQUNFLGNBQUE7RUFDQSxnQkFBQTtFQUNBLGVBQUE7RUFDQSx1QkFBQTtFQUNBLGNBQUE7O0FBMEJGO0VBQ0UsY0FBQTtFQUNBLFdBQUE7RUFDQSxZQUFBO0VBQ0EsaUJBQUE7RUFDQSxlQUFBO0VBQ0EsdUJBQUE7RUFDQSxjQUFBO0VBQ0Esc0JBQUE7RUFDQSxzQkFBQTtFQUNBLHNCQUFBO0VBQ0Esa0JBQUE7RWhCeERBLHdEQUFBO0VBQ1EsZ0RBQUE7RUF5SFIsOEVBQUE7RUFDSyx5RUFBQTtFQUNHLHNFQUFBOztBaUJ4SVIsYUFBQztFQUNDLHFCQUFBO0VBQ0EsVUFBQTtFakJVRixxRkFBQTtFQUNRLDZFQUFBOztBQWlDUixhQUFDO0VBQ0MsV0FBQTtFQUNBLFVBQUE7O0FBRUYsYUFBQztFQUF5QixXQUFBOztBQUMxQixhQUFDO0VBQStCLFdBQUE7O0FnQjRCaEMsYUFBQztFQUNDLFNBQUE7RUFDQSw2QkFBQTs7QUFRRixhQUFDO0FBQ0QsYUFBQztBQUNELFFBQVEsVUFBVztFQUNqQix5QkFBQTtFQUNBLFVBQUE7O0FBR0YsYUFBQztBQUNELFFBQVEsVUFBVztFQUNqQixtQkFBQTs7QUFJRixRQUFRO0VBQ04sWUFBQTs7QUFZSixLQUFLO0VBQ0gsd0JBQUE7O0FBYUYsbUJBQXNEO0VBS2xELEtBSkcsYUFJRjtFQUFELEtBSEcsYUFHRjtFQUFELEtBRkcsdUJBRUY7RUFBRCxLQURHLGNBQ0Y7SUFDQyxpQkFBQTs7RUFHRixLQVJHLGFBUUY7RUFBRCxLQVBHLGFBT0Y7RUFBRCxLQU5HLHVCQU1GO0VBQUQsS0FMRyxjQUtGO0VBQ0QsZUFBZ0IsTUFUYjtFQVNILGVBQWdCLE1BUmI7RUFRSCxlQUFnQixNQVBiO0VBT0gsZUFBZ0IsTUFOYjtJQU9ELGlCQUFBOztFQUdGLEtBYkcsYUFhRjtFQUFELEtBWkcsYUFZRjtFQUFELEtBWEcsdUJBV0Y7RUFBRCxLQVZHLGNBVUY7RUFDRCxlQUFnQixNQWRiO0VBY0gsZUFBZ0IsTUFiYjtFQWFILGVBQWdCLE1BWmI7RUFZSCxlQUFnQixNQVhiO0lBWUQsaUJBQUE7OztBQVdOO0VBQ0UsbUJBQUE7O0FBUUY7QUFDQTtFQUNFLGtCQUFBO0VBQ0EsY0FBQTtFQUNBLGdCQUFBO0VBQ0EsbUJBQUE7O0FBTEYsTUFPRTtBQU5GLFNBTUU7RUFDRSxnQkFBQTtFQUNBLGtCQUFBO0VBQ0EsZ0JBQUE7RUFDQSxtQkFBQTtFQUNBLGVBQUE7O0FBR0osTUFBTyxNQUFLO0FBQ1osYUFBYyxNQUFLO0FBQ25CLFNBQVUsTUFBSztBQUNmLGdCQUFpQixNQUFLO0VBQ3BCLGtCQUFBO0VBQ0Esa0JBQUE7RUFDQSxrQkFBQTs7QUFHRixNQUFPO0FBQ1AsU0FBVTtFQUNSLGdCQUFBOztBQUlGO0FBQ0E7RUFDRSxrQkFBQTtFQUNBLHFCQUFBO0VBQ0Esa0JBQUE7RUFDQSxnQkFBQTtFQUNBLHNCQUFBO0VBQ0EsbUJBQUE7RUFDQSxlQUFBOztBQUVGLGFBQWM7QUFDZCxnQkFBaUI7RUFDZixhQUFBO0VBQ0EsaUJBQUE7O0FBU0EsS0FGRyxjQUVGO0FBQUQsS0FERyxpQkFDRjtBQUNELEtBSEcsY0FHRjtBQUFELEtBRkcsaUJBRUY7QUFDRCxRQUFRLFVBQVcsTUFKaEI7QUFJSCxRQUFRLFVBQVcsTUFIaEI7RUFJRCxtQkFBQTs7QUFNRixhQUFDO0FBQUQsZ0JBQUM7QUFDRCxRQUFRLFVBQVc7QUFBbkIsUUFBUSxVQUFXO0VBQ2pCLG1CQUFBOztBQU1GLE1BQUMsU0FFQztBQUZGLFNBQUMsU0FFQztBQURGLFFBQVEsVUFBVyxPQUNqQjtBQURGLFFBQVEsVUFBVyxVQUNqQjtFQUNFLG1CQUFBOztBQVdOO0VBRUUsZ0JBQUE7RUFDQSxtQkFBQTtFQUVBLGdCQUFBO0VBQ0EsZ0JBQUE7O0FBRUEsb0JBQUM7QUFDRCxvQkFBQztFQUNDLGVBQUE7RUFDQSxnQkFBQTs7QUFhSjtFQ25RRSxZQUFBO0VBQ0EsaUJBQUE7RUFDQSxlQUFBO0VBQ0EsZ0JBQUE7RUFDQSxrQkFBQTs7QUFFQSxNQUFNO0VBQ0osWUFBQTtFQUNBLGlCQUFBOztBQUdGLFFBQVE7QUFDUixNQUFNLFVBQVU7RUFDZCxZQUFBOztBRHlQSixjQUNFO0VBQ0UsWUFBQTtFQUNBLGlCQUFBO0VBQ0EsZUFBQTtFQUNBLGdCQUFBO0VBQ0Esa0JBQUE7O0FBTkosY0FRRSxPQUFNO0VBQ0osWUFBQTtFQUNBLGlCQUFBOztBQVZKLGNBWUUsU0FBUTtBQVpWLGNBYUUsT0FBTSxVQUFVO0VBQ2QsWUFBQTs7QUFkSixjQWdCRTtFQUNFLFlBQUE7RUFDQSxnQkFBQTtFQUNBLGlCQUFBO0VBQ0EsZUFBQTtFQUNBLGdCQUFBOztBQUlKO0VDL1JFLFlBQUE7RUFDQSxrQkFBQTtFQUNBLGVBQUE7RUFDQSxzQkFBQTtFQUNBLGtCQUFBOztBQUVBLE1BQU07RUFDSixZQUFBO0VBQ0EsaUJBQUE7O0FBR0YsUUFBUTtBQUNSLE1BQU0sVUFBVTtFQUNkLFlBQUE7O0FEcVJKLGNBQ0U7RUFDRSxZQUFBO0VBQ0Esa0JBQUE7RUFDQSxlQUFBO0VBQ0Esc0JBQUE7RUFDQSxrQkFBQTs7QUFOSixjQVFFLE9BQU07RUFDSixZQUFBO0VBQ0EsaUJBQUE7O0FBVkosY0FZRSxTQUFRO0FBWlYsY0FhRSxPQUFNLFVBQVU7RUFDZCxZQUFBOztBQWRKLGNBZ0JFO0VBQ0UsWUFBQTtFQUNBLGdCQUFBO0VBQ0Esa0JBQUE7RUFDQSxlQUFBO0VBQ0Esc0JBQUE7O0FBU0o7RUFFRSxrQkFBQTs7QUFGRixhQUtFO0VBQ0UscUJBQUE7O0FBSUo7RUFDRSxrQkFBQTtFQUNBLE1BQUE7RUFDQSxRQUFBO0VBQ0EsVUFBQTtFQUNBLGNBQUE7RUFDQSxXQUFBO0VBQ0EsWUFBQTtFQUNBLGlCQUFBO0VBQ0Esa0JBQUE7RUFDQSxvQkFBQTs7QUFFRixTQUFVO0FBQ1YsZUFBZ0I7QUFDaEIsY0FBZSxjQUFjO0VBQzNCLFdBQUE7RUFDQSxZQUFBO0VBQ0EsaUJBQUE7O0FBRUYsU0FBVTtBQUNWLGVBQWdCO0FBQ2hCLGNBQWUsY0FBYztFQUMzQixXQUFBO0VBQ0EsWUFBQTtFQUNBLGlCQUFBOztBQUlGLFlDcGFFO0FEb2FGLFlDbmFFO0FEbWFGLFlDbGFFO0FEa2FGLFlDamFFO0FEaWFGLFlDaGFFO0FEZ2FGLFlDL1pFO0FBQ0EsWUFBQyxNQUFPO0FBQ1IsWUFBQyxTQUFVO0FBQ1gsWUFBQyxhQUFjO0FBQ2YsWUFBQyxnQkFBaUI7RUFDaEIsY0FBQTs7QUQwWkosWUN2WkU7RUFDRSxxQkFBQTtFakIrQ0Ysd0RBQUE7RUFDUSxnREFBQTs7QWlCOUNOLFlBSEYsY0FHRztFQUNDLHFCQUFBO0VqQjRDSix5RUFBQTtFQUNRLGlFQUFBOztBZ0JzV1YsWUM3WUU7RUFDRSxjQUFBO0VBQ0EscUJBQUE7RUFDQSx5QkFBQTs7QUQwWUosWUN2WUU7RUFDRSxjQUFBOztBRHlZSixZQ3ZhRTtBRHVhRixZQ3RhRTtBRHNhRixZQ3JhRTtBRHFhRixZQ3BhRTtBRG9hRixZQ25hRTtBRG1hRixZQ2xhRTtBQUNBLFlBQUMsTUFBTztBQUNSLFlBQUMsU0FBVTtBQUNYLFlBQUMsYUFBYztBQUNmLFlBQUMsZ0JBQWlCO0VBQ2hCLGNBQUE7O0FENlpKLFlDMVpFO0VBQ0UscUJBQUE7RWpCK0NGLHdEQUFBO0VBQ1EsZ0RBQUE7O0FpQjlDTixZQUhGLGNBR0c7RUFDQyxxQkFBQTtFakI0Q0oseUVBQUE7RUFDUSxpRUFBQTs7QWdCeVdWLFlDaFpFO0VBQ0UsY0FBQTtFQUNBLHFCQUFBO0VBQ0EseUJBQUE7O0FENllKLFlDMVlFO0VBQ0UsY0FBQTs7QUQ0WUosVUMxYUU7QUQwYUYsVUN6YUU7QUR5YUYsVUN4YUU7QUR3YUYsVUN2YUU7QUR1YUYsVUN0YUU7QURzYUYsVUNyYUU7QUFDQSxVQUFDLE1BQU87QUFDUixVQUFDLFNBQVU7QUFDWCxVQUFDLGFBQWM7QUFDZixVQUFDLGdCQUFpQjtFQUNoQixjQUFBOztBRGdhSixVQzdaRTtFQUNFLHFCQUFBO0VqQitDRix3REFBQTtFQUNRLGdEQUFBOztBaUI5Q04sVUFIRixjQUdHO0VBQ0MscUJBQUE7RWpCNENKLHlFQUFBO0VBQ1EsaUVBQUE7O0FnQjRXVixVQ25aRTtFQUNFLGNBQUE7RUFDQSxxQkFBQTtFQUNBLHlCQUFBOztBRGdaSixVQzdZRTtFQUNFLGNBQUE7O0FEbVpGLGFBRlksTUFFVjtFQUNBLFNBQUE7O0FBRUYsYUFMWSxNQUtYLFFBQVM7RUFDUixNQUFBOztBQVVKO0VBQ0UsY0FBQTtFQUNBLGVBQUE7RUFDQSxtQkFBQTtFQUNBLGNBQUE7O0FBa0JBLFFBQW1DO0VBeUlyQyxZQXZJSTtJQUNFLHFCQUFBO0lBQ0EsZ0JBQUE7SUFDQSxzQkFBQTs7RUFvSU4sWUFoSUk7SUFDRSxxQkFBQTtJQUNBLFdBQUE7SUFDQSxzQkFBQTs7RUE2SE4sWUF6SEk7SUFDRSxxQkFBQTs7RUF3SE4sWUFySEk7SUFDRSxxQkFBQTtJQUNBLHNCQUFBOztFQW1ITixZQXJISSxhQUlFO0VBaUhOLFlBckhJLGFBS0U7RUFnSE4sWUFySEksYUFNRTtJQUNFLFdBQUE7O0VBOEdSLFlBekdJLGFBQWE7SUFDWCxXQUFBOztFQXdHTixZQXJHSTtJQUNFLGdCQUFBO0lBQ0Esc0JBQUE7O0VBbUdOLFlBOUZJO0VBOEZKLFlBN0ZJO0lBQ0UscUJBQUE7SUFDQSxhQUFBO0lBQ0EsZ0JBQUE7SUFDQSxzQkFBQTs7RUF5Rk4sWUE5RkksT0FPRTtFQXVGTixZQTdGSSxVQU1FO0lBQ0UsZUFBQTs7RUFzRlIsWUFuRkksT0FBTyxNQUFLO0VBbUZoQixZQWxGSSxVQUFVLE1BQUs7SUFDYixrQkFBQTtJQUNBLGNBQUE7O0VBZ0ZOLFlBNUVJLGNBQWM7SUFDWixNQUFBOzs7QUFXTixnQkFLRTtBQUxGLGdCQU1FO0FBTkYsZ0JBT0U7QUFQRixnQkFRRTtFQUNFLGFBQUE7RUFDQSxnQkFBQTtFQUNBLGdCQUFBOztBQVhKLGdCQWVFO0FBZkYsZ0JBZ0JFO0VBQ0UsZ0JBQUE7O0FBakJKLGdCQXFCRTtFSjNpQkEsa0JBQUE7RUFDQSxtQkFBQTs7QUlnakJBLFFBQW1DO0VBcUNyQyxnQkFwQ0k7SUFDRSxpQkFBQTtJQUNBLGdCQUFBO0lBQ0EsZ0JBQUE7OztBQS9CTixnQkF1Q0UsY0FBYztFQUNaLFdBQUE7O0FBUUEsUUFBbUM7RUFnQnZDLGdCQWpCRSxlQUVJO0lBQ0UsaUJBQUE7SUFDQSxlQUFBOzs7QUFLSixRQUFtQztFQVF2QyxnQkFURSxlQUVJO0lBQ0UsZ0JBQUE7SUFDQSxlQUFBOzs7QUV4bEJSO0VBQ0UscUJBQUE7RUFDQSxnQkFBQTtFQUNBLG1CQUFBO0VBQ0Esa0JBQUE7RUFDQSxzQkFBQTtFQUNBLDBCQUFBO0VBQ0EsZUFBQTtFQUNBLHNCQUFBO0VBQ0EsNkJBQUE7RUFDQSxtQkFBQTtFQzBDQSxpQkFBQTtFQUNBLGVBQUE7RUFDQSx1QkFBQTtFQUNBLGtCQUFBO0VuQitKQSx5QkFBQTtFQUNHLHNCQUFBO0VBQ0MscUJBQUE7RUFDSSxpQkFBQTs7QWtCeE1OLElBQUM7QUFBRCxJQUZELE9BRUU7QUFBRCxJQURELE9BQ0U7QUFDRCxJQUFDO0FBQUQsSUFIRCxPQUdFO0FBQUQsSUFGRCxPQUVFO0VoQnBCSCwwQ0FBQTtFQUNBLG9CQUFBOztBZ0J3QkEsSUFBQztBQUNELElBQUM7QUFDRCxJQUFDO0VBQ0MsV0FBQTtFQUNBLHFCQUFBOztBQUdGLElBQUM7QUFDRCxJQUFDO0VBQ0MsVUFBQTtFQUNBLHNCQUFBO0VsQjJCRix3REFBQTtFQUNRLGdEQUFBOztBa0J4QlIsSUFBQztBQUNELElBQUM7QUFDRCxRQUFRLFVBQVc7RUFDakIsbUJBQUE7RUU3Q0YsYUFBQTtFQUdBLHlCQUFBO0VwQjhEQSx3QkFBQTtFQUNRLGdCQUFBOztBa0JmTixDQURELElBQ0U7QUFDRCxRQUFRLFVBQVcsRUFGcEI7RUFHRyxvQkFBQTs7QUFTTjtFQzNERSxXQUFBO0VBQ0Esc0JBQUE7RUFDQSxrQkFBQTs7QUFFQSxZQUFDO0FBQ0QsWUFBQztFQUNDLFdBQUE7RUFDQSx5QkFBQTtFQUNJLHFCQUFBOztBQUVOLFlBQUM7RUFDQyxXQUFBO0VBQ0EseUJBQUE7RUFDSSxxQkFBQTs7QUFFTixZQUFDO0FBQ0QsWUFBQztBQUNELEtBQU0sbUJBQWtCO0VBQ3RCLFdBQUE7RUFDQSx5QkFBQTtFQUNJLHFCQUFBOztBQUVKLFlBUEQsT0FPRTtBQUFELFlBTkQsT0FNRTtBQUFELEtBTEksbUJBQWtCLFlBS3JCO0FBQ0QsWUFSRCxPQVFFO0FBQUQsWUFQRCxPQU9FO0FBQUQsS0FOSSxtQkFBa0IsWUFNckI7QUFDRCxZQVRELE9BU0U7QUFBRCxZQVJELE9BUUU7QUFBRCxLQVBJLG1CQUFrQixZQU9yQjtFQUNDLFdBQUE7RUFDQSx5QkFBQTtFQUNJLHFCQUFBOztBQUdSLFlBQUM7QUFDRCxZQUFDO0FBQ0QsS0FBTSxtQkFBa0I7RUFDdEIsc0JBQUE7O0FBS0EsWUFIRCxTQUdFO0FBQUQsWUFGRCxVQUVFO0FBQUQsUUFETSxVQUFXLGFBQ2hCO0FBQ0QsWUFKRCxTQUlFO0FBQUQsWUFIRCxVQUdFO0FBQUQsUUFGTSxVQUFXLGFBRWhCO0FBQ0QsWUFMRCxTQUtFO0FBQUQsWUFKRCxVQUlFO0FBQUQsUUFITSxVQUFXLGFBR2hCO0VBQ0Msc0JBQUE7RUFDSSxrQkFBQTs7QURpQlYsWUNiRTtFQUNFLFdBQUE7RUFDQSxzQkFBQTs7QURjSjtFQzlERSxXQUFBO0VBQ0EseUJBQUE7RUFDQSxxQkFBQTs7QUFFQSxZQUFDO0FBQ0QsWUFBQztFQUNDLFdBQUE7RUFDQSx5QkFBQTtFQUNJLHFCQUFBOztBQUVOLFlBQUM7RUFDQyxXQUFBO0VBQ0EseUJBQUE7RUFDSSxxQkFBQTs7QUFFTixZQUFDO0FBQ0QsWUFBQztBQUNELEtBQU0sbUJBQWtCO0VBQ3RCLFdBQUE7RUFDQSx5QkFBQTtFQUNJLHFCQUFBOztBQUVKLFlBUEQsT0FPRTtBQUFELFlBTkQsT0FNRTtBQUFELEtBTEksbUJBQWtCLFlBS3JCO0FBQ0QsWUFSRCxPQVFFO0FBQUQsWUFQRCxPQU9FO0FBQUQsS0FOSSxtQkFBa0IsWUFNckI7QUFDRCxZQVRELE9BU0U7QUFBRCxZQVJELE9BUUU7QUFBRCxLQVBJLG1CQUFrQixZQU9yQjtFQUNDLFdBQUE7RUFDQSx5QkFBQTtFQUNJLHFCQUFBOztBQUdSLFlBQUM7QUFDRCxZQUFDO0FBQ0QsS0FBTSxtQkFBa0I7RUFDdEIsc0JBQUE7O0FBS0EsWUFIRCxTQUdFO0FBQUQsWUFGRCxVQUVFO0FBQUQsUUFETSxVQUFXLGFBQ2hCO0FBQ0QsWUFKRCxTQUlFO0FBQUQsWUFIRCxVQUdFO0FBQUQsUUFGTSxVQUFXLGFBRWhCO0FBQ0QsWUFMRCxTQUtFO0FBQUQsWUFKRCxVQUlFO0FBQUQsUUFITSxVQUFXLGFBR2hCO0VBQ0MseUJBQUE7RUFDSSxxQkFBQTs7QURvQlYsWUNoQkU7RUFDRSxjQUFBO0VBQ0Esc0JBQUE7O0FEa0JKO0VDbEVFLFdBQUE7RUFDQSx5QkFBQTtFQUNBLHFCQUFBOztBQUVBLFlBQUM7QUFDRCxZQUFDO0VBQ0MsV0FBQTtFQUNBLHlCQUFBO0VBQ0kscUJBQUE7O0FBRU4sWUFBQztFQUNDLFdBQUE7RUFDQSx5QkFBQTtFQUNJLHFCQUFBOztBQUVOLFlBQUM7QUFDRCxZQUFDO0FBQ0QsS0FBTSxtQkFBa0I7RUFDdEIsV0FBQTtFQUNBLHlCQUFBO0VBQ0kscUJBQUE7O0FBRUosWUFQRCxPQU9FO0FBQUQsWUFORCxPQU1FO0FBQUQsS0FMSSxtQkFBa0IsWUFLckI7QUFDRCxZQVJELE9BUUU7QUFBRCxZQVBELE9BT0U7QUFBRCxLQU5JLG1CQUFrQixZQU1yQjtBQUNELFlBVEQsT0FTRTtBQUFELFlBUkQsT0FRRTtBQUFELEtBUEksbUJBQWtCLFlBT3JCO0VBQ0MsV0FBQTtFQUNBLHlCQUFBO0VBQ0kscUJBQUE7O0FBR1IsWUFBQztBQUNELFlBQUM7QUFDRCxLQUFNLG1CQUFrQjtFQUN0QixzQkFBQTs7QUFLQSxZQUhELFNBR0U7QUFBRCxZQUZELFVBRUU7QUFBRCxRQURNLFVBQVcsYUFDaEI7QUFDRCxZQUpELFNBSUU7QUFBRCxZQUhELFVBR0U7QUFBRCxRQUZNLFVBQVcsYUFFaEI7QUFDRCxZQUxELFNBS0U7QUFBRCxZQUpELFVBSUU7QUFBRCxRQUhNLFVBQVcsYUFHaEI7RUFDQyx5QkFBQTtFQUNJLHFCQUFBOztBRHdCVixZQ3BCRTtFQUNFLGNBQUE7RUFDQSxzQkFBQTs7QURzQko7RUN0RUUsV0FBQTtFQUNBLHlCQUFBO0VBQ0EscUJBQUE7O0FBRUEsU0FBQztBQUNELFNBQUM7RUFDQyxXQUFBO0VBQ0EseUJBQUE7RUFDSSxxQkFBQTs7QUFFTixTQUFDO0VBQ0MsV0FBQTtFQUNBLHlCQUFBO0VBQ0kscUJBQUE7O0FBRU4sU0FBQztBQUNELFNBQUM7QUFDRCxLQUFNLG1CQUFrQjtFQUN0QixXQUFBO0VBQ0EseUJBQUE7RUFDSSxxQkFBQTs7QUFFSixTQVBELE9BT0U7QUFBRCxTQU5ELE9BTUU7QUFBRCxLQUxJLG1CQUFrQixTQUtyQjtBQUNELFNBUkQsT0FRRTtBQUFELFNBUEQsT0FPRTtBQUFELEtBTkksbUJBQWtCLFNBTXJCO0FBQ0QsU0FURCxPQVNFO0FBQUQsU0FSRCxPQVFFO0FBQUQsS0FQSSxtQkFBa0IsU0FPckI7RUFDQyxXQUFBO0VBQ0EseUJBQUE7RUFDSSxxQkFBQTs7QUFHUixTQUFDO0FBQ0QsU0FBQztBQUNELEtBQU0sbUJBQWtCO0VBQ3RCLHNCQUFBOztBQUtBLFNBSEQsU0FHRTtBQUFELFNBRkQsVUFFRTtBQUFELFFBRE0sVUFBVyxVQUNoQjtBQUNELFNBSkQsU0FJRTtBQUFELFNBSEQsVUFHRTtBQUFELFFBRk0sVUFBVyxVQUVoQjtBQUNELFNBTEQsU0FLRTtBQUFELFNBSkQsVUFJRTtBQUFELFFBSE0sVUFBVyxVQUdoQjtFQUNDLHlCQUFBO0VBQ0kscUJBQUE7O0FENEJWLFNDeEJFO0VBQ0UsY0FBQTtFQUNBLHNCQUFBOztBRDBCSjtFQzFFRSxXQUFBO0VBQ0EseUJBQUE7RUFDQSxxQkFBQTs7QUFFQSxZQUFDO0FBQ0QsWUFBQztFQUNDLFdBQUE7RUFDQSx5QkFBQTtFQUNJLHFCQUFBOztBQUVOLFlBQUM7RUFDQyxXQUFBO0VBQ0EseUJBQUE7RUFDSSxxQkFBQTs7QUFFTixZQUFDO0FBQ0QsWUFBQztBQUNELEtBQU0sbUJBQWtCO0VBQ3RCLFdBQUE7RUFDQSx5QkFBQTtFQUNJLHFCQUFBOztBQUVKLFlBUEQsT0FPRTtBQUFELFlBTkQsT0FNRTtBQUFELEtBTEksbUJBQWtCLFlBS3JCO0FBQ0QsWUFSRCxPQVFFO0FBQUQsWUFQRCxPQU9FO0FBQUQsS0FOSSxtQkFBa0IsWUFNckI7QUFDRCxZQVRELE9BU0U7QUFBRCxZQVJELE9BUUU7QUFBRCxLQVBJLG1CQUFrQixZQU9yQjtFQUNDLFdBQUE7RUFDQSx5QkFBQTtFQUNJLHFCQUFBOztBQUdSLFlBQUM7QUFDRCxZQUFDO0FBQ0QsS0FBTSxtQkFBa0I7RUFDdEIsc0JBQUE7O0FBS0EsWUFIRCxTQUdFO0FBQUQsWUFGRCxVQUVFO0FBQUQsUUFETSxVQUFXLGFBQ2hCO0FBQ0QsWUFKRCxTQUlFO0FBQUQsWUFIRCxVQUdFO0FBQUQsUUFGTSxVQUFXLGFBRWhCO0FBQ0QsWUFMRCxTQUtFO0FBQUQsWUFKRCxVQUlFO0FBQUQsUUFITSxVQUFXLGFBR2hCO0VBQ0MseUJBQUE7RUFDSSxxQkFBQTs7QURnQ1YsWUM1QkU7RUFDRSxjQUFBO0VBQ0Esc0JBQUE7O0FEOEJKO0VDOUVFLFdBQUE7RUFDQSx5QkFBQTtFQUNBLHFCQUFBOztBQUVBLFdBQUM7QUFDRCxXQUFDO0VBQ0MsV0FBQTtFQUNBLHlCQUFBO0VBQ0kscUJBQUE7O0FBRU4sV0FBQztFQUNDLFdBQUE7RUFDQSx5QkFBQTtFQUNJLHFCQUFBOztBQUVOLFdBQUM7QUFDRCxXQUFDO0FBQ0QsS0FBTSxtQkFBa0I7RUFDdEIsV0FBQTtFQUNBLHlCQUFBO0VBQ0kscUJBQUE7O0FBRUosV0FQRCxPQU9FO0FBQUQsV0FORCxPQU1FO0FBQUQsS0FMSSxtQkFBa0IsV0FLckI7QUFDRCxXQVJELE9BUUU7QUFBRCxXQVBELE9BT0U7QUFBRCxLQU5JLG1CQUFrQixXQU1yQjtBQUNELFdBVEQsT0FTRTtBQUFELFdBUkQsT0FRRTtBQUFELEtBUEksbUJBQWtCLFdBT3JCO0VBQ0MsV0FBQTtFQUNBLHlCQUFBO0VBQ0kscUJBQUE7O0FBR1IsV0FBQztBQUNELFdBQUM7QUFDRCxLQUFNLG1CQUFrQjtFQUN0QixzQkFBQTs7QUFLQSxXQUhELFNBR0U7QUFBRCxXQUZELFVBRUU7QUFBRCxRQURNLFVBQVcsWUFDaEI7QUFDRCxXQUpELFNBSUU7QUFBRCxXQUhELFVBR0U7QUFBRCxRQUZNLFVBQVcsWUFFaEI7QUFDRCxXQUxELFNBS0U7QUFBRCxXQUpELFVBSUU7QUFBRCxRQUhNLFVBQVcsWUFHaEI7RUFDQyx5QkFBQTtFQUNJLHFCQUFBOztBRG9DVixXQ2hDRTtFQUNFLGNBQUE7RUFDQSxzQkFBQTs7QUR1Q0o7RUFDRSxjQUFBO0VBQ0EsbUJBQUE7RUFDQSxnQkFBQTs7QUFFQTtBQUNBLFNBQUM7QUFDRCxTQUFDO0FBQ0QsU0FBQztBQUNELFFBQVEsVUFBVztFQUNqQiw2QkFBQTtFbEJuQ0Ysd0JBQUE7RUFDUSxnQkFBQTs7QWtCcUNSO0FBQ0EsU0FBQztBQUNELFNBQUM7QUFDRCxTQUFDO0VBQ0MseUJBQUE7O0FBRUYsU0FBQztBQUNELFNBQUM7RUFDQyxjQUFBO0VBQ0EsMEJBQUE7RUFDQSw2QkFBQTs7QUFJQSxTQUZELFVBRUU7QUFBRCxRQURNLFVBQVcsVUFDaEI7QUFDRCxTQUhELFVBR0U7QUFBRCxRQUZNLFVBQVcsVUFFaEI7RUFDQyxjQUFBO0VBQ0EscUJBQUE7O0FBU047QUduQ0EsYUFBYztFRnJDWixrQkFBQTtFQUNBLGVBQUE7RUFDQSxzQkFBQTtFQUNBLGtCQUFBOztBRHlFRjtBR3hDQSxhQUFjO0VGcENaLGlCQUFBO0VBQ0EsZUFBQTtFQUNBLGdCQUFBO0VBQ0Esa0JBQUE7O0FENkVGO0FHN0NBLGFBQWM7RUZuQ1osZ0JBQUE7RUFDQSxlQUFBO0VBQ0EsZ0JBQUE7RUFDQSxrQkFBQTs7QURxRkY7RUFDRSxjQUFBO0VBQ0EsV0FBQTs7QUFJRixVQUFXO0VBQ1QsZUFBQTs7QUFPQSxLQUhHLGVBR0Y7QUFBRCxLQUZHLGNBRUY7QUFBRCxLQURHLGVBQ0Y7RUFDQyxXQUFBOztBSTFKSjtFQUNFLFVBQUE7RXRCb0xBLHdDQUFBO0VBQ0ssbUNBQUE7RUFDRyxnQ0FBQTs7QXNCcExSLEtBQUM7RUFDQyxVQUFBOztBQUlKO0VBQ0UsYUFBQTs7QUFFQSxTQUFDO0VBQVcsY0FBQTs7QUFDWixFQUFFLFNBQUM7RUFBUyxrQkFBQTs7QUFDWixLQUFLLFNBQUM7RUFBTSx3QkFBQTs7QUFHZDtFQUNFLGtCQUFBO0VBQ0EsU0FBQTtFQUNBLGdCQUFBO0V0QnVLQSwrQ0FBQTtFQUNRLHVDQUFBO0VBT1Isa0NBQUE7RUFDUSwwQkFBQTtFQUdSLHdDQUFBO0VBQ1EsZ0NBQUE7O0F1QjFNVjtFQUNFLHFCQUFBO0VBQ0EsUUFBQTtFQUNBLFNBQUE7RUFDQSxnQkFBQTtFQUNBLHNCQUFBO0VBQ0Esc0JBQUE7RUFDQSx3QkFBQTtFQUNBLG1DQUFBO0VBQ0Esa0NBQUE7O0FBSUY7QUFDQTtFQUNFLGtCQUFBOztBQUlGLGdCQUFnQjtFQUNkLFVBQUE7O0FBSUY7RUFDRSxrQkFBQTtFQUNBLFNBQUE7RUFDQSxPQUFBO0VBQ0EsYUFBQTtFQUNBLGFBQUE7RUFDQSxXQUFBO0VBQ0EsZ0JBQUE7RUFDQSxjQUFBO0VBQ0EsZUFBQTtFQUNBLGdCQUFBO0VBQ0EsZUFBQTtFQUNBLGdCQUFBO0VBQ0Esc0JBQUE7RUFDQSxzQkFBQTtFQUNBLHFDQUFBO0VBQ0Esa0JBQUE7RXZCc0JBLG1EQUFBO0VBQ1EsMkNBQUE7RXVCckJSLDRCQUFBOztBQUtBLGNBQUM7RUFDQyxRQUFBO0VBQ0EsVUFBQTs7QUF6QkosY0E2QkU7RUN0REEsV0FBQTtFQUNBLGFBQUE7RUFDQSxnQkFBQTtFQUNBLHlCQUFBOztBRHNCRixjQWtDRSxLQUFLO0VBQ0gsY0FBQTtFQUNBLGlCQUFBO0VBQ0EsV0FBQTtFQUNBLG1CQUFBO0VBQ0EsdUJBQUE7RUFDQSxjQUFBO0VBQ0EsbUJBQUE7O0FBTUYsY0FEYSxLQUFLLElBQ2pCO0FBQ0QsY0FGYSxLQUFLLElBRWpCO0VBQ0MscUJBQUE7RUFDQSxjQUFBO0VBQ0EseUJBQUE7O0FBTUYsY0FEYSxVQUFVO0FBRXZCLGNBRmEsVUFBVSxJQUV0QjtBQUNELGNBSGEsVUFBVSxJQUd0QjtFQUNDLFdBQUE7RUFDQSxxQkFBQTtFQUNBLFVBQUE7RUFDQSx5QkFBQTs7QUFTRixjQURhLFlBQVk7QUFFekIsY0FGYSxZQUFZLElBRXhCO0FBQ0QsY0FIYSxZQUFZLElBR3hCO0VBQ0MsY0FBQTs7QUFJRixjQVJhLFlBQVksSUFReEI7QUFDRCxjQVRhLFlBQVksSUFTeEI7RUFDQyxxQkFBQTtFQUNBLDZCQUFBO0VBQ0Esc0JBQUE7RUUzR0YsUUFBUSwyREFBUjtFRjZHRSxtQkFBQTs7QUFLSixLQUVFO0VBQ0UsY0FBQTs7QUFISixLQU9FO0VBQ0UsVUFBQTs7QUFRSjtFQUNFLFVBQUE7RUFDQSxRQUFBOztBQVFGO0VBQ0UsT0FBQTtFQUNBLFdBQUE7O0FBSUY7RUFDRSxjQUFBO0VBQ0EsaUJBQUE7RUFDQSxlQUFBO0VBQ0EsdUJBQUE7RUFDQSxjQUFBO0VBQ0EsbUJBQUE7O0FBSUY7RUFDRSxlQUFBO0VBQ0EsT0FBQTtFQUNBLFFBQUE7RUFDQSxTQUFBO0VBQ0EsTUFBQTtFQUNBLFlBQUE7O0FBSUYsV0FBWTtFQUNWLFFBQUE7RUFDQSxVQUFBOztBQVFGLE9BR0U7QUFGRixvQkFBcUIsVUFFbkI7RUFDRSxhQUFBO0VBQ0EseUJBQUE7RUFDQSwyQkFBQTtFQUNBLFNBQVMsRUFBVDs7QUFQSixPQVVFO0FBVEYsb0JBQXFCLFVBU25CO0VBQ0UsU0FBQTtFQUNBLFlBQUE7RUFDQSxrQkFBQTs7QUFTSixRQUEyQztFQUN6QyxhQUNFO0lBckVGLFVBQUE7SUFDQSxRQUFBOztFQW1FQSxhQU1FO0lBaEVGLE9BQUE7SUFDQSxXQUFBOzs7QUYvSUY7QUFDQTtFQUNFLGtCQUFBO0VBQ0EscUJBQUE7RUFDQSxzQkFBQTs7QUFKRixVQUtFO0FBSkYsbUJBSUU7RUFDRSxrQkFBQTtFQUNBLFdBQUE7O0FBRUEsVUFKRixPQUlHO0FBQUQsbUJBSkYsT0FJRztBQUNELFVBTEYsT0FLRztBQUFELG1CQUxGLE9BS0c7QUFDRCxVQU5GLE9BTUc7QUFBRCxtQkFORixPQU1HO0FBQ0QsVUFQRixPQU9HO0FBQUQsbUJBUEYsT0FPRztFQUNDLFVBQUE7O0FBTU4sVUFDRSxLQUFLO0FBRFAsVUFFRSxLQUFLO0FBRlAsVUFHRSxXQUFXO0FBSGIsVUFJRSxXQUFXO0VBQ1QsaUJBQUE7O0FBS0o7RUFDRSxpQkFBQTs7QUFERixZQUlFO0FBSkYsWUFLRTtBQUxGLFlBTUU7RUFDRSxXQUFBOztBQVBKLFlBU0U7QUFURixZQVVFO0FBVkYsWUFXRTtFQUNFLGdCQUFBOztBQUlKLFVBQVcsT0FBTSxJQUFJLGNBQWMsSUFBSSxhQUFhLElBQUk7RUFDdEQsZ0JBQUE7O0FBSUYsVUFBVyxPQUFNO0VBQ2YsY0FBQTs7QUFDQSxVQUZTLE9BQU0sWUFFZCxJQUFJLGFBQWEsSUFBSTtFS2xEdEIsNkJBQUE7RUFDRywwQkFBQTs7QUxzREwsVUFBVyxPQUFNLFdBQVcsSUFBSTtBQUNoQyxVQUFXLG1CQUFrQixJQUFJO0VLaEQvQiw0QkFBQTtFQUNHLHlCQUFBOztBTG9ETCxVQUFXO0VBQ1QsV0FBQTs7QUFFRixVQUFXLGFBQVksSUFBSSxjQUFjLElBQUksYUFBYztFQUN6RCxnQkFBQTs7QUFFRixVQUFXLGFBQVksWUFBWSxJQUFJLGFBQ3JDLE9BQU07QUFEUixVQUFXLGFBQVksWUFBWSxJQUFJLGFBRXJDO0VLckVBLDZCQUFBO0VBQ0csMEJBQUE7O0FMd0VMLFVBQVcsYUFBWSxXQUFXLElBQUksY0FBZSxPQUFNO0VLakV6RCw0QkFBQTtFQUNHLHlCQUFBOztBTHFFTCxVQUFXLGlCQUFnQjtBQUMzQixVQUFVLEtBQU07RUFDZCxVQUFBOztBQWlCRixVQUFXLE9BQU87RUFDaEIsaUJBQUE7RUFDQSxrQkFBQTs7QUFFRixVQUFXLFVBQVU7RUFDbkIsa0JBQUE7RUFDQSxtQkFBQTs7QUFLRixVQUFVLEtBQU07RXJCL0NkLHdEQUFBO0VBQ1EsZ0RBQUE7O0FxQmtEUixVQUpRLEtBQU0saUJBSWI7RXJCbkRELHdCQUFBO0VBQ1EsZ0JBQUE7O0FxQnlEVixJQUFLO0VBQ0gsY0FBQTs7QUFHRixPQUFRO0VBQ04sdUJBQUE7RUFDQSxzQkFBQTs7QUFHRixPQUFRLFFBQVE7RUFDZCx1QkFBQTs7QUFPRixtQkFDRTtBQURGLG1CQUVFO0FBRkYsbUJBR0UsYUFBYTtFQUNYLGNBQUE7RUFDQSxXQUFBO0VBQ0EsV0FBQTtFQUNBLGVBQUE7O0FBUEosbUJBV0UsYUFFRTtFQUNFLFdBQUE7O0FBZE4sbUJBa0JFLE9BQU87QUFsQlQsbUJBbUJFLE9BQU87QUFuQlQsbUJBb0JFLGFBQWE7QUFwQmYsbUJBcUJFLGFBQWE7RUFDWCxnQkFBQTtFQUNBLGNBQUE7O0FBS0YsbUJBRGtCLE9BQ2pCLElBQUksY0FBYyxJQUFJO0VBQ3JCLGdCQUFBOztBQUVGLG1CQUprQixPQUlqQixZQUFZLElBQUk7RUszS2pCLDRCQUFBO0VBQ0MsMkJBQUE7RUFPRCw2QkFBQTtFQUNDLDRCQUFBOztBTHNLRCxtQkFSa0IsT0FRakIsV0FBVyxJQUFJO0VLL0toQiwwQkFBQTtFQUNDLHlCQUFBO0VBT0QsK0JBQUE7RUFDQyw4QkFBQTs7QUwyS0gsbUJBQW9CLGFBQVksSUFBSSxjQUFjLElBQUksYUFBYztFQUNsRSxnQkFBQTs7QUFFRixtQkFBb0IsYUFBWSxZQUFZLElBQUksYUFDOUMsT0FBTTtBQURSLG1CQUFvQixhQUFZLFlBQVksSUFBSSxhQUU5QztFS2pMQSw2QkFBQTtFQUNDLDRCQUFBOztBTG9MSCxtQkFBb0IsYUFBWSxXQUFXLElBQUksY0FBZSxPQUFNO0VLN0xsRSwwQkFBQTtFQUNDLHlCQUFBOztBTG9NSDtFQUNFLGNBQUE7RUFDQSxXQUFBO0VBQ0EsbUJBQUE7RUFDQSx5QkFBQTs7QUFKRixvQkFLRTtBQUxGLG9CQU1FO0VBQ0UsV0FBQTtFQUNBLG1CQUFBO0VBQ0EsU0FBQTs7QUFUSixvQkFXRSxhQUFhO0VBQ1gsV0FBQTs7QUFaSixvQkFlRSxhQUFhO0VBQ1gsVUFBQTs7QUFpQkosdUJBQ0UsT0FFRSxNQUFLO0FBSFQsdUJBRUUsYUFBYSxPQUNYLE1BQUs7QUFIVCx1QkFDRSxPQUdFLE1BQUs7QUFKVCx1QkFFRSxhQUFhLE9BRVgsTUFBSztFQUNILGtCQUFBO0VBQ0EsTUFBTSxnQkFBTjtFQUNBLG9CQUFBOztBTTFPTjtFQUNFLGtCQUFBO0VBQ0EsY0FBQTtFQUNBLHlCQUFBOztBQUdBLFlBQUM7RUFDQyxXQUFBO0VBQ0EsZUFBQTtFQUNBLGdCQUFBOztBQVRKLFlBWUU7RUFHRSxrQkFBQTtFQUNBLFVBQUE7RUFLQSxXQUFBO0VBRUEsV0FBQTtFQUNBLGdCQUFBOztBQUVBLFlBZEYsY0FjRztFQUNDLFVBQUE7O0FBVU4sZUFBZ0I7QUFDaEIsZUFBZ0I7QUFDaEIsZUFBZ0IsbUJBQW1CO0VWd0JqQyxZQUFBO0VBQ0Esa0JBQUE7RUFDQSxlQUFBO0VBQ0Esc0JBQUE7RUFDQSxrQkFBQTs7QUFFQSxNQUFNLGVVaENRO0FWZ0NkLE1BQU0sZVUvQlE7QVYrQmQsTUFBTSxlVTlCUSxtQkFBbUI7RVYrQi9CLFlBQUE7RUFDQSxpQkFBQTs7QUFHRixRQUFRLGVVckNNO0FWcUNkLFFBQVEsZVVwQ007QVZvQ2QsUUFBUSxlVW5DTSxtQkFBbUI7QVZvQ2pDLE1BQU0sVUFBVSxlVXRDRjtBVnNDZCxNQUFNLFVBQVUsZVVyQ0Y7QVZxQ2QsTUFBTSxVQUFVLGVVcENGLG1CQUFtQjtFVnFDL0IsWUFBQTs7QVVsQ0osZUFBZ0I7QUFDaEIsZUFBZ0I7QUFDaEIsZUFBZ0IsbUJBQW1CO0VWbUJqQyxZQUFBO0VBQ0EsaUJBQUE7RUFDQSxlQUFBO0VBQ0EsZ0JBQUE7RUFDQSxrQkFBQTs7QUFFQSxNQUFNLGVVM0JRO0FWMkJkLE1BQU0sZVUxQlE7QVYwQmQsTUFBTSxlVXpCUSxtQkFBbUI7RVYwQi9CLFlBQUE7RUFDQSxpQkFBQTs7QUFHRixRQUFRLGVVaENNO0FWZ0NkLFFBQVEsZVUvQk07QVYrQmQsUUFBUSxlVTlCTSxtQkFBbUI7QVYrQmpDLE1BQU0sVUFBVSxlVWpDRjtBVmlDZCxNQUFNLFVBQVUsZVVoQ0Y7QVZnQ2QsTUFBTSxVQUFVLGVVL0JGLG1CQUFtQjtFVmdDL0IsWUFBQTs7QVV6Qko7QUFDQTtBQUNBLFlBQWE7RUFDWCxtQkFBQTs7QUFFQSxrQkFBQyxJQUFJLGNBQWMsSUFBSTtBQUF2QixnQkFBQyxJQUFJLGNBQWMsSUFBSTtBQUF2QixZQUhXLGNBR1YsSUFBSSxjQUFjLElBQUk7RUFDckIsZ0JBQUE7O0FBSUo7QUFDQTtFQUNFLFNBQUE7RUFDQSxtQkFBQTtFQUNBLHNCQUFBOztBQUtGO0VBQ0UsaUJBQUE7RUFDQSxlQUFBO0VBQ0EsbUJBQUE7RUFDQSxjQUFBO0VBQ0EsY0FBQTtFQUNBLGtCQUFBO0VBQ0EseUJBQUE7RUFDQSxzQkFBQTtFQUNBLGtCQUFBOztBQUdBLGtCQUFDO0VBQ0MsaUJBQUE7RUFDQSxlQUFBO0VBQ0Esa0JBQUE7O0FBRUYsa0JBQUM7RUFDQyxrQkFBQTtFQUNBLGVBQUE7RUFDQSxrQkFBQTs7QUFwQkosa0JBd0JFLE1BQUs7QUF4QlAsa0JBeUJFLE1BQUs7RUFDSCxhQUFBOztBQUtKLFlBQWEsY0FBYTtBQUMxQixrQkFBa0I7QUFDbEIsZ0JBQWdCLFlBQWE7QUFDN0IsZ0JBQWdCLFlBQWEsYUFBYTtBQUMxQyxnQkFBZ0IsWUFBYTtBQUM3QixnQkFBZ0IsV0FBWSxPQUFNLElBQUksYUFBYSxJQUFJO0FBQ3ZELGdCQUFnQixXQUFZLGFBQVksSUFBSSxhQUFjO0VEMUd4RCw2QkFBQTtFQUNHLDBCQUFBOztBQzRHTCxrQkFBa0I7RUFDaEIsZUFBQTs7QUFFRixZQUFhLGNBQWE7QUFDMUIsa0JBQWtCO0FBQ2xCLGdCQUFnQixXQUFZO0FBQzVCLGdCQUFnQixXQUFZLGFBQWE7QUFDekMsZ0JBQWdCLFdBQVk7QUFDNUIsZ0JBQWdCLFlBQWEsT0FBTSxJQUFJO0FBQ3ZDLGdCQUFnQixZQUFhLGFBQVksSUFBSSxjQUFlO0VEOUcxRCw0QkFBQTtFQUNHLHlCQUFBOztBQ2dITCxrQkFBa0I7RUFDaEIsY0FBQTs7QUFLRjtFQUNFLGtCQUFBO0VBR0EsWUFBQTtFQUNBLG1CQUFBOztBQUxGLGdCQVNFO0VBQ0Usa0JBQUE7O0FBVkosZ0JBU0UsT0FFRTtFQUNFLGlCQUFBOztBQUdGLGdCQU5GLE9BTUc7QUFDRCxnQkFQRixPQU9HO0FBQ0QsZ0JBUkYsT0FRRztFQUNDLFVBQUE7O0FBS0osZ0JBQUMsWUFDQztBQURGLGdCQUFDLFlBRUM7RUFDRSxrQkFBQTs7QUFHSixnQkFBQyxXQUNDO0FBREYsZ0JBQUMsV0FFQztFQUNFLFVBQUE7RUFDQSxpQkFBQTs7QUMvSk47RUFDRSxnQkFBQTtFQUNBLGVBQUE7RUFDQSxnQkFBQTs7QUFIRixJQU1FO0VBQ0Usa0JBQUE7RUFDQSxjQUFBOztBQVJKLElBTUUsS0FJRTtFQUNFLGtCQUFBO0VBQ0EsY0FBQTtFQUNBLGtCQUFBOztBQUNBLElBUkosS0FJRSxJQUlHO0FBQ0QsSUFUSixLQUlFLElBS0c7RUFDQyxxQkFBQTtFQUNBLHlCQUFBOztBQUtKLElBaEJGLEtBZ0JHLFNBQVU7RUFDVCxjQUFBOztBQUVBLElBbkJKLEtBZ0JHLFNBQVUsSUFHUjtBQUNELElBcEJKLEtBZ0JHLFNBQVUsSUFJUjtFQUNDLGNBQUE7RUFDQSxxQkFBQTtFQUNBLDZCQUFBO0VBQ0EsbUJBQUE7O0FBT0osSUFERixNQUFNO0FBRUosSUFGRixNQUFNLElBRUg7QUFDRCxJQUhGLE1BQU0sSUFHSDtFQUNDLHlCQUFBO0VBQ0EscUJBQUE7O0FBekNOLElBa0RFO0VKckRBLFdBQUE7RUFDQSxhQUFBO0VBQ0EsZ0JBQUE7RUFDQSx5QkFBQTs7QUlBRixJQXlERSxLQUFLLElBQUk7RUFDUCxlQUFBOztBQVNKO0VBQ0UsNkJBQUE7O0FBREYsU0FFRTtFQUNFLFdBQUE7RUFFQSxtQkFBQTs7QUFMSixTQUVFLEtBTUU7RUFDRSxpQkFBQTtFQUNBLHVCQUFBO0VBQ0EsNkJBQUE7RUFDQSwwQkFBQTs7QUFDQSxTQVhKLEtBTUUsSUFLRztFQUNDLGtDQUFBOztBQU1GLFNBbEJKLEtBaUJHLE9BQVE7QUFFUCxTQW5CSixLQWlCRyxPQUFRLElBRU47QUFDRCxTQXBCSixLQWlCRyxPQUFRLElBR047RUFDQyxjQUFBO0VBQ0Esc0JBQUE7RUFDQSxzQkFBQTtFQUNBLGdDQUFBO0VBQ0EsZUFBQTs7QUFLTixTQUFDO0VBcURELFdBQUE7RUE4QkEsZ0JBQUE7O0FBbkZBLFNBQUMsY0F1REQ7RUFDRSxXQUFBOztBQXhERixTQUFDLGNBdURELEtBRUU7RUFDRSxrQkFBQTtFQUNBLGtCQUFBOztBQTNESixTQUFDLGNBK0RELFlBQVk7RUFDVixTQUFBO0VBQ0EsVUFBQTs7QUFHRixRQUFtQztFQW1FckMsU0F2SUcsY0FxRUM7SUFDRSxtQkFBQTtJQUNBLFNBQUE7O0VBZ0VOLFNBdklHLGNBcUVDLEtBR0U7SUFDRSxnQkFBQTs7O0FBekVOLFNBQUMsY0FxRkQsS0FBSztFQUVILGVBQUE7RUFDQSxrQkFBQTs7QUF4RkYsU0FBQyxjQTJGRCxVQUFVO0FBM0ZWLFNBQUMsY0E0RkQsVUFBVSxJQUFHO0FBNUZiLFNBQUMsY0E2RkQsVUFBVSxJQUFHO0VBQ1gsc0JBQUE7O0FBR0YsUUFBbUM7RUFzQ3JDLFNBdklHLGNBa0dDLEtBQUs7SUFDSCw2QkFBQTtJQUNBLDBCQUFBOztFQW1DTixTQXZJRyxjQXNHQyxVQUFVO0VBaUNkLFNBdklHLGNBdUdDLFVBQVUsSUFBRztFQWdDakIsU0F2SUcsY0F3R0MsVUFBVSxJQUFHO0lBQ1gseUJBQUE7OztBQWhHTixVQUNFO0VBQ0UsV0FBQTs7QUFGSixVQUNFLEtBSUU7RUFDRSxrQkFBQTs7QUFOTixVQUNFLEtBT0U7RUFDRSxnQkFBQTs7QUFLQSxVQWJKLEtBWUcsT0FBUTtBQUVQLFVBZEosS0FZRyxPQUFRLElBRU47QUFDRCxVQWZKLEtBWUcsT0FBUSxJQUdOO0VBQ0MsV0FBQTtFQUNBLHlCQUFBOztBQVFSLFlBQ0U7RUFDRSxXQUFBOztBQUZKLFlBQ0UsS0FFRTtFQUNFLGVBQUE7RUFDQSxjQUFBOztBQVlOO0VBQ0UsV0FBQTs7QUFERixjQUdFO0VBQ0UsV0FBQTs7QUFKSixjQUdFLEtBRUU7RUFDRSxrQkFBQTtFQUNBLGtCQUFBOztBQVBOLGNBV0UsWUFBWTtFQUNWLFNBQUE7RUFDQSxVQUFBOztBQUdGLFFBQW1DO0VBbUVyQyxjQWxFSTtJQUNFLG1CQUFBO0lBQ0EsU0FBQTs7RUFnRU4sY0FsRUksS0FHRTtJQUNFLGdCQUFBOzs7QUFTUjtFQUNFLGdCQUFBOztBQURGLG1CQUdFLEtBQUs7RUFFSCxlQUFBO0VBQ0Esa0JBQUE7O0FBTkosbUJBU0UsVUFBVTtBQVRaLG1CQVVFLFVBQVUsSUFBRztBQVZmLG1CQVdFLFVBQVUsSUFBRztFQUNYLHNCQUFBOztBQUdGLFFBQW1DO0VBc0NyQyxtQkFyQ0ksS0FBSztJQUNILDZCQUFBO0lBQ0EsMEJBQUE7O0VBbUNOLG1CQWpDSSxVQUFVO0VBaUNkLG1CQWhDSSxVQUFVLElBQUc7RUFnQ2pCLG1CQS9CSSxVQUFVLElBQUc7SUFDWCx5QkFBQTs7O0FBVU4sWUFDRTtFQUNFLGFBQUE7O0FBRkosWUFJRTtFQUNFLGNBQUE7O0FBU0osU0FBVTtFQUVSLGdCQUFBO0VGM09BLDBCQUFBO0VBQ0MseUJBQUE7O0FHTUg7RUFDRSxrQkFBQTtFQUNBLGdCQUFBO0VBQ0EsbUJBQUE7RUFDQSw2QkFBQTs7QUFLQSxRQUEyQztFQWlvQjdDO0lBaG9CSSxrQkFBQTs7O0FBYUYsUUFBMkM7RUFtbkI3QztJQWxuQkksV0FBQTs7O0FBZUo7RUFDRSxtQkFBQTtFQUNBLG1CQUFBO0VBQ0Esa0JBQUE7RUFDQSxpQ0FBQTtFQUNBLGtEQUFBO0VBRUEsaUNBQUE7O0FBRUEsZ0JBQUM7RUFDQyxnQkFBQTs7QUFHRixRQUEyQztFQXNsQjdDO0lBcmxCSSxXQUFBO0lBQ0EsYUFBQTtJQUNBLGdCQUFBOztFQUVBLGdCQUFDO0lBQ0MseUJBQUE7SUFDQSx1QkFBQTtJQUNBLGlCQUFBO0lBQ0EsNEJBQUE7O0VBR0YsZ0JBQUM7SUFDQyxtQkFBQTs7RUFLRixpQkFBa0I7RUFDbEIsa0JBQW1CO0VBQ25CLG9CQUFxQjtJQUNuQixlQUFBO0lBQ0EsZ0JBQUE7OztBQUtOLGlCQUVFO0FBREYsb0JBQ0U7RUFDRSxpQkFBQTs7QUFFQSxRQUEwQyw4QkFBNkI7RUFzakIzRSxpQkF6akJFO0VBeWpCRixvQkF6akJFO0lBSUksaUJBQUE7OztBQVVOLFVBRUU7QUFERixnQkFDRTtBQUZGLFVBR0U7QUFGRixnQkFFRTtFQUNFLG1CQUFBO0VBQ0Esa0JBQUE7O0FBRUEsUUFBMkM7RUFvaUIvQyxVQXppQkU7RUF5aUJGLGdCQXppQkU7RUF5aUJGLFVBeGlCRTtFQXdpQkYsZ0JBeGlCRTtJQUtJLGVBQUE7SUFDQSxjQUFBOzs7QUFhTjtFQUNFLGFBQUE7RUFDQSxxQkFBQTs7QUFFQSxRQUEyQztFQWloQjdDO0lBaGhCSSxnQkFBQTs7O0FBS0o7QUFDQTtFQUNFLGVBQUE7RUFDQSxRQUFBO0VBQ0EsT0FBQTtFQUNBLGFBQUE7O0FBR0EsUUFBMkM7RUFtZ0I3QztFQUFBO0lBbGdCSSxnQkFBQTs7O0FBR0o7RUFDRSxNQUFBO0VBQ0EscUJBQUE7O0FBRUY7RUFDRSxTQUFBO0VBQ0EsZ0JBQUE7RUFDQSxxQkFBQTs7QUFNRjtFQUNFLFdBQUE7RUFDQSxrQkFBQTtFQUNBLGVBQUE7RUFDQSxpQkFBQTtFQUNBLFlBQUE7O0FBRUEsYUFBQztBQUNELGFBQUM7RUFDQyxxQkFBQTs7QUFUSixhQVlFO0VBQ0UsY0FBQTs7QUFHRixRQUEyQztFQUN6QyxPQUFRLGFBQWE7RUFDckIsT0FBUSxtQkFBbUI7SUFDekIsa0JBQUE7OztBQVdOO0VBQ0Usa0JBQUE7RUFDQSxZQUFBO0VBQ0Esa0JBQUE7RUFDQSxpQkFBQTtFQzlMQSxlQUFBO0VBQ0Esa0JBQUE7RUQrTEEsNkJBQUE7RUFDQSxzQkFBQTtFQUNBLDZCQUFBO0VBQ0Esa0JBQUE7O0FBSUEsY0FBQztFQUNDLFVBQUE7O0FBZEosY0FrQkU7RUFDRSxjQUFBO0VBQ0EsV0FBQTtFQUNBLFdBQUE7RUFDQSxrQkFBQTs7QUF0QkosY0F3QkUsVUFBVTtFQUNSLGVBQUE7O0FBR0YsUUFBMkM7RUF3YjdDO0lBdmJJLGFBQUE7OztBQVVKO0VBQ0UsbUJBQUE7O0FBREYsV0FHRSxLQUFLO0VBQ0gsaUJBQUE7RUFDQSxvQkFBQTtFQUNBLGlCQUFBOztBQUdGLFFBQStDO0VBb2FqRCxXQWxhSSxNQUFNO0lBQ0osZ0JBQUE7SUFDQSxXQUFBO0lBQ0EsV0FBQTtJQUNBLGFBQUE7SUFDQSw2QkFBQTtJQUNBLFNBQUE7SUFDQSxnQkFBQTs7RUEyWk4sV0FsYUksTUFBTSxlQVFKLEtBQUs7RUEwWlgsV0FsYUksTUFBTSxlQVNKO0lBQ0UsMEJBQUE7O0VBd1pSLFdBbGFJLE1BQU0sZUFZSixLQUFLO0lBQ0gsaUJBQUE7O0VBQ0EsV0FkSixNQUFNLGVBWUosS0FBSyxJQUVGO0VBQ0QsV0FmSixNQUFNLGVBWUosS0FBSyxJQUdGO0lBQ0Msc0JBQUE7OztBQU9SLFFBQTJDO0VBMlk3QztJQTFZSSxXQUFBO0lBQ0EsU0FBQTs7RUF5WUosV0F2WUk7SUFDRSxXQUFBOztFQXNZTixXQXZZSSxLQUVFO0lBQ0UsaUJBQUE7SUFDQSxvQkFBQTs7O0FBWVI7RUFDRSxrQkFBQTtFQUNBLG1CQUFBO0VBQ0Esa0JBQUE7RUFDQSxpQ0FBQTtFQUNBLG9DQUFBO0U3QjlOQSw0RkFBQTtFQUNRLG9GQUFBO0U4Qi9EUixlQUFBO0VBQ0Esa0JBQUE7O0FkcWRBLFFBQW1DO0VBeUlyQyxZQXZJSTtJQUNFLHFCQUFBO0lBQ0EsZ0JBQUE7SUFDQSxzQkFBQTs7RUFvSU4sWUFoSUk7SUFDRSxxQkFBQTtJQUNBLFdBQUE7SUFDQSxzQkFBQTs7RUE2SE4sWUF6SEk7SUFDRSxxQkFBQTs7RUF3SE4sWUFySEk7SUFDRSxxQkFBQTtJQUNBLHNCQUFBOztFQW1ITixZQXJISSxhQUlFO0VBaUhOLFlBckhJLGFBS0U7RUFnSE4sWUFySEksYUFNRTtJQUNFLFdBQUE7O0VBOEdSLFlBekdJLGFBQWE7SUFDWCxXQUFBOztFQXdHTixZQXJHSTtJQUNFLGdCQUFBO0lBQ0Esc0JBQUE7O0VBbUdOLFlBOUZJO0VBOEZKLFlBN0ZJO0lBQ0UscUJBQUE7SUFDQSxhQUFBO0lBQ0EsZ0JBQUE7SUFDQSxzQkFBQTs7RUF5Rk4sWUE5RkksT0FPRTtFQXVGTixZQTdGSSxVQU1FO0lBQ0UsZUFBQTs7RUFzRlIsWUFuRkksT0FBTyxNQUFLO0VBbUZoQixZQWxGSSxVQUFVLE1BQUs7SUFDYixrQkFBQTtJQUNBLGNBQUE7O0VBZ0ZOLFlBNUVJLGNBQWM7SUFDWixNQUFBOzs7QWFoUEYsUUFBK0M7RUEwV25ELFlBM1dFO0lBRUksa0JBQUE7O0VBRUEsWUFKSixZQUlLO0lBQ0MsZ0JBQUE7OztBQVNOLFFBQTJDO0VBNlY3QztJQTVWSSxXQUFBO0lBQ0EsU0FBQTtJQUNBLGNBQUE7SUFDQSxlQUFBO0lBQ0EsY0FBQTtJQUNBLGlCQUFBO0k3QnpQRix3QkFBQTtJQUNRLGdCQUFBOzs7QTZCaVFWLFdBQVksS0FBSztFQUNmLGFBQUE7RUhwVUEsMEJBQUE7RUFDQyx5QkFBQTs7QUd1VUgsb0JBQXFCLFlBQVksS0FBSztFQUNwQyxnQkFBQTtFSHpVQSw0QkFBQTtFQUNDLDJCQUFBO0VBT0QsNkJBQUE7RUFDQyw0QkFBQTs7QUcwVUg7RUNoVkUsZUFBQTtFQUNBLGtCQUFBOztBRGtWQSxXQUFDO0VDblZELGdCQUFBO0VBQ0EsbUJBQUE7O0FEcVZBLFdBQUM7RUN0VkQsZ0JBQUE7RUFDQSxtQkFBQTs7QUQrVkY7RUNoV0UsZ0JBQUE7RUFDQSxtQkFBQTs7QURrV0EsUUFBMkM7RUEyUzdDO0lBMVNJLFdBQUE7SUFDQSxpQkFBQTtJQUNBLGtCQUFBOzs7QUFhSixRQUEyQztFQUN6QztJRXhXQSxzQkFBQTtJQ0NXLFdBQUE7O0VId1dYO0lFNVdBLHVCQUFBO0lDR1ksWUFBQTtJSDJXVixtQkFBQTs7RUFGRixhQUlFO0lBQ0UsZUFBQTs7O0FBVU47RUFDRSx5QkFBQTtFQUNBLHFCQUFBOztBQUZGLGVBSUU7RUFDRSxXQUFBOztBQUNBLGVBRkYsY0FFRztBQUNELGVBSEYsY0FHRztFQUNDLGNBQUE7RUFDQSw2QkFBQTs7QUFUTixlQWFFO0VBQ0UsV0FBQTs7QUFkSixlQWlCRSxZQUNFLEtBQUs7RUFDSCxXQUFBOztBQUVBLGVBSkosWUFDRSxLQUFLLElBR0Y7QUFDRCxlQUxKLFlBQ0UsS0FBSyxJQUlGO0VBQ0MsV0FBQTtFQUNBLDZCQUFBOztBQUlGLGVBWEosWUFVRSxVQUFVO0FBRVIsZUFaSixZQVVFLFVBQVUsSUFFUDtBQUNELGVBYkosWUFVRSxVQUFVLElBR1A7RUFDQyxjQUFBO0VBQ0EseUJBQUE7O0FBSUYsZUFuQkosWUFrQkUsWUFBWTtBQUVWLGVBcEJKLFlBa0JFLFlBQVksSUFFVDtBQUNELGVBckJKLFlBa0JFLFlBQVksSUFHVDtFQUNDLFdBQUE7RUFDQSw2QkFBQTs7QUF4Q1IsZUE2Q0U7RUFDRSxrQkFBQTs7QUFDQSxlQUZGLGVBRUc7QUFDRCxlQUhGLGVBR0c7RUFDQyxzQkFBQTs7QUFqRE4sZUE2Q0UsZUFNRTtFQUNFLHNCQUFBOztBQXBETixlQXdERTtBQXhERixlQXlERTtFQUNFLHFCQUFBOztBQU9FLGVBSEosWUFFRSxRQUFRO0FBRU4sZUFKSixZQUVFLFFBQVEsSUFFTDtBQUNELGVBTEosWUFFRSxRQUFRLElBR0w7RUFDQyx5QkFBQTtFQUNBLGNBQUE7O0FBSUosUUFBK0M7RUFpTW5ELGVBNU1FLFlBYUksTUFBTSxlQUNKLEtBQUs7SUFDSCxXQUFBOztFQUNBLGVBaEJSLFlBYUksTUFBTSxlQUNKLEtBQUssSUFFRjtFQUNELGVBakJSLFlBYUksTUFBTSxlQUNKLEtBQUssSUFHRjtJQUNDLFdBQUE7SUFDQSw2QkFBQTs7RUFJRixlQXZCUixZQWFJLE1BQU0sZUFTSixVQUFVO0VBRVIsZUF4QlIsWUFhSSxNQUFNLGVBU0osVUFBVSxJQUVQO0VBQ0QsZUF6QlIsWUFhSSxNQUFNLGVBU0osVUFBVSxJQUdQO0lBQ0MsY0FBQTtJQUNBLHlCQUFBOztFQUlGLGVBL0JSLFlBYUksTUFBTSxlQWlCSixZQUFZO0VBRVYsZUFoQ1IsWUFhSSxNQUFNLGVBaUJKLFlBQVksSUFFVDtFQUNELGVBakNSLFlBYUksTUFBTSxlQWlCSixZQUFZLElBR1Q7SUFDQyxXQUFBO0lBQ0EsNkJBQUE7OztBQWpHWixlQTZHRTtFQUNFLFdBQUE7O0FBQ0EsZUFGRixhQUVHO0VBQ0MsV0FBQTs7QUFoSE4sZUFvSEU7RUFDRSxXQUFBOztBQUNBLGVBRkYsVUFFRztBQUNELGVBSEYsVUFHRztFQUNDLFdBQUE7O0FBSUEsZUFSSixVQU1HLFVBRUU7QUFBRCxRQURNLFVBQVcsZ0JBUHJCLFVBUUs7QUFDRCxlQVRKLFVBTUcsVUFHRTtBQUFELFFBRk0sVUFBVyxnQkFQckIsVUFTSztFQUNDLFdBQUE7O0FBUVI7RUFDRSxzQkFBQTtFQUNBLHFCQUFBOztBQUZGLGVBSUU7RUFDRSxjQUFBOztBQUNBLGVBRkYsY0FFRztBQUNELGVBSEYsY0FHRztFQUNDLFdBQUE7RUFDQSw2QkFBQTs7QUFUTixlQWFFO0VBQ0UsY0FBQTs7QUFkSixlQWlCRSxZQUNFLEtBQUs7RUFDSCxjQUFBOztBQUVBLGVBSkosWUFDRSxLQUFLLElBR0Y7QUFDRCxlQUxKLFlBQ0UsS0FBSyxJQUlGO0VBQ0MsV0FBQTtFQUNBLDZCQUFBOztBQUlGLGVBWEosWUFVRSxVQUFVO0FBRVIsZUFaSixZQVVFLFVBQVUsSUFFUDtBQUNELGVBYkosWUFVRSxVQUFVLElBR1A7RUFDQyxXQUFBO0VBQ0EseUJBQUE7O0FBSUYsZUFuQkosWUFrQkUsWUFBWTtBQUVWLGVBcEJKLFlBa0JFLFlBQVksSUFFVDtBQUNELGVBckJKLFlBa0JFLFlBQVksSUFHVDtFQUNDLFdBQUE7RUFDQSw2QkFBQTs7QUF4Q1IsZUE4Q0U7RUFDRSxrQkFBQTs7QUFDQSxlQUZGLGVBRUc7QUFDRCxlQUhGLGVBR0c7RUFDQyxzQkFBQTs7QUFsRE4sZUE4Q0UsZUFNRTtFQUNFLHNCQUFBOztBQXJETixlQXlERTtBQXpERixlQTBERTtFQUNFLHFCQUFBOztBQU1FLGVBRkosWUFDRSxRQUFRO0FBRU4sZUFISixZQUNFLFFBQVEsSUFFTDtBQUNELGVBSkosWUFDRSxRQUFRLElBR0w7RUFDQyx5QkFBQTtFQUNBLFdBQUE7O0FBSUosUUFBK0M7RUEyRG5ELGVBckVFLFlBWUksTUFBTSxlQUNKO0lBQ0UscUJBQUE7O0VBdURWLGVBckVFLFlBWUksTUFBTSxlQUlKO0lBQ0UseUJBQUE7O0VBb0RWLGVBckVFLFlBWUksTUFBTSxlQU9KLEtBQUs7SUFDSCxjQUFBOztFQUNBLGVBckJSLFlBWUksTUFBTSxlQU9KLEtBQUssSUFFRjtFQUNELGVBdEJSLFlBWUksTUFBTSxlQU9KLEtBQUssSUFHRjtJQUNDLFdBQUE7SUFDQSw2QkFBQTs7RUFJRixlQTVCUixZQVlJLE1BQU0sZUFlSixVQUFVO0VBRVIsZUE3QlIsWUFZSSxNQUFNLGVBZUosVUFBVSxJQUVQO0VBQ0QsZUE5QlIsWUFZSSxNQUFNLGVBZUosVUFBVSxJQUdQO0lBQ0MsV0FBQTtJQUNBLHlCQUFBOztFQUlGLGVBcENSLFlBWUksTUFBTSxlQXVCSixZQUFZO0VBRVYsZUFyQ1IsWUFZSSxNQUFNLGVBdUJKLFlBQVksSUFFVDtFQUNELGVBdENSLFlBWUksTUFBTSxlQXVCSixZQUFZLElBR1Q7SUFDQyxXQUFBO0lBQ0EsNkJBQUE7OztBQXZHWixlQThHRTtFQUNFLGNBQUE7O0FBQ0EsZUFGRixhQUVHO0VBQ0MsV0FBQTs7QUFqSE4sZUFxSEU7RUFDRSxjQUFBOztBQUNBLGVBRkYsVUFFRztBQUNELGVBSEYsVUFHRztFQUNDLFdBQUE7O0FBSUEsZUFSSixVQU1HLFVBRUU7QUFBRCxRQURNLFVBQVcsZ0JBUHJCLFVBUUs7QUFDRCxlQVRKLFVBTUcsVUFHRTtBQUFELFFBRk0sVUFBVyxnQkFQckIsVUFTSztFQUNDLFdBQUE7O0FJMW9CUjtFQUNFLGlCQUFBO0VBQ0EsbUJBQUE7RUFDQSxnQkFBQTtFQUNBLHlCQUFBO0VBQ0Esa0JBQUE7O0FBTEYsV0FPRTtFQUNFLHFCQUFBOztBQVJKLFdBT0UsS0FHRSxLQUFJO0VBQ0YsU0FBUyxRQUFUO0VBQ0EsY0FBQTtFQUNBLFdBQUE7O0FBYk4sV0FpQkU7RUFDRSxjQUFBOztBQ3BCSjtFQUNFLHFCQUFBO0VBQ0EsZUFBQTtFQUNBLGNBQUE7RUFDQSxrQkFBQTs7QUFKRixXQU1FO0VBQ0UsZUFBQTs7QUFQSixXQU1FLEtBRUU7QUFSSixXQU1FLEtBR0U7RUFDRSxrQkFBQTtFQUNBLFdBQUE7RUFDQSxpQkFBQTtFQUNBLHVCQUFBO0VBQ0EscUJBQUE7RUFDQSxjQUFBO0VBQ0Esc0JBQUE7RUFDQSxzQkFBQTtFQUNBLGlCQUFBOztBQUVGLFdBZEYsS0FjRyxZQUNDO0FBREYsV0FkRixLQWNHLFlBRUM7RUFDRSxjQUFBO0VSWE4sOEJBQUE7RUFDRywyQkFBQTs7QVFjRCxXQXJCRixLQXFCRyxXQUNDO0FBREYsV0FyQkYsS0FxQkcsV0FFQztFUnpCSiwrQkFBQTtFQUNHLDRCQUFBOztBUWdDRCxXQUZGLEtBQUssSUFFRjtBQUFELFdBREYsS0FBSyxPQUNGO0FBQ0QsV0FIRixLQUFLLElBR0Y7QUFBRCxXQUZGLEtBQUssT0FFRjtFQUNDLFVBQUE7RUFDQSxjQUFBO0VBQ0EseUJBQUE7RUFDQSxrQkFBQTs7QUFNRixXQUZGLFVBQVU7QUFFUixXQURGLFVBQVU7QUFFUixXQUhGLFVBQVUsSUFHUDtBQUFELFdBRkYsVUFBVSxPQUVQO0FBQ0QsV0FKRixVQUFVLElBSVA7QUFBRCxXQUhGLFVBQVUsT0FHUDtFQUNDLFVBQUE7RUFDQSxXQUFBO0VBQ0EseUJBQUE7RUFDQSxxQkFBQTtFQUNBLGVBQUE7O0FBdkROLFdBMkRFLFlBQ0U7QUE1REosV0EyREUsWUFFRSxPQUFNO0FBN0RWLFdBMkRFLFlBR0UsT0FBTTtBQTlEVixXQTJERSxZQUlFO0FBL0RKLFdBMkRFLFlBS0UsSUFBRztBQWhFUCxXQTJERSxZQU1FLElBQUc7RUFDRCxjQUFBO0VBQ0Esc0JBQUE7RUFDQSxrQkFBQTtFQUNBLG1CQUFBOztBQVNOLGNDOUVFLEtBQ0U7QUQ2RUosY0M5RUUsS0FFRTtFQUNFLGtCQUFBO0VBQ0EsZUFBQTtFQUNBLHNCQUFBOztBQUVGLGNBUEYsS0FPRyxZQUNDO0FBREYsY0FQRixLQU9HLFlBRUM7RVRHSiw4QkFBQTtFQUNHLDJCQUFBOztBU0FELGNBYkYsS0FhRyxXQUNDO0FBREYsY0FiRixLQWFHLFdBRUM7RVRYSiwrQkFBQTtFQUNHLDRCQUFBOztBUThFTCxjQ25GRSxLQUNFO0FEa0ZKLGNDbkZFLEtBRUU7RUFDRSxpQkFBQTtFQUNBLGVBQUE7RUFDQSxnQkFBQTs7QUFFRixjQVBGLEtBT0csWUFDQztBQURGLGNBUEYsS0FPRyxZQUVDO0VUR0osOEJBQUE7RUFDRywyQkFBQTs7QVNBRCxjQWJGLEtBYUcsV0FDQztBQURGLGNBYkYsS0FhRyxXQUVDO0VUWEosK0JBQUE7RUFDRyw0QkFBQTs7QVVITDtFQUNFLGVBQUE7RUFDQSxjQUFBO0VBQ0EsZ0JBQUE7RUFDQSxrQkFBQTs7QUFKRixNQU1FO0VBQ0UsZUFBQTs7QUFQSixNQU1FLEdBRUU7QUFSSixNQU1FLEdBR0U7RUFDRSxxQkFBQTtFQUNBLGlCQUFBO0VBQ0Esc0JBQUE7RUFDQSxzQkFBQTtFQUNBLG1CQUFBOztBQWROLE1BTUUsR0FXRSxJQUFHO0FBakJQLE1BTUUsR0FZRSxJQUFHO0VBQ0QscUJBQUE7RUFDQSx5QkFBQTs7QUFwQk4sTUF3QkUsTUFDRTtBQXpCSixNQXdCRSxNQUVFO0VBQ0UsWUFBQTs7QUEzQk4sTUErQkUsVUFDRTtBQWhDSixNQStCRSxVQUVFO0VBQ0UsV0FBQTs7QUFsQ04sTUFzQ0UsVUFDRTtBQXZDSixNQXNDRSxVQUVFLElBQUc7QUF4Q1AsTUFzQ0UsVUFHRSxJQUFHO0FBekNQLE1Bc0NFLFVBSUU7RUFDRSxjQUFBO0VBQ0Esc0JBQUE7RUFDQSxtQkFBQTs7QUM5Q047RUFDRSxlQUFBO0VBQ0EsdUJBQUE7RUFDQSxjQUFBO0VBQ0EsaUJBQUE7RUFDQSxjQUFBO0VBQ0EsV0FBQTtFQUNBLGtCQUFBO0VBQ0EsbUJBQUE7RUFDQSx3QkFBQTtFQUNBLG9CQUFBOztBQUlFLENBREQsTUFDRTtBQUNELENBRkQsTUFFRTtFQUNDLFdBQUE7RUFDQSxxQkFBQTtFQUNBLGVBQUE7O0FBS0osTUFBQztFQUNDLGFBQUE7O0FBSUYsSUFBSztFQUNILGtCQUFBO0VBQ0EsU0FBQTs7QUFPSjtFQ3RDRSx5QkFBQTs7QUFHRSxjQURELE1BQ0U7QUFDRCxjQUZELE1BRUU7RUFDQyx5QkFBQTs7QURxQ047RUMxQ0UseUJBQUE7O0FBR0UsY0FERCxNQUNFO0FBQ0QsY0FGRCxNQUVFO0VBQ0MseUJBQUE7O0FEeUNOO0VDOUNFLHlCQUFBOztBQUdFLGNBREQsTUFDRTtBQUNELGNBRkQsTUFFRTtFQUNDLHlCQUFBOztBRDZDTjtFQ2xERSx5QkFBQTs7QUFHRSxXQURELE1BQ0U7QUFDRCxXQUZELE1BRUU7RUFDQyx5QkFBQTs7QURpRE47RUN0REUseUJBQUE7O0FBR0UsY0FERCxNQUNFO0FBQ0QsY0FGRCxNQUVFO0VBQ0MseUJBQUE7O0FEcUROO0VDMURFLHlCQUFBOztBQUdFLGFBREQsTUFDRTtBQUNELGFBRkQsTUFFRTtFQUNDLHlCQUFBOztBQ0ZOO0VBQ0UscUJBQUE7RUFDQSxlQUFBO0VBQ0EsZ0JBQUE7RUFDQSxlQUFBO0VBQ0EsaUJBQUE7RUFDQSxXQUFBO0VBQ0EsY0FBQTtFQUNBLHNCQUFBO0VBQ0EsbUJBQUE7RUFDQSxrQkFBQTtFQUNBLHlCQUFBO0VBQ0EsbUJBQUE7O0FBR0EsTUFBQztFQUNDLGFBQUE7O0FBSUYsSUFBSztFQUNILGtCQUFBO0VBQ0EsU0FBQTs7QUFHRixPQUFRO0FBQ1IsYUFBYyxPQUFPO0VBQ25CLE1BQUE7RUFDQSxnQkFBQTs7QUFLQSxDQURELE1BQ0U7QUFDRCxDQUZELE1BRUU7RUFDQyxXQUFBO0VBQ0EscUJBQUE7RUFDQSxlQUFBOztBQUtKLGdCQUFnQixPQUFRO0FBQ3hCLFVBQVcsVUFBVSxJQUFJO0VBQ3ZCLGNBQUE7RUFDQSxzQkFBQTs7QUFHRixnQkFBaUI7RUFDZixZQUFBOztBQUdGLGdCQUFpQixTQUFJO0VBQ25CLGlCQUFBOztBQUdGLFVBQVcsS0FBSyxJQUFJO0VBQ2xCLGdCQUFBOztBQzFESjtFQUNFLGlCQUFBO0VBQ0Esb0JBQUE7RUFDQSxtQkFBQTtFQUNBLGNBQUE7RUFDQSx5QkFBQTs7QUFMRixVQU9FO0FBUEYsVUFRRTtFQUNFLGNBQUE7O0FBVEosVUFZRTtFQUNFLG1CQUFBO0VBQ0EsZUFBQTtFQUNBLGdCQUFBOztBQWZKLFVBa0JFO0VBQ0UseUJBQUE7O0FBR0YsVUFBVztBQUNYLGdCQUFpQjtFQUNmLGtCQUFBO0VBQ0Esa0JBQUE7RUFDQSxtQkFBQTs7QUExQkosVUE2QkU7RUFDRSxlQUFBOztBQUdGLG1CQUE4QztFQWdCaEQ7SUFmSSxpQkFBQTtJQUNBLG9CQUFBOztFQUVBLFVBQVc7RUFDWCxnQkFBaUI7SUFDZixrQkFBQTtJQUNBLG1CQUFBOztFQVNOLFVBTkk7RUFNSixVQUxJO0lBQ0UsZUFBQTs7O0FyQzVDTjtFQUNFLGNBQUE7RUFDQSxZQUFBO0VBQ0EsbUJBQUE7RUFDQSx1QkFBQTtFQUNBLHNCQUFBO0VBQ0Esc0JBQUE7RUFDQSxrQkFBQTtFSGlMQSwyQ0FBQTtFQUNLLHNDQUFBO0VBQ0csbUNBQUE7O0FHMUxWLFVBVUU7QUFWRixVQVdFLEVBQUU7RUFFQSxpQkFBQTtFQUNBLGtCQUFBOztBQUlGLENBQUMsVUFBQztBQUNGLENBQUMsVUFBQztBQUNGLENBQUMsVUFBQztFQUNBLHFCQUFBOztBQXJCSixVQXlCRTtFQUNFLFlBQUE7RUFDQSxjQUFBOztBc0N6Qko7RUFDRSxhQUFBO0VBQ0EsbUJBQUE7RUFDQSw2QkFBQTtFQUNBLGtCQUFBOztBQUpGLE1BT0U7RUFDRSxhQUFBO0VBRUEsY0FBQTs7QUFWSixNQWNFO0VBQ0UsaUJBQUE7O0FBZkosTUFtQkU7QUFuQkYsTUFvQkU7RUFDRSxnQkFBQTs7QUFyQkosTUF3QkUsSUFBSTtFQUNGLGVBQUE7O0FBUUo7QUFDQTtFQUNFLG1CQUFBOztBQUZGLGtCQUtFO0FBSkYsa0JBSUU7RUFDRSxrQkFBQTtFQUNBLFNBQUE7RUFDQSxZQUFBO0VBQ0EsY0FBQTs7QUFRSjtFQ3ZERSx5QkFBQTtFQUNBLHFCQUFBO0VBQ0EsY0FBQTs7QURxREYsY0NuREU7RUFDRSx5QkFBQTs7QURrREosY0NoREU7RUFDRSxjQUFBOztBRG1ESjtFQzNERSx5QkFBQTtFQUNBLHFCQUFBO0VBQ0EsY0FBQTs7QUR5REYsV0N2REU7RUFDRSx5QkFBQTs7QURzREosV0NwREU7RUFDRSxjQUFBOztBRHVESjtFQy9ERSx5QkFBQTtFQUNBLHFCQUFBO0VBQ0EsY0FBQTs7QUQ2REYsY0MzREU7RUFDRSx5QkFBQTs7QUQwREosY0N4REU7RUFDRSxjQUFBOztBRDJESjtFQ25FRSx5QkFBQTtFQUNBLHFCQUFBO0VBQ0EsY0FBQTs7QURpRUYsYUMvREU7RUFDRSx5QkFBQTs7QUQ4REosYUM1REU7RUFDRSxjQUFBOztBQ0ZKO0VBQ0U7SUFBUSwyQkFBQTs7RUFDUjtJQUFRLHdCQUFBOzs7QUFJVjtFQUNFO0lBQVEsMkJBQUE7O0VBQ1I7SUFBUSx3QkFBQTs7O0FBUVY7RUFDRSxnQkFBQTtFQUNBLFlBQUE7RUFDQSxtQkFBQTtFQUNBLHlCQUFBO0VBQ0Esa0JBQUE7RTNDc0NBLHNEQUFBO0VBQ1EsOENBQUE7O0EyQ2xDVjtFQUNFLFdBQUE7RUFDQSxTQUFBO0VBQ0EsWUFBQTtFQUNBLGVBQUE7RUFDQSxpQkFBQTtFQUNBLFdBQUE7RUFDQSxrQkFBQTtFQUNBLHlCQUFBO0UzQ3lCQSxzREFBQTtFQUNRLDhDQUFBO0VBeUhSLG1DQUFBO0VBQ0ssOEJBQUE7RUFDRywyQkFBQTs7QTJDM0lWLGlCQUFrQjtBQUNsQjtFQ0FJLGtCQUFrQiwyTEFBbEI7RUFDQSxrQkFBa0Isc0xBQWxCO0VBQ0Esa0JBQWtCLG1MQUFsQjtFREFGLDBCQUFBOztBQU9GLFNBQVMsT0FBUTtBQUNqQixhQUFhO0UzQzdDWCwwREFBQTtFQUNLLHFEQUFBO0VBQ0csa0RBQUE7O0EyQ21EVjtFRXJFRSx5QkFBQTs7QUFHQSxpQkFBa0I7RURnRGhCLGtCQUFrQiwyTEFBbEI7RUFDQSxrQkFBa0Isc0xBQWxCO0VBQ0Esa0JBQWtCLG1MQUFsQjs7QURvQko7RUV6RUUseUJBQUE7O0FBR0EsaUJBQWtCO0VEZ0RoQixrQkFBa0IsMkxBQWxCO0VBQ0Esa0JBQWtCLHNMQUFsQjtFQUNBLGtCQUFrQixtTEFBbEI7O0FEd0JKO0VFN0VFLHlCQUFBOztBQUdBLGlCQUFrQjtFRGdEaEIsa0JBQWtCLDJMQUFsQjtFQUNBLGtCQUFrQixzTEFBbEI7RUFDQSxrQkFBa0IsbUxBQWxCOztBRDRCSjtFRWpGRSx5QkFBQTs7QUFHQSxpQkFBa0I7RURnRGhCLGtCQUFrQiwyTEFBbEI7RUFDQSxrQkFBa0Isc0xBQWxCO0VBQ0Esa0JBQWtCLG1MQUFsQjs7QUV4REo7RUFFRSxnQkFBQTs7QUFFQSxNQUFDO0VBQ0MsYUFBQTs7QUFJSjtBQUNBO0VBQ0UsT0FBQTtFQUNBLGdCQUFBOztBQUdGO0VBQ0UsY0FBQTs7QUFHRjtFQUNFLGNBQUE7O0FBR0EsYUFBQztFQUNDLGVBQUE7O0FBSUo7QUFDQSxNQUFPO0VBQ0wsa0JBQUE7O0FBR0Y7QUFDQSxNQUFPO0VBQ0wsbUJBQUE7O0FBR0Y7QUFDQTtBQUNBO0VBQ0UsbUJBQUE7RUFDQSxtQkFBQTs7QUFHRjtFQUNFLHNCQUFBOztBQUdGO0VBQ0Usc0JBQUE7O0FBSUY7RUFDRSxhQUFBO0VBQ0Esa0JBQUE7O0FBTUY7RUFDRSxlQUFBO0VBQ0EsZ0JBQUE7O0FDdkRGO0VBRUUsbUJBQUE7RUFDQSxlQUFBOztBQVFGO0VBQ0Usa0JBQUE7RUFDQSxjQUFBO0VBQ0Esa0JBQUE7RUFFQSxtQkFBQTtFQUNBLHNCQUFBO0VBQ0Esc0JBQUE7O0FBR0EsZ0JBQUM7RXJCM0JELDRCQUFBO0VBQ0MsMkJBQUE7O0FxQjZCRCxnQkFBQztFQUNDLGdCQUFBO0VyQnZCRiwrQkFBQTtFQUNDLDhCQUFBOztBcUJpQ0gsQ0FBQztBQUNELE1BQU07RUFDSixXQUFBOztBQUZGLENBQUMsZ0JBSUM7QUFIRixNQUFNLGdCQUdKO0VBQ0UsV0FBQTs7QUFJRixDQVRELGdCQVNFO0FBQUQsTUFSSSxnQkFRSDtBQUNELENBVkQsZ0JBVUU7QUFBRCxNQVRJLGdCQVNIO0VBQ0MscUJBQUE7RUFDQSxXQUFBO0VBQ0EseUJBQUE7O0FBSUosTUFBTTtFQUNKLFdBQUE7RUFDQSxnQkFBQTs7QUFLQSxnQkFBQztBQUNELGdCQUFDLFNBQVM7QUFDVixnQkFBQyxTQUFTO0VBQ1IseUJBQUE7RUFDQSxjQUFBO0VBQ0EsbUJBQUE7O0FBTEYsZ0JBQUMsU0FRQztBQVBGLGdCQUFDLFNBQVMsTUFPUjtBQU5GLGdCQUFDLFNBQVMsTUFNUjtFQUNFLGNBQUE7O0FBVEosZ0JBQUMsU0FXQztBQVZGLGdCQUFDLFNBQVMsTUFVUjtBQVRGLGdCQUFDLFNBQVMsTUFTUjtFQUNFLGNBQUE7O0FBS0osZ0JBQUM7QUFDRCxnQkFBQyxPQUFPO0FBQ1IsZ0JBQUMsT0FBTztFQUNOLFVBQUE7RUFDQSxXQUFBO0VBQ0EseUJBQUE7RUFDQSxxQkFBQTs7QUFORixnQkFBQyxPQVNDO0FBUkYsZ0JBQUMsT0FBTyxNQVFOO0FBUEYsZ0JBQUMsT0FBTyxNQU9OO0FBVEYsZ0JBQUMsT0FVQyx5QkFBeUI7QUFUM0IsZ0JBQUMsT0FBTyxNQVNOLHlCQUF5QjtBQVIzQixnQkFBQyxPQUFPLE1BUU4seUJBQXlCO0FBVjNCLGdCQUFDLE9BV0MseUJBQXlCO0FBVjNCLGdCQUFDLE9BQU8sTUFVTix5QkFBeUI7QUFUM0IsZ0JBQUMsT0FBTyxNQVNOLHlCQUF5QjtFQUN2QixjQUFBOztBQVpKLGdCQUFDLE9BY0M7QUFiRixnQkFBQyxPQUFPLE1BYU47QUFaRixnQkFBQyxPQUFPLE1BWU47RUFDRSxjQUFBOztBQ2xHSixpQkFBaUI7RUFDZixjQUFBO0VBQ0EseUJBQUE7O0FBRUEsQ0FBQyxpQkFKYztBQUtmLE1BQU0saUJBTFM7RUFNYixjQUFBOztBQUZGLENBQUMsaUJBSmMsT0FRYjtBQUhGLE1BQU0saUJBTFMsT0FRYjtFQUNFLGNBQUE7O0FBR0YsQ0FSRCxpQkFKYyxPQVlaO0FBQUQsTUFQSSxpQkFMUyxPQVlaO0FBQ0QsQ0FURCxpQkFKYyxPQWFaO0FBQUQsTUFSSSxpQkFMUyxPQWFaO0VBQ0MsY0FBQTtFQUNBLHlCQUFBOztBQUVGLENBYkQsaUJBSmMsT0FpQlo7QUFBRCxNQVpJLGlCQUxTLE9BaUJaO0FBQ0QsQ0FkRCxpQkFKYyxPQWtCWixPQUFPO0FBQVIsTUFiSSxpQkFMUyxPQWtCWixPQUFPO0FBQ1IsQ0FmRCxpQkFKYyxPQW1CWixPQUFPO0FBQVIsTUFkSSxpQkFMUyxPQW1CWixPQUFPO0VBQ04sV0FBQTtFQUNBLHlCQUFBO0VBQ0EscUJBQUE7O0FBdEJOLGlCQUFpQjtFQUNmLGNBQUE7RUFDQSx5QkFBQTs7QUFFQSxDQUFDLGlCQUpjO0FBS2YsTUFBTSxpQkFMUztFQU1iLGNBQUE7O0FBRkYsQ0FBQyxpQkFKYyxJQVFiO0FBSEYsTUFBTSxpQkFMUyxJQVFiO0VBQ0UsY0FBQTs7QUFHRixDQVJELGlCQUpjLElBWVo7QUFBRCxNQVBJLGlCQUxTLElBWVo7QUFDRCxDQVRELGlCQUpjLElBYVo7QUFBRCxNQVJJLGlCQUxTLElBYVo7RUFDQyxjQUFBO0VBQ0EseUJBQUE7O0FBRUYsQ0FiRCxpQkFKYyxJQWlCWjtBQUFELE1BWkksaUJBTFMsSUFpQlo7QUFDRCxDQWRELGlCQUpjLElBa0JaLE9BQU87QUFBUixNQWJJLGlCQUxTLElBa0JaLE9BQU87QUFDUixDQWZELGlCQUpjLElBbUJaLE9BQU87QUFBUixNQWRJLGlCQUxTLElBbUJaLE9BQU87RUFDTixXQUFBO0VBQ0EseUJBQUE7RUFDQSxxQkFBQTs7QUF0Qk4saUJBQWlCO0VBQ2YsY0FBQTtFQUNBLHlCQUFBOztBQUVBLENBQUMsaUJBSmM7QUFLZixNQUFNLGlCQUxTO0VBTWIsY0FBQTs7QUFGRixDQUFDLGlCQUpjLE9BUWI7QUFIRixNQUFNLGlCQUxTLE9BUWI7RUFDRSxjQUFBOztBQUdGLENBUkQsaUJBSmMsT0FZWjtBQUFELE1BUEksaUJBTFMsT0FZWjtBQUNELENBVEQsaUJBSmMsT0FhWjtBQUFELE1BUkksaUJBTFMsT0FhWjtFQUNDLGNBQUE7RUFDQSx5QkFBQTs7QUFFRixDQWJELGlCQUpjLE9BaUJaO0FBQUQsTUFaSSxpQkFMUyxPQWlCWjtBQUNELENBZEQsaUJBSmMsT0FrQlosT0FBTztBQUFSLE1BYkksaUJBTFMsT0FrQlosT0FBTztBQUNSLENBZkQsaUJBSmMsT0FtQlosT0FBTztBQUFSLE1BZEksaUJBTFMsT0FtQlosT0FBTztFQUNOLFdBQUE7RUFDQSx5QkFBQTtFQUNBLHFCQUFBOztBQXRCTixpQkFBaUI7RUFDZixjQUFBO0VBQ0EseUJBQUE7O0FBRUEsQ0FBQyxpQkFKYztBQUtmLE1BQU0saUJBTFM7RUFNYixjQUFBOztBQUZGLENBQUMsaUJBSmMsTUFRYjtBQUhGLE1BQU0saUJBTFMsTUFRYjtFQUNFLGNBQUE7O0FBR0YsQ0FSRCxpQkFKYyxNQVlaO0FBQUQsTUFQSSxpQkFMUyxNQVlaO0FBQ0QsQ0FURCxpQkFKYyxNQWFaO0FBQUQsTUFSSSxpQkFMUyxNQWFaO0VBQ0MsY0FBQTtFQUNBLHlCQUFBOztBQUVGLENBYkQsaUJBSmMsTUFpQlo7QUFBRCxNQVpJLGlCQUxTLE1BaUJaO0FBQ0QsQ0FkRCxpQkFKYyxNQWtCWixPQUFPO0FBQVIsTUFiSSxpQkFMUyxNQWtCWixPQUFPO0FBQ1IsQ0FmRCxpQkFKYyxNQW1CWixPQUFPO0FBQVIsTUFkSSxpQkFMUyxNQW1CWixPQUFPO0VBQ04sV0FBQTtFQUNBLHlCQUFBO0VBQ0EscUJBQUE7O0FEaUdSO0VBQ0UsYUFBQTtFQUNBLGtCQUFBOztBQUVGO0VBQ0UsZ0JBQUE7RUFDQSxnQkFBQTs7QUUxSEY7RUFDRSxtQkFBQTtFQUNBLHNCQUFBO0VBQ0EsNkJBQUE7RUFDQSxrQkFBQTtFakQwREEsaURBQUE7RUFDUSx5Q0FBQTs7QWlEdERWO0VBQ0UsYUFBQTs7QUFLRjtFQUNFLGtCQUFBO0VBQ0Esb0NBQUE7RXZCcEJBLDRCQUFBO0VBQ0MsMkJBQUE7O0F1QmlCSCxjQUtFLFlBQVk7RUFDVixjQUFBOztBQUtKO0VBQ0UsYUFBQTtFQUNBLGdCQUFBO0VBQ0EsZUFBQTtFQUNBLGNBQUE7O0FBSkYsWUFNRTtBQU5GLFlBT0U7QUFQRixZQVFFO0FBUkYsWUFTRSxRQUFRO0FBVFYsWUFVRSxTQUFTO0VBQ1AsY0FBQTs7QUFLSjtFQUNFLGtCQUFBO0VBQ0EseUJBQUE7RUFDQSwwQkFBQTtFdkJ4Q0EsK0JBQUE7RUFDQyw4QkFBQTs7QXVCaURILE1BQ0U7QUFERixNQUVFLGtCQUFrQjtFQUNoQixnQkFBQTs7QUFISixNQUNFLGNBSUU7QUFMSixNQUVFLGtCQUFrQixjQUdoQjtFQUNFLG1CQUFBO0VBQ0EsZ0JBQUE7O0FBSUYsTUFWRixjQVVHLFlBQ0MsaUJBQWdCO0FBRGxCLE1BVEYsa0JBQWtCLGNBU2YsWUFDQyxpQkFBZ0I7RUFDZCxhQUFBO0V2QnZFTiw0QkFBQTtFQUNDLDJCQUFBOztBdUI0RUMsTUFsQkYsY0FrQkcsV0FDQyxpQkFBZ0I7QUFEbEIsTUFqQkYsa0JBQWtCLGNBaUJmLFdBQ0MsaUJBQWdCO0VBQ2QsZ0JBQUE7RXZCdkVOLCtCQUFBO0VBQ0MsOEJBQUE7O0F1QmlESCxNQTBCRSxpQkFBaUIsa0JBQWtCLGNBQ2pDLGlCQUFnQjtFdkJyRmxCLDBCQUFBO0VBQ0MseUJBQUE7O0F1QjBGSCxjQUFlLGNBQ2IsaUJBQWdCO0VBQ2QsbUJBQUE7O0FBR0osV0FBWTtFQUNWLG1CQUFBOztBQVFGLE1BQ0U7QUFERixNQUVFLG9CQUFvQjtBQUZ0QixNQUdFLGtCQUFrQjtFQUNoQixnQkFBQTs7QUFKSixNQUNFLFNBS0U7QUFOSixNQUVFLG9CQUFvQixTQUlsQjtBQU5KLE1BR0Usa0JBQWtCLFNBR2hCO0VBQ0Usa0JBQUE7RUFDQSxtQkFBQTs7QUFSTixNQVlFLFNBQVE7QUFaVixNQWFFLG9CQUFtQixZQUFhLFNBQVE7RXZCdEh4Qyw0QkFBQTtFQUNDLDJCQUFBOztBdUJ3R0gsTUFZRSxTQUFRLFlBSU4sUUFBTyxZQUVMLEtBQUk7QUFsQlYsTUFhRSxvQkFBbUIsWUFBYSxTQUFRLFlBR3RDLFFBQU8sWUFFTCxLQUFJO0FBbEJWLE1BWUUsU0FBUSxZQUtOLFFBQU8sWUFDTCxLQUFJO0FBbEJWLE1BYUUsb0JBQW1CLFlBQWEsU0FBUSxZQUl0QyxRQUFPLFlBQ0wsS0FBSTtFQUNGLDJCQUFBO0VBQ0EsNEJBQUE7O0FBcEJSLE1BWUUsU0FBUSxZQUlOLFFBQU8sWUFFTCxLQUFJLFlBSUYsR0FBRTtBQXRCVixNQWFFLG9CQUFtQixZQUFhLFNBQVEsWUFHdEMsUUFBTyxZQUVMLEtBQUksWUFJRixHQUFFO0FBdEJWLE1BWUUsU0FBUSxZQUtOLFFBQU8sWUFDTCxLQUFJLFlBSUYsR0FBRTtBQXRCVixNQWFFLG9CQUFtQixZQUFhLFNBQVEsWUFJdEMsUUFBTyxZQUNMLEtBQUksWUFJRixHQUFFO0FBdEJWLE1BWUUsU0FBUSxZQUlOLFFBQU8sWUFFTCxLQUFJLFlBS0YsR0FBRTtBQXZCVixNQWFFLG9CQUFtQixZQUFhLFNBQVEsWUFHdEMsUUFBTyxZQUVMLEtBQUksWUFLRixHQUFFO0FBdkJWLE1BWUUsU0FBUSxZQUtOLFFBQU8sWUFDTCxLQUFJLFlBS0YsR0FBRTtBQXZCVixNQWFFLG9CQUFtQixZQUFhLFNBQVEsWUFJdEMsUUFBTyxZQUNMLEtBQUksWUFLRixHQUFFO0VBQ0EsMkJBQUE7O0FBeEJWLE1BWUUsU0FBUSxZQUlOLFFBQU8sWUFFTCxLQUFJLFlBUUYsR0FBRTtBQTFCVixNQWFFLG9CQUFtQixZQUFhLFNBQVEsWUFHdEMsUUFBTyxZQUVMLEtBQUksWUFRRixHQUFFO0FBMUJWLE1BWUUsU0FBUSxZQUtOLFFBQU8sWUFDTCxLQUFJLFlBUUYsR0FBRTtBQTFCVixNQWFFLG9CQUFtQixZQUFhLFNBQVEsWUFJdEMsUUFBTyxZQUNMLEtBQUksWUFRRixHQUFFO0FBMUJWLE1BWUUsU0FBUSxZQUlOLFFBQU8sWUFFTCxLQUFJLFlBU0YsR0FBRTtBQTNCVixNQWFFLG9CQUFtQixZQUFhLFNBQVEsWUFHdEMsUUFBTyxZQUVMLEtBQUksWUFTRixHQUFFO0FBM0JWLE1BWUUsU0FBUSxZQUtOLFFBQU8sWUFDTCxLQUFJLFlBU0YsR0FBRTtBQTNCVixNQWFFLG9CQUFtQixZQUFhLFNBQVEsWUFJdEMsUUFBTyxZQUNMLEtBQUksWUFTRixHQUFFO0VBQ0EsNEJBQUE7O0FBNUJWLE1Ba0NFLFNBQVE7QUFsQ1YsTUFtQ0Usb0JBQW1CLFdBQVksU0FBUTtFdkJwSXZDLCtCQUFBO0VBQ0MsOEJBQUE7O0F1QmdHSCxNQWtDRSxTQUFRLFdBSU4sUUFBTyxXQUVMLEtBQUk7QUF4Q1YsTUFtQ0Usb0JBQW1CLFdBQVksU0FBUSxXQUdyQyxRQUFPLFdBRUwsS0FBSTtBQXhDVixNQWtDRSxTQUFRLFdBS04sUUFBTyxXQUNMLEtBQUk7QUF4Q1YsTUFtQ0Usb0JBQW1CLFdBQVksU0FBUSxXQUlyQyxRQUFPLFdBQ0wsS0FBSTtFQUNGLDhCQUFBO0VBQ0EsK0JBQUE7O0FBMUNSLE1Ba0NFLFNBQVEsV0FJTixRQUFPLFdBRUwsS0FBSSxXQUlGLEdBQUU7QUE1Q1YsTUFtQ0Usb0JBQW1CLFdBQVksU0FBUSxXQUdyQyxRQUFPLFdBRUwsS0FBSSxXQUlGLEdBQUU7QUE1Q1YsTUFrQ0UsU0FBUSxXQUtOLFFBQU8sV0FDTCxLQUFJLFdBSUYsR0FBRTtBQTVDVixNQW1DRSxvQkFBbUIsV0FBWSxTQUFRLFdBSXJDLFFBQU8sV0FDTCxLQUFJLFdBSUYsR0FBRTtBQTVDVixNQWtDRSxTQUFRLFdBSU4sUUFBTyxXQUVMLEtBQUksV0FLRixHQUFFO0FBN0NWLE1BbUNFLG9CQUFtQixXQUFZLFNBQVEsV0FHckMsUUFBTyxXQUVMLEtBQUksV0FLRixHQUFFO0FBN0NWLE1Ba0NFLFNBQVEsV0FLTixRQUFPLFdBQ0wsS0FBSSxXQUtGLEdBQUU7QUE3Q1YsTUFtQ0Usb0JBQW1CLFdBQVksU0FBUSxXQUlyQyxRQUFPLFdBQ0wsS0FBSSxXQUtGLEdBQUU7RUFDQSw4QkFBQTs7QUE5Q1YsTUFrQ0UsU0FBUSxXQUlOLFFBQU8sV0FFTCxLQUFJLFdBUUYsR0FBRTtBQWhEVixNQW1DRSxvQkFBbUIsV0FBWSxTQUFRLFdBR3JDLFFBQU8sV0FFTCxLQUFJLFdBUUYsR0FBRTtBQWhEVixNQWtDRSxTQUFRLFdBS04sUUFBTyxXQUNMLEtBQUksV0FRRixHQUFFO0FBaERWLE1BbUNFLG9CQUFtQixXQUFZLFNBQVEsV0FJckMsUUFBTyxXQUNMLEtBQUksV0FRRixHQUFFO0FBaERWLE1Ba0NFLFNBQVEsV0FJTixRQUFPLFdBRUwsS0FBSSxXQVNGLEdBQUU7QUFqRFYsTUFtQ0Usb0JBQW1CLFdBQVksU0FBUSxXQUdyQyxRQUFPLFdBRUwsS0FBSSxXQVNGLEdBQUU7QUFqRFYsTUFrQ0UsU0FBUSxXQUtOLFFBQU8sV0FDTCxLQUFJLFdBU0YsR0FBRTtBQWpEVixNQW1DRSxvQkFBbUIsV0FBWSxTQUFRLFdBSXJDLFFBQU8sV0FDTCxLQUFJLFdBU0YsR0FBRTtFQUNBLCtCQUFBOztBQWxEVixNQXVERSxjQUFjO0FBdkRoQixNQXdERSxjQUFjO0FBeERoQixNQXlERSxTQUFTO0FBekRYLE1BMERFLG9CQUFvQjtFQUNsQiwwQkFBQTs7QUEzREosTUE2REUsU0FBUyxRQUFPLFlBQWEsS0FBSSxZQUFhO0FBN0RoRCxNQThERSxTQUFTLFFBQU8sWUFBYSxLQUFJLFlBQWE7RUFDNUMsYUFBQTs7QUEvREosTUFpRUU7QUFqRUYsTUFrRUUsb0JBQW9CO0VBQ2xCLFNBQUE7O0FBbkVKLE1BaUVFLGtCQUdFLFFBR0UsS0FDRSxLQUFJO0FBeEVaLE1Ba0VFLG9CQUFvQixrQkFFbEIsUUFHRSxLQUNFLEtBQUk7QUF4RVosTUFpRUUsa0JBSUUsUUFFRSxLQUNFLEtBQUk7QUF4RVosTUFrRUUsb0JBQW9CLGtCQUdsQixRQUVFLEtBQ0UsS0FBSTtBQXhFWixNQWlFRSxrQkFLRSxRQUNFLEtBQ0UsS0FBSTtBQXhFWixNQWtFRSxvQkFBb0Isa0JBSWxCLFFBQ0UsS0FDRSxLQUFJO0FBeEVaLE1BaUVFLGtCQUdFLFFBR0UsS0FFRSxLQUFJO0FBekVaLE1Ba0VFLG9CQUFvQixrQkFFbEIsUUFHRSxLQUVFLEtBQUk7QUF6RVosTUFpRUUsa0JBSUUsUUFFRSxLQUVFLEtBQUk7QUF6RVosTUFrRUUsb0JBQW9CLGtCQUdsQixRQUVFLEtBRUUsS0FBSTtBQXpFWixNQWlFRSxrQkFLRSxRQUNFLEtBRUUsS0FBSTtBQXpFWixNQWtFRSxvQkFBb0Isa0JBSWxCLFFBQ0UsS0FFRSxLQUFJO0VBQ0YsY0FBQTs7QUExRVYsTUFpRUUsa0JBR0UsUUFHRSxLQUtFLEtBQUk7QUE1RVosTUFrRUUsb0JBQW9CLGtCQUVsQixRQUdFLEtBS0UsS0FBSTtBQTVFWixNQWlFRSxrQkFJRSxRQUVFLEtBS0UsS0FBSTtBQTVFWixNQWtFRSxvQkFBb0Isa0JBR2xCLFFBRUUsS0FLRSxLQUFJO0FBNUVaLE1BaUVFLGtCQUtFLFFBQ0UsS0FLRSxLQUFJO0FBNUVaLE1Ba0VFLG9CQUFvQixrQkFJbEIsUUFDRSxLQUtFLEtBQUk7QUE1RVosTUFpRUUsa0JBR0UsUUFHRSxLQU1FLEtBQUk7QUE3RVosTUFrRUUsb0JBQW9CLGtCQUVsQixRQUdFLEtBTUUsS0FBSTtBQTdFWixNQWlFRSxrQkFJRSxRQUVFLEtBTUUsS0FBSTtBQTdFWixNQWtFRSxvQkFBb0Isa0JBR2xCLFFBRUUsS0FNRSxLQUFJO0FBN0VaLE1BaUVFLGtCQUtFLFFBQ0UsS0FNRSxLQUFJO0FBN0VaLE1Ba0VFLG9CQUFvQixrQkFJbEIsUUFDRSxLQU1FLEtBQUk7RUFDRixlQUFBOztBQTlFVixNQWlFRSxrQkFpQkUsUUFFRSxLQUFJLFlBQ0Y7QUFyRlIsTUFrRUUsb0JBQW9CLGtCQWdCbEIsUUFFRSxLQUFJLFlBQ0Y7QUFyRlIsTUFpRUUsa0JBa0JFLFFBQ0UsS0FBSSxZQUNGO0FBckZSLE1Ba0VFLG9CQUFvQixrQkFpQmxCLFFBQ0UsS0FBSSxZQUNGO0FBckZSLE1BaUVFLGtCQWlCRSxRQUVFLEtBQUksWUFFRjtBQXRGUixNQWtFRSxvQkFBb0Isa0JBZ0JsQixRQUVFLEtBQUksWUFFRjtBQXRGUixNQWlFRSxrQkFrQkUsUUFDRSxLQUFJLFlBRUY7QUF0RlIsTUFrRUUsb0JBQW9CLGtCQWlCbEIsUUFDRSxLQUFJLFlBRUY7RUFDRSxnQkFBQTs7QUF2RlYsTUFpRUUsa0JBMEJFLFFBRUUsS0FBSSxXQUNGO0FBOUZSLE1Ba0VFLG9CQUFvQixrQkF5QmxCLFFBRUUsS0FBSSxXQUNGO0FBOUZSLE1BaUVFLGtCQTJCRSxRQUNFLEtBQUksV0FDRjtBQTlGUixNQWtFRSxvQkFBb0Isa0JBMEJsQixRQUNFLEtBQUksV0FDRjtBQTlGUixNQWlFRSxrQkEwQkUsUUFFRSxLQUFJLFdBRUY7QUEvRlIsTUFrRUUsb0JBQW9CLGtCQXlCbEIsUUFFRSxLQUFJLFdBRUY7QUEvRlIsTUFpRUUsa0JBMkJFLFFBQ0UsS0FBSSxXQUVGO0FBL0ZSLE1Ba0VFLG9CQUFvQixrQkEwQmxCLFFBQ0UsS0FBSSxXQUVGO0VBQ0UsZ0JBQUE7O0FBaEdWLE1BcUdFO0VBQ0UsU0FBQTtFQUNBLGdCQUFBOztBQVVKO0VBQ0UsbUJBQUE7O0FBREYsWUFJRTtFQUNFLGdCQUFBO0VBQ0Esa0JBQUE7O0FBTkosWUFJRSxPQUlFO0VBQ0UsZUFBQTs7QUFUTixZQWFFO0VBQ0UsZ0JBQUE7O0FBZEosWUFhRSxlQUdFLGtCQUFrQjtBQWhCdEIsWUFhRSxlQUlFLGtCQUFrQjtFQUNoQiwwQkFBQTs7QUFsQk4sWUFzQkU7RUFDRSxhQUFBOztBQXZCSixZQXNCRSxjQUVFLGtCQUFrQjtFQUNoQiw2QkFBQTs7QUFPTjtFQzFQRSxrQkFBQTs7QUFFQSxjQUFFO0VBQ0EsY0FBQTtFQUNBLHlCQUFBO0VBQ0Esa0JBQUE7O0FBSEYsY0FBRSxpQkFLQSxrQkFBa0I7RUFDaEIsc0JBQUE7O0FBTkosY0FBRSxpQkFRQTtFQUNFLGNBQUE7RUFDQSx5QkFBQTs7QUFHSixjQUFFLGdCQUNBLGtCQUFrQjtFQUNoQix5QkFBQTs7QUQ0T047RUM3UEUscUJBQUE7O0FBRUEsY0FBRTtFQUNBLFdBQUE7RUFDQSx5QkFBQTtFQUNBLHFCQUFBOztBQUhGLGNBQUUsaUJBS0Esa0JBQWtCO0VBQ2hCLHlCQUFBOztBQU5KLGNBQUUsaUJBUUE7RUFDRSxjQUFBO0VBQ0Esc0JBQUE7O0FBR0osY0FBRSxnQkFDQSxrQkFBa0I7RUFDaEIsNEJBQUE7O0FEK09OO0VDaFFFLHFCQUFBOztBQUVBLGNBQUU7RUFDQSxjQUFBO0VBQ0EseUJBQUE7RUFDQSxxQkFBQTs7QUFIRixjQUFFLGlCQUtBLGtCQUFrQjtFQUNoQix5QkFBQTs7QUFOSixjQUFFLGlCQVFBO0VBQ0UsY0FBQTtFQUNBLHlCQUFBOztBQUdKLGNBQUUsZ0JBQ0Esa0JBQWtCO0VBQ2hCLDRCQUFBOztBRGtQTjtFQ25RRSxxQkFBQTs7QUFFQSxXQUFFO0VBQ0EsY0FBQTtFQUNBLHlCQUFBO0VBQ0EscUJBQUE7O0FBSEYsV0FBRSxpQkFLQSxrQkFBa0I7RUFDaEIseUJBQUE7O0FBTkosV0FBRSxpQkFRQTtFQUNFLGNBQUE7RUFDQSx5QkFBQTs7QUFHSixXQUFFLGdCQUNBLGtCQUFrQjtFQUNoQiw0QkFBQTs7QURxUE47RUN0UUUscUJBQUE7O0FBRUEsY0FBRTtFQUNBLGNBQUE7RUFDQSx5QkFBQTtFQUNBLHFCQUFBOztBQUhGLGNBQUUsaUJBS0Esa0JBQWtCO0VBQ2hCLHlCQUFBOztBQU5KLGNBQUUsaUJBUUE7RUFDRSxjQUFBO0VBQ0EseUJBQUE7O0FBR0osY0FBRSxnQkFDQSxrQkFBa0I7RUFDaEIsNEJBQUE7O0FEd1BOO0VDelFFLHFCQUFBOztBQUVBLGFBQUU7RUFDQSxjQUFBO0VBQ0EseUJBQUE7RUFDQSxxQkFBQTs7QUFIRixhQUFFLGlCQUtBLGtCQUFrQjtFQUNoQix5QkFBQTs7QUFOSixhQUFFLGlCQVFBO0VBQ0UsY0FBQTtFQUNBLHlCQUFBOztBQUdKLGFBQUUsZ0JBQ0Esa0JBQWtCO0VBQ2hCLDRCQUFBOztBQ2hCTjtFQUNFLGtCQUFBO0VBQ0EsY0FBQTtFQUNBLFNBQUE7RUFDQSxVQUFBO0VBQ0EsZ0JBQUE7O0FBTEYsaUJBT0U7QUFQRixpQkFRRTtBQVJGLGlCQVNFO0FBVEYsaUJBVUU7QUFWRixpQkFXRTtFQUNFLGtCQUFBO0VBQ0EsTUFBQTtFQUNBLE9BQUE7RUFDQSxTQUFBO0VBQ0EsWUFBQTtFQUNBLFdBQUE7RUFDQSxTQUFBOztBQUtKO0VBQ0Usc0JBQUE7O0FBSUY7RUFDRSxtQkFBQTs7QUMzQkY7RUFDRSxnQkFBQTtFQUNBLGFBQUE7RUFDQSxtQkFBQTtFQUNBLHlCQUFBO0VBQ0EseUJBQUE7RUFDQSxrQkFBQTtFcER3REEsdURBQUE7RUFDUSwrQ0FBQTs7QW9EL0RWLEtBUUU7RUFDRSxrQkFBQTtFQUNBLGlDQUFBOztBQUtKO0VBQ0UsYUFBQTtFQUNBLGtCQUFBOztBQUVGO0VBQ0UsWUFBQTtFQUNBLGtCQUFBOztBQ3RCRjtFQUNFLFlBQUE7RUFDQSxlQUFBO0VBQ0EsaUJBQUE7RUFDQSxjQUFBO0VBQ0EsV0FBQTtFQUNBLHlCQUFBO0VqQ1JBLFlBQUE7RUFHQSx5QkFBQTs7QWlDUUEsTUFBQztBQUNELE1BQUM7RUFDQyxXQUFBO0VBQ0EscUJBQUE7RUFDQSxlQUFBO0VqQ2ZGLFlBQUE7RUFHQSx5QkFBQTs7QWlDb0JBLE1BQU07RUFDSixVQUFBO0VBQ0EsZUFBQTtFQUNBLHVCQUFBO0VBQ0EsU0FBQTtFQUNBLHdCQUFBOztBQ3JCSjtFQUNFLGdCQUFBOztBQUlGO0VBQ0UsYUFBQTtFQUNBLGdCQUFBO0VBQ0EsZUFBQTtFQUNBLE1BQUE7RUFDQSxRQUFBO0VBQ0EsU0FBQTtFQUNBLE9BQUE7RUFDQSxhQUFBO0VBQ0EsaUNBQUE7RUFJQSxVQUFBOztBQUdBLE1BQUMsS0FBTTtFdEQrR1AsbUJBQW1CLGtCQUFuQjtFQUNJLGVBQWUsa0JBQWY7RUFDQyxjQUFjLGtCQUFkO0VBQ0csV0FBVyxrQkFBWDtFQWtFUixtREFBQTtFQUNHLDZDQUFBO0VBQ0UseUNBQUE7RUFDRyxtQ0FBQTs7QXNEbkxSLE1BQUMsR0FBSTtFdEQyR0wsbUJBQW1CLGVBQW5CO0VBQ0ksZUFBZSxlQUFmO0VBQ0MsY0FBYyxlQUFkO0VBQ0csV0FBVyxlQUFYOztBc0Q1R1YsV0FBWTtFQUNWLGtCQUFBO0VBQ0EsZ0JBQUE7O0FBSUY7RUFDRSxrQkFBQTtFQUNBLFdBQUE7RUFDQSxZQUFBOztBQUlGO0VBQ0Usa0JBQUE7RUFDQSxzQkFBQTtFQUNBLHNCQUFBO0VBQ0Esb0NBQUE7RUFDQSxrQkFBQTtFdERhQSxnREFBQTtFQUNRLHdDQUFBO0VzRFpSLDRCQUFBO0VBRUEsVUFBQTs7QUFJRjtFQUNFLGVBQUE7RUFDQSxNQUFBO0VBQ0EsUUFBQTtFQUNBLFNBQUE7RUFDQSxPQUFBO0VBQ0EsYUFBQTtFQUNBLHNCQUFBOztBQUVBLGVBQUM7RWxDckVELFVBQUE7RUFHQSx3QkFBQTs7QWtDbUVBLGVBQUM7RWxDdEVELFlBQUE7RUFHQSx5QkFBQTs7QWtDd0VGO0VBQ0UsYUFBQTtFQUNBLGdDQUFBOztBQUlGLGFBQWM7RUFDWixnQkFBQTs7QUFJRjtFQUNFLFNBQUE7RUFDQSx1QkFBQTs7QUFLRjtFQUNFLGtCQUFBO0VBQ0EsYUFBQTs7QUFJRjtFQUNFLGFBQUE7RUFDQSxpQkFBQTtFQUNBLDZCQUFBOztBQUhGLGFBT0UsS0FBSztFQUNILGdCQUFBO0VBQ0EsZ0JBQUE7O0FBVEosYUFZRSxXQUFXLEtBQUs7RUFDZCxpQkFBQTs7QUFiSixhQWdCRSxXQUFXO0VBQ1QsY0FBQTs7QUFLSjtFQUNFLGtCQUFBO0VBQ0EsWUFBQTtFQUNBLFdBQUE7RUFDQSxZQUFBO0VBQ0EsZ0JBQUE7O0FBSUYsUUFBbUM7RUFFakM7SUFDRSxZQUFBO0lBQ0EsaUJBQUE7O0VBRUY7SXREdkVBLGlEQUFBO0lBQ1EseUNBQUE7O0VzRDJFUjtJQUFZLFlBQUE7OztBQUdkLFFBQW1DO0VBQ2pDO0lBQVksWUFBQTs7O0FDOUlkO0VBQ0Usa0JBQUE7RUFDQSxhQUFBO0VBQ0EsY0FBQTtFQ1JBLGF2RDJDd0IsZ0RBQWdELDBDdUQzQ3hFO0VBRUEsa0JBQUE7RUFDQSxtQkFBQTtFQUNBLHNCQUFBO0VBQ0EsZ0JBQUE7RUFDQSx1QkFBQTtFQUNBLGdCQUFBO0VBQ0EsaUJBQUE7RUFDQSxxQkFBQTtFQUNBLGlCQUFBO0VBQ0Esb0JBQUE7RUFDQSxtQkFBQTtFQUNBLGtCQUFBO0VBQ0Esb0JBQUE7RUFDQSxpQkFBQTtFREhBLGVBQUE7RW5DVkEsVUFBQTtFQUdBLHdCQUFBOztBbUNXQSxRQUFDO0VuQ2RELFlBQUE7RUFHQSx5QkFBQTs7QW1DWUEsUUFBQztFQUFVLGdCQUFBO0VBQW1CLGNBQUE7O0FBQzlCLFFBQUM7RUFBVSxnQkFBQTtFQUFtQixjQUFBOztBQUM5QixRQUFDO0VBQVUsZUFBQTtFQUFtQixjQUFBOztBQUM5QixRQUFDO0VBQVUsaUJBQUE7RUFBbUIsY0FBQTs7QUFJaEM7RUFDRSxnQkFBQTtFQUNBLGdCQUFBO0VBQ0EsV0FBQTtFQUNBLGtCQUFBO0VBQ0Esc0JBQUE7RUFDQSxrQkFBQTs7QUFJRjtFQUNFLGtCQUFBO0VBQ0EsUUFBQTtFQUNBLFNBQUE7RUFDQSx5QkFBQTtFQUNBLG1CQUFBOztBQUlBLFFBQUMsSUFBSztFQUNKLFNBQUE7RUFDQSxTQUFBO0VBQ0EsaUJBQUE7RUFDQSx1QkFBQTtFQUNBLHNCQUFBOztBQUVGLFFBQUMsU0FBVTtFQUNULFNBQUE7RUFDQSxVQUFBO0VBQ0EsbUJBQUE7RUFDQSx1QkFBQTtFQUNBLHNCQUFBOztBQUVGLFFBQUMsVUFBVztFQUNWLFNBQUE7RUFDQSxTQUFBO0VBQ0EsbUJBQUE7RUFDQSx1QkFBQTtFQUNBLHNCQUFBOztBQUVGLFFBQUMsTUFBTztFQUNOLFFBQUE7RUFDQSxPQUFBO0VBQ0EsZ0JBQUE7RUFDQSwyQkFBQTtFQUNBLHdCQUFBOztBQUVGLFFBQUMsS0FBTTtFQUNMLFFBQUE7RUFDQSxRQUFBO0VBQ0EsZ0JBQUE7RUFDQSwyQkFBQTtFQUNBLHVCQUFBOztBQUVGLFFBQUMsT0FBUTtFQUNQLE1BQUE7RUFDQSxTQUFBO0VBQ0EsaUJBQUE7RUFDQSx1QkFBQTtFQUNBLHlCQUFBOztBQUVGLFFBQUMsWUFBYTtFQUNaLE1BQUE7RUFDQSxVQUFBO0VBQ0EsZ0JBQUE7RUFDQSx1QkFBQTtFQUNBLHlCQUFBOztBQUVGLFFBQUMsYUFBYztFQUNiLE1BQUE7RUFDQSxTQUFBO0VBQ0EsZ0JBQUE7RUFDQSx1QkFBQTtFQUNBLHlCQUFBOztBRTdGSjtFQUNFLGtCQUFBO0VBQ0EsTUFBQTtFQUNBLE9BQUE7RUFDQSxhQUFBO0VBQ0EsYUFBQTtFQUNBLGdCQUFBO0VBQ0EsWUFBQTtFRFhBLGF2RDJDd0IsZ0RBQWdELDBDdUQzQ3hFO0VBRUEsa0JBQUE7RUFDQSxtQkFBQTtFQUNBLHNCQUFBO0VBQ0EsZ0JBQUE7RUFDQSx1QkFBQTtFQUNBLGdCQUFBO0VBQ0EsaUJBQUE7RUFDQSxxQkFBQTtFQUNBLGlCQUFBO0VBQ0Esb0JBQUE7RUFDQSxtQkFBQTtFQUNBLGtCQUFBO0VBQ0Esb0JBQUE7RUFDQSxpQkFBQTtFQ0FBLGVBQUE7RUFFQSxzQkFBQTtFQUNBLDRCQUFBO0VBQ0Esc0JBQUE7RUFDQSxvQ0FBQTtFQUNBLGtCQUFBO0V6RDhDQSxpREFBQTtFQUNRLHlDQUFBOztBeUQzQ1IsUUFBQztFQUFXLGlCQUFBOztBQUNaLFFBQUM7RUFBVyxpQkFBQTs7QUFDWixRQUFDO0VBQVcsZ0JBQUE7O0FBQ1osUUFBQztFQUFXLGtCQUFBOztBQUdkO0VBQ0UsU0FBQTtFQUNBLGlCQUFBO0VBQ0EsZUFBQTtFQUNBLHlCQUFBO0VBQ0EsZ0NBQUE7RUFDQSwwQkFBQTs7QUFHRjtFQUNFLGlCQUFBOztBQVFBLFFBRE87QUFFUCxRQUZPLFNBRU47RUFDQyxrQkFBQTtFQUNBLGNBQUE7RUFDQSxRQUFBO0VBQ0EsU0FBQTtFQUNBLHlCQUFBO0VBQ0EsbUJBQUE7O0FBR0osUUFBUztFQUNQLGtCQUFBOztBQUVGLFFBQVMsU0FBUTtFQUNmLGtCQUFBO0VBQ0EsU0FBUyxFQUFUOztBQUlBLFFBQUMsSUFBSztFQUNKLFNBQUE7RUFDQSxrQkFBQTtFQUNBLHNCQUFBO0VBQ0EseUJBQUE7RUFDQSxxQ0FBQTtFQUNBLGFBQUE7O0FBQ0EsUUFQRCxJQUFLLFNBT0g7RUFDQyxTQUFTLEdBQVQ7RUFDQSxXQUFBO0VBQ0Esa0JBQUE7RUFDQSxzQkFBQTtFQUNBLHNCQUFBOztBQUdKLFFBQUMsTUFBTztFQUNOLFFBQUE7RUFDQSxXQUFBO0VBQ0EsaUJBQUE7RUFDQSxvQkFBQTtFQUNBLDJCQUFBO0VBQ0EsdUNBQUE7O0FBQ0EsUUFQRCxNQUFPLFNBT0w7RUFDQyxTQUFTLEdBQVQ7RUFDQSxTQUFBO0VBQ0EsYUFBQTtFQUNBLG9CQUFBO0VBQ0Esd0JBQUE7O0FBR0osUUFBQyxPQUFRO0VBQ1AsU0FBQTtFQUNBLGtCQUFBO0VBQ0EsbUJBQUE7RUFDQSw0QkFBQTtFQUNBLHdDQUFBO0VBQ0EsVUFBQTs7QUFDQSxRQVBELE9BQVEsU0FPTjtFQUNDLFNBQVMsR0FBVDtFQUNBLFFBQUE7RUFDQSxrQkFBQTtFQUNBLG1CQUFBO0VBQ0EseUJBQUE7O0FBSUosUUFBQyxLQUFNO0VBQ0wsUUFBQTtFQUNBLFlBQUE7RUFDQSxpQkFBQTtFQUNBLHFCQUFBO0VBQ0EsMEJBQUE7RUFDQSxzQ0FBQTs7QUFDQSxRQVBELEtBQU0sU0FPSjtFQUNDLFNBQVMsR0FBVDtFQUNBLFVBQUE7RUFDQSxxQkFBQTtFQUNBLHVCQUFBO0VBQ0EsYUFBQTs7QXJEekhOO0VBQ0Usa0JBQUE7O0FBR0Y7RUFDRSxrQkFBQTtFQUNBLGdCQUFBO0VBQ0EsV0FBQTs7QUFIRixlQUtFO0VBQ0UsYUFBQTtFQUNBLGtCQUFBO0VKNktGLHlDQUFBO0VBQ0ssb0NBQUE7RUFDRyxpQ0FBQTs7QUl0TFYsZUFLRSxRQU1FO0FBWEosZUFLRSxRQU9FLElBQUk7RUFFRixjQUFBOztBQUlGO0VBa1BKLGVBL1BFO0lKb01BLHNEQUFBO0lBQ0csZ0RBQUE7SUFDRSw0Q0FBQTtJQUNHLHNDQUFBO0lBN0pSLG1DQUFBO0lBQ0csZ0NBQUE7SUFDSywyQkFBQTtJQStHUiwyQkFBQTtJQUNHLHdCQUFBO0lBQ0ssbUJBQUE7O0VJM0lKLGVBbEJKLFFBa0JLO0VBQ0QsZUFuQkosUUFtQkssT0FBTztJSmtIWixtQkFBbUIsdUJBQW5CO0lBQ1EsV0FBVyx1QkFBWDtJSWpIRixPQUFBOztFQUVGLGVBdkJKLFFBdUJLO0VBQ0QsZUF4QkosUUF3QkssT0FBTztJSjZHWixtQkFBbUIsd0JBQW5CO0lBQ1EsV0FBVyx3QkFBWDtJSTVHRixPQUFBOztFQUVGLGVBNUJKLFFBNEJLLEtBQUs7RUFDTixlQTdCSixRQTZCSyxLQUFLO0VBQ04sZUE5QkosUUE4Qks7SUp1R0wsbUJBQW1CLG9CQUFuQjtJQUNRLFdBQVcsb0JBQVg7SUl0R0YsT0FBQTs7O0FBckNSLGVBMENFO0FBMUNGLGVBMkNFO0FBM0NGLGVBNENFO0VBQ0UsY0FBQTs7QUE3Q0osZUFnREU7RUFDRSxPQUFBOztBQWpESixlQW9ERTtBQXBERixlQXFERTtFQUNFLGtCQUFBO0VBQ0EsTUFBQTtFQUNBLFdBQUE7O0FBeERKLGVBMkRFO0VBQ0UsVUFBQTs7QUE1REosZUE4REU7RUFDRSxXQUFBOztBQS9ESixlQWlFRSxRQUFPO0FBakVULGVBa0VFLFFBQU87RUFDTCxPQUFBOztBQW5FSixlQXNFRSxVQUFTO0VBQ1AsV0FBQTs7QUF2RUosZUF5RUUsVUFBUztFQUNQLFVBQUE7O0FBUUo7RUFDRSxrQkFBQTtFQUNBLE1BQUE7RUFDQSxPQUFBO0VBQ0EsU0FBQTtFQUNBLFVBQUE7RWdCOUZBLFlBQUE7RUFHQSx5QkFBQTtFaEI2RkEsZUFBQTtFQUNBLFdBQUE7RUFDQSxrQkFBQTtFQUNBLHlDQUFBO0VBQ0Esa0NBQUE7O0FBS0EsaUJBQUM7RXdDbkdDLGtCQUFrQixnRkFBbEI7RUFDQSxrQkFBa0IsMkVBQWxCO0VBQ0Esa0JBQWtCLDRFQUFsQjtFQUNBLDJCQUFBO0VBQ0EsUUFBUSw4R0FBUjs7QXhDa0dGLGlCQUFDO0VBQ0MsVUFBQTtFQUNBLFFBQUE7RXdDeEdBLGtCQUFrQixnRkFBbEI7RUFDQSxrQkFBa0IsMkVBQWxCO0VBQ0Esa0JBQWtCLDRFQUFsQjtFQUNBLDJCQUFBO0VBQ0EsUUFBUSw4R0FBUjs7QXhDeUdGLGlCQUFDO0FBQ0QsaUJBQUM7RUFDQyxVQUFBO0VBQ0EsV0FBQTtFQUNBLHFCQUFBO0VnQnZIRixZQUFBO0VBR0EseUJBQUE7O0FoQnNGRixpQkFtQ0U7QUFuQ0YsaUJBb0NFO0FBcENGLGlCQXFDRTtBQXJDRixpQkFzQ0U7RUFDRSxrQkFBQTtFQUNBLFFBQUE7RUFDQSxpQkFBQTtFQUNBLFVBQUE7RUFDQSxxQkFBQTs7QUEzQ0osaUJBNkNFO0FBN0NGLGlCQThDRTtFQUNFLFNBQUE7RUFDQSxrQkFBQTs7QUFoREosaUJBa0RFO0FBbERGLGlCQW1ERTtFQUNFLFVBQUE7RUFDQSxtQkFBQTs7QUFyREosaUJBdURFO0FBdkRGLGlCQXdERTtFQUNFLFdBQUE7RUFDQSxZQUFBO0VBQ0EsY0FBQTtFQUNBLGtCQUFBOztBQUtBLGlCQURGLFdBQ0c7RUFDQyxTQUFTLE9BQVQ7O0FBSUYsaUJBREYsV0FDRztFQUNDLFNBQVMsT0FBVDs7QUFVTjtFQUNFLGtCQUFBO0VBQ0EsWUFBQTtFQUNBLFNBQUE7RUFDQSxXQUFBO0VBQ0EsVUFBQTtFQUNBLGlCQUFBO0VBQ0EsZUFBQTtFQUNBLGdCQUFBO0VBQ0Esa0JBQUE7O0FBVEYsb0JBV0U7RUFDRSxxQkFBQTtFQUNBLFdBQUE7RUFDQSxZQUFBO0VBQ0EsV0FBQTtFQUNBLG1CQUFBO0VBQ0Esc0JBQUE7RUFDQSxtQkFBQTtFQUNBLGVBQUE7RUFXQSx5QkFBQTtFQUNBLGtDQUFBOztBQS9CSixvQkFpQ0U7RUFDRSxTQUFBO0VBQ0EsV0FBQTtFQUNBLFlBQUE7RUFDQSxzQkFBQTs7QUFPSjtFQUNFLGtCQUFBO0VBQ0EsU0FBQTtFQUNBLFVBQUE7RUFDQSxZQUFBO0VBQ0EsV0FBQTtFQUNBLGlCQUFBO0VBQ0Esb0JBQUE7RUFDQSxXQUFBO0VBQ0Esa0JBQUE7RUFDQSx5Q0FBQTs7QUFDQSxpQkFBRTtFQUNBLGlCQUFBOztBQU1KLG1CQUE4QztFQUc1QyxpQkFDRTtFQURGLGlCQUVFO0VBRkYsaUJBR0U7RUFIRixpQkFJRTtJQUNFLFdBQUE7SUFDQSxZQUFBO0lBQ0EsaUJBQUE7SUFDQSxlQUFBOztFQVJKLGlCQVVFO0VBVkYsaUJBV0U7SUFDRSxrQkFBQTs7RUFaSixpQkFjRTtFQWRGLGlCQWVFO0lBQ0UsbUJBQUE7O0VBS0o7SUFDRSxTQUFBO0lBQ0EsVUFBQTtJQUNBLG9CQUFBOztFQUlGO0lBQ0UsWUFBQTs7O0FzRDlQRixTQUFDO0FBQ0QsU0FBQztBcERrTUgsY0FDRSxHb0RwTUM7QXBEbU1ILGNBQ0UsR29Ebk1DO0EvQ0xILFUrQ0lHO0EvQ0pILFUrQ0tHO0EvQ2VILGdCK0NoQkc7QS9DZ0JILGdCK0NmRztBL0N3QkgsSStDekJHO0EvQ3lCSCxJK0N4Qkc7QTFDdWhCSCxnQkFxQkUsWTBDN2lCQztBMUN3aEJILGdCQXFCRSxZMEM1aUJDO0FyQ29CSCxZcUNyQkc7QXJDcUJILFlxQ3BCRztBckNpSUgsbUJBV0UsYXFDN0lDO0FyQ2tJSCxtQkFXRSxhcUM1SUM7QTlCTkgsSThCS0c7QTlCTEgsSThCTUc7QTdCSkgsTzZCR0c7QTdCSEgsTzZCSUc7QTdCZ0JILGM2QmpCRztBN0JpQkgsYzZCaEJHO0E3Qm1DSCxnQjZCcENHO0E3Qm9DSCxnQjZCbkNHO0F0QlRILE1zQlFHO0F0QlJILE1zQlNHO0FUQ0gsV1NGRztBVEVILFdTREc7QUpnRUgsYUlqRUc7QUppRUgsYUloRUc7QUp3RkgsYUl6Rkc7QUp5RkgsYUl4Rkc7RUFDQyxTQUFTLEdBQVQ7RUFDQSxjQUFBOztBQUVGLFNBQUM7QXBEOExILGNBQ0UsR29EL0xDO0EvQ1RILFUrQ1NHO0EvQ1dILGdCK0NYRztBL0NvQkgsSStDcEJHO0ExQ21oQkgsZ0JBcUJFLFkwQ3hpQkM7QXJDZ0JILFlxQ2hCRztBckM2SEgsbUJBV0UsYXFDeElDO0E5QlZILEk4QlVHO0E3QlJILE82QlFHO0E3QllILGM2QlpHO0E3QitCSCxnQjZCL0JHO0F0QmJILE1zQmFHO0FUSEgsV1NHRztBSjRESCxhSTVERztBSm9GSCxhSXBGRztFQUNDLFdBQUE7O0EzQlJKO0U0QlJFLGNBQUE7RUFDQSxpQkFBQTtFQUNBLGtCQUFBOztBNUJTRjtFQUNFLHVCQUFBOztBQUVGO0VBQ0Usc0JBQUE7O0FBUUY7RUFDRSx3QkFBQTs7QUFFRjtFQUNFLHlCQUFBOztBQUVGO0VBQ0Usa0JBQUE7O0FBRUY7RTZCekJFLFdBQUE7RUFDQSxrQkFBQTtFQUNBLGlCQUFBO0VBQ0EsNkJBQUE7RUFDQSxTQUFBOztBN0I4QkY7RUFDRSx3QkFBQTs7QUFPRjtFQUNFLGVBQUE7O0E4QmpDRjtFQUNFLG1CQUFBOztBQU1GO0FBQ0E7QUFDQTtBQUNBO0VDakJFLHdCQUFBOztBRHFCRjtBQUNBO0FBQ0E7QUFDQTtBQUNBO0FBQ0E7QUFDQTtBQUNBO0FBQ0E7QUFDQTtBQUNBO0FBQ0E7RUFDRSx3QkFBQTs7QUFJQSxRQUFtQztFQWdKckM7SUM3TEUseUJBQUE7O0VBQ0EsS0FBSztJQUFLLHlCQUFBOztFQUNWLEVBQUU7SUFBUSxrQkFBQTs7RUFDVixFQUFFO0VBQ0YsRUFBRTtJQUFRLG1CQUFBOzs7QUQ4Q1YsUUFBbUM7RUEySXJDO0lBMUlJLHlCQUFBOzs7QUFJRixRQUFtQztFQXNJckM7SUFySUksMEJBQUE7OztBQUlGLFFBQW1DO0VBaUlyQztJQWhJSSxxQkFBQTs7O0FBS0YsUUFBbUMsdUJBQWdDO0VBMkhyRTtJQzdMRSx5QkFBQTs7RUFDQSxLQUFLO0lBQUsseUJBQUE7O0VBQ1YsRUFBRTtJQUFRLGtCQUFBOztFQUNWLEVBQUU7RUFDRixFQUFFO0lBQVEsbUJBQUE7OztBRG1FVixRQUFtQyx1QkFBZ0M7RUFzSHJFO0lBckhJLHlCQUFBOzs7QUFJRixRQUFtQyx1QkFBZ0M7RUFpSHJFO0lBaEhJLDBCQUFBOzs7QUFJRixRQUFtQyx1QkFBZ0M7RUE0R3JFO0lBM0dJLHFCQUFBOzs7QUFLRixRQUFtQyx1QkFBZ0M7RUFzR3JFO0lDN0xFLHlCQUFBOztFQUNBLEtBQUs7SUFBSyx5QkFBQTs7RUFDVixFQUFFO0lBQVEsa0JBQUE7O0VBQ1YsRUFBRTtFQUNGLEVBQUU7SUFBUSxtQkFBQTs7O0FEd0ZWLFFBQW1DLHVCQUFnQztFQWlHckU7SUFoR0kseUJBQUE7OztBQUlGLFFBQW1DLHVCQUFnQztFQTRGckU7SUEzRkksMEJBQUE7OztBQUlGLFFBQW1DLHVCQUFnQztFQXVGckU7SUF0RkkscUJBQUE7OztBQUtGLFFBQW1DO0VBaUZyQztJQzdMRSx5QkFBQTs7RUFDQSxLQUFLO0lBQUsseUJBQUE7O0VBQ1YsRUFBRTtJQUFRLGtCQUFBOztFQUNWLEVBQUU7RUFDRixFQUFFO0lBQVEsbUJBQUE7OztBRDZHVixRQUFtQztFQTRFckM7SUEzRUkseUJBQUE7OztBQUlGLFFBQW1DO0VBdUVyQztJQXRFSSwwQkFBQTs7O0FBSUYsUUFBbUM7RUFrRXJDO0lBakVJLHFCQUFBOzs7QUFLRixRQUFtQztFQTREckM7SUNyTEUsd0JBQUE7OztBRDhIQSxRQUFtQyx1QkFBZ0M7RUF1RHJFO0lDckxFLHdCQUFBOzs7QURtSUEsUUFBbUMsdUJBQWdDO0VBa0RyRTtJQ3JMRSx3QkFBQTs7O0FEd0lBLFFBQW1DO0VBNkNyQztJQ3JMRSx3QkFBQTs7O0FEbUpGO0VDbkpFLHdCQUFBOztBRHNKQTtFQStCRjtJQzdMRSx5QkFBQTs7RUFDQSxLQUFLO0lBQUsseUJBQUE7O0VBQ1YsRUFBRTtJQUFRLGtCQUFBOztFQUNWLEVBQUU7RUFDRixFQUFFO0lBQVEsbUJBQUE7OztBRDhKWjtFQUNFLHdCQUFBOztBQUVBO0VBd0JGO0lBdkJJLHlCQUFBOzs7QUFHSjtFQUNFLHdCQUFBOztBQUVBO0VBaUJGO0lBaEJJLDBCQUFBOzs7QUFHSjtFQUNFLHdCQUFBOztBQUVBO0VBVUY7SUFUSSxxQkFBQTs7O0FBS0Y7RUFJRjtJQ3JMRSx3QkFBQTs7Ozs7Ozs7Ozs7QUNURjtFQUNFLHlCQUFBO0VBQ0EscUJBQUE7O0VBR0Esc0JBQUE7RUFFQSxxQkFBQTtFQUNBLGtCQUFBO0VBQ0EsaUJBQUE7RUFDQSxhQUFBOztBQTBDRjtFQUNFLHFCQUFBO0VBQ0Esa0JBQUE7RUFDQSxjQUFBO0VBQ0EseUJBQUE7RUFDQSxpQkFBQTtFQUNBLHlCQUFBO0VBN0RFLG9CQUFBO0UvRG1FRix5Q0FBQTtFQUNRLGlDQUFBOztBK0RGVixDQUFDLElBQUk7RUFDSCxxQkFBQTtFQUNBLFdBQUE7RUFDQSx5QkFBQTtFQUNBLHlCQUFBO0UvREhBLHlDQUFBO0VBQ1EsaUNBQUE7O0ErRE1WO0VBQ0UscUJBQUE7RUFDQSx5QkFBQTtFQUNBLFdBQUE7RUFDQSwwQkFBQTtFQUNBLGlCQUFBO0VBQ0EsbUJBQUE7RUFoRkUsb0JBQUE7O0FBMEVKLEtBUUU7RUFDRSxXQUFBOztBQUNBLEtBRkYsRUFFRztFQUNDLGVBQUE7O0FBS047RUFDRSxTQUFBO0VBQ0EsZ0JBQUE7O0FBR0Y7RUFDRSxlQUFBO0VBQ0EseUJBQUE7RUFDQSxpQkFBQTtFQUNBLDhCQUFBOztBQUNBLFlBQUM7RUFDQyxnQkFBQTs7QUFJSjtFQWRFLFNBQUE7RUFDQSxnQkFBQTs7QUxoRkEsWUFBQztBQUNELFlBQUM7RUFDQyxTQUFTLEdBQVQ7RUFDQSxjQUFBOztBQUVGLFlBQUM7RUFDQyxXQUFBOztBQU5GLFlBQUM7QUFDRCxZQUFDO0VBQ0MsU0FBUyxHQUFUO0VBQ0EsY0FBQTs7QUFFRixZQUFDO0VBQ0MsV0FBQTs7QUsyRkYsWUFBRTtFQWJGLGVBQUE7RUFDQSx5QkFBQTtFQUNBLGlCQUFBO0VBQ0EsOEJBQUE7O0FBQ0EsWUFTRSxLQVREO0VBQ0MsZ0JBQUE7O0FBSUosWUFRRTtFQUNFLGtCQUFBO0VBQ0EsUUFBQTs7QUFJSixjQUFlLGFBQWE7RUFDMUIsa0JBQUE7RUFDQSxtQkFBQTtFQUNBLGtCQUFBOztBQUdGLFFBQVM7RUFDUCxpQkFBQTtFQUlBLGtCQUFBOztBQU9GLFFBQVM7RUFDUCxZQUFBO0VBQ0EsaUJBQUE7O0FBR0YsR0FBSTtFQUNGLGFBQUE7O0FBR0YsR0FBSSxhQUFZO0VBQ2QsY0FBQTs7QUFHRjtFQUNFLHNCQUFBO0VBQ0Esc0JBQUE7RUF4SkUsa0JBQUE7RS9EbUVGLGlEQUFBO0VBQ1EseUNBQUE7O0FnRXJFVjtFQUNFLGNBQUE7O0FBR0Y7RUFFRSxTQUFBO0VBQ0EsaUJBQUE7RUFDQSxlQUFBO0VBQ0EsZ0JBQUE7RUFDQSx5QkFBQTtFQUNBLDBCQUFBO0VBQ0EsNkJBQUE7O0FOQ0EsZUFBQztBQUNELGVBQUM7RUFDQyxTQUFTLEdBQVQ7RUFDQSxjQUFBOztBQUVGLGVBQUM7RUFDQyxXQUFBOztBQU5GLGVBQUM7QUFDRCxlQUFDO0VBQ0MsU0FBUyxHQUFUO0VBQ0EsY0FBQTs7QUFFRixlQUFDO0VBQ0MsV0FBQTs7QU1KSjtFQUNFLGVBQUE7RUFDQSxjQUFBOztBQUVGLFFBQW1DO0VBQ2pDLFNBQVUsSUFBRztJQUNYLGtCQUFBOzs7QUFJSixlQUFlO0VBQ2IsYUFBQTtFQUNBLGlCQUFBOztBQUdGLGVBQWU7RUFDYixnQkFBQTtFQUNBLG9CQUFBOztBQUdGLGVBQWdCO0VBQ2QsZ0JBQUE7O0FBR0YsT0FBTyxZQUFhO0VEdENoQix3QkFBQTtFQ3dDRixtQkFBQTs7QUFHRixPQUFPO0VBQ0wsbUJBQUE7O0FBR0Y7RUFDRSxxQkFBQTtFQUNBLFNBQUE7RUFDQSwyQkFBQTs7QUFHRixPQUFRO0VBQ04saUJBQUE7OztBQUlGLE9BQVE7RUFDTixZQUFBO0VBQ0EsZ0JBQUE7RUFDQSwwQkFBQTs7QUFHRixlQUFnQjtFQUNkLGtCQUFBO0VBQ0EsbUJBQUE7RUFDQSxvQkFBQTs7QUFHRixPQUFRLFlBQVk7RUR0RWhCLGdCQUFBO0UvRG1FRix3QkFBQTtFQUNRLGdCQUFBO0VnRUtSLFNBQUE7O0FBR0YsT0FBUSxZQUFZLEdBQUc7RUFDckIsZ0JBQUE7RUFDQSxtQkFBQTtFQUNBLGdCQUFBO0VBQ0EsbUJBQUE7O0FBR0YsT0FBUSxZQUFZLEdBQUUsWUFBYTtBQUNuQyxPQUFRLFlBQVksR0FBRSxXQUFZO0VEcEY5QixnQkFBQTs7QUN3RkosT0FBUSxZQUFZLEdBQUUsWUFBYTtFQUNqQyxvQkFBQTs7QUFHRixPQUFRLFlBQVksR0FBRSxXQUFZO0VBQ2hDLHFCQUFBOztBQUdGLE9BQVEsWUFBWSxHQUFFLE9BQVE7RUFDNUIsc0JBQUE7RUFDQSx1QkFBQTs7QUFHRjtFQUNFLFVBQUE7RUFDQSxnQkFBQTtFQUNBLG9CQUFBOztBQUdGLE9BQVE7RUFDTixtQkFBQTs7QUFLRixlQUFnQjtFQUNkLGFBQUE7RUFDQSxTQUFBOztBQUdGLGVBQWdCO0VBQ2QsYUFBQTtFQUNBLGdCQUFBOztBQUdGLGVBQWdCLGdCQUFlO0VBQzdCLGlCQUFBOztBQUdGLGVBQWdCLGdCQUFlO0VBQzdCLG9CQUFBOztBQUtGLGNBQ0U7QUFERixjQUVFO0FBRkYsY0FHRTtFQUNFLGtCQUFBO0VBQ0EsbUJBQUE7O0FBTUo7RUMvSEksYUFBQTtFQUNBLG9CQUFBO0VBQ0EsMkJBQUE7RUFDQSxtQkFBQTtFQUNBLGVBQUE7RUFDQSxvQkFBQTtFRnFFRixTQUFBO0VBQ0EsZ0JBQUE7RUVuRUUsd0JBQTJDLDhCQUEzQztFQUNBLHNCQUFBO0VBQ0EsbUJBQUE7O0FEMkhKO0VDdEhJLFlBQVksU0FBWjtFQVVBLGFBQUE7RUFDQSxxQkFBQTtFQUNBLHVCQUFBO0VGNUNBLGtCQUFBO0VuRHFFRixlQUFBO0VBQ0Esa0JBQUE7RUFDQSxtQkFBQTtFb0RrRkEsaUJBQUE7RUFDQSxvQkFBQTtFQUNBLG1CQUFBO0VBQ0EsZ0JBQUE7RUFDQSxrQkFBQTs7QUM1SEUsUUFBa0M7RUFvSXRDO0lBbklRLGlCQUFBOzs7QUFFSixRQUFrQztFQWlJdEM7SUFoSVEsaUJBQUE7OztBQUVKLFFBQWtDO0VBOEh0QztJQTdIUSxpQkFBQTs7O0FEOEdSLFlDeEdJLEtBQUk7RUFDQSxXQUFBOztBRHVHUixZQ3JHSTtFQUNJLGtCQUFBOztBRG9HUixZQ2xHSTtFQUNJLFVBQUE7RUFDQSxrQkFBQTtFQUNBLFdBQUE7RUFDQSxZQUFBO0VqRXFJTix3Q0FBQTtFQUNLLG1DQUFBO0VBQ0csZ0NBQUE7O0FpRXBJTixZQUFDO0VBQ0csVUFBQTs7QUFESixZQUFDLE1BRUc7RUFDSSxVQUFBOztBckRXVixRQUFtQztFQWdEckM7SUEvQ0ksV0FBQTtJQUNBLFVBQUE7OztBb0RxRkosWUFBWTtFQUNWLFdBQUE7O0FBS0YsTUFBTyxTQUFTO0VBQ2Qsa0JBQUE7RUFDQSxrQkFBQTs7QUFHRixNQUFPLFNBQVM7RUFDZCxlQUFBO0VBQ0EsZ0JBQUE7O0FBR0Y7RUFDRSxrQkFBQTs7QUFLRjtFQUNFLGtCQUFBO0VBQ0EsV0FBQTtFQUVBLGlCQUFBO0VBQ0EsYUFBQTs7QUFFQSxvQkFBRTtFQUNBLGlCQUFBOztBQUVGLG9CQUFFO0VBQ0EsaUJBQUE7RUFDQSxlQUFBO0VBQ0EsZ0JBQUE7O0FBSUosYUFDRTtFQUNFLG1CQUFBOztBQUlKO0VBQ0Usc0JBQUE7RUFDQSw2QkFBQTtFQUNBLGFBQUE7RUFDQSxnQkFBQTtFRGpORSwwQkFBQTs7QUM2TUosZ0JBTUU7RUFDRSxrQkFBQTtFQUNBLFlBQUE7RUFDQSxVQUFBO0VBQ0EsWUFBQTs7QUFJSixPQUFRO0VBQ04sbUJBQUE7O0FBR0YsVUFFRSxRQUFPO0FBRFQsUUFDRSxRQUFPOzs7QUFLVCxPQUFRLFFBQU87RUFDYixhQUFBOztBQUdGO0VBQ0UsV0FBQTtFQUNBLFdBQUE7RUFDQSxZQUFBO0VBQ0EsaUJBQUE7RUFDQSxrQkFBQTtFQUNBLGtCQUFBOztBQU5GLGFBT0U7RUFDRSxlQUFBO0VBQ0EsZ0JBQUE7RUFDQSxzQkFBQTs7QUNwUEo7RUZpQkUsbUJFaEJhLGFGZ0JiO0VBQ0EsZ0JFakJhLGFGaUJiO0VBQ0EsZUVsQmEsYUZrQmI7RUFDQSxjRW5CYSxhRm1CYjtFQUNBLFdFcEJhLGFGb0JiO0VBSUEsdUNBQUE7RUFDQSxvQ0FBQTtFQUNBLG1DQUFBO0VBQ0Esa0NBQUE7RUFDQSwrQkFBQTtFRTFCRSxrQkFBQTtFQUNBLFNBQUE7RUFDQSxZQUFBO0VBQ0EsV0FBQTtFQUNBLFdBQUE7RUFDQSx5QkFBQTtFQUNBLGlCQUFBO0VBQ0EsZUFBQTtFQUNBLGtCQUFBO0VBQ0EseUJBQUE7O0FBSUo7RUFDSSxhQUFBO0VBQ0Esb0JBQUE7RUFDQSwyQkFBQTtFQUNBLG1CQUFBO0VBQ0EsZUFBQTtFQUNBLG9CQUFBO0VGcUVGLFNBQUE7RUFDQSxnQkFBQTtFRW5FRSx3QkFBMkMsOEJBQTNDO0VBQ0Esc0JBQUE7RUFDQSxtQkFBQTs7QUFHSjtFQUNJLGtCQUFBO0VBQ0EsWUFBWSxTQUFaO0VBVUEsYUFBQTtFQUNBLHFCQUFBO0VBQ0EsdUJBQUE7RUY1Q0Esa0JBQUE7O0FFaUNBLFFBQWtDO0VBb0l0QztJQW5JUSxpQkFBQTs7O0FBRUosUUFBa0M7RUFpSXRDO0lBaElRLGlCQUFBOzs7QUFFSixRQUFrQztFQThIdEM7SUE3SFEsaUJBQUE7OztBQVZSLFdBZ0JJLEtBQUk7RUFDQSxXQUFBOztBQWpCUixXQW1CSTtFQUNJLGtCQUFBOztBQXBCUixXQXNCSTtFQUNJLFVBQUE7RUFDQSxrQkFBQTtFQUNBLFdBQUE7RUFDQSxZQUFBO0VqRXFJTix3Q0FBQTtFQUNLLG1DQUFBO0VBQ0csZ0NBQUE7O0FpRXBJTixXQUFDO0VBQ0csVUFBQTs7QUFESixXQUFDLE1BRUc7RUFDSSxVQUFBOztBQUtaO0VBQ0ksa0JBQUE7RUFDQSxNQUFBO0VBQ0EsT0FBQTtFQUNBLFFBQUE7RUFDQSxTQUFBO0VBQ0Esc0JBQUE7RUFDQSxnQkFBQTtFakVtSEYsb0NBQUE7RUFDSywrQkFBQTtFQUNHLDRCQUFBO0UrRC9MTixrQkFBQTs7QUU2RUEsV0FBQztBQUNHLFdBQUM7RUFDRCxlQUFBO0VBQ0EscUJBQUE7RWpFYk4sZ0RBQUE7RUFDUSx3Q0FBQTs7QWlFU04sV0FBQyxNQUtHO0FBSkEsV0FBQyxRQUlEO0VBQ0kseUJBQUE7O0FBaEJaLFdBbUJJO0VBQ0ksYUFBQTs7QUFwQlIsV0FzQkk7RUFDSSxjQUFBO0VBQ0EseUJBQUE7RWpFa0dOLGlEQUFBO0VBQ0ssNENBQUE7RUFDRyx5Q0FBQTs7QWlFL0ZWO0VGaEdJLGtCQUFBOztBRW1HQTtBQUhKLFlBSUk7RUFDSSxlQUFBO0VBQ0EsZUFBQTs7QUFOUixZQVNJO0VBQ0ksWUFBQTs7QUFJUjtFQUNJLGVBQUE7RUFDQSxnQkFBQTtFQUNBLGFBQUE7RUY3R0YseUJBQUE7RUFDQSxxQkFBQTs7RUFHQSxzQkFBQTtFQUVBLHFCQUFBO0VBQ0Esa0JBQUE7RUFDQSxpQkFBQTtFQUNBLGFBQUE7O0FFMEdGO0VBQ0ksa0JBQUE7RUFDQSxnQkFBQTs7QUFHSixjQUFlO0VBQ1gsa0JBQUE7RUFDQSxPQUFBO0VBQ0EsUUFBQTtFQUNBLFNBQUE7RUFDQSxrQkFBQTtFQUNBLFNBQUE7RUFDQSxzQkFBQTtFQUNBLG9DQUFBO0VBQ0EsZUFBQTtFQUNBLFdBQUE7RUFDQSxVQUFBO0VGdklBLDBCQUFBOztBRTJJSixjQUFlO0VBQ1gsV0FBQTtFQUNBLGNBQUE7RUFDQSxlQUFBOztBQUdKLFdBQVcsWUFDUDtFakUyQ0Ysd0NBQUE7RUFDSyxtQ0FBQTtFQUNHLGdDQUFBO0VpRTNDRixrQkFBQTtFQUNBLFdBQUE7RUFDQSxVQUFBO0VBQ0EsWUFBQTtFQUNBLFVBQUE7O0FBRUosV0FUTyxZQVNOO0VBQ0csb0JBQUE7O0FBREosV0FUTyxZQVNOLE1BRUc7RUFDSSxVQUFBOzs7OztBQzlKWjtBQUNBO0VIMkZFLFNBQUE7RUFDQSxnQkFBQTtFRzFGQSxpQkFBQTs7QVJVQSxXQUFDO0FBQUQsVUFBQztBQUNELFdBQUM7QUFBRCxVQUFDO0VBQ0MsU0FBUyxHQUFUO0VBQ0EsY0FBQTs7QUFFRixXQUFDO0FBQUQsVUFBQztFQUNDLFdBQUE7O0FBTkYsV0FBQztBQUFELFVBQUM7QUFDRCxXQUFDO0FBQUQsVUFBQztFQUNDLFNBQVMsR0FBVDtFQUNBLGNBQUE7O0FBRUYsV0FBQztBQUFELFVBQUM7RUFDQyxXQUFBOztBSzJGRixXQUFFO0FBQUYsVUFBRTtFQWJGLGVBQUE7RUFDQSx5QkFBQTtFQUNBLGlCQUFBO0VBQ0EsOEJBQUE7O0FBQ0EsV0FTRSxLQVREO0FBQUQsVUFTRSxLQVREO0VBQ0MsZ0JBQUE7O0FHdEdKLFdIa0hFO0FHakhGLFVIaUhFO0VBQ0Usa0JBQUE7RUFDQSxRQUFBOztBRzlHSjtFQUNFLDJCQUFBO0VBQ0EsOEJBQUE7RUFDQSxtQkFBQTs7QUFHRixTQUFVO0FBQ1YsVUFBVyxHQUFHO0VBQ1osY0FBQTtFQUNBLGVBQUE7RUFDQSx1QkFBQTtFQUNBLGtCQUFBO0VBQ0EsaUJBQUE7O0FBR0YsU0FBUztBQUNULFVBQVcsR0FBRTtFQUNYLHlCQUFBOztBQUdGLFNBQVMsT0FBUTtBQUNqQixVQUFXLEdBQUUsT0FBUTtFQUNuQixrQkFBQTtFQUNBLFdBQUE7RUFDQSx5QkFBQTs7QUFDQSxTQUxPLE9BQVEsSUFLZDtBQUFELFVBSlMsR0FBRSxPQUFRLEVBSWxCO0VBQ0MsV0FBQTtFQUNBLHlCQUFBOztBQUdKLFFBQW1DO0VBQ2pDLFNBQVMsT0FBUSxJQUFHO0VBQ3BCLFVBQVcsR0FBRSxPQUFRLEVBQUM7SUFDcEIsU0FBUyxHQUFUO0lBQ0Esa0JBQUE7SUFDQSxNQUFBO0lBQ0EsV0FBQTtJQUNBLFVBQUE7SUFDQSxZQUFBO0lBQ0Esc0JBQXNCLHdDQUF0Qjs7O0FBSUosU0FBUyxPQUFRLElBQUk7QUFDckIsVUFBVyxHQUFFLE9BQVEsRUFBRTtFQUNyQixtQkFBQTtFQUNBLGdCQUFBO0VBQ0EsY0FBQTs7QUFHRixjQUFlLFVBQVU7QUFDekIsY0FBZSxXQUFXLEdBQUc7RUFDM0Isa0JBQUE7RUFDQSxtQkFBQTtFQUNBLGtCQUFBOztBQUdGLGNBQWUsVUFBUztBQUN4QixjQUFlLFdBQVcsR0FBRTtFQUMxQixrQkFBQTs7QUFHRixjQUFlLFVBQVMsTUFBTztBQUMvQixjQUFlLFdBQVcsR0FBRSxNQUFPO0VBQ2pDLGtCQUFBO0VBQ0EsbUJBQUE7O0FBR0YsY0FBZSxVQUFTLE1BQU87QUFDL0IsY0FBZSxXQUFXLEdBQUUsTUFBTztFQUNqQyxrQkFBQTtFQUNBLFFBQUE7RUFDQSxVQUFBO0VBQ0EsV0FBQTtFQUNBLFlBQUE7RUFDQSxpQkFBQTtFQUNBLFVBQUE7O0FBS0YsVUFBVyxVQUFVLElBQUcsTUFBTTtBQUM5QixVQUFXLFVBQVMsT0FBUSxJQUFHO0VDakU3QixxQkFBQTtFQUNBLDJCQUFBO0VBQ0Esa0JBQUE7RUFDQSxRQUFBO0VBQ0EsV0FBQTtFQUNBLFlBQUE7RUFDQSxzQkFBc0IsNkNBQXRCO0VBQ0EsNEJBQUE7RUFDQSw4QkFBQTtFRDJEQSxTQUFTLEVBQVQ7RUFDQSxrQkFBQTtFQUNBLFFBQUE7RUFDQSxVQUFBO0VBQ0EsZ0JBQUE7O0FBR0YsVUFBVyxVQUFVLElBQUcsTUFBTTtFQzFENUIsV0FBQTtFQUNBLFlBQUE7RUFDQSxnQ0FBQTs7QUQ0REYsVUFBVyxVQUFTLE9BQVEsSUFBRztFQzlEN0IsV0FBQTtFQUNBLFlBQUE7RUFDQSw4QkFBQTtFRDhEQSxVQUFBOztBQUdGO0VIZEUsU0FBQTtFQUNBLGdCQUFBOztBR2FGLFVBRUU7RUFDRSxrQkFBQTs7QUFISixVQUtFO0VBQ0Usb0JBQUE7RUFDQSxpQkFBQTtFSGhIQSxvQkFBQTs7QUdxSEo7RUFDRSxjQUFBOztBQURGLG1CQUVFO0VBQ0Usa0JBQUE7RUFDQSxpQkFBQTtFQUNBLHNCQUFBO0VIMUhBLGtCQUFBOztBR3FISixtQkFFRSxnQkFLRTtFQUNFLGFBQUE7O0FBUk4sbUJBV0U7RUFDRSxpQkFBQTtFQUNBLG1CQUFBOztBQWJKLG1CQVdFLGVBR0U7RUFDRSxtQkFBQTtFQUNBLGNBQUE7O0FBaEJOLG1CQW1CRTtFQUNFLGdCQUFBOztBQXBCSixtQkFzQkUsZ0JBQWU7RUFDYixpQkFBQTtFQUNBLGFBQUE7O0FBeEJKLG1CQTBCRSxLQUFLLEdBQUU7RUFDTCxrQkFBQTs7QUEzQkosbUJBNkJFLEtBQUssR0FBRSxPQUFRLElBQUcsTUFBTTtBQTdCMUIsbUJBOEJFLEtBQUssR0FBRSxPQUFRLElBQUc7RUM3SGxCLHFCQUFBO0VBQ0EsMkJBQUE7RUFDQSxrQkFBQTtFQUNBLFFBQUE7RUFDQSxXQUFBO0VBQ0EsWUFBQTtFQUNBLHNCQUFzQiw2Q0FBdEI7RUFDQSw0QkFBQTtFQUNBLDhCQUFBO0VBUUEsV0FBQTtFQUNBLFlBQUE7RUFDQSw4QkFBQTtFRDhHRSxTQUFTLEVBQVQ7RUFDQSxrQkFBQTtFQUNBLFFBQUE7RUFDQSxVQUFBO0VBQ0EsZ0JBQUE7O0FBSUosV0FBWTtFQUNWLGVBQUE7RUFDQSxnQkFBQTtFQUNBLGtCQUFBOztBQUhGLFdBQVksV0FJVjtFQUNFLHFCQUFBOztBRXBLSixHQUFJO0VBQ0EsYUFBQTs7QUFHSixHQUFJLFNBQVE7RUFDUixjQUFBOztBQUdKO0FBQ0E7RUFDSSxpQkFBQTs7QUFHSjtFTFpJLG9CQUFBO0VLY0Esa0JBQUE7RUFDQSxtQkFBQTs7QUFHSjtFQUNJLGVBQUE7RUFDQSxlQUFBOztBQUdKLEtBQUs7RUFDRCxTQUFTLEdBQVQ7O0FBR0osS0FBSyxNQUFNO0FBQ1gsS0FBSyxTQUFTO0VBQ1YsU0FBUyxFQUFUOztBQUdKLEtBQUs7QUFDTCxLQUFLO0VBQ0Qsa0JBQUE7RUFDQSxRQUFBO0VBQ0EsVUFBQTtFQUNBLFNBQUE7O0FBQ0EsS0FOQyxZQU1BO0FBQUQsS0FMQyxlQUtBO0VBQ0csTUFBQTs7QUFJUjtFQUNJLFlBQUE7O0FBR0o7RUFDSSxlQUFBOztBQUdKLGNBQWU7RUFDWCxrQkFBQTtFQUNBLFNBQUE7O0FBR0osYUFBYztBQUNkLGFBQWM7QUFDZCxhQUFjO0VwRWVaLDhCQUFBO0VBQ0csMkJBQUE7RUFDSyxzQkFBQTtFb0VmTixZQUFBO0VBQ0EsV0FBQTs7QUFHSixlQUFnQjtBQUNoQixlQUFnQjtBQUNoQixlQUFnQjtFQUNaLFlBQUE7O0FBRUosUUFBbUM7RUFDL0IsZUFBZ0I7RUFDaEIsZUFBZ0I7RUFDaEIsZUFBZ0I7SUFDWixXQUFBO0lwRUFOLDhCQUFBO0lBQ0csMkJBQUE7SUFDSyxzQkFBQTtJb0VBRixnQkFBQTs7O0FBSVIsY0FBZTtBQUNmLGNBQWU7RUFDWCxpQkFBQTtFQUNBLHVCQUFBOztBQUdKLGNBQWU7RUFDWCxrQkFBQTs7QUFHSjtFQUNJLGNBQUE7O0FBR0osYUFBYztFQUNWLFdBQUE7RUFDQSxpQkFBQTtFQUNBLGdCQUFBO0VBQ0EsaUJBQUE7O0FBQ0EsYUFMVSwwQkFLVDtFQUNHLGNBQUE7O0FBSVIsUUFBbUM7RUFDL0I7SUFDSSxpQkFBQTs7O0FBSVIsYUFBYztFQUNWLGNBQUE7RUFDQSxnQkFBQTtFQUNBLGNBQUE7RUFDQSxTQUFBOztBQUdKLFFBQW1DO0VBQy9CLGFBQWM7SUFDVixXQUFBO0lBQ0EsVUFBQTs7O0FBSVIsYUFBYyxhQUFZO0VBQ3RCLGVBQUE7RUFDQSxnQkFBQTs7QUFHSixRQUFtQztFQUMvQixhQUFjO0lBQ1YsZUFBQTs7O0FBS1IsZ0JBQWlCO0VBQ2IsWUFBQTs7QUFFSixRQUFtQztFQUMvQixnQkFBaUI7SUFDYixrQkFBQTs7O0FBSVIsZ0JBQWlCO0VBQ2Isa0JBQUE7RUFDQSxjQUFBO0VBQ0EsZUFBQTtFQUNBLGNBQUE7RUFDQSxnQkFBQTtFQUNBLGVBQUE7O0FBR0osZ0JBQWlCO0VBQ2IsY0FBQTs7QUFDQSxnQkFGYSxXQUVaO0VBQ0csYUFBQTs7QUFHUixnQkFBaUI7RUFDYixpQkFBQTs7QUFHSixRQUFtQztFQUMvQixnQkFBaUI7SUFDYix1QkFBQTs7RUFFSixnQkFBaUI7SUFDYixZQUFBO0lBQ0EsWUFBQTtJQUNBLGFBQUE7SUFDQSxpQkFBQTs7O0FBSVIsZ0JBQWlCLGdCQUFnQixZQUFXO0VBQ3hDLFlBQUE7O0FBR0osZ0JBQWlCLFlBQVc7RUFDeEIsZ0JBQUE7RUFDQSxrQkFBQTtFQUNBLE9BQUE7RUFDQSxRQUFBOztBQUdKLGdCQUFpQixhQUFZO0VBQ3pCLFFBQUE7O0FBR0osV0FFSTtBQURKLFlBQ0k7RUFDSSxXQUFBO0VBQ0EsZUFBQTtFQUNBLGtCQUFBOztBQUlSLGdCQUFpQixZQUFZO0VBQ3pCLGNBQUE7RUFDQSwwQkFBQTs7QUFHSixnQkFBaUI7RUFDYixrQkFBQTtFQUNBLG1CQUFBOztBQUdKLFlBQWE7RUFDVCxtQkFBQTs7QUFHSixZQUFhO0VBQ1QsYUFBQTs7QUFHSixZQUFhO0VBQ1QsZ0JBQUE7O0FBS0osWUFBYTtFQUNULGdCQUFBOztBQUdKLFlBQWE7RUFDVCxXQUFBOztBQUdKLFlBQWE7RUFDVCxrQkFBQTtFQUNBLG1CQUFBO0VBQ0Esb0JBQUE7O0FBT0ksWUFESixNQUNLO0FBQUQsS0FIRixhQUVGLE1BQ0s7QUFDRyxZQUZSLE1BRVM7QUFBRCxLQUpOLGFBRUYsTUFFUztFQUNELDZCQUFBOztBQU9aLFlBQWE7RUFDVCxpQkFBQTs7QUFLSixhQUFjO0FBQ2QsYUFBYztFQUNWLGFBQUE7O0FBR0osYUFBYztFQUNWLGtCQUFBOztBQUdKLGFBQWM7RUFDViw4QkFBQTs7QUFHSixhQUFjLE9BQU87RUFDakIsV0FBQTtFQUNBLFlBQUE7RUFDQSxnQkFBQTs7QUFHSixhQUFjLE9BQU87RUFDakIsa0JBQUE7RUFDQSxjQUFBO0VBQ0EsWUFBQTtFQUNBLFdBQUE7RUFDQSxVQUFBO0VBQ0EsVUFBQTtFQUNBLFVBQUE7RUFDQSw2QkFBQTtFQUNBLFlBQUE7RUFDQSxXQUFBO0VwRWhHRixzQ0FBQTtFQUNLLGlDQUFBO0VBQ0csOEJBQUE7O0FvRWdHTixhQVpVLE9BQU8sWUFZaEI7RUFDRyxXQUFBOztBQUlSLE9BQVE7RUxwU0osMEJBQUE7RUtzU0EsbUJBQUE7O0FBR0osT0FBUTtFTHpTSiwwQkFBQTtFSzJTQSxjQUFBO0VBQ0EsV0FBQTtFQUNBLGlCQUFBO0VBQ0EsbUJBQUE7RUFDQSxXQUFBO0VBQ0Esc0JBQUE7RUFDQSxnQkFBQTtFQUNBLGVBQUE7RUFDQSxjQUFBOztBQUdKLE9BQVEsbUJBQW1CO0VBQ3ZCLGNBQUE7RUFDQSxxQkFBQTs7QUFJSixRQUFtQztFQUMvQiw2QkFDSSxlQUFlO0lBQ1gsY0FBQTs7O0FBSVo7RUFFSSxtQkFBQTs7QUFGSiw2QkFJSTtFQUNJLGdCQUFBOztBQVNSLGVBQWUsU0FBVTtBQUN6QixlQUFlLFNBQVU7RUFDckIsY0FBQTtFQUNBLDZCQUFBO0VBQ0EsaUJBQUE7O0FBR0osZUFBZSxTQUFVO0VwRXJSdkIsd0JBQUE7RUFDUSxnQkFBQTtFb0VzUk4seUJBQUE7O0FBR0osZUFBZSxTQUFVO0VBQ3JCLGNBQUE7RUFDQSxxQkFBQTs7QUFLSixlQUFnQixVQUFTO0VMcFdyQixtQkFBQTtFS3NXQSxrQkFBQTtFQUNBLE1BQUE7RUFDQSxTQUFBO0VBQ0EsV0FBQTtFQUNBLFVBQUE7RUFDQSxnQkFBQTtFQUNBLGlCQUFBOztBQUdKLGVBQWdCLFVBQVMsSUFBSztFQUMxQixhQUFBO0VBQ0EsV0FBQTs7QUFHSixlQUFnQixVQUFTLElBQUk7RUFDekIsa0JBQUE7RUFDQSxRQUFBO0VBQ0EsVUFBQTtFQUNBLFdBQUE7O0FBR0osZUFBZ0IsVUFBUyxJQUFLO0VBQzFCLGFBQUE7O0FBR0osZUFBZSxTQUFVLFVBQVM7RWpEMVhoQyxXQUFBO0VBQ0EseUJBQUE7RUFDQSxxQkFBQTs7QUFFQSxlaURzWGEsU0FBVSxVQUFTLElqRHRYL0I7QUFDRCxlaURxWGEsU0FBVSxVQUFTLElqRHJYL0I7RUFDQyxXQUFBO0VBQ0EseUJBQUE7RUFDSSxxQkFBQTs7QUFFTixlaURnWGEsU0FBVSxVQUFTLElqRGhYL0I7RUFDQyxXQUFBO0VBQ0EseUJBQUE7RUFDSSxxQkFBQTs7QUFFTixlaUQyV2EsU0FBVSxVQUFTLElqRDNXL0I7QUFDRCxlaUQwV2EsU0FBVSxVQUFTLElqRDFXL0I7QUFDRCxLQUFNLG1CQUFrQixlaUR5V1gsU0FBVSxVQUFTO0VqRHhXOUIsV0FBQTtFQUNBLHlCQUFBO0VBQ0kscUJBQUE7O0FBRUosZWlEb1dXLFNBQVUsVUFBUyxJakQzVy9CLE9BT0U7QUFBRCxlaURvV1csU0FBVSxVQUFTLElqRDFXL0IsT0FNRTtBQUFELEtBTEksbUJBQWtCLGVpRHlXWCxTQUFVLFVBQVMsSWpEcFc3QjtBQUNELGVpRG1XVyxTQUFVLFVBQVMsSWpEM1cvQixPQVFFO0FBQUQsZWlEbVdXLFNBQVUsVUFBUyxJakQxVy9CLE9BT0U7QUFBRCxLQU5JLG1CQUFrQixlaUR5V1gsU0FBVSxVQUFTLElqRG5XN0I7QUFDRCxlaURrV1csU0FBVSxVQUFTLElqRDNXL0IsT0FTRTtBQUFELGVpRGtXVyxTQUFVLFVBQVMsSWpEMVcvQixPQVFFO0FBQUQsS0FQSSxtQkFBa0IsZWlEeVdYLFNBQVUsVUFBUyxJakRsVzdCO0VBQ0MsV0FBQTtFQUNBLHlCQUFBO0VBQ0kscUJBQUE7O0FBR1IsZWlENFZhLFNBQVUsVUFBUyxJakQ1Vi9CO0FBQ0QsZWlEMlZhLFNBQVUsVUFBUyxJakQzVi9CO0FBQ0QsS0FBTSxtQkFBa0IsZWlEMFZYLFNBQVUsVUFBUztFakR6VjlCLHNCQUFBOztBQUtBLGVpRG9WVyxTQUFVLFVBQVMsSWpEdlYvQixTQUdFO0FBQUQsZWlEb1ZXLFNBQVUsVUFBUyxJakR0Vi9CLFVBRUU7QUFBRCxRQURNLFVBQVcsZ0JpRHFWTixTQUFVLFVBQVMsSWpEcFY3QjtBQUNELGVpRG1WVyxTQUFVLFVBQVMsSWpEdlYvQixTQUlFO0FBQUQsZWlEbVZXLFNBQVUsVUFBUyxJakR0Vi9CLFVBR0U7QUFBRCxRQUZNLFVBQVcsZ0JpRHFWTixTQUFVLFVBQVMsSWpEblY3QjtBQUNELGVpRGtWVyxTQUFVLFVBQVMsSWpEdlYvQixTQUtFO0FBQUQsZWlEa1ZXLFNBQVUsVUFBUyxJakR0Vi9CLFVBSUU7QUFBRCxRQUhNLFVBQVcsZ0JpRHFWTixTQUFVLFVBQVMsSWpEbFY3QjtFQUNDLHlCQUFBO0VBQ0kscUJBQUE7O0FpRGdWVixlQUFlLFNBQVUsVUFBUyxJakQ1VWhDO0VBQ0UsY0FBQTtFQUNBLHNCQUFBOztBaURnVkosYUFBYztBQUFHLFlBQWE7RUFDMUIsY0FBQTs7QUFHSixjQUFjLE1BQU87QUFDckIsY0FBYyxNQUFPO0FBQ3JCLGNBQWMsTUFBTztBQUNyQixjQUFjLE1BQU8sZUFBZTtBQUNwQyxjQUFjLE1BQU8sY0FBYztFQUMvQixxQkFBQTs7QUFHSjtFQUNJLGNBQUE7O0FBR0o7QUFDQTtFQUNJLGVBQUE7O0FBR0o7RUwxWkksMEJBQUE7RUs0WkEsY0FBQTtFQUNBLG9CQUFBO0VBQ0EsbUJBQUE7RUFDQSxnQkFBQTtFQUNBLFdBQUE7RUFDQSxZQUFBOztBQUdKLGVBQWdCO0VBQ1osWUFBQTs7QUFHSixhQUFjO0VBQ1YsV0FBQTs7QUFHSixjQUFjLE1BQU8sZUFBZTtBQUNwQyxlQUFlLE1BQU87RUFDbEIsV0FBQTs7QUFHSixlQUFlLE1BQU87RUFDbEIsWUFBQTs7QUFHSixlQUFlLE1BQU87RUFDbEIsWUFBQTs7QUFRSjtFTG5XRSxTQUFBO0VBQ0EsZ0JBQUE7RUtxV0UsY0FBQTtFQUNBLG9CQUFBO0VBQ0EsY0FBQTtFQUNBLGVBQUE7RUFDQSxnQkFBQTs7QVZ6YkYsT0FBQztBQUNELE9BQUM7RUFDQyxTQUFTLEdBQVQ7RUFDQSxjQUFBOztBQUVGLE9BQUM7RUFDQyxXQUFBOztBQU5GLE9BQUM7QUFDRCxPQUFDO0VBQ0MsU0FBUyxHQUFUO0VBQ0EsY0FBQTs7QUFFRixPQUFDO0VBQ0MsV0FBQTs7QVVzYkosT0FBUTtFcEUvWE4sOEJBQUE7RUFDRywyQkFBQTtFQUNLLHNCQUFBO0VvRStYTixpQkFBQTtFQUNBLHdCQUFBO0VBQ0EsVUFBQTtFQUNBLHlCQUFBO0VBQ0EsV0FBQTtFQUNBLGtCQUFBO0VBQ0Esa0JBQUE7RUFDQSxVQUFBOztBQUdKLE9BQVEsR0FBRTtFTHBkTixtQkFBQTtFS3NkQSxTQUFTLGNBQVQ7RUFDQSxxQkFBQTtFQUNBLFdBQUE7RUFDQSxZQUFBO0VBQ0EsaUJBQUE7RUFDQSxpQkFBQTtFQUNBLGtCQUFBO0VBQ0EsV0FBQTtFQUNBLHlCQUFBO0VBQ0EsVUFBQTs7QUFHSixPQUFRLEdBQUU7RUFDTixPQUFBO0VBQ0Esb0NBQUE7RUFDQSxTQUFTLEdBQVQ7RUFDQSxTQUFBO0VBQ0EsUUFBQTtFQUNBLGtCQUFBO0VBQ0Esb0JBQUE7RUFDQSx5QkFBQTtFQUNBLDRCQUFBO0VBQ0Esa0JBQUE7RUFDQSxRQUFBO0VBQ0EsaUJBQUE7RUFDQSxrQkFBQTs7QUFHSixPQUFRLEdBQUU7RUFDTixrQkFBQTtFQUNBLFdBQUE7O0FBR0osT0FBUSxHQUFFO0FBQ1YsT0FBUSxHQUFFLEtBQU07RUx4Zlosd0JBQUE7O0FLNGZKLE9BQVEsR0FBRSxNQUFNO0VBQ1osYUFBQTtFQUNBLFlBQUE7O0FBR0osT0FBUSxHQUFFLE9BQU87RUFDYixvQ0FBQTtFQUNBLHlCQUFBO0VBQ0EsNEJBQUE7O0FBR0osT0FBUSxHQUFFLFNBQVM7RUFDZixvQ0FBQTtFQUNBLHlCQUFBO0VBQ0EsNEJBQUE7O0FBR0osT0FBTyxRQUFTLEdBQUUsU0FBUyxZQUFZO0VBQ25DLGFBQUE7O0FBR0osT0FBUSxHQUFFO0FBQ1YsT0FBUSxHQUFFO0VBQ04sZ0JBQUE7O0FBR0osT0FBUSxHQUFFLE9BQU87RUFDYixjQUFBO0VBQ0EsZ0JBQUE7O0FBR0osT0FBUSxHQUFFLFNBQVM7RUFDZixjQUFBO0VBQ0EsbUJBQUE7O0FBSUosT0FBUSxHQUFHO0VBQ1AsY0FBQTtFQUNBLGtCQUFBO0VBQ0EsTUFBQTtFQUNBLE9BQUE7RUFDQSxRQUFBO0VBQ0EsU0FBQTtFQUNBLFdBQUE7RUFDQSxrQkFBQTtFQUNBLFlBQUE7RUFDQSxnQkFBQTtFQUNBLHFCQUFBO0VBQ0EsaUJBQUE7RUFDQSxXQUFBOztBQUVKLFFBQW1DO0VBQy9CLE9BQVEsR0FBRztJQUNQLG9CQUFBOzs7QUFHUixPQUFRLEdBQUUsT0FBUTtFQUNkLFdBQUE7RUFDQSxtQkFBQTs7QUFHSixPQUFRLEdBQUUsU0FBVTtFQUNoQixjQUFBO0VBQ0EsbUJBQUE7O0FBS0osTUFBTztFQUNILGdCQUFBOztBQUtKO0VBQ0ksZUFBQTtFQUNBLGdCQUFBO0VBQ0EsZUFBQTtFQUNBLGlCQUFBOztBQUdKO0VBQ0kseUJBQUE7RUFDQSxpQkFBQTs7QUFLSjtFQUNJLGtCQUFBO0VBQ0EsZ0JBQUE7RUFDQSxxQkFBQTtFQUNBLHNCQUFBOztBQUdKLHNCQUF1QjtFQUNuQixVQUFBOztBQUdKLHNCQUF1QjtFaEQ5bEJyQixVQUFBO0VBR0Esd0JBQUE7RWdENmxCRSxrQkFBQTtFQUNBLE1BQUE7RUFDQSxRQUFBO0VBQ0EsVUFBQTtFQUNBLFNBQUE7RUFDQSx5QkFBQTtFQUNBLDZCQUFBO0VBQ0EsZUFBQTtFQUNBLGNBQUE7RUFDQSxnQkFBZ0IscUJBQXFCLFFBQXJDOztBQUdKLHNCQUFzQjtFQUNsQixxQkFBQTtFQUNBLGdCQUFnQixrRUFBaEI7RUFDQSxrQkFBQTs7QUFLSixrQkFBbUIsZ0JBQWdCO0FBQ25DLHdCQUF5QixpQkFBaUIsc0JBQXFCLFlBQWE7RUFDeEUsZUFBQTs7QUFHSix3QkFBeUIsaUJBQWlCLHNCQUFzQjtFQUM1RCxZQUFBOztBQUdKLGtCQUFtQixnQkFBZ0I7QUFDbkMsd0JBQXlCLGlCQUFpQixzQkFBcUIsWUFBYTtFQUV4RSxrQkFBQTs7QUFHSjtFQUNJLGVBQUE7O0FBR0o7RUFDSSxhQUFBOztBQUdKLHdCQUF5QixpQkFBaUI7RUFDdEMseUJBQUE7O0FBR0osd0JBQXdCLGtCQUFtQjtFQUN2QyxnQkFBQTtFQUNBLG1CQUFBOztBQUdKO0FBQ0Esd0JBQXlCO0VBQ3JCLFFBQUE7RUFDQSxTQUFBOztBQUdKLHdCQUF5QjtFTDVwQnJCLGtCQUFBO0UvRG1FRix3REFBQTtFQUNRLGdEQUFBO0VBeUhSLDhEQUFBO0VBQ0sseURBQUE7RUFDRyxzREFBQTtFb0VrZU4sc0JBQUE7RUFDQSxzQkFBQTs7QUFHSix5QkFBMEI7QUFDMUIsd0JBQXdCLHlCQUEwQjtFQUM5QyxxQ0FBQTtFQUNBLFVBQUE7RUFDQSx1QkFBQTs7RXBFdG1CRixpRkFBQTtFQUNRLHlFQUFBOztBb0V5bUJWLHdCQUF5QjtFQUNyQixnQkFBQTs7QUFHSixrQkFBbUIsaUJBQWlCO0VBQ2hDLGlCQUFBO0VBQ0EsZ0JBQUE7RUFDQSxtQkFBQTs7QUFHSixhQUFjO0VBSVYsZUFBQTs7QUFHSixjQUFjLE1BQU8sbUJBQ2pCLE1BQUs7QUFEVCxjQUFjLE1BQU8sbUJBRWIsT0FBTTtBQUZkLGNBQWMsTUFBTyxtQkFHYixTQUFRO0VwRTluQmQsd0JBQUE7RUFDUSxnQkFBQTs7QW9Fa29CVixHQUFJLGNBQ0E7RUFDSSxtQkFBQTs7QUFGUixHQUFJLGNBSUE7RUFDSSxlQUFBO0VBQ0Esa0JBQUE7RUFDQSxVQUFBO0VoRDNzQk4sVUFBQTtFQUdBLHdCQUFBOztBZ0Rpc0JGLEdBQUksY0FVQTtFQUNJLGtCQUFBOztBQVhSLEdBQUksY0FhQTtFQUNJLGlCQUFBOztBQWRSLEdBQUksY0FnQkE7RUFDSSxrQkFBQTtFQUNBLE1BQUE7RUFDQSxrQkFBQTs7QUFDQSxHQXBCSixjQWdCQSxLQUlLO0VBQ0csY0FBQTtFQUNBLHFCQUFBO0VBQ0EsNEJBQUE7RXBFaGlCVixtREFBQTtFQUNLLDhDQUFBO0VBQ0csMkNBQUE7O0FvRXVnQlYsR0FBSSxjQTJCQTtFQUNJLGtCQUFBO0VBQ0EsZUFBQTtFQUNBLFFBQUE7RUFDQSxXQUFBO0VBQ0EsY0FBQTtFQUNBLGNBQUE7RUx2dUJKLG9CQUFBOztBS3NzQkosR0FBSSxjQTJCQSxnQkFRSTtFQUNJLGVBQUE7O0FBSVosZ0JBQWlCO0VBQ2IsV0FBQTtFQUNBLGdCQUFBOztBQUdKLGdCQUFpQjtFQUNiLGlCQUFBOztBQUdKO0VBQ0ksV0FBQTtFQUNBLGdCQUFBO0VBQ0EsU0FBQTtFQUNBLGtCQUFBO0VBQ0EseUJBQUE7RUFDQSxjQUFBO0VBQ0EsaUJBQUE7O0FBR0osZ0JBQWlCLFdBQVc7RUFDeEIsV0FBQTtFQUNBLFVBQUE7O0FBR0osZ0JBQWlCLFdBQ2I7QUFESixnQkFBaUIsV0FDTztFQUNoQixzQkFBQTs7QUFJUjtFQUNJLHFCQUFBO0VBQ0EsY0FBQTs7QUMvd0JKO0VBQ0UsOEJBQUE7RUFDQSxvQkFBQTtFQUNBLG1CQUFBOztBQUVGLFFBQW1DO0VBQ2pDO0lBQ0UscUJBQUE7OztBQUlKLGFBQWE7RUFDWCxtQkFBQTtFQUNBLGdCQUFBO0VBQ0EsaUJBQUE7O0FBR0Y7RUFDRSxlQUFBO0VBQ0EsYUFBQTtFQUNBLGtCQUFBO0VBQ0EsZ0JBQUE7O0FBR0YsZ0JBQWlCO0VBQ2YsY0FBQTs7QUFHRixnQkFBaUI7RUFDZixrQkFBQTtFQUNBLFNBQUE7O0FBR0Y7RUFDRSxrQkFBQTtFQUNBLHlCQUFBOztBQUZGLGdCQUdFO0VBQ0UsVUFBQTs7QUFFRixnQkFBQztFQUNDLGVBQUE7O0FBSUo7RUFDRSxlQUFBOztBQUdGLGtCQUFtQjtFQUNqQixlQUFBOztBQUdGLGtCQUFtQixHQUFHO0VBQ3BCLHNCQUFBOztBQUdGLGdCQUFpQjtFQUNmLE1BQUE7O0FBS0Y7RU44QkUsU0FBQTtFQUNBLGdCQUFBO0VNN0JBLDhCQUFBOztBQUdGO0VBQ0Usa0JBQUE7RUFDQSw0QkFBQTtFQUNBLGtCQUFBO0VOckVFLGtCQUFBOztBTXVFRixjQUFDO0VBQ0MseUJBQUE7O0FBSUosY0FBZTs7RUFFYixlQUFBO0VBQ0EsaUJBQUE7O0FBR0YsY0FBZTtFQUNiLGtCQUFBO0VBQ0EsU0FBQTtFQUNBLFVBQUE7O0FBR0YsY0FBZTtFQUNiLGVBQUE7RUFDQSxnQkFBQTtFQUNBLGdCQUFBOztBQUdGLGNBQWU7RUFDYixrQkFBQTtFQUNBLFNBQUE7RUFDQSxXQUFBOztBQUVGLFFBQW1DO0VBQ2pDLGNBQWU7SUFDYixhQUFBOzs7QUFJSixjQUFjLFdBQ1o7RUFDRSxzQkFBQTtFQUNBLG1CQUFBO0VBQ0EsWUFBQTs7QUFKSixjQUFjLFdBQ1osZUFJRTtFQUNFLGNBQUE7RUFDQSxrQkFBQTtFQUNBLGNBQUE7RUFDQSxXQUFBO0VBQ0EsUUFBQTtFQUNBLGlCQUFBO0VBQ0EsV0FBQTtFQUNBLFlBQUE7RUFDQSxpQkFBQTtFQUNBLGtCQUFBO0VBQ0Esc0JBQUE7RUFDQSwyQkFBQTtFQUNBLHNCQUFBO0VOM0hGLDRCQUFBOztBTTZIRSxjQXBCUSxXQUNaLGVBSUUsUUFlRztFQUNDLHFCQUFBOztBQUdKLGNBeEJVLFdBQ1osZUF1QkcsTUFBTztFQUNOLHlCQUFBOztBQUVGLGNBM0JVLFdBQ1osZUEwQkc7RUFDQyx5QkFBQTtFQUNBLHlCQUFBOztBQUZGLGNBM0JVLFdBQ1osZUEwQkcsbUJBR0M7RUFDRSx5QkFBQTtFQUNBLHFCQUFBO0VBQ0EsY0FBQTs7QUFLUixjQUFlO0VBQ2IsYUFBQTs7QUFPRjtFTjVERSxTQUFBO0VBQ0EsZ0JBQUE7RU02REEsMkJBQUE7O0FBR0YsU0FBVTtFQUNSLHFCQUFBO0VBQ0EsaUJBQUE7O0FBR0YsU0FBVSxHQUFFO0VBQ1YsZUFBQTs7QUFLRixnQkFBaUI7QUFDakIsZ0JBQWlCO0VBQ2YsVUFBQTs7QUFLRixNQUFNO0FBQ04sTUFBTTtFQUNKLHlCQUFBOztBQUdGLE1BQU07QUFDTixNQUFNO0VBQ0oseUJBQUE7O0FBR0YsTUFBTTtBQUNOLE1BQU07RUFDSix5QkFBQTs7QUFHRixNQUFNO0FBQ04sTUFBTTtFQUNKLHlCQUFBOztBQUdGLE1BQU07QUFDTixNQUFNO0VBQ0oseUJBQUE7O0FBR0YsTUFBTTtBQUNOLE1BQU07RUFDSix5QkFBQTs7QUFHRixNQUFNO0FBQ04sTUFBTTtFQUNKLHlCQUFBOztBQUdGLE1BQU07QUFDTixNQUFNO0VBQ0oseUJBQUE7O0FBR0YsTUFBTTtBQUNOLE1BQU07RUFDSix5QkFBQTs7QUFHRixNQUFNO0FBQ04sTUFBTTtBQUNOLE1BQU07QUFDTixNQUFNO0FBQ04sTUFBTTtFQUNKLHlCQUFBOztBQUlGO0VOeklFLFNBQUE7RUFDQSxnQkFBQTs7QU13SUYsVUFFRTtFQUNFLGtCQUFBO0VBQ0EsbUJBQUE7O0FBSkosVUFFRSxHQUdFO0VBQ0UsY0FBQTtFQUNBLGdCQUFBO0VBQ0EsYUFBQTtFQUNBLHNCQUFBO0VBQ0EsZ0JBQUE7RU45T0Ysa0JBQUE7O0FNb09KLFVBRUUsR0FHRSxFQU9FO0VBQ0UsV0FBQTtFQUNBLFdBQUE7RUFDQSxZQUFBO0VBQ0EsZ0JBQUE7RUFDQSxrQkFBQTtFQUNBLGNBQUE7RUFDQSx5QkFBQTtFTnZQSixrQkFBQTs7QU1vT0osVUFFRSxHQUdFLEVBT0UsTUFTRTtFQUNFLGNBQUE7RUFDQSxrQkFBQTtFQUNBLGVBQUE7RUFDQSxpQkFBQTs7QUF6QlYsVUFFRSxHQUdFLEVBdUJFOztFQUdFLGlCQUFBO0VBQ0EsZUFBQTtFQUNBLGlCQUFBOztBQWpDUixVQUVFLEdBR0UsRUE4QkU7RUFDRSxTQUFBO0VBQ0EsZ0JBQUE7RUFDQSxtQkFBQTtFQUNBLHVCQUFBO0VBQ0EsY0FBQTs7QUFFRixVQXhDSixHQUdFLEVBcUNHO0FBQ0QsVUF6Q0osR0FHRSxFQXNDRztFQUNDLHFCQUFBO0VBQ0EscUJBQUE7O0FBSEYsVUF4Q0osR0FHRSxFQXFDRyxPQUlDO0FBSEYsVUF6Q0osR0FHRSxFQXNDRyxNQUdDO0VBQ0UseUJBQUE7RUFDQSxjQUFBOztBQWhEVixVQUVFLEdBa0RFO0VBQ0Usa0JBQUE7RUFDQSxhQUFBO0VBQ0EsNkJBQUE7RUFDQSx5QkFBQTtFQUNBLFNBQUE7RUFDQSxhQUFBO0VBQ0EsaUJBQUE7O0FBRUYsVUEzREYsR0EyREcsT0FDQztFQUNFLHFCQUFBO0VBQ0EscUJBQUE7O0FBSEosVUEzREYsR0EyREcsT0FDQyxFQUdFO0VBQ0UseUJBQUE7RUFDQSxjQUFBOztBQU5OLFVBM0RGLEdBMkRHLE9BU0M7RUFDRSxjQUFBOztBQUlOLFVBQUM7RUFDQyxrQkFBQTtFQUNBLGdCQUFBO0VBQ0EsYUFBQTtFQUNBLG1CQUFBOztBQUpGLFVBQUMsUUFLQztFQUNFLHFCQUFBO0VBQ0EsWUFBQTtFQUNBLGtCQUFBOztBQUNBLFVBVEgsUUFLQyxHQUlHO0VBQ0MsZUFBQTs7QUFJSixVQWRELFFBY0U7RUFDQyxVQUFBO0VBQ0EsV0FBQTs7QUFFRixVQWxCRCxRQWtCRTtFQUNDLG1CQUFBO0VBQ0EseUJBQUE7O0FBRUYsVUF0QkQsUUFzQkU7RUFDQyxtQkFBQTtFQUNBLHlCQUFBOztBQUNBLFVBekJILFFBc0JFLHlCQUdFO0VBQ0MseUJBQUE7O0FBT1I7RUFDRSxnQkFBQTs7QUNsVkY7RUFFRSxtQkFBQTtFQUNBLG9CQUFBO0VBQ0EsOEJBQUE7O0FBSkYsWUFPRTtFQUNFLGtCQUFBO0VBQ0EsbUJBQUE7O0FBVEosWUFPRSxjQUdDO0V0RWdFRCw4QkFBQTtFQUNHLDJCQUFBO0VBQ0ssc0JBQUE7RXNFaEVKLFNBQUE7RUFDQSxXQUFBO0VBQ0EsWUFBQTs7QUFkTixZQU9FLGNBU0U7RUFDRSxlQUFBO0VBQ0EsY0FBQTtFQUNBLGtCQUFBO0VBQ0EsUUFBQTtFQUNBLGlCQUFBO0VBQ0EsV0FBQTtFQUNBLFlBQUE7RUFDQSxVQUFBO0VBQ0EsWUFBQTtFQUNBLHVCQUFBOztBQTFCTixZQU9FLGNBU0UsT0FXRTtFQUNFLGFBQUE7O0FBNUJSLFlBT0UsY0FTRSxPQWNFO0VBQ0UsV0FBQTtFdEUrSk4sc0NBQUE7RUFDSyxpQ0FBQTtFQUNHLDhCQUFBOztBc0U5SkosWUEzQkosY0FTRSxPQWtCRyxNQUFPO0VBQ04sY0FBQTs7QUFHSixZQS9CRixjQStCRyxhQUNDO0VBQ0UsZUFBQTtFQUNBLGFBQUE7O0FBSEosWUEvQkYsY0ErQkcsYUFLQztFQUNFLGlCQUFBO0VBQ0EsV0FBQTtFQUNBLFlBQUE7O0FBUkosWUEvQkYsY0ErQkcsYUFLQyxPQUlFO0VBQ0UsZUFBQTtFQUNBLFdBQUE7O0FBakRWLFlBc0RFLGtCQUNFO0FBdkRKLFlBc0RFLGtCQUVFO0VBQ0UsZUFBQTs7QUF6RE4sWUFzREUsa0JBS0U7RUFDRSxZQUFBO0VBQ0EsU0FBQTs7QUE3RE4sWUFnRUU7RUFDRSxlQUFBO0VBQ0EsZ0JBQUE7O0VBRUEsZ0JBQUE7RUFDQSxnQkFBQTs7QUFyRUosWUF1RUU7RUFDRSxjQUFBO0VBQ0EsaUJBQUE7RUFDQSxrQkFBQTs7QUExRUosWUF1RUUsYUFJRTtFQUNFLGlCQUFBOztBQTVFTixZQXVFRSxhQU9FO0VBQ0UsZ0JBQUE7RUFDQSxlQUFBO0VBQ0EsbUJBQUE7OztBQUlKLFlBQUM7RUFDQyxzQkFBQTtFQUNBLGdCQUFBOztBQUlKLFNBQ0U7RUFDRSxXQUFBO0VBQ0EsU0FBQTs7QUFISixTQUNFLGtCQUdFO0VBQ0UsY0FBQTtFQUNBLGtCQUFBO0VBQ0EsbUJBQUE7RUFDQSxlQUFBOztBQVJOLFNBQ0Usa0JBU0U7RUFDRSxjQUFBO0VBQ0EsZUFBQTtFQUNBLFdBQUE7O0FBYk4sU0FnQkU7RUFDRSxtQkFBQTs7QUFHSixRQUFtQztFQUNqQyxZQUFhO0lBQ1gsWUFBQTtJQUNBLGlCQUFBOztFQUVGLFNBQ0UsYUFBYTtJQUNYLFdBQUE7SUFDQSxTQUFBOzs7QUN2SE4sTUFBTyxnQkFBZ0I7RUFDckIsa0JBQUE7O0FBUUYsV0FBVyxVQUFVO0VBQ25CLFdBQUE7O0FBR0YsV0FBWTtFQUNWLGlCQUFBO0VBQ0Esb0JBQUE7O0FBR0YsV0FBWTtFQUNWLGdCQUFBOztBQUdGLFdBQVksZ0JBQWdCO0VBQzFCLGtCQUFBOztBQUdGLFdBQVksZ0JBQWdCLEdBQUc7RUFDN0IsY0FBQTs7QUFHRixXQUFZLGdCQUFnQjtFQUMxQixnQkFBQTtFQUNBLGdCQUFBOztBQUZGLFdBQVksZ0JBQWdCLGFBRzFCO0VBQ0UsZUFBQTs7QUNsQ0o7RUFFRSxrQkFBQTtFQUNBLG1CQUFBO0VBQ0EsY0FBQTs7QWRTQSxRQUFDO0FBQ0QsUUFBQztFQUNDLFNBQVMsR0FBVDtFQUNBLGNBQUE7O0FBRUYsUUFBQztFQUNDLFdBQUE7O0FBTkYsUUFBQztBQUNELFFBQUM7RUFDQyxTQUFTLEdBQVQ7RUFDQSxjQUFBOztBQUVGLFFBQUM7RUFDQyxXQUFBOztBY1pKO0VBQ0UsbUJBQUE7O0FBR0YsUUFBUztFeEV5RFAsd0JBQUE7RUFDUSxnQkFBQTtFd0V2RFIsa0JBQUE7RUFDQSxXQUFBO0VBQ0EsU0FBQTtFQUNBLFVBQUE7RUFDQSxZQUFBO0VBQ0EsZ0JBQUE7RUFDQSxlQUFBO0VBQ0EsZ0JBQUE7O0FkUkEsUWNGTyxZZEVOO0FBQ0QsUWNITyxZZEdOO0VBQ0MsU0FBUyxHQUFUO0VBQ0EsY0FBQTs7QUFFRixRY1BPLFlkT047RUFDQyxXQUFBOztBQU5GLFFjRk8sWWRFTjtBQUNELFFjSE8sWWRHTjtFQUNDLFNBQVMsR0FBVDtFQUNBLGNBQUE7O0FBRUYsUWNQTyxZZE9OO0VBQ0MsV0FBQTs7QWNNSixRQUFTLFlBQVksR0FBRSxhQUFhO0VBQ2xDLFNBQVMsRUFBVDs7QUFHRixRQUFTLE1BQU07RUFDYixxQkFBQTs7QUFHRixRQUFTLE1BQU07RUFDYixhQUFBOztBQUdGLFFBQVMsWUFBWTtFQUNuQixjQUFBOztBQUVGLFFBQW1DO0VBQ2pDLFFBQVM7SUFDUCxXQUFBO0lBQ0EsaUJBQUE7O0VBRkYsUUFBUyxZQUdQO0lBQ0UsV0FBQTtJQUNBLGlCQUFBOzs7QUFLTixRQUFTLFlBQVksUUFBUTtBQUM3QixRQUFTLFlBQVksRUFBQztFQUNwQixpQkFBQTs7QUFHRjtFVG9DRSxTQUFBO0VBQ0EsZ0JBQUE7RVNuQ0Esa0JBQUE7RUFDQSxTQUFBO0VBQ0EsV0FBQTtFQUNBLFVBQUE7O0FBR0YsUUFBUztFQUNQLHFCQUFBO0VBQ0EsaUJBQUE7OztBQUlGLFFBQVMsR0FBRTtFQUNULGVBQUE7O0FBR0Y7RUFDRSxhQUFBOztBQUdGO0VBRUUsNkJBQUE7RUFDQSx5QkFBQTtFVGhGRSx3QkFBQTs7QUxZRixZQUFDO0FBQ0QsWUFBQztFQUNDLFNBQVMsR0FBVDtFQUNBLGNBQUE7O0FBRUYsWUFBQztFQUNDLFdBQUE7O0FBTkYsWUFBQztBQUNELFlBQUM7RUFDQyxTQUFTLEdBQVQ7RUFDQSxjQUFBOztBQUVGLFlBQUM7RUFDQyxXQUFBOztBYzJESixZQUtFO0VBQ0UsV0FBQTtFQUNBLG1CQUFBOztBQVBKLFlBS0UsVUFHRSxHQUFFLE9BQVE7QUFSZCxZQUtFLFVBSUUsRUFBQztFQUNDLHNCQUFBOztBQVZOLFlBYUU7RUFDRSxZQUFBO0VBQ0EsZ0JBQUE7RUFDQSxrQkFBQTs7QUFJSixPQUFRO0VUakdKLDBCQUFBOztBU3FHSjtFQUNFLGVBQUE7O0FBQ0EsZUFBRSxVQUFVO0FBQ1osZUFBRSxVQUFVLElBQUc7RUFDYixzQkFBQTs7QUFJSixRQUFtQztFQUNqQyxTQUFVO0lBQ1Isa0JBQUE7OztBQUdKLFFBQW1DO0VBQ2pDLFlBQWE7SUFDWCwwQkFBQTtJQUNBLFlBQUE7O0VBRUYsWUFBYSxVQUFVO0lBQ3JCLFdBQUE7O0VBRUYsWUFBYSxVQUFVLEtBQUs7SUFDekIsMEJBQUE7SUFDQyx1QkFBQTtJQUNBLGtCQUFBOztFQUVILFlBQWEsVUFBVSxVQUFVO0VBQ2pDLFlBQWEsVUFBVSxVQUFVLElBQUc7RUFDcEMsWUFBYSxVQUFVLFVBQVUsSUFBRztJQUNqQyw0QkFBQTs7O0FDbklOO0VBQ0UsZUFBQTs7QUFFRjtFQUNFLGVBQUE7O0FBRUY7RUFDRSxlQUFBOztBQUVGO0VBQ0UsZUFBQTs7QUFHRjtBQUFJO0FBQUk7QUFBSTtFQUNWLGdCQUFBOztBQURGLEVBRUU7QUFGRSxFQUVGO0FBRk0sRUFFTjtBQUZVLEVBRVY7RUFDRSxlQUFBOztBQUlKLE1BQ0U7QUFERixNQUNNLFVBQ0o7QUFGRixNQUVNO0VBQ0YsbUJBQUE7O0FBSEosTUFNRTtBQU5GLE1BTU07RUFDRixtQkFBQTs7QUFJSixhQUFjO0FBQ2QsYUFBYztFQUNaLGtCQUFBO0VBQ0EsZUFBQTs7QUFHRixhQUFjLE1BQU07QUFDcEIsYUFBYyxNQUFNO0VBQ2xCLFdBQUE7RUFDQSxzQkFBQTtFQUNBLGlCQUFBO0VBQ0Esb0JBQUE7O0FBR0YsY0FDRSxNQUNFLEdBQUUsVUFBVSxLQUFNO0FBRnRCLGNBQ0UsTUFFRSxHQUFFLFVBQVUsS0FBTTtFQUNoQiw2QkFBQTs7QUFKTixjQUNFLE1BS0UsR0FBRSxVQUFVLE1BQU87QUFOdkIsY0FDRSxNQU1FLEdBQUUsVUFBVSxNQUFPO0VBQ2pCLHlCQUFBOztBQU1OLGFBQWE7RVYxRFQsa0JBQUE7O0FVMERKLGFBQWEsZUFJWCxNQUFLLFlBQWEsR0FBRSxZQUFhLEdBQUU7QUFKckMsYUFBYSxlQUtYLE1BQUssWUFBYSxHQUFFLFlBQWEsR0FBRTtFQUNqQyxtQ0FBQTtFQUNJLCtCQUFBO0VBQ0ksMkJBQUE7O0FBUlosYUFBYSxlQVVYLE1BQUssWUFBYSxHQUFFLFlBQWEsR0FBRTtBQVZyQyxhQUFhLGVBV1gsTUFBSyxZQUFhLEdBQUUsWUFBYSxHQUFFO0VBQ2pDLG9DQUFBO0VBQ0ksZ0NBQUE7RUFDSSw0QkFBQTs7QUFkWixhQUFhLGVBaUJYLE1BQUssV0FBWSxHQUFFLFdBQVksR0FBRTtBQWpCbkMsYUFBYSxlQWtCWCxNQUFLLFdBQVksR0FBRSxXQUFZLEdBQUU7RVY1RS9CLHdCQUFBO0VVOEVBLHNDQUFBO0VBQ0ksa0NBQUE7RUFDSSw4QkFBQTs7QUF0QlosYUFBYSxlQXdCWCxNQUFLLFdBQVksR0FBRSxXQUFZLEdBQUU7QUF4Qm5DLGFBQWEsZUF5QlgsTUFBSyxXQUFZLEdBQUUsV0FBWSxHQUFFO0VBQy9CLHVDQUFBO0VBQ0ksbUNBQUE7RUFDSSwrQkFBQTs7QUFJWjtFQUNFLGdCQUFBO0VBQ0EsdUJBQUE7RUFDQSxtQkFBQTs7QU56RUY7RUFFRSxxQkFBQTtFQUNBLDJCQUFBO0VBQ0Esa0JBQUE7RUFDQSxRQUFBO0VBQ0EsV0FBQTtFQUNBLFlBQUE7RUFDQSxzQkFBc0IsNkNBQXRCO0VBQ0EsNEJBQUE7RUFDQSw4QkFBQTs7QUFlRjtFQVBFLFdBQUE7RUFDQSxZQUFBO0VBQ0EsMEJBQUE7O0FBTUY7RUFSRSxXQUFBO0VBQ0EsWUFBQTtFQUNBLDRCQUFBOztBQU9GO0VBVEUsV0FBQTtFQUNBLFlBQUE7RUFDQSw0QkFBQTs7QUFRRjtFQVZFLFdBQUE7RUFDQSxZQUFBO0VBQ0EsNEJBQUE7O0FBU0Y7RUFYRSxXQUFBO0VBQ0EsWUFBQTtFQUNBLDRCQUFBOztBQVVGO0VBWkUsV0FBQTtFQUNBLFlBQUE7RUFDQSw0QkFBQTs7QUFXRjtFQWJFLFdBQUE7RUFDQSxZQUFBO0VBQ0EsNEJBQUE7O0FBWUY7RUFkRSxXQUFBO0VBQ0EsWUFBQTtFQUNBLDZCQUFBOztBQWFGO0VBZkUsV0FBQTtFQUNBLFlBQUE7RUFDQSw2QkFBQTs7QUFjRjtFQWhCRSxXQUFBO0VBQ0EsWUFBQTtFQUNBLDZCQUFBOztBQWVGO0VBakJFLFdBQUE7RUFDQSxZQUFBO0VBQ0EsNkJBQUE7O0FBZ0JGO0VBbEJFLFdBQUE7RUFDQSxZQUFBO0VBQ0EsNkJBQUE7O0FBaUJGO0VBbkJFLFdBQUE7RUFDQSxZQUFBO0VBQ0EsNkJBQUE7O0FBcUJGO0VBdkJFLFdBQUE7RUFDQSxZQUFBO0VBQ0EsOEJBQUE7O0FBc0JGO0VBeEJFLFdBQUE7RUFDQSxZQUFBO0VBQ0EsZ0NBQUE7O0FBdUJGO0VBekJFLFdBQUE7RUFDQSxZQUFBO0VBQ0EsZ0NBQUE7O0FBd0JGO0VBMUJFLFdBQUE7RUFDQSxZQUFBO0VBQ0EsZ0NBQUE7O0FBNEJGO0VBOUJFLFdBQUE7RUFDQSxZQUFBO0VBQ0EsOEJBQUE7O0FBNkJGO0VBL0JFLFdBQUE7RUFDQSxZQUFBO0VBQ0EsZ0NBQUE7O0FBOEJGO0VBaENFLFdBQUE7RUFDQSxZQUFBO0VBQ0EsZ0NBQUE7O0FBK0JGO0VBakNFLFdBQUE7RUFDQSxZQUFBO0VBQ0EsZ0NBQUE7O0FBZ0NGO0VBbENFLFdBQUE7RUFDQSxZQUFBO0VBQ0EsZ0NBQUE7O0FBaUNGO0VBbkNFLFdBQUE7RUFDQSxZQUFBO0VBQ0EsaUNBQUE7O0FBa0NGO0VBcENFLFdBQUE7RUFDQSxZQUFBO0VBQ0EsaUNBQUE7O0FBbUNGO0VBckNFLFdBQUE7RUFDQSxZQUFBO0VBQ0EsaUNBQUE7O0FBb0NGO0VBdENFLFdBQUE7RUFDQSxZQUFBO0VBQ0EsaUNBQUE7O0FBcUNGO0VBdkNFLFdBQUE7RUFDQSxZQUFBO0VBQ0EsaUNBQUE7O0FBc0NGO0VBeENFLFdBQUE7RUFDQSxZQUFBO0VBQ0EsaUNBQUE7O0FBdUNGO0VBekNFLFdBQUE7RUFDQSxZQUFBO0VBQ0EsaUNBQUE7O0FBd0NGO0VBMUNFLFdBQUE7RUFDQSxZQUFBO0VBQ0EsaUNBQUE7O0FBeUNGO0VBM0NFLFdBQUE7RUFDQSxZQUFBO0VBQ0EsaUNBQUE7O0FBMENGO0VBNUNFLFdBQUE7RUFDQSxZQUFBO0VBQ0EsaUNBQUE7RUEwQ2tFLFdBQUE7O0FBQ3BFO0VBN0NFLFdBQUE7RUFDQSxZQUFBO0VBQ0EsaUNBQUE7O0FBNENGO0VBOUNFLFdBQUE7RUFDQSxZQUFBO0VBQ0EsaUNBQUE7RUE0Q2tFLFdBQUE7O0FBRXBFO0VBaERFLFdBQUE7RUFDQSxZQUFBO0VBQ0EsOEJBQUE7O0FBa0RGO0VBcEVFLHFCQUFBO0VBQ0EsMkJBQUE7RUFDQSxrQkFBQTtFQUNBLFFBQUE7RUFDQSxXQUFBO0VBQ0EsWUFBQTtFQUNBLHNCQUFzQiw2Q0FBdEI7RUFDQSw0QkFBQTtFQUNBLDhCQUFBO0VBK0RBLG1CQUFBO0VBQ0EsZ0JBQWdCLCtEQUFoQjs7QUFHRjtFQTNERSxXQUFBO0VBQ0EsWUFBQTtFQUNBLDhCQUFBOztBQTZERixhQUFhO0FBQ2IsYUFBYTtFQWhFWCxXQUFBO0VBQ0EsWUFBQTtFQUNBLGdDQUFBOztBQWtFRixhQUFhO0FBQ2IsYUFBYTtFQXJFWCxXQUFBO0VBQ0EsWUFBQTtFQUNBLGdDQUFBOztBQXVFRixhQUFhO0FBQ2IsYUFBYTtFQTFFWCxXQUFBO0VBQ0EsWUFBQTtFQUNBLGdDQUFBOztBQTRFRixhQUFhO0FBQ2IsYUFBYTtFQS9FWCxXQUFBO0VBQ0EsWUFBQTtFQUNBLGlDQUFBOztBQWlGRixhQUFhO0FBQ2IsYUFBYTtFQXBGWCxXQUFBO0VBQ0EsWUFBQTtFQUNBLGlDQUFBOztBQXNGRixhQUFhO0FBQ2IsYUFBYTtFQXpGWCxXQUFBO0VBQ0EsWUFBQTtFQUNBLGlDQUFBOztBQTJGRixhQUFhO0FBQ2IsYUFBYTtFQTlGWCxXQUFBO0VBQ0EsWUFBQTtFQUNBLGlDQUFBOztBQWdHRixhQUFhO0FBQ2IsYUFBYTtFQW5HWCxXQUFBO0VBQ0EsWUFBQTtFQUNBLGlDQUFBOztBQXFHRixhQUFhO0FBQ2IsYUFBYTtFQXhHWCxXQUFBO0VBQ0EsWUFBQTtFQUNBLGlDQUFBOztBQTBHRixhQUFhO0FBQ2IsYUFBYTtFQTdHWCxXQUFBO0VBQ0EsWUFBQTtFQUNBLGlDQUFBOztBQStHRjtBQUNBO0VBQ0UscUJBQUE7RUFDQSxpQkFBQTtFQUNBLGVBQUE7RUFDQSxjQUFBO0VBQ0EsV0FBQTs7QUFHRixJQUlFO0FBSEYsSUFHRTtBQUZGLGVBRUU7QUFERixTQUNFO0FBSkYsSUFLRTtBQUpGLElBSUU7QUFIRixlQUdFO0FBRkYsU0FFRTtFQUNFLGlCQUFBOztBQUlKLFdBQ0U7QUFERixXQUVFO0VBQ0UsV0FBQTtFQUNBLGVBQUE7RUFDQSxXQUFBO0VBQ0EsaUJBQUE7RUFDQSxlQUFBOztBQUlKLFdBQVksTUFBTTtFQUNoQixlQUFBO0VBQ0EsV0FBQTtFQUNBLG9CQUFBOztBQUdGLGlCQUNFO0FBREYsaUJBRUU7RUFDRSxlQUFBO0VBQ0EsV0FBQTtFQUNBLGVBQUE7O0FPak1KO0VYeUpFLHNCQUFBO0VBeEpFLGtCQUFBO0UvRG1FRixpREFBQTtFQUNRLHlDQUFBO0UwRWxFUixrQkFBQTtFQUNBLHNCQUFBO0VBQ0EsbUJBQUE7O0FoQlFBLFFBQUM7QUFDRCxRQUFDO0VBQ0MsU0FBUyxHQUFUO0VBQ0EsY0FBQTs7QUFFRixRQUFDO0VBQ0MsV0FBQTs7QUFORixRQUFDO0FBQ0QsUUFBQztFQUNDLFNBQVMsR0FBVDtFQUNBLGNBQUE7O0FBRUYsUUFBQztFQUNDLFdBQUE7O0FnQlpKO0FBQWE7RUFDWCxrQkFBQTtFQUNBLG9CQUFBOztBQUVGLFFBQW1DO0VBQ2pDO0VBQWE7SUFDWCxpQkFBQTtJQUNBLHdCQUE4Qiw4QkFBOUI7OztBQUlKO0VBQ0UsaUJBQUE7RUFDQSxjQUFBOztBQUdGLEtBQUs7QUFDTCxXQUFXO0VBQ1QsU0FBQTtFQUNBLHFCQUFBOzs7QUFJRixRQUFTO0VBQ1AsYUFBQTs7QUFFRixHQUFJLEtBQUk7RUFDTixnQkFBQTs7QUFFRixhQUFhO0FBQ2I7RUFDRSxhQUFBOztBQUVGLFFBQW1DO0VBQ2pDO0lBQ0UsZUFBQTtJMUUwQkYscUJBQUE7SUFDUSxhQUFBO0krRHBFTixnQkFBQTs7RVc2Q0YsR0FBSSxZQUFZLFdBQVc7SUFDekIsYUFBQTtJQUNBLGVBQUE7SUFDQSxjQUFBO0lBQ0EsTUFBQTtJQUNBLE9BQUE7SUFDQSxRQUFBO0lBQ0EsU0FBQTtJQUNBLFVBQUE7SUFDQSxhQUFBO0lBQ0EseUJBQUE7SUFDQSxvQ0FBQTs7RUFFRixHQUFJLEtBQUksY0FBZSxXQUFXO0lBQ2hDLGNBQUE7O0VBRUYsR0FBSSxZQUFZLFdBQVcsU0FBUztJQUNsQyxzQkFBQTtJQUNBLDBCQUFBO0lBQ0EsdUJBQUE7SUFDQSxrQkFBQTtJQUNBLGdCQUFBOztFQUVGLEdBQUksWUFBWSxXQUFXLFNBQVMsTUFBTTtJQUN4QyxhQUFBOztFQUVGLEdBQUksS0FBSSxjQUFlLFdBQVcsU0FBUztJQUN6QyxxQkFBQTtJQUNBLGtCQUFBO0lBQ0EsU0FBQTtJQUNBLFdBQUE7SUFDQSxZQUFBOztFQUxGLEdBQUksS0FBSSxjQUFlLFdBQVcsU0FBUyxjQU16QztJQUNFLGVBQUE7O0VBR0osR0FBSSxjQUFhO0lBQ2YscUJBQUE7OztBQUlKLFFBQVM7QUFDVCxVQUFXO0VBQ1QsZ0JBQUE7O0FBR0YsUUFDRTtFQUNFLFdBQUE7RUFDQSxZQUFBO0VBQ0EsY0FBQTtFQUNBLG1CQUFBOztBQUVFLFFBTkosU0FLRSxHQUNHO0FBQUQsUUFOSixTQUtNLEdBQ0Q7QUFBRCxRQU5KLFNBS1UsR0FDTDtBQUFELFFBTkosU0FLYyxHQUNUO0VBQ0MsYUFBQTs7QUFSUixRQVlFO0VBQ0UsV0FBQTtFQUNBLFlBQUE7RUFDQSxpQkFBQTtFQUNBLG1CQUFBOztBQUlKLFFBQW1DO0VBQ2pDO0lBQ0UsZ0JBQWdCLDJDQUFoQjs7O0FBSUosS0FBSztFWG5GSCxxQ0FBQTtFQUNBLGtCQUFrQixnRUFBbEI7RUFDQSxrQkFBa0IsK0RBQWxCO0VBQ0Esa0JBQWtCLHNDQUFzQywyQkFBbUIscUJBQTNFO0VBQ0Esa0JBQWtCLG1FQUFsQjtFQUNBLGtCQUFrQiw4REFBbEI7RUFDQSxrQkFBa0IsMkRBQWxCO0VBQ0EsMkJBQUE7RVdnRkEseUJBQUE7RUFDQSxnQ0FBQTtFWDFIRSwwQkFBQTtFL0RtRUYsc0RBQUE7RUFDUSw4Q0FBQTs7QTBFaURWLEtBQUssTUFRSCxNQUFLO0VBQ0gscUJBQUE7O0FBVEosS0FBSyxNQVFILE1BQUssTUFFSDtFQUNFLDBCQUFBOztBQUtOLGFBQ0U7RUFDRSxhQUFBOztBQUZKLGFBSUU7RUFDRSxtQkFBQTs7QUFMSixhQUlFLE9BRUU7QUFOSixhQUlFLE9BR0U7RUFDRSxjQUFBO0VYN0lGLGtCQUFBOztBV3FJSixhQVlFO0VBQ0UsY0FBQTs7QUFiSixhQWVFO0VBQ0UsY0FBQTtFQUNBLG1CQUFBO0VBQ0EsVUFBQTtFQUNBLFNBQUE7RUFDQSxjQUFBOztBQXBCSixhQXNCRSxHQUFFO0VBQ0EsaUJBQUE7RUFDQSxlQUFBO0VBQ0EsZ0JBQUE7RVgxSkYseUJBQUE7RUFDQSxxQkFBQTs7RUFHQSxzQkFBQTtFQUVBLHFCQUFBO0VBQ0Esa0JBQUE7RUFDQSxpQkFBQTtFQUNBLGFBQUE7O0FXd0hGLGFBNEJFO0VBQ0UsZ0JBQUE7RUFDQSxpQkFBQTtFQUNBLDJCQUFBO0VBQ0Esc0JBQUE7O0FBaENKLGFBNEJFLE1BS0UsR0FBRztFQUNELGVBQUE7RUFDQSxjQUFBOztBQW5DTixhQXNDRTtFQUVFLGdCQUFBO0VBQ0EsaUJBQUE7RUFDQSxpQkFBQTtFQUNBLDJCQUFBOztBaEJwS0YsYWdCK0pBLE1oQi9KQztBQUNELGFnQjhKQSxNaEI5SkM7RUFDQyxTQUFTLEdBQVQ7RUFDQSxjQUFBOztBQUVGLGFnQjBKQSxNaEIxSkM7RUFDQyxXQUFBOztBQU5GLGFnQitKQSxNaEIvSkM7QUFDRCxhZ0I4SkEsTWhCOUpDO0VBQ0MsU0FBUyxHQUFUO0VBQ0EsY0FBQTs7QUFFRixhZ0IwSkEsTWhCMUpDO0VBQ0MsV0FBQTs7QWdCbUhKLGFBc0NFLE1BTUU7RUFDRSxXQUFBO0VBQ0EsVUFBQTtFQUNBLGlCQUFBO0VBQ0EsY0FBQTs7QUFoRE4sYUFzQ0UsTUFNRSxHQUtFO0VBQ0UsY0FBQTtFQUNBLGVBQUE7RUFDQSxnQkFBQTs7QUFwRFIsYUFzQ0UsTUFNRSxHQVVFO0VBQ0UsY0FBQTtFQUNBLGVBQUE7RUFDQSxnQkFBQTtFQUNBLGlCQUFBO0VBQ0EsY0FBQTs7QUEzRFIsYUFzQ0UsTUFNRSxHQVVFLEdBTUU7RUFDRSxlQUFBOztBQTdEVixhQXNDRSxNQU1FLEdBVUUsR0FTRTtFQUNFLGVBQUE7O0FBaEVWLGFBc0NFLE1BTUUsR0FVRSxHQVlFO0VBQ0UsZUFBQTs7QUFuRVYsYUF3RUU7RUFDRSxnQkFBQTs7QUFFRixhQUFDLFFBSUM7RUFDRSxhQUFBOztBQUtOLGVBQ0U7RTFFeEpBLG1DQUFBO0VBQ1EsMkJBQUE7O0EyRXJFVixTQUVJO0VBQ0ksa0JBQUE7O0FBSFIsU0FNSTtFQUNJLFlBQUE7RUFDQSxrQkFBQTtFQUNBLDBCQUFBO0VBQ0EsZ0JBQUE7O0FBVlIsU0FNSSxlQUtJO0VBQ0ksbUJBQUE7O0FBWlosU0FNSSxlQUtJLGNBRUk7RUFDSSxxQkFBQTtFQUNBLGNBQUE7O0FBZmhCLFNBTUksZUFZSTtFWmpCSiwwQkFBQTtFWW1CUSx5QkFBQTtFQUNBLG1CQUFBOztBQXJCWixTQU1JLGVBWUksZ0JBSUk7RUFDSSxhQUFBO0VBQ0Esa0JBQUE7RUFDQSxlQUFBO0VBQ0EsaUJBQUE7RUFDQSxXQUFBOztBQTNCaEIsU0FNSSxlQXdCSTtFQUVJLDJCQUFBO0VBQ0EseUJBQUE7RVpoQ1IsMEJBQUE7O0FMWUYsU2lCUEUsZUF3QkksTWpCakJMO0FBQ0QsU2lCUkUsZUF3QkksTWpCaEJMO0VBQ0MsU0FBUyxHQUFUO0VBQ0EsY0FBQTs7QUFFRixTaUJaRSxlQXdCSSxNakJaTDtFQUNDLFdBQUE7O0FBTkYsU2lCUEUsZUF3QkksTWpCakJMO0FBQ0QsU2lCUkUsZUF3QkksTWpCaEJMO0VBQ0MsU0FBUyxHQUFUO0VBQ0EsY0FBQTs7QUFFRixTaUJaRSxlQXdCSSxNakJaTDtFQUNDLFdBQUE7O0FpQm5CSixTQU1JLGVBd0JJLE1BS0k7QUFuQ1osU0FNSSxlQXdCSSxNQU1JO0VBQ0ksY0FBQTtFQUNBLFdBQUE7RUFDQSxvQkFBQTs7QUF2Q2hCLFNBTUksZUF3QkksTUFXSTtFQUNJLFdBQUE7RUFDQSxlQUFBO0VBQ0EsdUJBQUE7RUFDQSxnQkFBQTs7QUE3Q2hCLFNBa0RJO0VBQ0ksU0FBQTs7QUFuRFIsU0FzREksS0FBSztFQUNELGtCQUFBOztBQXZEUixTQTBESSxPQUNJO0VBQ0ksa0JBQUE7O0FBNURaLFNBMERJLE9BSUk7RVo4Qk4sU0FBQTtFQUNBLGdCQUFBOztBTGhGQSxTaUI2Q0UsT0FJSSxHakJqREw7QUFDRCxTaUI0Q0UsT0FJSSxHakJoREw7RUFDQyxTQUFTLEdBQVQ7RUFDQSxjQUFBOztBQUVGLFNpQndDRSxPQUlJLEdqQjVDTDtFQUNDLFdBQUE7O0FBTkYsU2lCNkNFLE9BSUksR2pCakRMO0FBQ0QsU2lCNENFLE9BSUksR2pCaERMO0VBQ0MsU0FBUyxHQUFUO0VBQ0EsY0FBQTs7QUFFRixTaUJ3Q0UsT0FJSSxHakI1Q0w7RUFDQyxXQUFBOztBaUJuQkosU0EwREksT0FJSSxHQUdJO0VBQ0ksV0FBQTtFQUNBLFVBQUE7RUFDQSxnQkFBQTs7QUFwRWhCLFNBMERJLE9BSUksR0FHSSxHQUlJO0VBQ0ksY0FBQTs7QUF0RXBCLFNBMERJLE9BSUksR0FHSSxHQUlJLEVBRUk7RUFDSSxjQUFBO0VBQ0EsZUFBQTtFQUNBLGdCQUFBOztBQUVKLFNBbEJoQixPQUlJLEdBR0ksR0FJSSxFQU9LO0VBQ0cscUJBQUE7O0FBUXBCLFNBQUMsU0FBVTtFQUNQLGdCQUFBOztBQUtSLFFBQW1DO0VBQy9CLFNBQVU7SUFDTixlQUFBOztFQUVKLFNBQVMsU0FBVSxNQUFNO0lBQ3JCLGtCQUFBO0lBQ0EsU0FBQTtJQUNBLFFBQUE7O0VBSEosU0FBUyxTQUFVLE1BQU0sTUFJckI7SUFDSSxTQUFBO0lBQ0EsT0FBQTtJQUNBLFFBQUE7OztBQ3BHWjtFQUVJLGNBQUE7RUFDQSwwQkFBQTtFQUNBLHdCQUEwQyw4QkFBMUM7O0FsQk9GLGlCQUFDO0FBQ0QsaUJBQUM7RUFDQyxTQUFTLEdBQVQ7RUFDQSxjQUFBOztBQUVGLGlCQUFDO0VBQ0MsV0FBQTs7QUFORixpQkFBQztBQUNELGlCQUFDO0VBQ0MsU0FBUyxHQUFUO0VBQ0EsY0FBQTs7QUFFRixpQkFBQztFQUNDLFdBQUE7O0FrQmpCSixpQkFLSTtFQUNJLFlBQUE7O0FsQktOLGlCa0JORSxTQUVJLEdsQklMO0FBQ0QsaUJrQlBFLFNBRUksR2xCS0w7RUFDQyxTQUFTLEdBQVQ7RUFDQSxjQUFBOztBQUVGLGlCa0JYRSxTQUVJLEdsQlNMO0VBQ0MsV0FBQTs7QUFORixpQmtCTkUsU0FFSSxHbEJJTDtBQUNELGlCa0JQRSxTQUVJLEdsQktMO0VBQ0MsU0FBUyxHQUFUO0VBQ0EsY0FBQTs7QUFFRixpQmtCWEUsU0FFSSxHbEJTTDtFQUNDLFdBQUE7O0FrQmpCSixpQkFLSSxTQUVJLEdBRUk7RUFDSSxjQUFBO0VBQ0EsV0FBQTtFQUNBLDhCQUFBOztBQVpoQixpQkFLSSxTQUVJLEdBRUksR0FJSTtFQUNJLGNBQUE7RUFDQSxjQUFBO0VBQ0EsZUFBQTtFQUNBLGlCQUFBO0VBQ0EsZUFBQTtFQUNBLGlCQUFBOztBQW5CcEIsaUJBS0ksU0FFSSxHQUVJLEdBSUksRUFPSSxLQUFJO0FBcEJ4QixpQkFLSSxTQUVJLEdBRUksR0FJSSxFQVFJLEtBQUk7RUFDQSxtQkFBQTs7QUF0QnhCLGlCQUtJLFNBRUksR0FFSSxHQUlJLEVBWUksS0FBSTtFQUNBLGtCQUFBO0VBQ0EsWUFBQTtFQUNBLGFBQUE7O0FBR0osaUJBMUJoQixTQUVJLEdBRUksR0FJSSxFQWtCSztFQUNHLGNBQUE7RUFDQSx5QkFBQTtFQUNBLHFCQUFBOztBQUVKLGlCQS9CaEIsU0FFSSxHQUVJLEdBSUksRUF1Qks7RUFDRyxnQkFBQTs7QUFyQ3hCLGlCQUtJLFNBRUksR0FFSSxHQUlJLEVBMEJJO0VBQ0ksbUJBQUE7RUFDQSxnQkFBQTs7QUF6Q3hCLGlCQUtJLFNBeUNJLGVBQ0ksRUFDSSxLQUFJO0VBQ0EsZUFBQTtFQUNBLGdCQUFBO0VBQ0EsZ0JBQUE7RUFDQSx5QkFBQTtFYnJEaEIsa0JBQUE7RWF1RGdCLGlCQUFBO0VBQ0EsY0FBQTs7QUFFSixpQkFwRFosU0F5Q0ksZUFDSSxFQVVLLE1BQU87RUFDSixXQUFBO0VBQ0EseUJBQUE7O0FBR1IsaUJBekRSLFNBeUNJLGVBZ0JLLHdCQUF5QixFQUN0QixLQUFJO0VBQ0EsV0FBQTtFQUNBLHlCQUFBOztBQUlaLGlCQWhFSixTQWdFSyxPQUNHO0VBQ0ksY0FBQTs7QUFGUixpQkFoRUosU0FnRUssT0FDRyxPQUVJO0VBQ0ksb0JBQUE7RWIxRWhCLGtCQUFBOztBYUNKLGlCQUtJLFNBeUVJO0VBQ0ksZ0JBQUE7O0FBS1o7O0VBRUksaUJBQUE7RUFDQSxvQkFBQTtFQU1BLGdCQUFBO0VBQ0EsMEJBQUE7RUFDQSx3QkFBNkIsOEJBQTdCOztBQU5BLFFBQWtDO0VBeUlyQztJQXhJTyxrQkFBQTtJQUNBLG1CQUFBOzs7QUFQUixTQWFJO0VBQ0ksa0JBQUE7O0FBZFIsU0FpQkk7RUFDSSxXQUFBOztBQWxCUixTQXFCSSxPQUNJO0FBdEJSLFNBcUJJLE9BRUk7RUFDSSxXQUFBO0VBQ0EsZUFBQTtFQUNBLGdCQUFBOztBQTFCWixTQXFCSSxPQU9JO0VBQ0ksZ0JBQUE7RUFDQSxvQkFBQTtFQUNBLGFBQUE7O0FBL0JaLFNBcUJJLE9BWUk7RUFDSSxrQkFBQTtFQUNBLFlBQUE7RUFDQSxPQUFBO0VBQ0EsU0FBQTtFQUNBLGVBQUE7RUFDQSxtQkFBQTtFQUNBLGdCQUFBO0VBQ0EsbUJBQUE7O0FBekNaLFNBNkNJO0VBQ0ksZ0JBQUE7O0FBOUNSLFNBaURJO0VBQ0ksZUFBQTtFQUNBLFdBQUE7O0FBbkRSLFNBc0RJLE1BQUs7RUFDRCxxQkFBQTtFQUNBLGNBQUE7O0FBS0EsUUFBaUM7RUFpRnhDLFNBbkZHO0lBR1EscUJBQUE7OztBQUVKLFFBQWlDO0VBOEV4QyxTQW5GRztJQU1RLGtCQUFBOzs7QUFqRVosU0EyREksWUFTSSxXQUNJLEdBQ0ksRUFBQztBQUNHLFNBWmhCLFlBU0ksV0FDSSxHQUVTLE9BQVE7RUFDVCx5QkFBQTs7QUF4RXBCLFNBNkVJLEtBQUssS0FBSztBQTdFZCxTQThFSSxLQUFLLEtBQUssSUFBRztBQTlFakIsU0ErRVEsS0FBSyxLQUFLLElBQUc7QUEvRXJCLFNBZ0ZRLEtBQUssVUFBVTtBQWhGdkIsU0FpRlEsS0FBSyxVQUFVLElBQUc7QUFqRjFCLFNBa0ZRLEtBQUssVUFBVSxJQUFHO0VBQ2xCLFdBQUE7RUFDQSxpQkFBQTs7QUFJQSxRQUFpQztFQXNEeEMsU0F2REc7SUFFUSxlQUFBO0lBQ0EsZ0JBQUE7OztBQUtBLFFBQWlDO0VBK0M1QyxTQXZERyxhQU1JO0lBR1EsbUJBQUE7OztBQWhHaEIsU0FxR0k7QUFyR0osU0FzR0ksWUFBVztBQXRHZixTQXVHUSxZQUFXO0FBdkduQixTQXdHUSxZQUFXO0FBeEduQixTQXlHUSxZQUFXO0FBekduQixTQTBHUSxZQUFXO0FBMUduQixTQTJHUSxZQUFXO0VBQ1gseUJBQUE7RUFDQSxzQkFBQTtFQUNBLFlBQUE7RTVFaElOLHdCQUFBO0VBQ1EsZ0JBQUE7RTRFaUlGLGlCQUFBO0VBQ0EsZ0JBQUE7O0FBakhSLFNBcUdJLFlBYUk7QUFsSFIsU0FzR0ksWUFBVyxNQVlQO0FBbEhSLFNBdUdRLFlBQVcsTUFXWDtBQWxIUixTQXdHUSxZQUFXLE9BVVg7QUFsSFIsU0F5R1EsWUFBVyxPQVNYO0FBbEhSLFNBMEdRLFlBQVcsU0FRWDtBQWxIUixTQTJHUSxZQUFXLFVBT1g7RUFDSSxlQUFBOztBQW5IWixTQXVISTtFQUNJLGtCQUFBO0VBQ0EsU0FBQTtFQUNBLFVBQUE7RUFDQSwrQkFBQTs7QUFJUixRQUFtQztFQUMvQixTQUFXO0lBQ1AsWUFBQTs7O0FBSVIsUUFBbUM7RUFDL0IsU0FDSTtJQUNJLFdBQUE7O0VBRlIsU0FJSTtJQUNJLG1CQUFBOzs7QUNqT1o7O0VEd0ZJLGlCQUFBO0VBQ0Esb0JBQUE7RUFNQSxnQkFBQTtFQUNBLDBCQUFBO0VBQ0Esd0JBQTZCLDhCQUE3QjtFQy9GRixlQUFBOztBRHlGRSxRQUFrQztFQXlJckM7SUF4SU8sa0JBQUE7SUFDQSxtQkFBQTs7O0FDN0ZSLFlEbUdJO0VBQ0ksa0JBQUE7O0FDcEdSLFlEdUdJO0VBQ0ksV0FBQTs7QUN4R1IsWUQyR0ksT0FDSTtBQzVHUixZRDJHSSxPQUVJO0VBQ0ksV0FBQTtFQUNBLGVBQUE7RUFDQSxnQkFBQTs7QUNoSFosWUQyR0ksT0FPSTtFQUNJLGdCQUFBO0VBQ0Esb0JBQUE7RUFDQSxhQUFBOztBQ3JIWixZRDJHSSxPQVlJO0VBQ0ksa0JBQUE7RUFDQSxZQUFBO0VBQ0EsT0FBQTtFQUNBLFNBQUE7RUFDQSxlQUFBO0VBQ0EsbUJBQUE7RUFDQSxnQkFBQTtFQUNBLG1CQUFBOztBQy9IWixZRG1JSTtFQUNJLGdCQUFBOztBQ3BJUixZRHVJSTtFQUNJLGVBQUE7RUFDQSxXQUFBOztBQ3pJUixZRDRJSSxNQUFLO0VBQ0QscUJBQUE7RUFDQSxjQUFBOztBQUtBLFFBQWlDO0VBaUZ4QyxZQW5GRztJQUdRLHFCQUFBOzs7QUFFSixRQUFpQztFQThFeEMsWUFuRkc7SUFNUSxrQkFBQTs7O0FDdkpaLFlEaUpJLFlBU0ksV0FDSSxHQUNJLEVBQUM7QUFDRyxZQVpoQixZQVNJLFdBQ0ksR0FFUyxPQUFRO0VBQ1QseUJBQUE7O0FDOUpwQixZRG1LSSxLQUFLLEtBQUs7QUNuS2QsWURvS0ksS0FBSyxLQUFLLElBQUc7QUNwS2pCLFlEcUtRLEtBQUssS0FBSyxJQUFHO0FDcktyQixZRHNLUSxLQUFLLFVBQVU7QUN0S3ZCLFlEdUtRLEtBQUssVUFBVSxJQUFHO0FDdksxQixZRHdLUSxLQUFLLFVBQVUsSUFBRztFQUNsQixXQUFBO0VBQ0EsaUJBQUE7O0FBSUEsUUFBaUM7RUFzRHhDLFlBdkRHO0lBRVEsZUFBQTtJQUNBLGdCQUFBOzs7QUFLQSxRQUFpQztFQStDNUMsWUF2REcsYUFNSTtJQUdRLG1CQUFBOzs7QUN0TGhCLFlEMkxJO0FDM0xKLFlENExJLFlBQVc7QUM1TGYsWUQ2TFEsWUFBVztBQzdMbkIsWUQ4TFEsWUFBVztBQzlMbkIsWUQrTFEsWUFBVztBQy9MbkIsWURnTVEsWUFBVztBQ2hNbkIsWURpTVEsWUFBVztFQUNYLHlCQUFBO0VBQ0Esc0JBQUE7RUFDQSxZQUFBO0U1RWhJTix3QkFBQTtFQUNRLGdCQUFBO0U0RWlJRixpQkFBQTtFQUNBLGdCQUFBOztBQ3ZNUixZRDJMSSxZQWFJO0FDeE1SLFlENExJLFlBQVcsTUFZUDtBQ3hNUixZRDZMUSxZQUFXLE1BV1g7QUN4TVIsWUQ4TFEsWUFBVyxPQVVYO0FDeE1SLFlEK0xRLFlBQVcsT0FTWDtBQ3hNUixZRGdNUSxZQUFXLFNBUVg7QUN4TVIsWURpTVEsWUFBVyxVQU9YO0VBQ0ksZUFBQTs7QUN6TVosWUQ2TUk7RUFDSSxrQkFBQTtFQUNBLFNBQUE7RUFDQSxVQUFBO0VBQ0EsK0JBQUE7O0FDNU1SO0FBQ0EsWUFBYTtBQUNiLFlBQWE7RUFDWCxjQUFBOztBQUdGLFlBQWE7RUFDWCxjQUFBOztBQUdGLGFBQWMsR0FBRztFQUNmLGtCQUFBOztBQUdGLFlBQWE7RUFDWCxjQUFBO0VBQ0EsZUFBQTs7QUFHRixZQUFhO0VBQ1gsY0FBQTtFQUNBLFdBQUE7RUFDQSxZQUFBO0VBQ0EsZUFBQTtFQUNBLGdCQUFnQiwrREFBaEI7RUFDQSxtQkFBQTs7QW5CakJBLFlBQUM7QUFDRCxZQUFDO0VBQ0MsU0FBUyxHQUFUO0VBQ0EsY0FBQTs7QUFFRixZQUFDO0VBQ0MsV0FBQTs7QUFORixZQUFDO0FBQ0QsWUFBQztFQUNDLFNBQVMsR0FBVDtFQUNBLGNBQUE7O0FBRUYsWUFBQztFQUNDLFdBQUE7O0FtQmtCSixZQUFhO0FBQ2IsWUFBYTtBQUNiLFlBQWE7RUFDWCxXQUFBO0VBQ0EsYUFBQTs7QUFHRjtFQUNFLGNBQUE7O0FBR0YsY0FBZTtFQUNiLFdBQUE7O0FDakRGLGVBQWdCO0VBQ2QseUJBQUE7O0FBREYsZUFBZ0IsR0FFZDtFQUNFLGNBQUE7O0FBSUosZ0JBQ0UsR0FBRztFQUNELFNBQUE7O0FBRkosZ0JBSUUsZUFBZTtFQUNiLFdBQUE7RUFDQSxrQkFBQTs7QUFOSixnQkFRRSxTQUFTO0VBQ1AsZ0JBQUE7O0FBSUosYUFBYyxNQUFNO0VBQ2xCLHlCQUFBOztBQUdGLGlCQUNFO0VBQ0UsYUFBQTtFQUNBLFlBQUE7O0FBSEosaUJBS0UsR0FBRSxNQUFPO0VBQ1AsY0FBQTs7QUFJSixHQUNFLG1CQUNFO0VBQ0UsYUFBQTs7QUFITixHQUNFLG1CQUlFO0VBQ0UsZUFBQTs7QUFOTixHQUNFLG1CQU9FO0VBQ0UsYUFBQTs7QUFUTixHQUNFLG1CQVVFO0VBQ0Usa0JBQUE7O0FBWk4sR0FDRSxtQkFVRSxrQkFFRTtFQUNFLFlBQUE7RUFDQSxVQUFBO0VBQ0Esc0JBQXNCLDJDQUF0Qjs7QUFoQlIsR0FvQkUsT0FBTyxhQUFhO0VBQ2xCLGdCQUFBO0VBQ0Esa0JBQUE7O0FBdEJKLEdBd0JFLG1CQUNFO0VBQ0UsZUFBQTs7QUExQk4sR0F3QkUsbUJBSUU7RUFDRSxhQUFBOztBQTdCTixHQXdCRSxtQkFPRTtFQUNFLGFBQUE7O0FDbEVOLFFBQ0M7QUFERCxRQUVDO0VBQ0MsbUJBQUE7O0FDSEY7RUFDQyxjQUFBO0VBQ0EsVUFBQTtFQUNBLHFCQUFBO0VBQ0EsNEJBQTRCLGtEQUE1Qjs7QUFKRCxTQUtDO0VBQ0Msa0JBQUE7RUFDQSxrQkFBQTtFQUNBLFVBQUE7O0F0QktBLFNzQlJELE10QlFFO0FBQ0QsU3NCVEQsTXRCU0U7RUFDQyxTQUFTLEdBQVQ7RUFDQSxjQUFBOztBQUVGLFNzQmJELE10QmFFO0VBQ0MsV0FBQTs7QUFORixTc0JSRCxNdEJRRTtBQUNELFNzQlRELE10QlNFO0VBQ0MsU0FBUyxHQUFUO0VBQ0EsY0FBQTs7QUFFRixTc0JiRCxNdEJhRTtFQUNDLFdBQUE7O0FzQm5CSixTQUtDLE1BS0M7RUFDQyxjQUFBO0VBQ0Esa0JBQUE7RUFDQSxNQUFBO0VBQ0EsT0FBQTtFQUNBLFdBQUE7RUFDQSxZQUFBO0VBQ0EsaUJBQUE7RUFDQSxrQkFBQTtFQUNBLFdBQUE7RUFDQSx5Q0FBQTtFQUNBLG1CQUFBO0VBQ0Esa0JBQUE7RWpCckJDLG9CQUFBO0UvRG1FRixzREFBQTtFQUNRLDhDQUFBOztBZ0ZyRVYsU0FLQyxNQXFCQztFakJ6QkUsb0JBQUE7O0FpQkRKLFNBS0MsTUF3QkMsT0FBTztFQUNOLGtCQUFBO0VBQ0EsTUFBQTtFQUNBLFVBQUE7O0FBaENILFNBS0MsTUE2QkM7RUFDQyxlQUFBO0VBQ0EsZ0JBQUE7RUFDQSxvQkFBQTs7QUFyQ0gsU0FLQyxNQWtDQztFQUNDLFdBQUE7RUFDQSxlQUFBO0VBQ0EsbUJBQUE7O0FBMUNILFNBS0MsTUF1Q0M7RUFDQyxjQUFBO0VBQ0Esa0JBQUE7RUFDQSxnQkFBQTtFQUNBLFNBQUE7RUFDQSxVQUFBO0VBQ0EsV0FBQTtFQUNBLFlBQUE7RUFDQSx5QkFBQTtFQUNBLHNCQUFBO0VBQ0Esb0JBQUE7RWpCckRDLG9CQUFBO0UvRG1FRixnREFBQTtFQUNRLHdDQUFBOztBZ0ZYUixTQXJERCxNQXFERSxVQUFXO0VBQ1gsaUJBQUE7O0FBM0RILFNBOERDO0VBQ0MsbUJBQUE7O0FBS0Y7RUFDQyxZQUFBOztBQURELFFBRUM7RUFDQyxpQkFBQTtFQUNBLGdCQUFBOztBQUpGLFFBTUMsRUFBQztFQUNBLGtCQUFBOztBQVBGLFFBU0M7RUFDQyxZQUFBO0VBQ0EscUJBQUE7O0FBWEYsUUFhQztFQUNDLGVBQUE7RUFDQSx1QkFBQTtFQUNBLGNBQUE7RUFDQSxxQkFBQTs7QUFqQkYsUUFhQyxpQkFLQztFQUNDLFNBQUE7O0FBbkJILFFBYUMsaUJBS0MsR0FFQztFQUNDLGNBQUE7RUFDQSxtQkFBQTs7QUFRSCxTQURTLE1BQ1A7RUFBUSx5QkFBQTs7QUFDVixTQUZTLE1BRVIsUUFBUztFQUFRLHlCQUFBOztBQUNsQixTQUhTLE1BR1IsUUFBUztFQUFRLHlCQUFBOztBQUNsQixTQUpTLE1BSVIsVUFBVztFQUFRLHlCQUFBOztBQUNwQixTQUxTLE1BS1IsY0FBZTtFQUFRLHlCQUFBOztBQUN4QixTQU5TLE1BTVIsZ0JBQWlCO0VBQVEseUJBQUE7O0FBQzFCLFNBUFMsTUFPUixzQkFBdUI7RUFBUSx5QkFBQTs7QUFDaEMsU0FSUyxNQVFSLGlCQUFrQjtFQUFRLHlCQUFBOztBQUMzQixTQVRTLE1BU1IsYUFBYztFQUFRLHlCQUFBOztBQUN2QixTQVZTLE1BVVIscUJBQXNCO0VBQVEseUJBQUE7O0FBQy9CLFNBWFMsTUFXUixjQUFlO0VBQVEseUJBQUE7O0FBQ3hCLFNBWlMsTUFZUixnQkFBaUI7RUFBUSx5QkFBQTs7QUFDMUIsU0FiUyxNQWFSLHNCQUF1QjtFQUFRLHlCQUFBOztBQUNoQyxTQWRTLE1BY1IsaUJBQWtCO0VBQVEseUJBQUE7O0FBQzNCLFNBZlMsTUFlUixxQkFBc0I7RUFBUSx5QkFBQTs7QUFDL0IsU0FoQlMsTUFnQlIsVUFBVztFQUFRLHlCQUFBOztBQUNwQixTQWpCUyxNQWlCUixZQUFhO0VBQVEseUJBQUE7O0FBQ3RCLFNBbEJTLE1Ba0JSLGtCQUFtQjtFQUFRLHlCQUFBOztBQUM1QixTQW5CUyxNQW1CUixhQUFjO0VBQVEseUJBQUE7O0FBQ3ZCLFNBcEJTLE1Bb0JSLFNBQVU7RUFBUSx5QkFBQTs7QUFDbkIsU0FyQlMsTUFxQlIsaUJBQWtCO0VBQVEseUJBQUE7O0FBQzNCLFNBdEJTLE1Bc0JSLFlBQWE7RUFBUSx5QkFBQTs7QUFDdEIsU0F2QlMsTUF1QlIscUJBQXNCO0VBQVEseUJBQUE7O0FBQy9CLFNBeEJTLE1Bd0JSLGVBQWdCO0VBQVEseUJBQUE7O0FBQ3pCLFNBekJTLE1BeUJSLFlBQWE7RUFBUSx5QkFBQTs7QUFDdEIsU0ExQlMsTUEwQlIsaUJBQWtCO0VBQVEseUJBQUE7O0FBQzNCLFNBM0JTLE1BMkJSLGFBQWM7RUFBUSx5QkFBQTs7QUMzSHhCLFNBQVMsTUFBTztFQUNkLGNBQUE7O0FBR0YsR0FBSSxVQUNGO0FBQ0EsR0FGRSxVQUVELE1BQU87RUFDTixhQUFBOztBQUVGLEdBTEUsVUFLRCxLQUFNO0VBQ0wsY0FBQTs7QXZCRUYsZ0J3QlpBLEt4QllDO0FBQ0QsZ0J3QmJBLEt4QmFDO0VBQ0MsU0FBUyxHQUFUO0VBQ0EsY0FBQTs7QUFFRixnQndCakJBLEt4QmlCQztFQUNDLFdBQUE7O0FBTkYsZ0J3QlpBLEt4QllDO0FBQ0QsZ0J3QmJBLEt4QmFDO0VBQ0MsU0FBUyxHQUFUO0VBQ0EsY0FBQTs7QUFFRixnQndCakJBLEt4QmlCQztFQUNDLFdBQUE7O0F3Qm5CSixnQkFDRSxLQUVFO0FBSEosZ0JBQ0UsS0FHRTtFQUNFLGNBQUE7RUFDQSxXQUFBO0VBQ0EsZ0JBQUE7O0FBUE4sZ0JBQ0UsS0FRRTtFQUNFLG1CQUFBOztBQVZOLGdCQUNFLEtBV0U7RUFDRSxhQUFBO0VBQ0EsbUJBQUE7RUFDQSxlQUFBO0VBQ0EsZ0JBQUE7RUFDQSx1QkFBQTs7QUFLTjtFQUNFLGtCQUFBO0VBQ0EsbUJBQUE7RUFDQSxhQUFBO0VBQ0EsZ0NBQUE7RUFDQSx5QkFBQTtFbkIxQkUsd0JBQUE7O0FtQnFCSixrQkFPRTtFQUNFLG1CQUFBOztBQVJKLGtCQVVFO0VBQ0Usa0JBQUE7RUFDQSxTQUFTLEdBQVQ7RUFDQSxTQUFBO0VBQ0EsWUFBQTtFQUNBLFdBQUE7RUFDQSxZQUFBO0VBQ0EsNEJBQTRCLHNEQUE1Qjs7QUFJSixpQkFDRTtFQUNFLGFBQUE7O0FBRkosaUJBSUU7RUFDRSxVQUFBO0VuQi9DQSxrQkFBQTs7QW1CMENKLGlCQVFFO0VBQ0UsYUFBQTs7QUFUSixpQkFXRTtFQUVFLDRCQUFBO0VBQ0EsWUFBQTtFQUNBLDZCQUFBO0VuQnpEQSwwQkFBQTs7QUxZRixpQndCeUNBLGdCeEJ6Q0M7QUFDRCxpQndCd0NBLGdCeEJ4Q0M7RUFDQyxTQUFTLEdBQVQ7RUFDQSxjQUFBOztBQUVGLGlCd0JvQ0EsZ0J4QnBDQztFQUNDLFdBQUE7O0FBTkYsaUJ3QnlDQSxnQnhCekNDO0FBQ0QsaUJ3QndDQSxnQnhCeENDO0VBQ0MsU0FBUyxHQUFUO0VBQ0EsY0FBQTs7QUFFRixpQndCb0NBLGdCeEJwQ0M7RUFDQyxXQUFBOztBd0J3QkosaUJBV0UsZ0JBTUU7RUFDRSxnQkFBQTs7QUFsQk4saUJBV0UsZ0JBU0U7QUFwQkosaUJBV0UsZ0JBVUU7RUFDRSxXQUFBO0VBQ0EsU0FBQTs7QUF2Qk4saUJBV0UsZ0JBY0U7RUFDRSx5QkFBQTtFQUNBLHFCQUFBO0VuQnJFRiw4QkFBQTs7QW1CMENKLGlCQVdFLGdCQW1CRTtFQUNFLHlCQUFBO0VBQ0EsZUFBQTtFQUNBLFlBQUE7RW5CM0VGLDhCQUFBOztBbUIwQ0osaUJBcUNFO0VBQ0UsVUFBQTtFQUNBLFNBQUE7RUFDQSxpQkFBQTtFQUNBLGNBQUE7RW5CbkZBLDBCQUFBOztBbUIwQ0osaUJBcUNFLEtBTUUsR0FDRTtFQUNFLGNBQUE7RUFDQSxnQkFBQTtFQUNBLG1CQUFBO0VBQ0EsdUJBQUE7RUFDQSwwQkFBQTtFQUNBLFNBQUE7RW5CNUZKLGdCQUFBOztBbUIwQ0osaUJBcUNFLEtBTUUsR0FDRSxFQVFFO0VBQ0UseUJBQUE7RUFDQSxXQUFBO0VBQ0Esa0JBQUE7RUFDQSxnQkFBQTtFQUNBLGNBQUE7RW5CbkdOLG9CQUFBO0UvRG1FRixxREFBQTtFQUNRLDZDQUFBOztBa0ZtQ0YsaUJBeEJOLEtBTUUsR0FDRSxFQWlCRyxNQUFPO0VBQ04sc0JBQUE7O0FBR0osaUJBNUJKLEtBTUUsR0FzQkcsT0FBUSxFQUFFO0VBQ1QsY0FBQTtFQUNBLHNCQUFBOztBQU1SO0VBRUUseUJBQUE7O0F4QnpHQSxhQUFDO0FBQ0QsYUFBQztFQUNDLFNBQVMsR0FBVDtFQUNBLGNBQUE7O0FBRUYsYUFBQztFQUNDLFdBQUE7O0FBTkYsYUFBQztBQUNELGFBQUM7RUFDQyxTQUFTLEdBQVQ7RUFDQSxjQUFBOztBQUVGLGFBQUM7RUFDQyxXQUFBOztBd0JpR0osYUFHRTtFQUNFLFdBQUE7RUFDQSxrQkFBQTtFbkJ4SEEsb0JBQUE7O0FtQm1ISixhQVFFO0VBQ0UsY0FBQTtFQUNBLGVBQUE7RUFDQSxhQUFBOztBQy9ISjtFQUNFLGtCQUFBOztBQURGLHNCQUdFO0VBQ0Usb0JBQUE7O0FBSkosc0JBT0U7RUFDRSxlQUFBO0VBQ0EsY0FBQTs7QUFUSixzQkFZRSw2QkFBNkI7RUFDM0IsbUJBQUE7RUFDQSxvQkFBQTtFQUNBLHFCQUFBOztBQWZKLHNCQVlFLDZCQUE2QixtQkFLM0I7RUFDRSxVQUFBOztBQ2xCTix1QkFBdUI7RUFDdEIscUJBQUE7O0FBSUEsa0JBQUM7RUFDQSxXQUFBOztBQUVELGtCQUFDO0VBQ0EsY0FBQTs7QUFFRCxrQkFBQztFQUNBLFVBQUE7O0FBRUQsa0JBQUM7RUFDQSxjQUFBOztBQ1VGO0VBR0Usd0JBQTZCLDhCQUE3Qjs7QUFHRjtFQUNFLGFBQUE7O0FBR0Y7RUFDRSxtQkFBQTs7QUFHRixLQUFNO0VBQ0osbUJBQUE7O0FBR0Y7QUFBSTtFQUNGLHFCQUFBOztBQUdGLEtBQU07RUFDSixZQUFBOztBQUdGO0VBQ0UsY0FBQTtFQUNBLFlBQUE7RUFDQSxnQkFBQTtFQUNBLG1CQUFBOztBQUdGO0VBQ0UsWUFBQTtFQUNBLGdCQUFBO0VBQ0EsZUFBQTtFQUNBLGdCQUFBOztBQUdGO0VBQ0UsbUJBQUE7O0FBR0YsVUFBVztFQUNULGNBQUE7O0FBR0Y7RUFDRSxZQUFBOztBQUdGLGlCQUFrQjtFQUNoQixnQkFBQTs7QUFHRixpQkFBa0I7RUFDaEIsZ0JBQUE7O0FBR0YsaUJBQWtCO0VBQ2hCLGdCQUFBOztBQUdGO0VBQ0UsbUJBQUE7O0FBR0Y7RUFDRSxjQUFBO0VBQ0Esa0JBQUE7O0FBR0Y7RUFDRSxhQUFBO0VBQ0EsbUJBQUE7O0FBR0Y7RUFDRSxnQkFBQTs7QUFFRjtFQUNFLGlCQUFBOztBQUVGO0VBQ0Usa0JBQUE7O0FBRUY7RUFDRSxtQkFBQTs7QUFFRjtFQUNFLFNBQUE7O0FBRUY7RUFDRSxlQUFBOztBQUdGO0VBQ0UsaUJBQUE7O0FBRUY7RUFDRSxrQkFBQTs7QUFFRjtFQUNFLG1CQUFBOztBQUVGO0VBQ0Usb0JBQUE7O0FBRUY7RUFDRSxVQUFBOztBQUVGO0VBQ0UsZ0JBQUE7Ozs7Ozs7O0FDdklGO0VBQ0UsYUFBYSxhQUFiO0VBQ0EsU0FBUywwRUFBVDtFQUNBLFNBQVMsa0ZBQWtFLE9BQU8sMEJBQzVFLDZFQUE2RCxPQUFPLGNBQ3BFLDRFQUE0RCxPQUFPLGFBQ25FLDJFQUEyRCxPQUFPLGlCQUNsRSw4RkFBOEUsT0FBTyxNQUozRjtFQU1BLG1CQUFBO0VBQ0Esa0JBQUE7O0FDVkYsQ0FBQztFQUNDLHFCQUFBO0VBQ0EsNkNBQUE7RUFDQSxrQkFBQTtFQUNBLG9CQUFBO0VBQ0EsbUNBQUE7RUFDQSxrQ0FBQTs7O0FDTEYsQ0FBQyxFQUFnQjtFQUNmLHVCQUFBO0VBQ0EsbUJBQUE7RUFDQSxvQkFBQTs7QUFFRixDQUFDLEVBQWdCO0VBQU0sY0FBQTs7QUFDdkIsQ0FBQyxFQUFnQjtFQUFNLGNBQUE7O0FBQ3ZCLENBQUMsRUFBZ0I7RUFBTSxjQUFBOztBQUN2QixDQUFDLEVBQWdCO0VBQU0sY0FBQTs7QUNWdkIsQ0FBQyxFQUFnQjtFQUNmLG1CQUFBO0VBQ0Esa0JBQUE7O0FDREYsQ0FBQyxFQUFnQjtFQUNmLGVBQUE7RUFDQSx5QkFBQTtFQUNBLHFCQUFBOztBQUhGLENBQUMsRUFBZ0IsR0FJZjtFQUFPLGtCQUFBOztBQUVULENBQUMsRUFBZ0I7RUFDZixrQkFBQTtFQUNBLG1CQUFBO0VBQ0EsbUJBQUE7RUFDQSxpQkFBQTtFQUNBLGtCQUFBOztBQUNBLENBTkQsRUFBZ0IsR0FNZCxDQUFDLEVBQWdCO0VBQ2hCLG1CQUFBOztBMURiSixDQUFDLEVBQWdCO0VBQ2YseUJBQUE7RUFDQSx5QkFBQTtFQUNBLG1CQUFBOztBQUdGLENBQUMsRUFBZ0I7RUFBYSxXQUFBOztBQUM5QixDQUFDLEVBQWdCO0VBQWMsWUFBQTs7QUFHN0IsQ0FERCxFQUNFLENBQUMsRUFBZ0I7RUFBYSxrQkFBQTs7QUFDL0IsQ0FGRCxFQUVFLENBQUMsRUFBZ0I7RUFBYyxpQkFBQTs7O0FBSWxDO0VBQWMsWUFBQTs7QUFDZDtFQUFhLFdBQUE7O0FBR1gsQ0FERCxFQUNFO0VBQWEsa0JBQUE7O0FBQ2QsQ0FGRCxFQUVFO0VBQWMsaUJBQUE7O0EyRHBCakIsQ0FBQyxFQUFnQjtFQUNmLDZDQUFBO0VBQ1EscUNBQUE7O0FBR1YsQ0FBQyxFQUFnQjtFQUNmLHVDQUF1QyxRQUF2QztFQUNRLCtCQUErQixRQUEvQjs7QUFHVjtFQUNFO0lBQ0UsbUJBQW1CLFlBQW5CO0lBQ1EsV0FBVyxZQUFYOztFQUVWO0lBQ0UsbUJBQW1CLGNBQW5CO0lBQ1EsV0FBVyxjQUFYOzs7QUFJWjtFQUNFO0lBQ0UsbUJBQW1CLFlBQW5CO0lBQ1EsV0FBVyxZQUFYOztFQUVWO0lBQ0UsbUJBQW1CLGNBQW5CO0lBQ1EsV0FBVyxjQUFYOzs7QUM1QlosQ0FBQyxFQUFnQjtFQ1dmLFlBQVksMERBQVo7RUFDQSxtQkFBbUIsYUFBbkI7RUFDSSxlQUFlLGFBQWY7RUFDSSxXQUFXLGFBQVg7O0FEYlYsQ0FBQyxFQUFnQjtFQ1VmLFlBQVksMERBQVo7RUFDQSxtQkFBbUIsY0FBbkI7RUFDSSxlQUFlLGNBQWY7RUFDSSxXQUFXLGNBQVg7O0FEWlYsQ0FBQyxFQUFnQjtFQ1NmLFlBQVksMERBQVo7RUFDQSxtQkFBbUIsY0FBbkI7RUFDSSxlQUFlLGNBQWY7RUFDSSxXQUFXLGNBQVg7O0FEVlYsQ0FBQyxFQUFnQjtFQ2NmLFlBQVksb0VBQVo7RUFDQSxtQkFBbUIsWUFBbkI7RUFDSSxlQUFlLFlBQWY7RUFDSSxXQUFXLFlBQVg7O0FEaEJWLENBQUMsRUFBZ0I7RUNhZixZQUFZLG9FQUFaO0VBQ0EsbUJBQW1CLFlBQW5CO0VBQ0ksZUFBZSxZQUFmO0VBQ0ksV0FBVyxZQUFYOztBRFhWLEtBQU0sRUFBQyxFQUFnQjtBQUN2QixLQUFNLEVBQUMsRUFBZ0I7QUFDdkIsS0FBTSxFQUFDLEVBQWdCO0FBQ3ZCLEtBQU0sRUFBQyxFQUFnQjtBQUN2QixLQUFNLEVBQUMsRUFBZ0I7RUFDckIsWUFBQTs7QUVmRixDQUFDLEVBQWdCO0VBQ2Ysa0JBQUE7RUFDQSxxQkFBQTtFQUNBLFVBQUE7RUFDQSxXQUFBO0VBQ0EsZ0JBQUE7RUFDQSxzQkFBQTs7QUFFRixDQUFDLEVBQWdCO0FBQVcsQ0FBQyxFQUFnQjtFQUMzQyxrQkFBQTtFQUNBLE9BQUE7RUFDQSxXQUFBO0VBQ0Esa0JBQUE7O0FBRUYsQ0FBQyxFQUFnQjtFQUFZLG9CQUFBOztBQUM3QixDQUFDLEVBQWdCO0VBQVksY0FBQTs7QUFDN0IsQ0FBQyxFQUFnQjtFQUFXLFdBQUE7Ozs7QUNoQjVCLENBQUMsRUFBZ0IsTUFBTTtFQUFVLFNDeVRsQixPRHpUa0I7O0FBQ2pDLENBQUMsRUFBZ0IsTUFBTTtFQUFVLFNDbWNsQixPRG5ja0I7O0FBQ2pDLENBQUMsRUFBZ0IsT0FBTztFQUFVLFNDOGhCbEIsT0Q5aEJrQjs7QUFDbEMsQ0FBQyxFQUFnQixXQUFXO0VBQVUsU0MyTmxCLE9EM05rQjs7QUFDdEMsQ0FBQyxFQUFnQixNQUFNO0VBQVUsU0NzVmxCLE9EdFZrQjs7QUFDakMsQ0FBQyxFQUFnQixLQUFLO0VBQVUsU0NvbEJsQixPRHBsQmtCOztBQUNoQyxDQUFDLEVBQWdCLE9BQU87RUFBVSxTQ3dsQmxCLE9EeGxCa0I7O0FBQ2xDLENBQUMsRUFBZ0IsS0FBSztFQUFVLFNDNHFCbEIsT0Q1cUJrQjs7QUFDaEMsQ0FBQyxFQUFnQixLQUFLO0VBQVUsU0NxUWxCLE9EclFrQjs7QUFDaEMsQ0FBQyxFQUFnQixTQUFTO0VBQVUsU0N1bkJsQixPRHZuQmtCOztBQUNwQyxDQUFDLEVBQWdCLEdBQUc7RUFBVSxTQ3FuQmxCLE9Ecm5Ca0I7O0FBQzlCLENBQUMsRUFBZ0IsUUFBUTtFQUFVLFNDc25CbEIsT0R0bkJrQjs7QUFDbkMsQ0FBQyxFQUFnQixNQUFNO0VBQVUsU0NpSWxCLE9EaklrQjs7QUFDakMsQ0FBQyxFQUFnQixPQUFPO0FBQ3hCLENBQUMsRUFBZ0IsTUFBTTtBQUN2QixDQUFDLEVBQWdCLE1BQU07RUFBVSxTQzBuQmxCLE9EMW5Ca0I7O0FBQ2pDLENBQUMsRUFBZ0IsWUFBWTtFQUFVLFNDa2hCbEIsT0RsaEJrQjs7QUFDdkMsQ0FBQyxFQUFnQixhQUFhO0VBQVUsU0NnaEJsQixPRGhoQmtCOztBQUN4QyxDQUFDLEVBQWdCLFVBQVU7RUFBVSxTQ21lbEIsT0RuZWtCOztBQUNyQyxDQUFDLEVBQWdCLE9BQU87RUFBVSxTQ29pQmxCLE9EcGlCa0I7O0FBQ2xDLENBQUMsRUFBZ0IsS0FBSztBQUN0QixDQUFDLEVBQWdCLElBQUk7RUFBVSxTQ3dKbEIsT0R4SmtCOztBQUMvQixDQUFDLEVBQWdCLFFBQVE7RUFBVSxTQ2tvQmxCLE9EbG9Ca0I7O0FBQ25DLENBQUMsRUFBZ0IsS0FBSztFQUFVLFNDdVVsQixPRHZVa0I7O0FBQ2hDLENBQUMsRUFBZ0IsT0FBTztFQUFVLFNDeU9sQixPRHpPa0I7O0FBQ2xDLENBQUMsRUFBZ0IsUUFBUTtFQUFVLFNDd0lsQixPRHhJa0I7O0FBQ25DLENBQUMsRUFBZ0IsS0FBSztFQUFVLFNDd2ZsQixPRHhma0I7O0FBQ2hDLENBQUMsRUFBZ0IsU0FBUztFQUFVLFNDd0xsQixPRHhMa0I7O0FBQ3BDLENBQUMsRUFBZ0Isb0JBQW9CO0VBQVUsU0NRbEIsT0RSa0I7O0FBQy9DLENBQUMsRUFBZ0Isa0JBQWtCO0VBQVUsU0NVbEIsT0RWa0I7O0FBQzdDLENBQUMsRUFBZ0IsTUFBTTtFQUFVLFNDZ1ZsQixPRGhWa0I7O0FBQ2pDLENBQUMsRUFBZ0IsY0FBYztFQUFVLFNDZ2RsQixPRGhka0I7O0FBQ3pDLENBQUMsRUFBZ0IsYUFBYTtBQUM5QixDQUFDLEVBQWdCLE9BQU87RUFBVSxTQzJlbEIsT0QzZWtCOztBQUNsQyxDQUFDLEVBQWdCLFFBQVE7RUFBVSxTQ3FlbEIsT0RyZWtCOztBQUNuQyxDQUFDLEVBQWdCLFNBQVM7RUFBVSxTQ2tYbEIsT0RsWGtCOztBQUNwQyxDQUFDLEVBQWdCLEtBQUs7RUFBVSxTQ3FYbEIsT0RyWGtCOztBQUNoQyxDQUFDLEVBQWdCLEtBQUs7RUFBVSxTQzhPbEIsT0Q5T2tCOztBQUNoQyxDQUFDLEVBQWdCLFdBQVc7RUFBVSxTQ21UbEIsT0RuVGtCOztBQUN0QyxDQUFDLEVBQWdCLFdBQVc7RUFBVSxTQytwQmxCLE9EL3BCa0I7O0FBQ3RDLENBQUMsRUFBZ0IsWUFBWTtFQUFVLFNDNnBCbEIsT0Q3cEJrQjs7QUFDdkMsQ0FBQyxFQUFnQixVQUFVO0VBQVUsU0M4cEJsQixPRDlwQmtCOztBQUNyQyxDQUFDLEVBQWdCLE9BQU87RUFBVSxTQ2dkbEIsT0RoZGtCOztBQUNsQyxDQUFDLEVBQWdCLFFBQVE7RUFBVSxTQ21CbEIsT0RuQmtCOztBQUNuQyxDQUFDLEVBQWdCLElBQUk7RUFBVSxTQzBrQmxCLE9EMWtCa0I7O0FBQy9CLENBQUMsRUFBZ0IsS0FBSztFQUFVLFNDMGtCbEIsT0Qxa0JrQjs7QUFDaEMsQ0FBQyxFQUFnQixLQUFLO0VBQVUsU0NpRGxCLE9EakRrQjs7QUFDaEMsQ0FBQyxFQUFnQixTQUFTO0VBQVUsU0NpRGxCLE9EakRrQjs7QUFDcEMsQ0FBQyxFQUFnQixNQUFNO0VBQVUsU0NzY2xCLE9EdGNrQjs7QUFDakMsQ0FBQyxFQUFnQixPQUFPO0VBQVUsU0NtRWxCLE9EbkVrQjs7QUFDbEMsQ0FBQyxFQUFnQixLQUFLO0VBQVUsU0M0T2xCLE9ENU9rQjs7QUFDaEMsQ0FBQyxFQUFnQixLQUFLO0VBQVUsU0N5Q2xCLE9EekNrQjs7QUFDaEMsQ0FBQyxFQUFnQixPQUFPO0VBQVUsU0NxVWxCLE9EclVrQjs7QUFDbEMsQ0FBQyxFQUFnQixZQUFZO0VBQVUsU0N3a0JsQixPRHhrQmtCOztBQUN2QyxDQUFDLEVBQWdCLFdBQVc7RUFBVSxTQ3drQmxCLE9EeGtCa0I7O0FBQ3RDLENBQUMsRUFBZ0IsV0FBVztFQUFVLFNDeENsQixPRHdDa0I7O0FBQ3RDLENBQUMsRUFBZ0IsYUFBYTtFQUFVLFNDM0NsQixPRDJDa0I7O0FBQ3hDLENBQUMsRUFBZ0IsWUFBWTtFQUFVLFNDekNsQixPRHlDa0I7O0FBQ3ZDLENBQUMsRUFBZ0IsY0FBYztFQUFVLFNDNUNsQixPRDRDa0I7O0FBQ3pDLENBQUMsRUFBZ0IsS0FBSztFQUFVLFNDeVZsQixPRHpWa0I7O0FBQ2hDLENBQUMsRUFBZ0IsT0FBTztBQUN4QixDQUFDLEVBQWdCLFFBQVE7RUFBVSxTQ21abEIsT0RuWmtCOztBQUNuQyxDQUFDLEVBQWdCLE9BQU87RUFBVSxTQ2lUbEIsT0RqVGtCOztBQUNsQyxDQUFDLEVBQWdCLGFBQWE7RUFBVSxTQ2dvQmxCLE9EaG9Ca0I7O0FBQ3hDLENBQUMsRUFBZ0IsTUFBTTtBQUN2QixDQUFDLEVBQWdCLE1BQU07QUFDdkIsQ0FBQyxFQUFnQixVQUFVO0VBQVUsU0NrYWxCLE9EbGFrQjs7QUFDckMsQ0FBQyxFQUFnQixPQUFPO0VBQVUsU0MwWmxCLE9EMVprQjs7QUFDbEMsQ0FBQyxFQUFnQixXQUFXO0VBQVUsU0NrV2xCLE9EbFdrQjs7QUFDdEMsQ0FBQyxFQUFnQixPQUFPO0VBQVUsU0MxRGxCLE9EMERrQjs7QUFDbEMsQ0FBQyxFQUFnQixLQUFLO0VBQVUsU0Nza0JsQixPRHRrQmtCOztBQUNoQyxDQUFDLEVBQWdCLEtBQUs7QUFDdEIsQ0FBQyxFQUFnQixnQkFBZ0I7RUFBVSxTQ3VabEIsT0R2WmtCOztBQUMzQyxDQUFDLEVBQWdCLGVBQWU7RUFBVSxTQ2tlbEIsT0RsZWtCOztBQUMxQyxDQUFDLEVBQWdCLGVBQWU7RUFBVSxTQ3VFbEIsT0R2RWtCOztBQUMxQyxDQUFDLEVBQWdCLE9BQU87RUFBVSxTQzdCbEIsT0Q2QmtCOztBQUNsQyxDQUFDLEVBQWdCLGNBQWM7RUFBVSxTQ3FoQmxCLE9EcmhCa0I7O0FBQ3pDLENBQUMsRUFBZ0IsY0FBYztFQUFVLFNDdUtsQixPRHZLa0I7O0FBQ3pDLENBQUMsRUFBZ0IsU0FBUztFQUFVLFNDdEJsQixPRHNCa0I7O0FBQ3BDLENBQUMsRUFBZ0IsS0FBSztFQUFVLFNDOFpsQixPRDlaa0I7O0FBQ2hDLENBQUMsRUFBZ0IsTUFBTTtFQUFVLFNDd1lsQixPRHhZa0I7O0FBQ2pDLENBQUMsRUFBZ0IsS0FBSztFQUFVLFNDcWhCbEIsT0RyaEJrQjs7QUFDaEMsQ0FBQyxFQUFnQixRQUFRO0VBQVUsU0NpTmxCLE9Eak5rQjs7QUFDbkMsQ0FBQyxFQUFnQixhQUFhO0VBQVUsU0NrS2xCLE9EbEtrQjs7QUFDeEMsQ0FBQyxFQUFnQixhQUFhO0VBQVUsU0M4Z0JsQixPRDlnQmtCOztBQUN4QyxDQUFDLEVBQWdCLE1BQU07RUFBVSxTQ29JbEIsT0RwSWtCOztBQUNqQyxDQUFDLEVBQWdCLGFBQWE7RUFBVSxTQ2lFbEIsT0RqRWtCOztBQUN4QyxDQUFDLEVBQWdCLGNBQWM7RUFBVSxTQ2lFbEIsT0RqRWtCOztBQUN6QyxDQUFDLEVBQWdCLFlBQVk7RUFBVSxTQzBabEIsT0QxWmtCOztBQUN2QyxDQUFDLEVBQWdCLGFBQWE7RUFBVSxTQytWbEIsT0QvVmtCOztBQUN4QyxDQUFDLEVBQWdCLGFBQWE7RUFBVSxTQ2dqQmxCLE9EaGpCa0I7O0FBQ3hDLENBQUMsRUFBZ0IsYUFBYTtFQUFVLFNDbURsQixPRG5Ea0I7O0FBQ3hDLENBQUMsRUFBZ0IsZ0JBQWdCO0VBQVUsU0NnYWxCLE9EaGFrQjs7QUFDM0MsQ0FBQyxFQUFnQixZQUFZO0VBQVUsU0NxUmxCLE9EclJrQjs7QUFDdkMsQ0FBQyxFQUFnQixXQUFXO0VBQVUsU0NrR2xCLE9EbEdrQjs7QUFDdEMsQ0FBQyxFQUFnQixlQUFlO0VBQVUsU0M0aUJsQixPRDVpQmtCOztBQUMxQyxDQUFDLEVBQWdCLGVBQWU7RUFBVSxTQytDbEIsT0QvQ2tCOztBQUMxQyxDQUFDLEVBQWdCLElBQUk7RUFBVSxTQ3ZDbEIsT0R1Q2tCOztBQUMvQixDQUFDLEVBQWdCLFdBQVc7RUFBVSxTQ3ZEbEIsT0R1RGtCOztBQUN0QyxDQUFDLEVBQWdCLFlBQVk7RUFBVSxTQ3ZEbEIsT0R1RGtCOztBQUN2QyxDQUFDLEVBQWdCLFNBQVM7RUFBVSxTQ3ZEbEIsT0R1RGtCOztBQUNwQyxDQUFDLEVBQWdCLFdBQVc7RUFBVSxTQzNEbEIsT0QyRGtCOztBQUN0QyxDQUFDLEVBQWdCLGFBQWE7QUFDOUIsQ0FBQyxFQUFnQixNQUFNO0VBQVUsU0NnY2xCLE9EaGNrQjs7QUFDakMsQ0FBQyxFQUFnQixPQUFPO0VBQVUsU0NnSWxCLE9EaElrQjs7QUFDbEMsQ0FBQyxFQUFnQixTQUFTO0VBQVUsU0M4RWxCLE9EOUVrQjs7QUFDcEMsQ0FBQyxFQUFnQixLQUFLO0VBQVUsU0N1WWxCLE9EdllrQjs7QUFDaEMsQ0FBQyxFQUFnQixNQUFNO0VBQVUsU0M0VWxCLE9ENVVrQjs7QUFDakMsQ0FBQyxFQUFnQixTQUFTO0VBQVUsU0N4RGxCLE9Ed0RrQjs7QUFDcEMsQ0FBQyxFQUFnQixtQkFBbUI7RUFBVSxTQ3lIbEIsT0R6SGtCOztBQUM5QyxDQUFDLEVBQWdCLEtBQUs7RUFBVSxTQ21NbEIsT0RuTWtCOztBQUNoQyxDQUFDLEVBQWdCLEtBQUs7RUFBVSxTQ3FSbEIsT0RyUmtCOztBQUNoQyxDQUFDLEVBQWdCLEtBQUs7RUFBVSxTQytKbEIsT0QvSmtCOztBQUNoQyxDQUFDLEVBQWdCLElBQUk7RUFBVSxTQzJIbEIsT0QzSGtCOztBQUMvQixDQUFDLEVBQWdCLFVBQVU7RUFBVSxTQzJIbEIsT0QzSGtCOztBQUNyQyxDQUFDLEVBQWdCLFFBQVE7QUFDekIsQ0FBQyxFQUFnQixxQkFBcUI7RUFBVSxTQ21IbEIsT0RuSGtCOztBQUNoRCxDQUFDLEVBQWdCLE1BQU07RUFBVSxTQ3VYbEIsT0R2WGtCOztBQUNqQyxDQUFDLEVBQWdCLFNBQVM7RUFBVSxTQ1JsQixPRFFrQjs7QUFDcEMsQ0FBQyxFQUFnQixPQUFPO0VBQVUsU0MwWWxCLE9EMVlrQjs7QUFDbEMsQ0FBQyxFQUFnQixRQUFRO0VBQVUsU0N3RGxCLE9EeERrQjs7QUFDbkMsQ0FBQyxFQUFnQixPQUFPO0VBQVUsU0N1U2xCLE9EdlNrQjs7QUFDbEMsQ0FBQyxFQUFnQixXQUFXO0VBQVUsU0MrQmxCLE9EL0JrQjs7QUFDdEMsQ0FBQyxFQUFnQixhQUFhO0VBQVUsU0MyQmxCLE9EM0JrQjs7QUFDeEMsQ0FBQyxFQUFnQixRQUFRO0VBQVUsU0NvWmxCLE9EcFprQjs7QUFDbkMsQ0FBQyxFQUFnQixjQUFjO0VBQVUsU0NzYmxCLE9EdGJrQjs7QUFDekMsQ0FBQyxFQUFnQixPQUFPO0VBQVUsU0M0SmxCLE9ENUprQjs7QUFDbEMsQ0FBQyxFQUFnQixZQUFZO0VBQVUsU0M2SmxCLE9EN0prQjs7QUFDdkMsQ0FBQyxFQUFnQixTQUFTO0VBQVUsU0MvRWxCLE9EK0VrQjs7QUFDcEMsQ0FBQyxFQUFnQixTQUFTO0VBQVUsU0NqRmxCLE9EaUZrQjs7QUFDcEMsQ0FBQyxFQUFnQixZQUFZO0FBQzdCLENBQUMsRUFBZ0IsVUFBVTtFQUFVLFNDdkVsQixPRHVFa0I7O0FBQ3JDLENBQUMsRUFBZ0IsZUFBZTtFQUFVLFNDa2lCbEIsT0RsaUJrQjs7QUFDMUMsQ0FBQyxFQUFnQixnQkFBZ0I7RUFBVSxTQzhHbEIsT0Q5R2tCOztBQUMzQyxDQUFDLEVBQWdCLGFBQWE7RUFBVSxTQ2pCbEIsT0RpQmtCOztBQUN4QyxDQUFDLEVBQWdCLElBQUk7RUFBVSxTQ3NQbEIsT0R0UGtCOztBQUMvQixDQUFDLEVBQWdCLE1BQU07QUFDdkIsQ0FBQyxFQUFnQixLQUFLO0VBQVUsU0NxQ2xCLE9EckNrQjs7QUFDaEMsQ0FBQyxFQUFnQixTQUFTO0VBQVUsU0MwQ2xCLE9EMUNrQjs7QUFDcEMsQ0FBQyxFQUFnQixZQUFZO0VBQVUsU0MyZmxCLE9EM2ZrQjs7QUFDdkMsQ0FBQyxFQUFnQixjQUFjO0VBQVUsU0N5ZmxCLE9EemZrQjs7QUFDekMsQ0FBQyxFQUFnQixVQUFVO0VBQVUsU0M2Y2xCLE9EN2NrQjs7QUFDckMsQ0FBQyxFQUFnQixRQUFRO0VBQVUsU0M2TWxCLE9EN01rQjs7QUFDbkMsQ0FBQyxFQUFnQixTQUFTO0VBQVUsU0N1YWxCLE9EdmFrQjs7QUFDcEMsQ0FBQyxFQUFnQixnQkFBZ0I7RUFBVSxTQ2tRbEIsT0RsUWtCOztBQUMzQyxDQUFDLEVBQWdCLFdBQVc7RUFBVSxTQ2tmbEIsT0RsZmtCOztBQUN0QyxDQUFDLEVBQWdCLGNBQWM7RUFBVSxTQ3dGbEIsT0R4RmtCOztBQUN6QyxDQUFDLEVBQWdCLFFBQVE7RUFBVSxTQ2lhbEIsT0RqYWtCOztBQUNuQyxDQUFDLEVBQWdCLE9BQU87RUFBVSxTQ3dnQmxCLE9EeGdCa0I7O0FBQ2xDLENBQUMsRUFBZ0IsY0FBYztFQUFVLFNDaUtsQixPRGpLa0I7O0FBQ3pDLENBQUMsRUFBZ0IsT0FBTztFQUFVLFNDMGhCbEIsT0QxaEJrQjs7QUFDbEMsQ0FBQyxFQUFnQixRQUFRO0VBQVUsU0NnUGxCLE9EaFBrQjs7QUFDbkMsQ0FBQyxFQUFnQixNQUFNO0VBQVUsU0N5VWxCLE9EelVrQjs7QUFDakMsQ0FBQyxFQUFnQixTQUFTO0VBQVUsU0M2YmxCLE9EN2JrQjs7QUFDcEMsQ0FBQyxFQUFnQixXQUFXO0VBQVUsU0N6RGxCLE9EeURrQjs7QUFDdEMsQ0FBQyxFQUFnQixhQUFhO0VBQVUsU0N1VWxCLE9EdlVrQjs7QUFDeEMsQ0FBQyxFQUFnQixRQUFRO0VBQVUsU0N5Z0JsQixPRHpnQmtCOztBQUNuQyxDQUFDLEVBQWdCLFdBQVc7QUFDNUIsQ0FBQyxFQUFnQixTQUFTO0VBQVUsU0NrRmxCLE9EbEZrQjs7QUFDcEMsQ0FBQyxFQUFnQixPQUFPO0VBQVUsU0NxSmxCLE9EckprQjs7QUFDbEMsQ0FBQyxFQUFnQixPQUFPO0VBQVUsU0M2Z0JsQixPRDdnQmtCOztBQUNsQyxDQUFDLEVBQWdCLFlBQVk7RUFBVSxTQzRCbEIsT0Q1QmtCOztBQUN2QyxDQUFDLEVBQWdCLEtBQUs7QUFDdEIsQ0FBQyxFQUFnQixJQUFJO0VBQVUsU0NvWGxCLE9EcFhrQjs7QUFDL0IsQ0FBQyxFQUFnQixNQUFNO0VBQVUsU0NtTGxCLE9EbkxrQjs7QUFDakMsQ0FBQyxFQUFnQixTQUFTO0VBQVUsU0M3RGxCLE9ENkRrQjs7QUFDcEMsQ0FBQyxFQUFnQixLQUFLO0VBQVUsU0N4RmxCLE9Ed0ZrQjs7QUFDaEMsQ0FBQyxFQUFnQixZQUFZO0VBQVUsU0M3QmxCLE9ENkJrQjs7QUFDdkMsQ0FBQyxFQUFnQixhQUFhO0VBQVUsU0NvS2xCLE9EcEtrQjs7QUFDeEMsQ0FBQyxFQUFnQixZQUFZO0VBQVUsU0NrS2xCLE9EbEtrQjs7QUFDdkMsQ0FBQyxFQUFnQixVQUFVO0VBQVUsU0NtS2xCLE9EbktrQjs7QUFDckMsQ0FBQyxFQUFnQixZQUFZO0VBQVUsU0MrSmxCLE9EL0prQjs7QUFDdkMsQ0FBQyxFQUFnQixrQkFBa0I7RUFBVSxTQ3pJbEIsT0R5SWtCOztBQUM3QyxDQUFDLEVBQWdCLG1CQUFtQjtFQUFVLFNDcklsQixPRHFJa0I7O0FBQzlDLENBQUMsRUFBZ0IsZ0JBQWdCO0VBQVUsU0NySWxCLE9EcUlrQjs7QUFDM0MsQ0FBQyxFQUFnQixrQkFBa0I7RUFBVSxTQzdJbEIsT0Q2SWtCOztBQUM3QyxDQUFDLEVBQWdCLE1BQU07RUFBVSxTQzRJbEIsT0Q1SWtCOztBQUNqQyxDQUFDLEVBQWdCLE9BQU87RUFBVSxTQ3FpQmxCLE9EcmlCa0I7O0FBQ2xDLENBQUMsRUFBZ0IsTUFBTTtFQUFVLFNDc2NsQixPRHRja0I7O0FBQ2pDLENBQUMsRUFBZ0IsT0FBTztFQUFVLFNDMkZsQixPRDNGa0I7O0FBQ2xDLENBQUMsRUFBZ0IsVUFBVTtFQUFVLFNDakZsQixPRGlGa0I7O0FBQ3JDLENBQUMsRUFBZ0IsV0FBVztFQUFVLFNDdElsQixPRHNJa0I7O0FBQ3RDLENBQUMsRUFBZ0IsTUFBTTtBQUN2QixDQUFDLEVBQWdCLE1BQU07RUFBVSxTQ2lnQmxCLE9EamdCa0I7O0FBQ2pDLENBQUMsRUFBZ0IsTUFBTTtBQUN2QixDQUFDLEVBQWdCLEtBQUs7RUFBVSxTQ3VObEIsT0R2TmtCOztBQUNoQyxDQUFDLEVBQWdCLE1BQU07RUFBVSxTQ3RCbEIsT0RzQmtCOztBQUNqQyxDQUFDLEVBQWdCLE1BQU07RUFBVSxTQzRGbEIsT0Q1RmtCOztBQUNqQyxDQUFDLEVBQWdCLElBQUk7QUFDckIsQ0FBQyxFQUFnQixTQUFTO0VBQVUsU0NpV2xCLE9EaldrQjs7QUFDcEMsQ0FBQyxFQUFnQixLQUFLO0FBQ3RCLENBQUMsRUFBZ0IsUUFBUTtFQUFVLFNDNkVsQixPRDdFa0I7O0FBQ25DLENBQUMsRUFBZ0IsVUFBVTtFQUFVLFNDcVJsQixPRHJSa0I7O0FBQ3JDLENBQUMsRUFBZ0IsS0FBSztBQUN0QixDQUFDLEVBQWdCLFNBQVM7RUFBVSxTQ3VGbEIsT0R2RmtCOztBQUNwQyxDQUFDLEVBQWdCLE9BQU87RUFBVSxTQ2tabEIsT0RsWmtCOztBQUNsQyxDQUFDLEVBQWdCLFFBQVE7QUFDekIsQ0FBQyxFQUFnQixRQUFRO0FBQ3pCLENBQUMsRUFBZ0IsS0FBSztFQUFVLFNDdklsQixPRHVJa0I7O0FBQ2hDLENBQUMsRUFBZ0IsUUFBUTtFQUFVLFNDZ05sQixPRGhOa0I7O0FBQ25DLENBQUMsRUFBZ0IsUUFBUTtFQUFVLFNDOE1sQixPRDlNa0I7O0FBQ25DLENBQUMsRUFBZ0IsY0FBYztFQUFVLFNDaWFsQixPRGpha0I7O0FBQ3pDLENBQUMsRUFBZ0IsVUFBVTtFQUFVLFNDOGRsQixPRDlka0I7O0FBQ3JDLENBQUMsRUFBZ0IsTUFBTTtFQUFVLFNDd2FsQixPRHhha0I7O0FBQ2pDLENBQUMsRUFBZ0IsTUFBTTtFQUFVLFNDbU5sQixPRG5Oa0I7O0FBQ2pDLENBQUMsRUFBZ0IsTUFBTTtFQUFVLFNDZ2RsQixPRGhka0I7O0FBQ2pDLENBQUMsRUFBZ0IsVUFBVTtFQUFVLFNDMlJsQixPRDNSa0I7O0FBQ3JDLENBQUMsRUFBZ0IsaUJBQWlCO0VBQVUsU0M0UmxCLE9ENVJrQjs7QUFDNUMsQ0FBQyxFQUFnQixtQkFBbUI7RUFBVSxTQ2lIbEIsT0RqSGtCOztBQUM5QyxDQUFDLEVBQWdCLFlBQVk7RUFBVSxTQzZHbEIsT0Q3R2tCOztBQUN2QyxDQUFDLEVBQWdCLE1BQU07RUFBVSxTQzZPbEIsT0Q3T2tCOztBQUNqQyxDQUFDLEVBQWdCLFdBQVc7RUFBVSxTQzVGbEIsT0Q0RmtCOztBQUN0QyxDQUFDLEVBQWdCLFNBQVM7RUFBVSxTQ3RGbEIsT0RzRmtCOztBQUNwQyxDQUFDLEVBQWdCLFdBQVc7RUFBVSxTQzdGbEIsT0Q2RmtCOztBQUN0QyxDQUFDLEVBQWdCLFlBQVk7RUFBVSxTQzdGbEIsT0Q2RmtCOztBQUN2QyxDQUFDLEVBQWdCLFFBQVE7RUFBVSxTQ3hDbEIsT0R3Q2tCOztBQUNuQyxDQUFDLEVBQWdCLFNBQVM7QUFDMUIsQ0FBQyxFQUFnQixLQUFLO0VBQVUsU0M0V2xCLE9ENVdrQjs7QUFDaEMsQ0FBQyxFQUFnQixVQUFVO0FBQzNCLENBQUMsRUFBZ0IsVUFBVTtFQUFVLFNDZ1hsQixPRGhYa0I7O0FBQ3JDLENBQUMsRUFBZ0IsUUFBUTtBQUN6QixDQUFDLEVBQWdCLFNBQVM7RUFBVSxTQzZXbEIsT0Q3V2tCOztBQUNwQyxDQUFDLEVBQWdCLFNBQVM7RUFBVSxTQ0RsQixPRENrQjs7QUFDcEMsQ0FBQyxFQUFnQixTQUFTO0VBQVUsU0NrTGxCLE9EbExrQjs7QUFDcEMsQ0FBQyxFQUFnQixZQUFZO0FBQzdCLENBQUMsRUFBZ0IsS0FBSztFQUFVLFNDd2NsQixPRHhja0I7O0FBQ2hDLENBQUMsRUFBZ0IsTUFBTTtBQUN2QixDQUFDLEVBQWdCLE1BQU07RUFBVSxTQ3FFbEIsT0RyRWtCOztBQUNqQyxDQUFDLEVBQWdCLFVBQVU7QUFDM0IsQ0FBQyxFQUFnQixXQUFXO0VBQVUsU0NnWmxCLE9EaFprQjs7QUFDdEMsQ0FBQyxFQUFnQixVQUFVO0VBQVUsU0NyRGxCLE9EcURrQjs7QUFDckMsQ0FBQyxFQUFnQixXQUFXO0VBQVUsU0NsRGxCLE9Ea0RrQjs7QUFDdEMsQ0FBQyxFQUFnQixNQUFNO0FBQ3ZCLENBQUMsRUFBZ0IsS0FBSztFQUFVLFNDNUlsQixPRDRJa0I7O0FBQ2hDLENBQUMsRUFBZ0IsUUFBUTtFQUFVLFNDZ1ZsQixPRGhWa0I7O0FBQ25DLENBQUMsRUFBZ0IsU0FBUztFQUFVLFNDNGJsQixPRDVia0I7O0FBQ3BDLENBQUMsRUFBZ0IsTUFBTTtBQUN2QixDQUFDLEVBQWdCLFVBQVU7RUFBVSxTQzdFbEIsT0Q2RWtCOztBQUNyQyxDQUFDLEVBQWdCLFlBQVk7RUFBVSxTQ2dLbEIsT0RoS2tCOztBQUN2QyxDQUFDLEVBQWdCLFNBQVM7RUFBVSxTQ1hsQixPRFdrQjs7QUFDcEMsQ0FBQyxFQUFnQixlQUFlO0VBQVUsU0MzRWxCLE9EMkVrQjs7QUFDMUMsQ0FBQyxFQUFnQixhQUFhO0VBQVUsU0MzRWxCLE9EMkVrQjs7QUFDeEMsQ0FBQyxFQUFnQixRQUFRO0VBQVUsU0NrY2xCLE9EbGNrQjs7QUFDbkMsQ0FBQyxFQUFnQixZQUFZO0VBQVUsU0NnWGxCLE9EaFhrQjs7QUFDdkMsQ0FBQyxFQUFnQixTQUFTO0VBQVUsU0MyWGxCLE9EM1hrQjs7QUFDcEMsQ0FBQyxFQUFnQixPQUFPO0VBQVUsU0N0S2xCLE9Ec0trQjs7QUFDbEMsQ0FBQyxFQUFnQixPQUFPO0VBQVUsU0MxRWxCLE9EMEVrQjs7QUFDbEMsQ0FBQyxFQUFnQixRQUFRO0VBQVUsU0NsRGxCLE9Ea0RrQjs7QUFDbkMsQ0FBQyxFQUFnQixZQUFZO0VBQVUsU0NnQmxCLE9EaEJrQjs7QUFDdkMsQ0FBQyxFQUFnQixXQUFXO0VBQVUsU0NsSmxCLE9Ea0prQjs7QUFDdEMsQ0FBQyxFQUFnQixXQUFXO0VBQVUsU0NxR2xCLE9EckdrQjs7QUFDdEMsQ0FBQyxFQUFnQixVQUFVO0VBQVUsU0N6T2xCLE9EeU9rQjs7QUFDckMsQ0FBQyxFQUFnQixPQUFPO0VBQVUsU0NzTGxCLE9EdExrQjs7QUFDbEMsQ0FBQyxFQUFnQixZQUFZO0VBQVUsU0NKbEIsT0RJa0I7O0FBQ3ZDLENBQUMsRUFBZ0IsS0FBSztFQUFVLFNDbkxsQixPRG1Ma0I7O0FBQ2hDLENBQUMsRUFBZ0IsU0FBUztFQUFVLFNDdUVsQixPRHZFa0I7O0FBQ3BDLENBQUMsRUFBZ0IsWUFBWTtFQUFVLFNDbVBsQixPRG5Qa0I7O0FBQ3ZDLENBQUMsRUFBZ0Isa0JBQWtCO0VBQVUsU0N6T2xCLE9EeU9rQjs7QUFDN0MsQ0FBQyxFQUFnQixtQkFBbUI7RUFBVSxTQ3pPbEIsT0R5T2tCOztBQUM5QyxDQUFDLEVBQWdCLGdCQUFnQjtFQUFVLFNDek9sQixPRHlPa0I7O0FBQzNDLENBQUMsRUFBZ0Isa0JBQWtCO0VBQVUsU0M3T2xCLE9ENk9rQjs7QUFDN0MsQ0FBQyxFQUFnQixXQUFXO0VBQVUsU0N6T2xCLE9EeU9rQjs7QUFDdEMsQ0FBQyxFQUFnQixZQUFZO0VBQVUsU0N6T2xCLE9EeU9rQjs7QUFDdkMsQ0FBQyxFQUFnQixTQUFTO0VBQVUsU0N6T2xCLE9EeU9rQjs7QUFDcEMsQ0FBQyxFQUFnQixXQUFXO0VBQVUsU0M3T2xCLE9ENk9rQjs7QUFDdEMsQ0FBQyxFQUFnQixRQUFRO0VBQVUsU0M1RGxCLE9ENERrQjs7QUFDbkMsQ0FBQyxFQUFnQixPQUFPO0VBQVUsU0N1SGxCLE9EdkhrQjs7QUFDbEMsQ0FBQyxFQUFnQixPQUFPO0VBQVUsU0N5V2xCLE9EeldrQjs7QUFDbEMsQ0FBQyxFQUFnQixhQUFhO0FBQzlCLENBQUMsRUFBZ0IsT0FBTztFQUFVLFNDK0tsQixPRC9La0I7O0FBQ2xDLENBQUMsRUFBZ0IsU0FBUztFQUFVLFNDakhsQixPRGlIa0I7O0FBQ3BDLENBQUMsRUFBZ0IsV0FBVztFQUFVLFNDK09sQixPRC9Pa0I7O0FBQ3RDLENBQUMsRUFBZ0IsWUFBWTtFQUFVLFNDK09sQixPRC9Pa0I7O0FBQ3ZDLENBQUMsRUFBZ0IsUUFBUTtFQUFVLFNDaVVsQixPRGpVa0I7O0FBQ25DLENBQUMsRUFBZ0IsT0FBTztFQUFVLFNDdEhsQixPRHNIa0I7O0FBQ2xDLENBQUMsRUFBZ0IsV0FBVztBQUM1QixDQUFDLEVBQWdCLE1BQU07RUFBVSxTQ3lQbEIsT0R6UGtCOztBQUNqQyxDQUFDLEVBQWdCLFdBQVc7RUFBVSxTQ2dDbEIsT0RoQ2tCOztBQUN0QyxDQUFDLEVBQWdCLFNBQVM7RUFBVSxTQ0tsQixPRExrQjs7QUFDcEMsQ0FBQyxFQUFnQixjQUFjO0VBQVUsU0NNbEIsT0ROa0I7O0FBQ3pDLENBQUMsRUFBZ0IsUUFBUTtFQUFVLFNDd1NsQixPRHhTa0I7O0FBQ25DLENBQUMsRUFBZ0IsUUFBUTtFQUFVLFNDWWxCLE9EWmtCOztBQUNuQyxDQUFDLEVBQWdCLE1BQU07RUFBVSxTQ3lKbEIsT0R6SmtCOztBQUNqQyxDQUFDLEVBQWdCLFFBQVE7RUFBVSxTQ1lsQixPRFprQjs7QUFDbkMsQ0FBQyxFQUFnQixXQUFXO0VBQVUsU0NrR2xCLE9EbEdrQjs7QUFDdEMsQ0FBQyxFQUFnQixPQUFPO0VBQVUsU0NSbEIsT0RRa0I7O0FBQ2xDLENBQUMsRUFBZ0IsZUFBZTtFQUFVLFNDVmxCLE9EVWtCOztBQUMxQyxDQUFDLEVBQWdCLFNBQVM7RUFBVSxTQzZWbEIsT0Q3VmtCOztBQUNwQyxDQUFDLEVBQWdCLEtBQUs7RUFBVSxTQ3hIbEIsT0R3SGtCOztBQUNoQyxDQUFDLEVBQWdCLGVBQWU7QUFDaEMsQ0FBQyxFQUFnQixVQUFVO0VBQVUsU0M0T2xCLE9ENU9rQjs7QUFDckMsQ0FBQyxFQUFnQixnQkFBZ0I7QUFDakMsQ0FBQyxFQUFnQixlQUFlO0FBQ2hDLENBQUMsRUFBZ0IsWUFBWTtFQUFVLFNDd1RsQixPRHhUa0I7O0FBQ3ZDLENBQUMsRUFBZ0IsZUFBZTtFQUFVLFNDa0hsQixPRGxIa0I7O0FBQzFDLENBQUMsRUFBZ0IsS0FBSztFQUFVLFNDeEdsQixPRHdHa0I7O0FBQ2hDLENBQUMsRUFBZ0IsVUFBVTtFQUFVLFNDL0hsQixPRCtIa0I7O0FBQ3JDLENBQUMsRUFBZ0IsT0FBTztBQUN4QixDQUFDLEVBQWdCLGFBQWE7RUFBVSxTQzlKbEIsT0Q4SmtCOztBQUN4QyxDQUFDLEVBQWdCLFNBQVM7RUFBVSxTQ2dObEIsT0RoTmtCOztBQUNwQyxDQUFDLEVBQWdCLEtBQUs7RUFBVSxTQ3FFbEIsT0RyRWtCOztBQUNoQyxDQUFDLEVBQWdCLFlBQVk7RUFBVSxTQ3hFbEIsT0R3RWtCOztBQUN2QyxDQUFDLEVBQWdCLFlBQVk7RUFBVSxTQ21VbEIsT0RuVWtCOztBQUN2QyxDQUFDLEVBQWdCLFVBQVU7RUFBVSxTQzhUbEIsT0Q5VGtCOztBQUNyQyxDQUFDLEVBQWdCLE9BQU87RUFBVSxTQy9FbEIsT0QrRWtCOztBQUNsQyxDQUFDLEVBQWdCLGFBQWE7RUFBVSxTQ3VNbEIsT0R2TWtCOztBQUN4QyxDQUFDLEVBQWdCLFdBQVc7RUFBVSxTQ21JbEIsT0RuSWtCOztBQUN0QyxDQUFDLEVBQWdCLGlCQUFpQjtFQUFVLFNDbUlsQixPRG5Ja0I7O0FBQzVDLENBQUMsRUFBZ0IsT0FBTztFQUFVLFNDMFBsQixPRDFQa0I7O0FBQ2xDLENBQUMsRUFBZ0IsV0FBVztFQUFVLFNDcE1sQixPRG9Na0I7O0FBQ3RDLENBQUMsRUFBZ0Isa0JBQWtCO0VBQVUsU0N0Q2xCLE9Ec0NrQjs7QUFDN0MsQ0FBQyxFQUFnQixPQUFPO0VBQVUsU0M0TmxCLE9ENU5rQjs7QUFDbEMsQ0FBQyxFQUFnQixPQUFPO0VBQVUsU0N1SGxCLE9EdkhrQjs7QUFDbEMsQ0FBQyxFQUFnQixvQkFBb0I7RUFBVSxTQ3RLbEIsT0RzS2tCOztBQUMvQyxDQUFDLEVBQWdCLHFCQUFxQjtFQUFVLFNDdEtsQixPRHNLa0I7O0FBQ2hELENBQUMsRUFBZ0Isa0JBQWtCO0VBQVUsU0N0S2xCLE9Ec0trQjs7QUFDN0MsQ0FBQyxFQUFnQixvQkFBb0I7RUFBVSxTQzFLbEIsT0QwS2tCOztBQUMvQyxDQUFDLEVBQWdCLE1BQU07RUFBVSxTQzZDbEIsT0Q3Q2tCOztBQUNqQyxDQUFDLEVBQWdCLEtBQUs7RUFBVSxTQzdIbEIsT0Q2SGtCOztBQUNoQyxDQUFDLEVBQWdCLE9BQU87RUFBVSxTQzNTbEIsT0QyU2tCOztBQUNsQyxDQUFDLEVBQWdCLFdBQVc7RUFBVSxTQzhXbEIsT0Q5V2tCOztBQUN0QyxDQUFDLEVBQWdCLFNBQVM7RUFBVSxTQ3hObEIsT0R3TmtCOztBQUNwQyxDQUFDLEVBQWdCLFdBQVc7RUFBVSxTQ3hHbEIsT0R3R2tCOztBQUN0QyxDQUFDLEVBQWdCLFdBQVc7RUFBVSxTQ3hHbEIsT0R3R2tCOztBQUN0QyxDQUFDLEVBQWdCLFdBQVc7RUFBVSxTQ29ObEIsT0RwTmtCOztBQUN0QyxDQUFDLEVBQWdCLFlBQVk7RUFBVSxTQ3lLbEIsT0R6S2tCOztBQUN2QyxDQUFDLEVBQWdCLE9BQU87RUFBVSxTQ2tVbEIsT0RsVWtCOztBQUNsQyxDQUFDLEVBQWdCLGFBQWE7RUFBVSxTQ2tIbEIsT0RsSGtCOztBQUN4QyxDQUFDLEVBQWdCLGVBQWU7RUFBVSxTQ2tIbEIsT0RsSGtCOztBQUMxQyxDQUFDLEVBQWdCLFNBQVM7RUFBVSxTQ2dFbEIsT0RoRWtCOztBQUNwQyxDQUFDLEVBQWdCLFdBQVc7RUFBVSxTQzhEbEIsT0Q5RGtCOztBQUN0QyxDQUFDLEVBQWdCLGFBQWE7RUFBVSxTQzNMbEIsT0QyTGtCOztBQUN4QyxDQUFDLEVBQWdCLGNBQWM7RUFBVSxTQ2tKbEIsT0RsSmtCOztBQUN6QyxDQUFDLEVBQWdCLHFCQUFxQjtFQUFVLFNDbEdsQixPRGtHa0I7O0FBQ2hELENBQUMsRUFBZ0IsYUFBYTtFQUFVLFNDNE5sQixPRDVOa0I7O0FBQ3hDLENBQUMsRUFBZ0IsUUFBUTtFQUFVLFNDekpsQixPRHlKa0I7O0FBQ25DLENBQUMsRUFBZ0IsWUFBWTtBQUM3QixDQUFDLEVBQWdCLG9CQUFvQjtFQUFVLFNDdk5sQixPRHVOa0I7O0FBQy9DLENBQUMsRUFBZ0IsVUFBVTtBQUMzQixDQUFDLEVBQWdCLGtCQUFrQjtFQUFVLFNDdE5sQixPRHNOa0I7O0FBQzdDLENBQUMsRUFBZ0IsYUFBYTtBQUM5QixDQUFDLEVBQWdCLHFCQUFxQjtFQUFVLFNDek5sQixPRHlOa0I7O0FBQ2hELENBQUMsRUFBZ0IsS0FBSztBQUN0QixDQUFDLEVBQWdCLElBQUk7RUFBVSxTQ3JIbEIsT0RxSGtCOztBQUMvQixDQUFDLEVBQWdCLElBQUk7RUFBVSxTQy9DbEIsT0QrQ2tCOztBQUMvQixDQUFDLEVBQWdCLE9BQU87QUFDeEIsQ0FBQyxFQUFnQixJQUFJO0VBQVUsU0N3VmxCLE9EeFZrQjs7QUFDL0IsQ0FBQyxFQUFnQixNQUFNO0FBQ3ZCLENBQUMsRUFBZ0IsSUFBSTtFQUFVLFNDdUJsQixPRHZCa0I7O0FBQy9CLENBQUMsRUFBZ0IsSUFBSTtBQUNyQixDQUFDLEVBQWdCLElBQUk7QUFDckIsQ0FBQyxFQUFnQixJQUFJO0FBQ3JCLENBQUMsRUFBZ0IsSUFBSTtFQUFVLFNDMkJsQixPRDNCa0I7O0FBQy9CLENBQUMsRUFBZ0IsTUFBTTtBQUN2QixDQUFDLEVBQWdCLE9BQU87QUFDeEIsQ0FBQyxFQUFnQixJQUFJO0VBQVUsU0NzTGxCLE9EdExrQjs7QUFDL0IsQ0FBQyxFQUFnQixJQUFJO0FBQ3JCLENBQUMsRUFBZ0IsSUFBSTtFQUFVLFNDMEJsQixPRDFCa0I7O0FBQy9CLENBQUMsRUFBZ0IsUUFBUTtBQUN6QixDQUFDLEVBQWdCLElBQUk7RUFBVSxTQ25RbEIsT0RtUWtCOztBQUMvQixDQUFDLEVBQWdCLEtBQUs7RUFBVSxTQzlHbEIsT0Q4R2tCOztBQUNoQyxDQUFDLEVBQWdCLFVBQVU7RUFBVSxTQ2xHbEIsT0RrR2tCOztBQUNyQyxDQUFDLEVBQWdCLGVBQWU7RUFBVSxTQzRObEIsT0Q1TmtCOztBQUMxQyxDQUFDLEVBQWdCLGdCQUFnQjtFQUFVLFNDNE5sQixPRDVOa0I7O0FBQzNDLENBQUMsRUFBZ0IsZ0JBQWdCO0VBQVUsU0M0TmxCLE9ENU5rQjs7QUFDM0MsQ0FBQyxFQUFnQixpQkFBaUI7RUFBVSxTQzRObEIsT0Q1TmtCOztBQUM1QyxDQUFDLEVBQWdCLGlCQUFpQjtFQUFVLFNDK05sQixPRC9Oa0I7O0FBQzVDLENBQUMsRUFBZ0Isa0JBQWtCO0VBQVUsU0MrTmxCLE9EL05rQjs7QUFDN0MsQ0FBQyxFQUFnQixVQUFVO0VBQVUsU0N1UmxCLE9EdlJrQjs7QUFDckMsQ0FBQyxFQUFnQixZQUFZO0VBQVUsU0NtUmxCLE9EblJrQjs7QUFDdkMsQ0FBQyxFQUFnQixlQUFlO0VBQVUsU0NpWGxCLE9EalhrQjs7QUFDMUMsQ0FBQyxFQUFnQixRQUFRO0VBQVUsU0M4V2xCLE9EOVdrQjs7QUFDbkMsQ0FBQyxFQUFnQixLQUFLO0VBQVUsU0NtV2xCLE9EbldrQjs7QUFDaEMsQ0FBQyxFQUFnQixZQUFZO0VBQVUsU0NtV2xCLE9EbldrQjs7QUFDdkMsQ0FBQyxFQUFnQixhQUFhO0VBQVUsU0M0V2xCLE9ENVdrQjs7QUFDeEMsQ0FBQyxFQUFnQixRQUFRO0VBQVUsU0NsS2xCLE9Ea0trQjs7QUFDbkMsQ0FBQyxFQUFnQixlQUFlO0VBQVUsU0NnT2xCLE9EaE9rQjs7QUFDMUMsQ0FBQyxFQUFnQixVQUFVO0VBQVUsU0NMbEIsT0RLa0I7O0FBQ3JDLENBQUMsRUFBZ0IsT0FBTztFQUFVLFNDbEdsQixPRGtHa0I7O0FBQ2xDLENBQUMsRUFBZ0IsSUFBSTtFQUFVLFNDL1dsQixPRCtXa0I7O0FBQy9CLENBQUMsRUFBZ0IsVUFBVTtFQUFVLFNDdlNsQixPRHVTa0I7O0FBQ3JDLENBQUMsRUFBZ0IsaUJBQWlCO0VBQVUsU0N2U2xCLE9EdVNrQjs7QUFDNUMsQ0FBQyxFQUFnQixPQUFPO0VBQVUsU0NrU2xCLE9EbFNrQjs7QUFDbEMsQ0FBQyxFQUFnQixjQUFjO0VBQVUsU0NrU2xCLE9EbFNrQjs7QUFDekMsQ0FBQyxFQUFnQixnQkFBZ0I7RUFBVSxTQzBCbEIsT0QxQmtCOztBQUMzQyxDQUFDLEVBQWdCLGNBQWM7RUFBVSxTQzRCbEIsT0Q1QmtCOztBQUN6QyxDQUFDLEVBQWdCLGdCQUFnQjtFQUFVLFNDeUJsQixPRHpCa0I7O0FBQzNDLENBQUMsRUFBZ0IsaUJBQWlCO0VBQVUsU0N5QmxCLE9EekJrQjs7QUFDNUMsQ0FBQyxFQUFnQixNQUFNO0VBQVUsU0NyV2xCLE9EcVdrQjs7QUFDakMsQ0FBQyxFQUFnQixRQUFRO0VBQVUsU0M0VWxCLE9ENVVrQjs7QUFDbkMsQ0FBQyxFQUFnQixRQUFRO0VBQVUsU0NqWGxCLE9EaVhrQjs7QUFDbkMsQ0FBQyxFQUFnQixNQUFNO0VBQVUsU0NZbEIsT0Raa0I7O0FBQ2pDLENBQUMsRUFBZ0IsU0FBUztFQUFVLFNDcExsQixPRG9Ma0I7O0FBQ3BDLENBQUMsRUFBZ0IsTUFBTTtFQUFVLFNDbUxsQixPRG5Ma0I7O0FBQ2pDLENBQUMsRUFBZ0IsV0FBVztFQUFVLFNDdEdsQixPRHNHa0I7O0FBQ3RDLENBQUMsRUFBZ0IsT0FBTztFQUFVLFNDK1FsQixPRC9Ra0I7O0FBQ2xDLENBQUMsRUFBZ0IsT0FBTztFQUFVLFNDcEpsQixPRG9Ka0I7O0FBQ2xDLENBQUMsRUFBZ0IsS0FBSztFQUFVLFNDdUJsQixPRHZCa0I7O0FBQ2hDLENBQUMsRUFBZ0IsT0FBTztBQUN4QixDQUFDLEVBQWdCLFNBQVM7RUFBVSxTQzNFbEIsT0QyRWtCOztBQUNwQyxDQUFDLEVBQWdCLE1BQU07RUFBVSxTQ2dPbEIsT0RoT2tCOztBQUNqQyxDQUFDLEVBQWdCLE9BQU87RUFBVSxTQytDbEIsT0QvQ2tCOztBQUNsQyxDQUFDLEVBQWdCLFFBQVE7RUFBVSxTQ2xYbEIsT0RrWGtCOztBQUNuQyxDQUFDLEVBQWdCLElBQUk7RUFBVSxTQzlTbEIsT0Q4U2tCOztBQUMvQixDQUFDLEVBQWdCLEdBQUc7RUFBVSxTQytTbEIsT0QvU2tCOztBQUM5QixDQUFDLEVBQWdCLE1BQU07RUFBVSxTQ3FUbEIsT0RyVGtCOztBQUNqQyxDQUFDLEVBQWdCLE9BQU87RUFBVSxTQ29IbEIsT0RwSGtCOztBQUNsQyxDQUFDLEVBQWdCLFVBQVU7RUFBVSxTQzBEbEIsT0QxRGtCOztBQUNyQyxDQUFDLEVBQWdCLGVBQWU7RUFBVSxTQytMbEIsT0QvTGtCOztBQUMxQyxDQUFDLEVBQWdCLHFCQUFxQjtFQUFVLFNDblhsQixPRG1Ya0I7O0FBQ2hELENBQUMsRUFBZ0Isb0JBQW9CO0VBQVUsU0NyWGxCLE9EcVhrQjs7QUFDL0MsQ0FBQyxFQUFnQixZQUFZO0FBQzdCLENBQUMsRUFBZ0Isb0JBQW9CO0VBQVUsU0NqU2xCLE9EaVNrQjs7QUFDL0MsQ0FBQyxFQUFnQixhQUFhO0VBQVUsU0MzTWxCLE9EMk1rQjs7QUFDeEMsQ0FBQyxFQUFnQixXQUFXO0VBQVUsU0MrU2xCLE9EL1NrQjs7QUFDdEMsQ0FBQyxFQUFnQixhQUFhO0VBQVUsU0NrU2xCLE9EbFNrQjs7QUFDeEMsQ0FBQyxFQUFnQixhQUFhO0FBQzlCLENBQUMsRUFBZ0IsSUFBSTtFQUFVLFNDNlBsQixPRDdQa0I7O0FBQy9CLENBQUMsRUFBZ0IsY0FBYztFQUFVLFNDa0ZsQixPRGxGa0I7O0FBQ3pDLENBQUMsRUFBZ0IsY0FBYztFQUFVLFNDOEtsQixPRDlLa0I7O0FBQ3pDLENBQUMsRUFBZ0IsTUFBTTtFQUFVLFNDeUpsQixPRHpKa0I7O0FBQ2pDLENBQUMsRUFBZ0IsZ0JBQWdCO0VBQVUsU0N0TWxCLE9Ec01rQjs7QUFDM0MsQ0FBQyxFQUFnQixVQUFVO0VBQVUsU0M2U2xCLE9EN1NrQjs7QUFDckMsQ0FBQyxFQUFnQixPQUFPO0VBQVUsU0NzQ2xCLE9EdENrQjs7QUFDbEMsQ0FBQyxFQUFnQixZQUFZO0FBQzdCLENBQUMsRUFBZ0IsS0FBSztBQUN0QixDQUFDLEVBQWdCLFdBQVc7RUFBVSxTQ2lRbEIsT0RqUWtCOztBQUN0QyxDQUFDLEVBQWdCLGFBQWE7QUFDOUIsQ0FBQyxFQUFnQixlQUFlO0VBQVUsU0N6R2xCLE9EeUdrQjs7QUFDMUMsQ0FBQyxFQUFnQixNQUFNO0VBQVUsU0M4U2xCLE9EOVNrQjs7QUFDakMsQ0FBQyxFQUFnQixPQUFPO0VBQVUsU0NqSGxCLE9EaUhrQjs7QUFDbEMsQ0FBQyxFQUFnQixPQUFPO0VBQVUsU0NxRmxCLE9EckZrQjs7QUFDbEMsQ0FBQyxFQUFnQixjQUFjO0VBQVUsU0NzRmxCLE9EdEZrQjs7QUFDekMsQ0FBQyxFQUFnQixtQkFBbUI7RUFBVSxTQzJMbEIsT0QzTGtCOztBQUM5QyxDQUFDLEVBQWdCLFlBQVk7RUFBVSxTQ3lMbEIsT0R6TGtCOztBQUN2QyxDQUFDLEVBQWdCLFVBQVU7RUFBVSxTQ3ZPbEIsT0R1T2tCOztBQUNyQyxDQUFDLEVBQWdCLEtBQUs7RUFBVSxTQ3BPbEIsT0RvT2tCOztBQUNoQyxDQUFDLEVBQWdCLGNBQWM7RUFBVSxTQ21EbEIsT0RuRGtCOztBQUN6QyxDQUFDLEVBQWdCLGVBQWU7RUFBVSxTQ2lEbEIsT0RqRGtCOztBQUMxQyxDQUFDLEVBQWdCLE9BQU87RUFBVSxTQ2pPbEIsT0RpT2tCOztBQUNsQyxDQUFDLEVBQWdCLE9BQU87RUFBVSxTQzlEbEIsT0Q4RGtCOztBQUNsQyxDQUFDLEVBQWdCLFNBQVM7RUFBVSxTQ3pEbEIsT0R5RGtCOztBQUNwQyxDQUFDLEVBQWdCLElBQUk7RUFBVSxTQ3BNbEIsT0RvTWtCOztBQUMvQixDQUFDLEVBQWdCLFNBQVM7RUFBVSxTQ3JWbEIsT0RxVmtCOztBQUNwQyxDQUFDLEVBQWdCLE1BQU07RUFBVSxTQ2xTbEIsT0RrU2tCOztBQUNqQyxDQUFDLEVBQWdCLElBQUk7RUFBVSxTQzhCbEIsT0Q5QmtCOztBQUMvQixDQUFDLEVBQWdCLE1BQU07RUFBVSxTQ3FKbEIsT0RySmtCOztBQUNqQyxDQUFDLEVBQWdCLEtBQUs7RUFBVSxTQzdQbEIsT0Q2UGtCOztBQUNoQyxDQUFDLEVBQWdCLE1BQU07RUFBVSxTQzdQbEIsT0Q2UGtCOztBQUNqQyxDQUFDLEVBQWdCLFFBQVE7RUFBVSxTQ3JYbEIsT0RxWGtCOztBQUNuQyxDQUFDLEVBQWdCLGVBQWU7RUFBVSxTQ3JYbEIsT0RxWGtCOztBQUMxQyxDQUFDLEVBQWdCLE1BQU07RUFBVSxTQzRKbEIsT0Q1SmtCOztBQUNqQyxDQUFDLEVBQWdCLGFBQWE7RUFBVSxTQzRKbEIsT0Q1SmtCOztBQUN4QyxDQUFDLEVBQWdCLFFBQVE7RUFBVSxTQzhEbEIsT0Q5RGtCOztBQUNuQyxDQUFDLEVBQWdCLFdBQVc7QUFDNUIsQ0FBQyxFQUFnQixJQUFJO0VBQVUsU0NqVmxCLE9EaVZrQjs7QUFDL0IsQ0FBQyxFQUFnQixJQUFJO0FBQ3JCLENBQUMsRUFBZ0IsS0FBSztFQUFVLFNDZ0xsQixPRGhMa0I7O0FBQ2hDLENBQUMsRUFBZ0IsS0FBSztFQUFVLFNDK01sQixPRC9Na0I7O0FBQ2hDLENBQUMsRUFBZ0IsUUFBUTtFQUFVLFNDeUlsQixPRHpJa0I7O0FBQ25DLENBQUMsRUFBZ0IsV0FBVztFQUFVLFNDOVBsQixPRDhQa0I7O0FBQ3RDLENBQUMsRUFBZ0IsV0FBVztFQUFVLFNDbUlsQixPRG5Ja0I7O0FBQ3RDLENBQUMsRUFBZ0IsU0FBUztFQUFVLFNDdFFsQixPRHNRa0I7O0FBQ3BDLENBQUMsRUFBZ0IsV0FBVztFQUFVLFNDN01sQixPRDZNa0I7O0FBQ3RDLENBQUMsRUFBZ0IsWUFBWTtFQUFVLFNDdE1sQixPRHNNa0I7O0FBQ3ZDLENBQUMsRUFBZ0IsYUFBYTtFQUFVLFNDbk5sQixPRG1Oa0I7O0FBQ3hDLENBQUMsRUFBZ0Isa0JBQWtCO0VBQVUsU0M3TWxCLE9ENk1rQjs7QUFDN0MsQ0FBQyxFQUFnQixhQUFhO0FBQzlCLENBQUMsRUFBZ0IsZUFBZTtBQUNoQyxDQUFDLEVBQWdCLGFBQWE7RUFBVSxTQ3RObEIsT0RzTmtCOztBQUN4QyxDQUFDLEVBQWdCLFdBQVc7QUFDNUIsQ0FBQyxFQUFnQixlQUFlO0VBQVUsU0M1TmxCLE9ENE5rQjs7QUFDMUMsQ0FBQyxFQUFnQixhQUFhO0FBQzlCLENBQUMsRUFBZ0IsYUFBYTtFQUFVLFNDN05sQixPRDZOa0I7O0FBQ3hDLENBQUMsRUFBZ0IsYUFBYTtBQUM5QixDQUFDLEVBQWdCLGFBQWE7RUFBVSxTQ2xObEIsT0RrTmtCOztBQUN4QyxDQUFDLEVBQWdCLFlBQVk7RUFBVSxTQy9ObEIsT0QrTmtCOztBQUN2QyxDQUFDLEVBQWdCLEtBQUs7RUFBVSxTQ3FPbEIsT0RyT2tCOztBQUNoQyxDQUFDLEVBQWdCLFFBQVE7RUFBVSxTQ3BUbEIsT0RvVGtCOztBQUNuQyxDQUFDLEVBQWdCLFNBQVM7RUFBVSxTQ25HbEIsT0RtR2tCOztBQUNwQyxDQUFDLEVBQWdCLFVBQVU7QUFDM0IsQ0FBQyxFQUFnQixVQUFVO0FBQzNCLENBQUMsRUFBZ0IsV0FBVztBQUM1QixDQUFDLEVBQWdCLFFBQVE7QUFDekIsQ0FBQyxFQUFnQixVQUFVO0VBQVUsU0N4RmxCLE9Ed0ZrQjs7QUFDckMsQ0FBQyxFQUFnQixlQUFlO0VBQVUsU0N2VWxCLE9EdVVrQjs7QUFDMUMsQ0FBQyxFQUFnQixHQUFHO0FBQ3BCLENBQUMsRUFBZ0IsV0FBVztBQUM1QixDQUFDLEVBQWdCLE1BQU07RUFBVSxTQzBCbEIsT0QxQmtCOztBQUNqQyxDQUFDLEVBQWdCLEdBQUc7QUFDcEIsQ0FBQyxFQUFnQixPQUFPO0VBQVUsU0M5UWxCLE9EOFFrQjs7QUFDbEMsQ0FBQyxFQUFnQixXQUFXO0VBQVUsU0N4TGxCLE9Ed0xrQjs7QUFDdEMsQ0FBQyxFQUFnQixJQUFJO0VBQVUsU0MxTGxCLE9EMExrQjs7QUFDL0IsQ0FBQyxFQUFnQixvQkFBb0I7QUFDckMsQ0FBQyxFQUFnQixVQUFVO0FBQzNCLENBQUMsRUFBZ0IsWUFBWTtFQUFVLFNDeEtsQixPRHdLa0I7O0FBQ3ZDLENBQUMsRUFBZ0IsY0FBYztFQUFVLFNDMklsQixPRDNJa0I7O0FBQ3pDLENBQUMsRUFBZ0IsR0FBRztFQUFVLFNDUWxCLE9EUmtCOztBQUM5QixDQUFDLEVBQWdCLE9BQU87QUFDeEIsQ0FBQyxFQUFnQixPQUFPO0VBQVUsU0N3TmxCLE9EeE5rQjs7QUFDbEMsQ0FBQyxFQUFnQixLQUFLO0FBQ3RCLENBQUMsRUFBZ0IsWUFBWTtFQUFVLFNDbENsQixPRGtDa0I7O0FBQ3ZDLENBQUMsRUFBZ0IsT0FBTztBQUN4QixDQUFDLEVBQWdCLGNBQWM7RUFBVSxTQ25DbEIsT0RtQ2tCOztBQUN6QyxDQUFDLEVBQWdCLFFBQVE7RUFBVSxTQzNKbEIsT0QySmtCOztBQUNuQyxDQUFDLEVBQWdCLFlBQVk7RUFBVSxTQzFWbEIsT0QwVmtCOztBQUN2QyxDQUFDLEVBQWdCLE9BQU87RUFBVSxTQ2xLbEIsT0RrS2tCOztBQUNsQyxDQUFDLEVBQWdCLFVBQVU7RUFBVSxTQ3JDbEIsT0RxQ2tCOztBQUNyQyxDQUFDLEVBQWdCLFFBQVE7RUFBVSxTQ2tFbEIsT0RsRWtCOztBQUNuQyxDQUFDLEVBQWdCLFVBQVU7RUFBVSxTQzJDbEIsT0QzQ2tCOztBQUNyQyxDQUFDLEVBQWdCLGlCQUFpQjtFQUFVLFNDMkNsQixPRDNDa0I7O0FBQzVDLENBQUMsRUFBZ0IsS0FBSztFQUFVLFNDamFsQixPRGlha0I7O0FBQ2hDLENBQUMsRUFBZ0IsY0FBYztBQUMvQixDQUFDLEVBQWdCLFNBQVM7RUFBVSxTQzNObEIsT0QyTmtCOztBQUNwQyxDQUFDLEVBQWdCLElBQUk7RUFBVSxTQzZKbEIsT0Q3SmtCOztBQUMvQixDQUFDLEVBQWdCLFdBQVc7RUFBVSxTQ2hibEIsT0RnYmtCOztBQUN0QyxDQUFDLEVBQWdCLEtBQUs7RUFBVSxTQ3BCbEIsT0RvQmtCOztBQUNoQyxDQUFDLEVBQWdCLFdBQVc7RUFBVSxTQzBEbEIsT0QxRGtCOztBQUN0QyxDQUFDLEVBQWdCLE9BQU87RUFBVSxTQzhKbEIsT0Q5SmtCOztBQUNsQyxDQUFDLEVBQWdCLEtBQUs7RUFBVSxTQ3VObEIsT0R2TmtCOztBQUNoQyxDQUFDLEVBQWdCLFlBQVk7RUFBVSxTQ2pFbEIsT0RpRWtCOztBQUN2QyxDQUFDLEVBQWdCLEtBQUs7RUFBVSxTQ3NNbEIsT0R0TWtCOztBQUNoQyxDQUFDLEVBQWdCLFdBQVc7RUFBVSxTQzdabEIsT0Q2WmtCOztBQUN0QyxDQUFDLEVBQWdCLE9BQU87RUFBVSxTQy9DbEIsT0QrQ2tCOztBQUNsQyxDQUFDLEVBQWdCLGNBQWM7RUFBVSxTQzFNbEIsT0QwTWtCOztBQUN6QyxDQUFDLEVBQWdCLFFBQVE7RUFBVSxTQ3BZbEIsT0RvWWtCOztBQUNuQyxDQUFDLEVBQWdCLGNBQWM7RUFBVSxTQ3hZbEIsT0R3WWtCOztBQUN6QyxDQUFDLEVBQWdCLFlBQVk7RUFBVSxTQzNZbEIsT0QyWWtCOztBQUN2QyxDQUFDLEVBQWdCLFFBQVE7RUFBVSxTQzlZbEIsT0Q4WWtCOztBQUNuQyxDQUFDLEVBQWdCLFVBQVU7RUFBVSxTQzFZbEIsT0QwWWtCOztBQUNyQyxDQUFDLEVBQWdCLFVBQVU7RUFBVSxTQzFZbEIsT0QwWWtCOztBQUNyQyxDQUFDLEVBQWdCLFdBQVc7RUFBVSxTQ25jbEIsT0RtY2tCOztBQUN0QyxDQUFDLEVBQWdCLGFBQWE7RUFBVSxTQ25jbEIsT0RtY2tCOztBQUN4QyxDQUFDLEVBQWdCLE1BQU07RUFBVSxTQ2tJbEIsT0RsSWtCOztBQUNqQyxDQUFDLEVBQWdCLFVBQVU7RUFBVSxTQzNWbEIsT0QyVmtCOztBQUNyQyxDQUFDLEVBQWdCLEdBQUc7RUFBVSxTQ2xlbEIsT0RrZWtCOztBQUM5QixDQUFDLEVBQWdCLFdBQVc7RUFBVSxTQzFTbEIsT0QwU2tCOztBQUN0QyxDQUFDLEVBQWdCLFlBQVk7RUFBVSxTQ3ZFbEIsT0R1RWtCOztBQUN2QyxDQUFDLEVBQWdCLGNBQWM7RUFBVSxTQ3RjbEIsT0RzY2tCOztBQUN6QyxDQUFDLEVBQWdCLFdBQVc7RUFBVSxTQzFmbEIsT0QwZmtCOztBQUN0QyxDQUFDLEVBQWdCLFVBQVU7RUFBVSxTQ3ZEbEIsT0R1RGtCOztBQUNyQyxDQUFDLEVBQWdCLFdBQVc7RUFBVSxTQzlJbEIsT0Q4SWtCOztBQUN0QyxDQUFDLEVBQWdCLE9BQU87RUFBVSxTQzVKbEIsT0Q0SmtCOztBQUNsQyxDQUFDLEVBQWdCLGNBQWM7RUFBVSxTQzVKbEIsT0Q0SmtCOztBQUN6QyxDQUFDLEVBQWdCLFdBQVc7RUFBVSxTQytHbEIsT0QvR2tCOztBQUN0QyxDQUFDLEVBQWdCLFVBQVU7RUFBVSxTQytHbEIsT0QvR2tCOztBQUNyQyxDQUFDLEVBQWdCLFFBQVE7RUFBVSxTQ2hkbEIsT0RnZGtCOztBQUNuQyxDQUFDLEVBQWdCLElBQUk7RUFBVSxTQ3pibEIsT0R5YmtCOztBQUMvQixDQUFDLEVBQWdCLFFBQVE7RUFBVSxTQzVLbEIsT0Q0S2tCOztBQUNuQyxDQUFDLEVBQWdCLFVBQVU7RUFBVSxTQy9nQmxCLE9EK2dCa0I7O0FBQ3JDLENBQUMsRUFBZ0IsR0FBRztFQUFVLFNDcmFsQixPRHFha0I7O0FBQzlCLENBQUMsRUFBZ0IsT0FBTztBQUN4QixDQUFDLEVBQWdCLE9BQU87QUFDeEIsQ0FBQyxFQUFnQixJQUFJO0VBQVUsU0M3TGxCLE9ENkxrQjs7QUFDL0IsQ0FBQyxFQUFnQixTQUFTO0VBQVUsU0MxSGxCLE9EMEhrQjs7QUFDcEMsQ0FBQyxFQUFnQixXQUFXO0VBQVUsU0NoY2xCLE9EZ2NrQjs7QUFDdEMsQ0FBQyxFQUFnQixlQUFlO0VBQVUsU0NwWGxCLE9Eb1hrQjs7QUFDMUMsQ0FBQyxFQUFnQixTQUFTO0VBQVUsU0N0V2xCLE9Ec1drQjs7QUFDcEMsQ0FBQyxFQUFnQixTQUFTO0VBQVUsU0M1UWxCLE9ENFFrQjs7QUFDcEMsQ0FBQyxFQUFnQixRQUFRO0VBQVUsU0MxS2xCLE9EMEtrQjs7QUFDbkMsQ0FBQyxFQUFnQixPQUFPO0VBQVUsU0NibEIsT0Rha0I7O0FBQ2xDLENBQUMsRUFBZ0IsYUFBYTtFQUFVLFNDRGxCLE9EQ2tCOztBQUN4QyxDQUFDLEVBQWdCLFlBQVk7RUFBVSxTQ09sQixPRFBrQjs7QUFDdkMsQ0FBQyxFQUFnQixTQUFTO0VBQVUsU0NRbEIsT0RSa0I7O0FBQ3BDLENBQUMsRUFBZ0IsVUFBVTtFQUFVLFNDcGJsQixPRG9ia0I7O0FBQ3JDLENBQUMsRUFBZ0IsZ0JBQWdCO0VBQVUsU0N0YmxCLE9Ec2JrQjs7QUFDM0MsQ0FBQyxFQUFnQixRQUFRO0VBQVUsU0N2V2xCLE9EdVdrQjs7QUFDbkMsQ0FBQyxFQUFnQixLQUFLO0VBQVUsU0NSbEIsT0RRa0I7O0FBQ2hDLENBQUMsRUFBZ0IsWUFBWTtFQUFVLFNDOEhsQixPRDlIa0I7O0FBQ3ZDLENBQUMsRUFBZ0IsV0FBVztFQUFVLFNDdkhsQixPRHVIa0I7O0FBQ3RDLENBQUMsRUFBZ0IsWUFBWTtFQUFVLFNDK0NsQixPRC9Da0I7O0FBQ3ZDLENBQUMsRUFBZ0IsVUFBVTtFQUFVLFNDL05sQixPRCtOa0I7O0FBQ3JDLENBQUMsRUFBZ0IsTUFBTTtFQUFVLFNDNkhsQixPRDdIa0I7O0FBQ2pDLENBQUMsRUFBZ0IsS0FBSztFQUFVLFNDbkpsQixPRG1Ka0I7O0FBQ2hDLENBQUMsRUFBZ0IsUUFBUTtFQUFVLFNDMUlsQixPRDBJa0I7O0FBQ25DLENBQUMsRUFBZ0IsU0FBUztBQUMxQixDQUFDLEVBQWdCLFlBQVk7RUFBVSxTQ3FGbEIsT0RyRmtCOztBQUN2QyxDQUFDLEVBQWdCLGdCQUFnQjtFQUFVLFNDcUZsQixPRHJGa0I7O0FBQzNDLENBQUMsRUFBZ0IsYUFBYTtFQUFVLFNDd0hsQixPRHhIa0I7O0FBQ3hDLENBQUMsRUFBZ0IsWUFBWTtFQUFVLFNDeEpsQixPRHdKa0I7O0FBQ3ZDLENBQUMsRUFBZ0IsV0FBVztFQUFVLFNDdUhsQixPRHZIa0I7O0FBQ3RDLENBQUMsRUFBZ0IsWUFBWTtFQUFVLFNDekpsQixPRHlKa0I7O0FBQ3ZDLENBQUMsRUFBZ0IsY0FBYztFQUFVLFNDeEpsQixPRHdKa0I7O0FBQ3pDLENBQUMsRUFBZ0IsY0FBYztFQUFVLFNDMUpsQixPRDBKa0I7O0FBQ3pDLENBQUMsRUFBZ0IsT0FBTztFQUFVLFNDbElsQixPRGtJa0I7O0FBQ2xDLENBQUMsRUFBZ0IsV0FBVztFQUFVLFNDNVJsQixPRDRSa0I7O0FBQ3RDLENBQUMsRUFBZ0Isa0JBQWtCO0VBQVUsU0N4VmxCLE9Ed1ZrQjs7QUFDN0MsQ0FBQyxFQUFnQixZQUFZO0VBQVUsU0NqR2xCLE9EaUdrQjs7QUFDdkMsQ0FBQyxFQUFnQixTQUFTO0VBQVUsU0NnSWxCLE9EaElrQjs7QUFDcEMsQ0FBQyxFQUFnQixPQUFPO0VBQVUsU0N2Q2xCLE9EdUNrQjs7QUFDbEMsQ0FBQyxFQUFnQixVQUFVO0VBQVUsU0N1R2xCLE9EdkdrQjs7QUFDckMsQ0FBQyxFQUFnQixXQUFXO0VBQVUsU0N3R2xCLE9EeEdrQjs7QUFDdEMsQ0FBQyxFQUFnQixNQUFNO0FBQ3ZCLENBQUMsRUFBZ0IsSUFBSTtFQUFVLFNDdmdCbEIsT0R1Z0JrQjs7QUFDL0IsQ0FBQyxFQUFnQixRQUFRO0VBQVUsU0MwR2xCLE9EMUdrQjs7QUFDbkMsQ0FBQyxFQUFnQixNQUFNO0VBQVUsU0NpRWxCLE9EakVrQjs7QUFDakMsQ0FBQyxFQUFnQixPQUFPO0VBQVUsU0MwQmxCLE9EMUJrQjs7QUFDbEMsQ0FBQyxFQUFnQixPQUFPO0VBQVUsU0NwS2xCLE9Eb0trQjs7QUFDbEMsQ0FBQyxFQUFnQixHQUFHO0FBQ3BCLENBQUMsRUFBZ0IsYUFBYTtFQUFVLFNDa0lsQixPRGxJa0I7O0FBQ3hDLENBQUMsRUFBZ0IsY0FBYztFQUFVLFNDeklsQixPRHlJa0I7O0FBQ3pDLENBQUMsRUFBZ0IsU0FBUztFQUFVLFNDN0lsQixPRDZJa0I7O0FBQ3BDLENBQUMsRUFBZ0IsYUFBYTtFQUFVLFNDalhsQixPRGlYa0I7O0FBQ3hDLENBQUMsRUFBZ0IsVUFBVTtBQUMzQixDQUFDLEVBQWdCLGFBQWE7RUFBVSxTQ3RoQmxCLE9Ec2hCa0I7O0FBQ3hDLENBQUMsRUFBZ0IsVUFBVTtBQUMzQixDQUFDLEVBQWdCLHVCQUF1QjtFQUFVLFNDcmhCbEIsT0RxaEJrQjs7QUFDbEQsQ0FBQyxFQUFnQixVQUFVO0FBQzNCLENBQUMsRUFBZ0IsYUFBYTtFQUFVLFNDemhCbEIsT0R5aEJrQjs7QUFDeEMsQ0FBQyxFQUFnQixVQUFVO0FBQzNCLENBQUMsRUFBZ0IsZ0JBQWdCO0VBQVUsU0MxaEJsQixPRDBoQmtCOztBQUMzQyxDQUFDLEVBQWdCLFVBQVU7QUFDM0IsQ0FBQyxFQUFnQixjQUFjO0VBQVUsU0MvaEJsQixPRCtoQmtCOztBQUN6QyxDQUFDLEVBQWdCLGNBQWM7RUFBVSxTQ2xLbEIsT0RrS2tCOztBQUN6QyxDQUFDLEVBQWdCLFNBQVM7RUFBVSxTQzNQbEIsT0QyUGtCOztBQUNwQyxDQUFDLEVBQWdCLGFBQWE7RUFBVSxTQy9KbEIsT0QrSmtCOztBQUN4QyxDQUFDLEVBQWdCLGVBQWU7RUFBVSxTQy9KbEIsT0QrSmtCOztBQUMxQyxDQUFDLEVBQWdCLFlBQVk7RUFBVSxTQ0xsQixPREtrQjs7QUFDdkMsQ0FBQyxFQUFnQixjQUFjO0VBQVUsU0NMbEIsT0RLa0I7O0FBQ3pDLENBQUMsRUFBZ0IsT0FBTztFQUFVLFNDdGVsQixPRHNla0I7O0FBQ2xDLENBQUMsRUFBZ0IsZUFBZTtFQUFVLFNDemVsQixPRHlla0I7O0FBQzFDLENBQUMsRUFBZ0IsTUFBTTtFQUFVLFNDM2NsQixPRDJja0I7O0FBQ2pDLENBQUMsRUFBZ0IsY0FBYztFQUFVLFNDcmpCbEIsT0RxakJrQjs7QUFDekMsQ0FBQyxFQUFnQixZQUFZO0VBQVUsU0N4UWxCLE9Ed1FrQjs7QUFDdkMsQ0FBQyxFQUFnQixZQUFZO0FBQzdCLENBQUMsRUFBZ0IsZ0JBQWdCO0VBQVUsU0N6UWxCLE9EeVFrQjs7QUFDM0MsQ0FBQyxFQUFnQixZQUFZO0FBQzdCLENBQUMsRUFBZ0IsZUFBZTtFQUFVLFNDN1FsQixPRDZRa0I7O0FBQzFDLENBQUMsRUFBZ0IsWUFBWTtBQUM3QixDQUFDLEVBQWdCLGNBQWM7RUFBVSxTQ2hSbEIsT0RnUmtCOztBQUN6QyxDQUFDLEVBQWdCLFVBQVU7RUFBVSxTQ3JSbEIsT0RxUmtCOztBQUNyQyxDQUFDLEVBQWdCLFlBQVk7QUFDN0IsQ0FBQyxFQUFnQixZQUFZO0VBQVUsU0N2U2xCLE9EdVNrQjs7QUFDdkMsQ0FBQyxFQUFnQixZQUFZO0FBQzdCLENBQUMsRUFBZ0IsYUFBYTtFQUFVLFNDNVNsQixPRDRTa0I7O0FBQ3hDLENBQUMsRUFBZ0IsZ0JBQWdCO0VBQVUsU0N6U2xCLE9EeVNrQjs7QUFDM0MsQ0FBQyxFQUFnQixjQUFjO0VBQVUsU0NuVGxCLE9EbVRrQjs7QUFDekMsQ0FBQyxFQUFnQixhQUFhO0VBQVUsU0MxU2xCLE9EMFNrQjs7QUFDeEMsQ0FBQyxFQUFnQixlQUFlO0VBQVUsU0M5U2xCLE9EOFNrQjs7QUFDMUMsQ0FBQyxFQUFnQixhQUFhO0VBQVUsU0NoVGxCLE9EZ1RrQjs7QUFDeEMsQ0FBQyxFQUFnQixVQUFVO0VBQVUsU0NtQmxCLE9EbkJrQjs7QUFDckMsQ0FBQyxFQUFnQixXQUFXO0VBQVUsU0N6SGxCLE9EeUhrQjs7QUFDdEMsQ0FBQyxFQUFnQixpQkFBaUI7RUFBVSxTQ3RjbEIsT0RzY2tCOztBQUM1QyxDQUFDLEVBQWdCLEdBQUc7RUFBVSxTQ3BWbEIsT0RvVmtCOztBQUM5QixDQUFDLEVBQWdCLFVBQVU7RUFBVSxTQ3BWbEIsT0RvVmtCOztBQUNyQyxDQUFDLEVBQWdCLFlBQVk7RUFBVSxTQ3NCbEIsT0R0QmtCOztBQUN2QyxDQUFDLEVBQWdCLGNBQWM7RUFBVSxTQzVMbEIsT0Q0TGtCOztBQUN6QyxDQUFDLEVBQWdCLHFCQUFxQjtFQUFVLFNDNUxsQixPRDRMa0I7O0FBQ2hELENBQUMsRUFBZ0IsV0FBVztFQUFVLFNDMVZsQixPRDBWa0I7O0FBQ3RDLENBQUMsRUFBZ0IsWUFBWTtFQUFVLFNDdUVsQixPRHZFa0I7O0FBQ3ZDLENBQUMsRUFBZ0IsT0FBTztFQUFVLFNDOUdsQixPRDhHa0I7O0FBQ2xDLENBQUMsRUFBZ0IsT0FBTztFQUFVLFNDaGZsQixPRGdma0I7O0FBQ2xDLENBQUMsRUFBZ0IsUUFBUTtFQUFVLFNDM1hsQixPRDJYa0I7O0FBQ25DLENBQUMsRUFBZ0IsTUFBTTtFQUFVLFNDL0xsQixPRCtMa0I7O0FBQ2pDLENBQUMsRUFBZ0Isa0JBQWtCO0VBQVUsU0N4UmxCLE9Ed1JrQjs7QUFDN0MsQ0FBQyxFQUFnQixHQUFHO0FBQ3BCLENBQUMsRUFBZ0IsV0FBVztFQUFVLFNDdEJsQixPRHNCa0I7O0FBQ3RDLENBQUMsRUFBZ0IsT0FBTztFQUFVLFNDeGRsQixPRHdka0I7O0FBQ2xDLENBQUMsRUFBZ0IsTUFBTTtFQUFVLFNDeG9CbEIsT0R3b0JrQjs7QUFDakMsQ0FBQyxFQUFnQixPQUFPO0VBQVUsU0Nsb0JsQixPRGtvQmtCOztBQUNsQyxDQUFDLEVBQWdCLGdCQUFnQjtFQUFVLFNDbGlCbEIsT0RraUJrQjs7QUFDM0MsQ0FBQyxFQUFnQixpQkFBaUI7RUFBVSxTQ3JpQmxCLE9EcWlCa0I7O0FBQzVDLENBQUMsRUFBZ0IsaUJBQWlCO0VBQVUsU0NuaUJsQixPRG1pQmtCOztBQUM1QyxDQUFDLEVBQWdCLGlCQUFpQjtFQUFVLFNDeGlCbEIsT0R3aUJrQjs7QUFDNUMsQ0FBQyxFQUFnQixTQUFTO0VBQVUsU0N4U2xCLE9Ed1NrQjs7QUFDcEMsQ0FBQyxFQUFnQixRQUFRO0VBQVUsU0NqUGxCLE9EaVBrQjs7QUFDbkMsQ0FBQyxFQUFnQixVQUFVO0VBQVUsU0NqUGxCLE9EaVBrQjs7QUFDckMsQ0FBQyxFQUFnQixNQUFNO0VBQVUsU0NwUGxCLE9Eb1BrQjs7QUFDakMsQ0FBQyxFQUFnQixJQUFJO0VBQVUsU0N2UGxCLE9EdVBrQjs7QUFDL0IsQ0FBQyxFQUFnQixXQUFXO0VBQVUsU0MzZWxCLE9EMmVrQjs7QUFDdEMsQ0FBQyxFQUFnQixhQUFhO0VBQVUsU0MzZWxCLE9EMmVrQjs7QUFDeEMsQ0FBQyxFQUFnQixNQUFNO0VBQVUsU0N0VGxCLE9Ec1RrQjs7QUFDakMsQ0FBQyxFQUFnQixNQUFNO0VBQVUsU0NnQ2xCLE9EaENrQjs7QUFDakMsQ0FBQyxFQUFnQixVQUFVO0VBQVUsU0N6a0JsQixPRHlrQmtCOztBQUNyQyxDQUFDLEVBQWdCLFVBQVU7RUFBVSxTQ2xZbEIsT0RrWWtCOztBQUNyQyxDQUFDLEVBQWdCLGFBQWE7RUFBVSxTQzlKbEIsT0Q4SmtCOztBQUN4QyxDQUFDLEVBQWdCLEtBQUs7RUFBVSxTQzdjbEIsT0Q2Y2tCOztBQUNoQyxDQUFDLEVBQWdCLGdCQUFnQjtFQUFVLFNDdmVsQixPRHVla0I7O0FBQzNDLENBQUMsRUFBZ0IsU0FBUztFQUFVLFNDM2ZsQixPRDJma0I7O0FBQ3BDLENBQUMsRUFBZ0IsS0FBSztFQUFVLFNDek9sQixPRHlPa0I7O0FBQ2hDLENBQUMsRUFBZ0IsYUFBYTtFQUFVLFNDdllsQixPRHVZa0I7O0FBQ3hDLENBQUMsRUFBZ0IsSUFBSTtFQUFVLFNDUWxCLE9EUmtCOztBQUMvQixDQUFDLEVBQWdCLGFBQWE7RUFBVSxTQ25MbEIsT0RtTGtCOztBQUN4QyxDQUFDLEVBQWdCLFNBQVM7RUFBVSxTQ2hQbEIsT0RnUGtCOztBQUNwQyxDQUFDLEVBQWdCLE9BQU87RUFBVSxTQzdJbEIsT0Q2SWtCOztBQUNsQyxDQUFDLEVBQWdCLGFBQWE7RUFBVSxTQ3BObEIsT0RvTmtCOztBQUN4QyxDQUFDLEVBQWdCLGVBQWU7RUFBVSxTQ3BObEIsT0RvTmtCOztBQUMxQyxDQUFDLEVBQWdCLFlBQVk7RUFBVSxTQ3hFbEIsT0R3RWtCOztBQUN2QyxDQUFDLEVBQWdCLGNBQWM7RUFBVSxTQ3hFbEIsT0R3RWtCOztBQUN6QyxDQUFDLEVBQWdCLGFBQWE7RUFBVSxTQ2hJbEIsT0RnSWtCOztBQUN4QyxDQUFDLEVBQWdCLGdCQUFnQjtFQUFVLFNDaElsQixPRGdJa0I7O0FBQzNDLENBQUMsRUFBZ0IsUUFBUTtFQUFVLFNDN1ZsQixPRDZWa0I7O0FBQ25DLENBQUMsRUFBZ0IsVUFBVTtFQUFVLFNDMWxCbEIsT0QwbEJrQjs7QUFDckMsQ0FBQyxFQUFnQixZQUFZO0VBQVUsU0MxbEJsQixPRDBsQmtCOztBQUN2QyxDQUFDLEVBQWdCLFFBQVE7RUFBVSxTQ3RObEIsT0RzTmtCOztBQUNuQyxDQUFDLEVBQWdCLE9BQU87RUFBVSxTQ2hZbEIsT0RnWWtCOztBQUNsQyxDQUFDLEVBQWdCLFdBQVc7RUFBVSxTQzRCbEIsT0Q1QmtCOztBQUN0QyxDQUFDLEVBQWdCLFFBQVE7RUFBVSxTQzRCbEIsT0Q1QmtCOztBQUNuQyxDQUFDLEVBQWdCLE9BQU87RUFBVSxTQzFkbEIsT0QwZGtCOztBQUNsQyxDQUFDLEVBQWdCLGlCQUFpQjtFQUFVLFNDakJsQixPRGlCa0I7O0FBQzVDLENBQUMsRUFBZ0IsZUFBZTtFQUFVLFNDa0JsQixPRGxCa0I7O0FBQzFDLENBQUMsRUFBZ0Isa0JBQWtCO0VBQVUsU0NoTWxCLE9EZ01rQjs7QUFDN0MsQ0FBQyxFQUFnQixNQUFNO0VBQVUsU0NybUJsQixPRHFtQmtCOztBQUNqQyxDQUFDLEVBQWdCLGtCQUFrQjtFQUFVLFNDem9CbEIsT0R5b0JrQjs7QUFDN0MsQ0FBQyxFQUFnQixxQkFBcUI7RUFBVSxTQ0lsQixPREprQjs7QUFDaEQsQ0FBQyxFQUFnQixRQUFRO0VBQVUsU0MvbEJsQixPRCtsQmtCOztBQUNuQyxDQUFDLEVBQWdCLDRCQUE0QjtFQUFVLFNDL29CbEIsT0Qrb0JrQjs7QUFDdkQsQ0FBQyxFQUFnQixpQkFBaUI7QUFDbEMsQ0FBQyxFQUFnQixvQ0FBb0M7RUFBVSxTQ2pyQmxCLE9EaXJCa0I7O0FBQy9ELENBQUMsRUFBZ0IsU0FBUztBQUMxQixDQUFDLEVBQWdCLGdCQUFnQjtBQUNqQyxDQUFDLEVBQWdCLEtBQUs7RUFBVSxTQzlmbEIsT0Q4ZmtCOztBQUNoQyxDQUFDLEVBQWdCLE1BQU07RUFBVSxTQzlZbEIsT0Q4WWtCOztBQUNqQyxDQUFDLEVBQWdCLFFBQVE7RUFBVSxTQzlZbEIsT0Q4WWtCOztBQUNuQyxDQUFDLEVBQWdCLFFBQVE7QUFDekIsQ0FBQyxFQUFnQixjQUFjO0VBQVUsU0N0SmxCLE9Ec0prQjs7QUFDekMsQ0FBQyxFQUFnQixXQUFXO0VBQVUsU0M5U2xCLE9EOFNrQjs7QUFDdEMsQ0FBQyxFQUFnQixPQUFPO0VBQVUsU0NoQmxCLE9EZ0JrQjs7QUFDbEMsQ0FBQyxFQUFnQixjQUFjO0VBQVUsU0NoQmxCLE9EZ0JrQjs7QUFDekMsQ0FBQyxFQUFnQixTQUFTO0VBQVUsU0M5SWxCLE9EOElrQjs7QUFDcEMsQ0FBQyxFQUFnQixlQUFlO0VBQVUsU0M5SWxCLE9EOElrQjs7QUFDMUMsQ0FBQyxFQUFnQixnQkFBZ0I7RUFBVSxTQzlJbEIsT0Q4SWtCOztBQUMzQyxDQUFDLEVBQWdCLFdBQVc7RUFBVSxTQzVPbEIsT0Q0T2tCOztBQUN0QyxDQUFDLEVBQWdCLFlBQVk7RUFBVSxTQ2pjbEIsT0RpY2tCOztBQUN2QyxDQUFDLEVBQWdCLE1BQU07RUFBVSxTQ1lsQixPRFprQjs7QUFDakMsQ0FBQyxFQUFnQixVQUFVO0VBQVUsU0NuRmxCLE9EbUZrQjs7QUFDckMsQ0FBQyxFQUFnQixtQkFBbUI7QUFDcEMsQ0FBQyxFQUFnQixxQkFBcUI7RUFBVSxTQ3ZabEIsT0R1WmtCOztBQUNoRCxDQUFDLEVBQWdCLEdBQUc7QUFDcEIsQ0FBQyxFQUFnQixhQUFhO0VBQVUsU0MxYmxCLE9EMGJrQjs7QUV6dEJ4QztFSjhCRSxrQkFBQTtFQUNBLFVBQUE7RUFDQSxXQUFBO0VBQ0EsVUFBQTtFQUNBLFlBQUE7RUFDQSxnQkFBQTtFQUNBLE1BQU0sZ0JBQU47RUFDQSxTQUFBOztBOUZvR0Esa0JBQUM7QUFDRCxrQkFBQztFQUNDLGdCQUFBO0VBQ0EsV0FBQTtFQUNBLFlBQUE7RUFDQSxTQUFBO0VBQ0EsaUJBQUE7RUFDQSxVQUFBOztBOEZqR0Ysa0JBQUM7QUFDRCxrQkFBQztFQUNDLGdCQUFBO0VBQ0EsV0FBQTtFQUNBLFlBQUE7RUFDQSxTQUFBO0VBQ0EsaUJBQUE7RUFDQSxVQUFBIiwiZmlsZSI6InVuZGVmaW5lZCJ9 */<|MERGE_RESOLUTION|>--- conflicted
+++ resolved
@@ -9210,23 +9210,11 @@
 .table-edit-hover tr:hover .edit {
   display: block;
 }
-<<<<<<< HEAD
-.box {
-  background-color: #FFF;
-  border: 1px solid #cccccc;
-  -webkit-border-radius: 4px;
-  -moz-border-radius: 4px;
-  border-radius: 4px;
-  -webkit-box-shadow: 0 0 0 4px rgba(0, 0, 0, 0.05);
-  -moz-box-shadow: 0 0 0 4px rgba(0, 0, 0, 0.05);
-  box-shadow: 0 0 0 4px rgba(0, 0, 0, 0.05);
-=======
 .js .table-toggle-more .toggle-more {
   display: none;
 }
 .js .table-toggle-more .show-more {
   display: inline;
->>>>>>> bda4bca1
 }
 .js .table-toggle-more .show-less {
   display: none;
@@ -9308,12 +9296,6 @@
   top: 0;
   left: 40px;
 }
-<<<<<<< HEAD
-.module-content .pagination {
-  margin-left: -25px;
-  margin-right: -25px;
-  margin-bottom: -20px;
-=======
 .activity .item p {
   font-size: 14px;
   line-height: 1.5;
@@ -9323,7 +9305,6 @@
   color: #999;
   font-size: 12px;
   white-space: nowrap;
->>>>>>> bda4bca1
 }
 .activity .item .new {
   display: block;
@@ -9340,26 +9321,12 @@
   -webkit-box-shadow: 0 1px 2px rgba(0, 0, 0, 0.2);
   box-shadow: 0 1px 2px rgba(0, 0, 0, 0.2);
 }
-<<<<<<< HEAD
-.module .pagination li a {
-  border-top: 1px solid #dddddd;
-  border-bottom: 1px solid #dddddd;
-  padding-top: 7px;
-  padding-bottom: 7px;
-=======
 .activity .item.no-avatar p {
   margin-left: 40px;
->>>>>>> bda4bca1
 }
 .activity .load-less {
   margin-bottom: 15px;
 }
-<<<<<<< HEAD
-.module-content-shallow {
-  padding: 0;
-  margin-top: 10px;
-  padding-bottom: 10px;
-=======
 .popover {
   width: 300px;
 }
@@ -9373,7 +9340,6 @@
 .popover .popover-close {
   float: right;
   text-decoration: none;
->>>>>>> bda4bca1
 }
 .popover .popover-content {
   font-size: 14px;
@@ -9442,13 +9408,8 @@
 .activity .item.new-package_extra .icon {
   background-color: #6ca669;
 }
-<<<<<<< HEAD
-.ckanext-datapreview > iframe {
-  min-height: 650px;
-=======
 .activity .item.new-resource .icon {
   background-color: #81a669;
->>>>>>> bda4bca1
 }
 .activity .item.new-user .icon {
   background-color: #69a6a3;
@@ -10238,13 +10199,8 @@
 .fa-ban:before {
   content: "\f05e";
 }
-<<<<<<< HEAD
-.js .image-upload #field-image-url {
-  padding-right: 90px;
-=======
 .fa-arrow-left:before {
   content: "\f060";
->>>>>>> bda4bca1
 }
 .fa-arrow-right:before {
   content: "\f061";
@@ -10259,20 +10215,8 @@
 .fa-share:before {
   content: "\f064";
 }
-<<<<<<< HEAD
-.js .image-upload .btn-remove-url {
-  position: absolute;
-  margin-right: 0;
-  top: 4px;
-  right: 5px;
-  padding: 0 12px;
-  -webkit-border-radius: 100px;
-  -moz-border-radius: 100px;
-  border-radius: 100px;
-=======
 .fa-expand:before {
   content: "\f065";
->>>>>>> bda4bca1
 }
 .fa-compress:before {
   content: "\f066";
@@ -10894,39 +10838,8 @@
 .fa-minus-square-o:before {
   content: "\f147";
 }
-<<<<<<< HEAD
-.format-label[data-format=jpg],
-.format-label[data-format*=jpg],
-.format-label[data-format=jpeg],
-.format-label[data-format*=jpeg],
-.format-label[data-format=png],
-.format-label[data-format*=png],
-.format-label[data-format=bmp],
-.format-label[data-format*=bmp],
-.format-label[data-format=tiff],
-.format-label[data-format*=tiff],
-.format-label[data-format=gif],
-.format-label[data-format*=gif],
-.format-label[data-format=image],
-.format-label[data-format*=image],
-.format-label[data-format=img],
-.format-label[data-format*=img] {
-  width: 32px;
-  height: 35px;
-  background-position: -352px -62px;
-}
-
-[class^="icon-"],
-[class*=" icon-"] {
-  display: inline-block;
-  text-align: right;
-  font-size: 14px;
-  line-height: 1;
-  width: 14px;
-=======
 .fa-level-up:before {
   content: "\f148";
->>>>>>> bda4bca1
 }
 .fa-level-down:before {
   content: "\f149";
@@ -11187,27 +11100,11 @@
 .fa-graduation-cap:before {
   content: "\f19d";
 }
-<<<<<<< HEAD
-.account-masthead .account ul li a span.username,
-.account-masthead .account ul li a span.text {
-  margin: 0 2px 0 4px;
-}
-.account-masthead .account ul li a span.text {
-  position: absolute;
-  top: -9999px;
-  left: -9999px;
-}
-.account-masthead .account ul li a:hover {
-  color: #d9e7eb;
-  background-color: #00232e;
-  text-decoration: none;
-=======
 .fa-yahoo:before {
   content: "\f19e";
 }
 .fa-google:before {
   content: "\f1a0";
->>>>>>> bda4bca1
 }
 .fa-reddit:before {
   content: "\f1a1";
@@ -11215,33 +11112,14 @@
 .fa-reddit-square:before {
   content: "\f1a2";
 }
-<<<<<<< HEAD
-.account-masthead .account .notifications a span.badge {
-  font-size: 12px;
-  margin-left: 3px;
-  padding: 1px 6px;
-  background-color: #00232e;
-  -webkit-border-radius: 4px;
-  -moz-border-radius: 4px;
-  border-radius: 4px;
-  text-shadow: none;
-  color: #bfd7de;
-=======
 .fa-stumbleupon-circle:before {
   content: "\f1a3";
->>>>>>> bda4bca1
 }
 .fa-stumbleupon:before {
   content: "\f1a4";
 }
-<<<<<<< HEAD
-.account-masthead .account .notifications.notifications-important a span.badge {
-  color: #ffffff;
-  background-color: #c9403a;
-=======
 .fa-delicious:before {
   content: "\f1a5";
->>>>>>> bda4bca1
 }
 .fa-digg:before {
   content: "\f1a6";
