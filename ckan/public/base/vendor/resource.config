--- conflicted
+++ resolved
@@ -2,15 +2,12 @@
 dont_bundle =
     jquery.js
 
-<<<<<<< HEAD
-=======
 force_top = html5.js
 
 [IE conditional]
 
 lte IE 8 = html5.js block_html5_shim polyfill-object-keys.js
 
->>>>>>> 7f87f155
 [custom render order]
 
 select2/select2.css = 1
