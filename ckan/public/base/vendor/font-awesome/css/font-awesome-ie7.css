--- conflicted
+++ resolved
@@ -1,26 +1,4 @@
 /*!
-<<<<<<< HEAD
- *  Font Awesome 3.0.2
- *  the iconic font designed for use with Twitter Bootstrap
- *  -------------------------------------------------------
- *  The full suite of pictographic icons, examples, and documentation
- *  can be found at: http://fortawesome.github.com/Font-Awesome/
- *
- *  License
- *  -------------------------------------------------------
- *  - The Font Awesome font is licensed under the SIL Open Font License - http://scripts.sil.org/OFL
- *  - Font Awesome CSS, LESS, and SASS files are licensed under the MIT License -
- *    http://opensource.org/licenses/mit-license.html
- *  - The Font Awesome pictograms are licensed under the CC BY 3.0 License - http://creativecommons.org/licenses/by/3.0/
- *  - Attribution is no longer required in Font Awesome 3.0, but much appreciated:
- *    "Font Awesome by Dave Gandy - http://fortawesome.github.com/Font-Awesome"
-
- *  Contact
- *  -------------------------------------------------------
- *  Email: dave@davegandy.com
- *  Twitter: http://twitter.com/fortaweso_me
- *  Work: Lead Product Designer @ http://kyruus.com
-=======
  *  Font Awesome 3.2.1
  *  the iconic font designed for Bootstrap
  *  ------------------------------------------------------------------------------
@@ -44,7 +22,6 @@
  *  Email: dave@fontawesome.io
  *  Twitter: http://twitter.com/davegandy
  *  Work: Lead Product Designer @ Kyruus - http://kyruus.com
->>>>>>> a22c5ee9
  */
 .icon-large {
   font-size: 1.3333333333333333em;
@@ -89,13 +66,6 @@
 a [class^="icon-"],
 a [class*=" icon-"] {
   cursor: pointer;
-<<<<<<< HEAD
-}
-ul.icons {
-  text-indent: -1.5em;
-  margin-left: 3em;
-=======
->>>>>>> a22c5ee9
 }
 .icon-glass {
   *zoom: expression( this.runtimeStyle['zoom'] = '1', this.innerHTML = '&#xf000;');
@@ -106,11 +76,7 @@
 .icon-search {
   *zoom: expression( this.runtimeStyle['zoom'] = '1', this.innerHTML = '&#xf002;');
 }
-<<<<<<< HEAD
-.icon-envelope {
-=======
 .icon-envelope-alt {
->>>>>>> a22c5ee9
   *zoom: expression( this.runtimeStyle['zoom'] = '1', this.innerHTML = '&#xf003;');
 }
 .icon-heart {
@@ -151,24 +117,18 @@
 }
 .icon-off {
   *zoom: expression( this.runtimeStyle['zoom'] = '1', this.innerHTML = '&#xf011;');
-<<<<<<< HEAD
-=======
 }
 .icon-power-off {
   *zoom: expression( this.runtimeStyle['zoom'] = '1', this.innerHTML = '&#xf011;');
->>>>>>> a22c5ee9
 }
 .icon-signal {
   *zoom: expression( this.runtimeStyle['zoom'] = '1', this.innerHTML = '&#xf012;');
 }
 .icon-cog {
   *zoom: expression( this.runtimeStyle['zoom'] = '1', this.innerHTML = '&#xf013;');
-<<<<<<< HEAD
-=======
 }
 .icon-gear {
   *zoom: expression( this.runtimeStyle['zoom'] = '1', this.innerHTML = '&#xf013;');
->>>>>>> a22c5ee9
 }
 .icon-trash {
   *zoom: expression( this.runtimeStyle['zoom'] = '1', this.innerHTML = '&#xf014;');
@@ -176,11 +136,7 @@
 .icon-home {
   *zoom: expression( this.runtimeStyle['zoom'] = '1', this.innerHTML = '&#xf015;');
 }
-<<<<<<< HEAD
-.icon-file {
-=======
 .icon-file-alt {
->>>>>>> a22c5ee9
   *zoom: expression( this.runtimeStyle['zoom'] = '1', this.innerHTML = '&#xf016;');
 }
 .icon-time {
@@ -206,12 +162,9 @@
 }
 .icon-repeat {
   *zoom: expression( this.runtimeStyle['zoom'] = '1', this.innerHTML = '&#xf01e;');
-<<<<<<< HEAD
-=======
 }
 .icon-rotate-right {
   *zoom: expression( this.runtimeStyle['zoom'] = '1', this.innerHTML = '&#xf01e;');
->>>>>>> a22c5ee9
 }
 .icon-refresh {
   *zoom: expression( this.runtimeStyle['zoom'] = '1', this.innerHTML = '&#xf021;');
@@ -407,12 +360,9 @@
 }
 .icon-share-alt {
   *zoom: expression( this.runtimeStyle['zoom'] = '1', this.innerHTML = '&#xf064;');
-<<<<<<< HEAD
-=======
 }
 .icon-mail-forward {
   *zoom: expression( this.runtimeStyle['zoom'] = '1', this.innerHTML = '&#xf064;');
->>>>>>> a22c5ee9
 }
 .icon-resize-full {
   *zoom: expression( this.runtimeStyle['zoom'] = '1', this.innerHTML = '&#xf065;');
@@ -506,27 +456,17 @@
 }
 .icon-cogs {
   *zoom: expression( this.runtimeStyle['zoom'] = '1', this.innerHTML = '&#xf085;');
-<<<<<<< HEAD
-=======
 }
 .icon-gears {
   *zoom: expression( this.runtimeStyle['zoom'] = '1', this.innerHTML = '&#xf085;');
->>>>>>> a22c5ee9
 }
 .icon-comments {
   *zoom: expression( this.runtimeStyle['zoom'] = '1', this.innerHTML = '&#xf086;');
 }
-<<<<<<< HEAD
-.icon-thumbs-up {
-  *zoom: expression( this.runtimeStyle['zoom'] = '1', this.innerHTML = '&#xf087;');
-}
-.icon-thumbs-down {
-=======
 .icon-thumbs-up-alt {
   *zoom: expression( this.runtimeStyle['zoom'] = '1', this.innerHTML = '&#xf087;');
 }
 .icon-thumbs-down-alt {
->>>>>>> a22c5ee9
   *zoom: expression( this.runtimeStyle['zoom'] = '1', this.innerHTML = '&#xf088;');
 }
 .icon-star-half {
@@ -567,12 +507,9 @@
 }
 .icon-check-empty {
   *zoom: expression( this.runtimeStyle['zoom'] = '1', this.innerHTML = '&#xf096;');
-<<<<<<< HEAD
-=======
 }
 .icon-unchecked {
   *zoom: expression( this.runtimeStyle['zoom'] = '1', this.innerHTML = '&#xf096;');
->>>>>>> a22c5ee9
 }
 .icon-bookmark-empty {
   *zoom: expression( this.runtimeStyle['zoom'] = '1', this.innerHTML = '&#xf097;');
@@ -672,12 +609,9 @@
 }
 .icon-paper-clip {
   *zoom: expression( this.runtimeStyle['zoom'] = '1', this.innerHTML = '&#xf0c6;');
-<<<<<<< HEAD
-=======
 }
 .icon-paperclip {
   *zoom: expression( this.runtimeStyle['zoom'] = '1', this.innerHTML = '&#xf0c6;');
->>>>>>> a22c5ee9
 }
 .icon-save {
   *zoom: expression( this.runtimeStyle['zoom'] = '1', this.innerHTML = '&#xf0c7;');
@@ -748,11 +682,7 @@
 .icon-sort-up {
   *zoom: expression( this.runtimeStyle['zoom'] = '1', this.innerHTML = '&#xf0de;');
 }
-<<<<<<< HEAD
-.icon-envelope-alt {
-=======
 .icon-envelope {
->>>>>>> a22c5ee9
   *zoom: expression( this.runtimeStyle['zoom'] = '1', this.innerHTML = '&#xf0e0;');
 }
 .icon-linkedin {
@@ -760,12 +690,9 @@
 }
 .icon-undo {
   *zoom: expression( this.runtimeStyle['zoom'] = '1', this.innerHTML = '&#xf0e2;');
-<<<<<<< HEAD
-=======
 }
 .icon-rotate-left {
   *zoom: expression( this.runtimeStyle['zoom'] = '1', this.innerHTML = '&#xf0e2;');
->>>>>>> a22c5ee9
 }
 .icon-legal {
   *zoom: expression( this.runtimeStyle['zoom'] = '1', this.innerHTML = '&#xf0e3;');
@@ -821,11 +748,7 @@
 .icon-food {
   *zoom: expression( this.runtimeStyle['zoom'] = '1', this.innerHTML = '&#xf0f5;');
 }
-<<<<<<< HEAD
-.icon-file-alt {
-=======
 .icon-file-text-alt {
->>>>>>> a22c5ee9
   *zoom: expression( this.runtimeStyle['zoom'] = '1', this.innerHTML = '&#xf0f6;');
 }
 .icon-building {
@@ -906,12 +829,9 @@
 .icon-reply {
   *zoom: expression( this.runtimeStyle['zoom'] = '1', this.innerHTML = '&#xf112;');
 }
-<<<<<<< HEAD
-=======
 .icon-mail-reply {
   *zoom: expression( this.runtimeStyle['zoom'] = '1', this.innerHTML = '&#xf112;');
 }
->>>>>>> a22c5ee9
 .icon-github-alt {
   *zoom: expression( this.runtimeStyle['zoom'] = '1', this.innerHTML = '&#xf113;');
 }
@@ -920,8 +840,6 @@
 }
 .icon-folder-open-alt {
   *zoom: expression( this.runtimeStyle['zoom'] = '1', this.innerHTML = '&#xf115;');
-<<<<<<< HEAD
-=======
 }
 .icon-expand-alt {
   *zoom: expression( this.runtimeStyle['zoom'] = '1', this.innerHTML = '&#xf116;');
@@ -1282,5 +1200,4 @@
 }
 .icon-renren {
   *zoom: expression( this.runtimeStyle['zoom'] = '1', this.innerHTML = '&#xf18b;');
->>>>>>> a22c5ee9
 }