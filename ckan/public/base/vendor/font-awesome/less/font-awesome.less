/*!
<<<<<<< HEAD
 *  Font Awesome 4.0.3 by @davegandy - http://fontawesome.io - @fontawesome
 *  License - http://fontawesome.io/license (Font: SIL OFL 1.1, CSS: MIT License)
 */

@import "variables";
@import "mixins";
@import "path";
@import "core";
@import "larger";
@import "fixed-width";
@import "list";
@import "bordered-pulled";
@import "spinning";
@import "rotated-flipped";
@import "stacked";
@import "icons";
=======
 *  Font Awesome 4.7.0 by @davegandy - http://fontawesome.io - @fontawesome
 *  License - http://fontawesome.io/license (Font: SIL OFL 1.1, CSS: MIT License)
 */

@import "variables.less";
@import "mixins.less";
@import "path.less";
@import "core.less";
@import "larger.less";
@import "fixed-width.less";
@import "list.less";
@import "bordered-pulled.less";
@import "animated.less";
@import "rotated-flipped.less";
@import "stacked.less";
@import "icons.less";
@import "screen-reader.less";
>>>>>>> 4a0a7973
<|MERGE_RESOLUTION|>--- conflicted
+++ resolved
@@ -1,22 +1,4 @@
 /*!
-<<<<<<< HEAD
- *  Font Awesome 4.0.3 by @davegandy - http://fontawesome.io - @fontawesome
- *  License - http://fontawesome.io/license (Font: SIL OFL 1.1, CSS: MIT License)
- */
-
-@import "variables";
-@import "mixins";
-@import "path";
-@import "core";
-@import "larger";
-@import "fixed-width";
-@import "list";
-@import "bordered-pulled";
-@import "spinning";
-@import "rotated-flipped";
-@import "stacked";
-@import "icons";
-=======
  *  Font Awesome 4.7.0 by @davegandy - http://fontawesome.io - @fontawesome
  *  License - http://fontawesome.io/license (Font: SIL OFL 1.1, CSS: MIT License)
  */
@@ -33,5 +15,4 @@
 @import "rotated-flipped.less";
 @import "stacked.less";
 @import "icons.less";
-@import "screen-reader.less";
->>>>>>> 4a0a7973
+@import "screen-reader.less";