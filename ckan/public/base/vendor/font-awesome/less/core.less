--- conflicted
+++ resolved
@@ -3,19 +3,10 @@
 
 .@{fa-css-prefix} {
   display: inline-block;
-<<<<<<< HEAD
-  font-family: FontAwesome;
-  font-style: normal;
-  font-weight: normal;
-  line-height: 1;
-  -webkit-font-smoothing: antialiased;
-  -moz-osx-font-smoothing: grayscale;
-=======
   font: normal normal normal @fa-font-size-base/@fa-line-height-base FontAwesome; // shortening font declaration
   font-size: inherit; // can't have font-size inherit on line above, so need to override
   text-rendering: auto; // optimizelegibility throws things off #1094
   -webkit-font-smoothing: antialiased;
   -moz-osx-font-smoothing: grayscale;
 
->>>>>>> 4a0a7973
 }