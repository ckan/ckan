//
// Pager pagination
// --------------------------------------------------


.pager {
  margin: @baseLineHeight 0;
  list-style: none;
  text-align: center;
  .clearfix();
}
.pager li {
  display: inline;
}
.pager li > a,
.pager li > span {
  display: inline-block;
  padding: 5px 14px;
  background-color: #fff;
  border: 1px solid #ddd;
  .border-radius(15px);
}
<<<<<<< HEAD
.pager li > a:hover {
=======
.pager li > a:hover,
.pager li > a:focus {
>>>>>>> 90a6ef2f
  text-decoration: none;
  background-color: #f5f5f5;
}
.pager .next > a,
.pager .next > span {
  float: right;
}
.pager .previous > a,
.pager .previous > span {
  float: left;
}
.pager .disabled > a,
.pager .disabled > a:hover,
<<<<<<< HEAD
=======
.pager .disabled > a:focus,
>>>>>>> 90a6ef2f
.pager .disabled > span {
  color: @grayLight;
  background-color: #fff;
  cursor: default;
}<|MERGE_RESOLUTION|>--- conflicted
+++ resolved
@@ -20,12 +20,8 @@
   border: 1px solid #ddd;
   .border-radius(15px);
 }
-<<<<<<< HEAD
-.pager li > a:hover {
-=======
 .pager li > a:hover,
 .pager li > a:focus {
->>>>>>> 90a6ef2f
   text-decoration: none;
   background-color: #f5f5f5;
 }
@@ -39,10 +35,7 @@
 }
 .pager .disabled > a,
 .pager .disabled > a:hover,
-<<<<<<< HEAD
-=======
 .pager .disabled > a:focus,
->>>>>>> 90a6ef2f
 .pager .disabled > span {
   color: @grayLight;
   background-color: #fff;
