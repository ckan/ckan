.js .js-hide {
  display:none;
}

.js .js-hide.active {
  display: block;
}

.btn,
label {
  font-weight: bold;
}

.btn-rounded {
  .border-radius(100px);
  padding-left: 15px;
  padding-right: 15px;
}

label {
  cursor: pointer;
  font-size: 14px;
}

label:after {
  content: ":";
}

label.radio:after,
label.checkbox:after {
  content: "";
}

input[type=radio],
input[type=checkbox] {
  position: relative;
  top: 7px;
  padding: 0;
  margin: 0;
  &.checkbox-onown {
    top: 0;
  }
}

select {
  padding: 4px;
}

textarea {
  max-width: 100%;
}

.control-group .btn {
  position: relative;
  top: -2px;
}

.control-full input,
.control-full select,
.control-full textarea {
  .box-sizing(border-box);
  height: auto;
  width: 100%;
}

.control-medium input,
.control-medium select,
.control-medium textarea {
  width: 320px;
}

.control-large input,
.control-large .control-label {
  font-size: @baseFontSize * 1.25;
  line-height: @baseLineHeight * 1.5;
}

.control-large input {
  height: (@baseLineHeight*2)+1;
}

.control-required {
  color: @errorBorder;
}

.form-actions .control-required-message {
  float: left;
}

.form-actions {
  background: none;
  margin-left: -@gutterX;
  margin-right: -@gutterX;
  margin-bottom: 0; // Prevents reduces the padding when included in a module.
  padding-bottom: 0;
  text-align: right;
}

.form-actions .action-info {
  float: left;
  width: 50%;
  line-height: 2;
  text-align: left;
  color: @formInfoText;
  margin: 0;
}

.form-actions .action-info.small {
  font-size: 11px;
  line-height: 1.2;
}

// Override the default form widths.
.form-horizontal .control-label {
  width: 120px;
}

.form-horizontal .controls {
  margin-left: 130px;
}

.form-horizontal .info-block {
  position: relative;
  display: block;
  font-size: 11px;
  color: @emptyTextColor;
  line-height: 1.3;
  padding: 6px 0 6px 25px;
  margin-top: 6px;
}

.form-horizontal .info-help {
  padding: 6px 0;
  &:before {
    display: none;
  }
}
.form-horizontal .info-help-tight {
  margin-top: -10px;
}

.form-horizontal .info-inline {
  float: right;
  width: 265px;
  margin-top: 0;
  padding-bottom: 0;
}

.form-horizontal .control-medium .info-block.info-inline {
  width: 165px;
}

.form-horizontal .info-block:before {
  font-size: 2.2em;
  position: absolute;
  left: 0;
  top: 2px;
}

.form-horizontal .info-inline:before {
  top: 8px;
}

.info-block,
.info-inline {
  .icon-large {
    float: left;
    font-size: 22px;
    margin-right: @gutterSmallX;
  }
}

.form-horizontal .info-block a {
  color: @emptyTextColor;
  text-decoration: underline;
}

.form-horizontal .form-actions {
  padding-left: @gutterX;
  padding-right: @gutterX;
}

.form-inline input {
  padding-bottom: 9px;
}

.form-inline select {
  margin-top: 0;
}

.form-inline .btn {
  margin-left: 5px;
}

// Form Narrow

.form-narrow label {
  margin-bottom: 0;
}

.form-narrow select {
  width: 100%;
}

.form-narrow .form-actions {
  margin-left: -@gutterSmallX;
  margin-right: -@gutterSmallX;
  padding: 10px @gutterSmallX 0;
}

// Inline Select Forms

.form-select label {
  margin-right: 5px;
}

// Single Field Inputs

.simple-input label,
.simple-input button {
  display: none;
}

.simple-input .field {
  position: relative;
}

.simple-input .field-bordered {
  border-bottom: 1px dotted @genericBorderColor;
}

.simple-input .field input {
  width: 100%;
  height: auto;
  margin: 0 -7px; // Pull input out into gutter
  padding: 7px 5px;
}

.simple-input .field .btn-search {
  .ckan-icon;
  .ckan-icon-search;
  position: absolute;
  display: block;
  height: 17px;
  width: 17px;
  top: 50%;
  right: 0;
  margin-top: -8px;
  background-color: transparent;
  border: none;
  text-indent: -999em;
}

.editor textarea {
  .border-radius(@inputBorderRadius @inputBorderRadius 0 0);
  border-bottom: none;
}

.editor .editor-info-block {
  .border-radius(0 0 @inputBorderRadius @inputBorderRadius);
  display: block;
  float: none;
  padding: 4px 10px;
  background: #ebebeb;
  width: auto;
  border: 1px solid @inputBorder;
  border-top: none;
  font-size: 11px;
  color: #282828;
}

.editor .editor-info-block a {
  color: @layoutLinkColor;
  text-decoration: none;
}

// Controls

// Custom Key/Value input

.control-custom {
  font-size: 0; // Remove whitespace between fields.
}

.control-custom label {
  margin-bottom: 0;
}

.control-custom input {
  .border-radius(0);
  width: 140px;
}

.control-custom input:last-of-type {
  .border-radius(0 3px 3px 0);
}

.control-custom .checkbox {
  display: inline-block;
  margin-left: 5px;
}

.control-custom .checkbox input {
  width: auto;
}

.control-custom.disabled label,
.control-custom.disabled input {
  color: @disabledCustomInputTextColor;
  text-decoration: line-through;
  text-shadow: none;
}

.control-custom.disabled input {
  .box-shadow(none);
  background-color: @disabledCustomInputBackground;
}

.control-custom.disabled .checkbox {
  color: @layoutTextColor;
  text-decoration: none;
}

// JavaScript Enabled Remove Button

.control-custom .checkbox.btn {
  .border-radius(15px);
  position: relative;
  top: 0;
  left: 5px;
  height: 1px;
  width: 9px;
  padding: 3px 8px;
  line-height: 18px;
}

.control-custom .checkbox.btn span {
  display: none;
  width: 30px;
}

.control-custom .checkbox.btn:before {
  position: relative;
  top: 1px;
  left: -1px;
  color: #fff;
}

.control-custom .checkbox.btn input {
  display: none;
}

.control-custom.disabled .checkbox.btn {
  .btn-primary;
}

// Errors

.alert-danger a, .alert-error a {
  color: @errorText;
}

.control-group.error input,
.control-group.error select,
.control-group.error textarea,
.control-group.error .input-prepend .add-on,
.control-group.error .input-append .add-on {
  border-color: @errorBorder;
}

.error-inline {
  color: @errorText;
}

.error-block,
.error-inline {
  font-size: 12px;
}

.error-block {
  .border-radius(0 0 @inputBorderRadius @inputBorderRadius);
  display: block;
  padding: 6px 8px 3px;
  background: @errorBorder;
  margin: -@inputBorderRadius 0 0;
  color: @inputBackground;
  width: 208px;
}

.control-medium .error-block {
  width: 318px;
}

.control-full .error-block {
  width: auto;
}

.control-group.error .input-prepend .error-block,
.control-custom.error .error-block {
  width: auto;
}

.control-custom.error .error-block {
  width: 401px;
}

.control-select.error .error-block {
  width: 196px;
}

// Stages
// Builds form stages out of an ordered list. The following CSS uses tag
// selectors on the .active class to prevent the styles bleeding into the
// anchor element which can also have an active class.

.stages {
  .unstyled;
  .clearfix;
  color: @stagesTextColor;
  counter-reset: stage;
  margin: -@gutterY -@gutterX @gutterY;
  overflow: hidden;
}

.stages li {
  .box-sizing(border-box);
  line-height: 27px;
  counter-increment: stage;
  width: 33.33%;
  background-color: @stagesBackground;
  float: left;
  padding: 10px 20px;
  position: relative;
  z-index: 0;
}

.stages li:before {
  .border-radius(14px);
  content: counter(stage);
  display: inline-block;
  width: 27px;
  height: 27px;
  margin-right: 5px;
  font-weight: bold;
  text-align: center;
  color: @stagesCounterTextColor;
  background-color: @stagesCounterBackground;
  z-index: 1;
}

.stages li:after {
  left: 0;
  border: solid @stagesTransparentBackground;
  content: " ";
  height: 0;
  width: 0;
  position: absolute;
  pointer-events: none;
  border-top-color: @stagesBackground;
  border-bottom-color: @stagesBackground;
  border-width: 29px; // Needs to be an odd number
  top: 50%;
  margin-top: -29px;
  margin-left: -30px;
}

.stages li.last {
  position: relative;
  right: -1px;
}

.stages li.last,
.stages li.last .highlight {
  .border-radius(0 3px 0 0);
}

.stages li.first:after {
  content: none;
  border: none;
}

.stages li.active:after {
  border-color: @stagesActiveTransparentBackground;
  border-top-color: @stagesActiveBackground;
  border-bottom-color: @stagesActiveBackground;
}

.stages li.complete:after {
  border-color: @stagesCompleteTransparentBackground;
  border-top-color: @stagesCompleteBackground;
  border-bottom-color: @stagesCompleteBackground;
}

.stages.stage-3 li.complete:first-child:after {
  content: none;
}

.stages li.active,
.stages li.complete {
  background: none;
}

.stages li.active:before {
  color: @stagesCounterActiveTextColor;
  background: @stagesCounterActiveBackground;
}

.stages li.complete:before {
  color: @stagesCounterCompleteTextColor;
  background: @stagesCounterCompleteBackground;
}

// Needs to style spa, button and a elements.
.stages li .highlight {
  display: block;
  position: absolute;
  top: 0;
  left: 0;
  right: 0;
  bottom: 0;
  width: 100%;
  padding: 10px 52px;
  border: none;
  text-align: left;
  text-decoration: none;
  line-height: 27px;
  z-index: -1;
}

.stages li.active .highlight {
  color: @stagesActiveTextColor;
  background: @stagesActiveBackground;
}

.stages li.complete .highlight {
  color: @stagesCompleteTextColor;
  background: @stagesCompleteBackground;
}

// Errors

.alert > :last-child {
  margin-bottom: 0;
}

// Slug Preview Field

.slug-preview {
  font-size: 14px;
  line-height: 1.5;
  margin-top: 5px;
  margin-left: 10px;
}

.slug-preview-value {
  background-color: #faedcf;
  margin-right: 3px;
}

// Upload File

.resource-upload-field {
  position: relative;
  overflow: hidden;
  display: inline-block;
  vertical-align: bottom;
}

.resource-upload-field label {
  z-index: 0;
}

.resource-upload-field input {
  .opacity(0);
  position: absolute;
  top: 0;
  right: 0;
  z-index: 1;
  margin: 0;
  border: solid transparent;
  border-width: 100px 0 0 200px;
  cursor: pointer;
  direction: ltr;
  -moz-transform: translate(-300px, 0) scale(4);
}

.resource-upload-field.loading {
  display: inline-block;
  background: url("@{imagePath}/loading-spinner.gif") no-repeat center right;
  padding-right: 5px;
}

// Select2

.select2-container .select2-choice input,
.select2-container-multi .select2-choices .select2-search-field:first-child input {
  font-size: 14px;
}

.select2-container-multi .select2-choices .select2-search-field input {
  height: 29px;
}

.select2-container .select2-choice input,
.select2-container-multi .select2-choices .select2-search-field:first-child input {
  // Only apply if there are no other tags (ie. is the first child)
  padding-left: 10px;
}

.select2-container {
  margin-top: 1px;
}

.select2-container-multi {
  margin-top: 0;
}

.select2-container-multi .select2-choices .select2-search-choice {
  padding: 5px 8px 5px 22px;
}

.select2-container-multi.select2-container .select2-choices {
  padding-top: 3px;
  padding-bottom: 3px;
}

.select2-search-choice-close,
.select2-container-multi .select2-search-choice-close {
  top: 6px;
  left: 5px;
}

.select2-container-multi .select2-choices {
  .border-radius(3px);
  .box-shadow(inset 0 1px 1px rgba(0,0,0,.075));
  @transition: border linear .2s, box-shadow linear .2s;
  .transition(@transition);
  background-color: @inputBackground;
  border: 1px solid @inputBorder;
}

.select2-container-active .select2-choices,
.select2-container-multi.select2-container-active .select2-choices {
  border-color: rgba(82,168,236,.8);
  outline: 0;
  outline: thin dotted \9; /* IE6-9 */
  .box-shadow(~"inset 0 1px 1px rgba(0,0,0,.075), 0 0 8px rgba(82,168,236,.6)");
}

.select2-container-multi .select2-drop {
  margin-top: -2px;
}

.select2-container .select2-results li {
  line-height: 18px;
  padding-top: 4px;
  padding-bottom: 4px;
}

.control-full .select2-container {
  // Important is bad but select2 incorrectly calculates the width and
  // sets it on the element.
  width: 520px !important;
}

.control-group.error .select2-container {
  input:focus,
  select:focus,
  textarea:focus {
    .box-shadow(none);
  }
}

<<<<<<< HEAD
#recaptcha_table {
  table-layout: inherit;
  line-height: 1;
=======
.add-member-form .control-label {
  width: 100%;
  text-align: left;
}

.add-member-form .controls {
  margin-left: auto;
}

.add-member-or {
  float: left;
  margin-top: 75px;
  width: 7%;
  text-align: center;
  text-transform: uppercase;
  color: @grayLight;
  font-weight: bold;
}

.add-member-form .row-fluid .control-group {
  float: left;
  width: 45%;
}

.add-member-form .row-fluid {
  .select2-container, input {
    width: 100% !important;
  }
>>>>>>> 31ccd35d
}<|MERGE_RESOLUTION|>--- conflicted
+++ resolved
@@ -671,11 +671,6 @@
   }
 }
 
-<<<<<<< HEAD
-#recaptcha_table {
-  table-layout: inherit;
-  line-height: 1;
-=======
 .add-member-form .control-label {
   width: 100%;
   text-align: left;
@@ -704,5 +699,9 @@
   .select2-container, input {
     width: 100% !important;
   }
->>>>>>> 31ccd35d
+}
+
+#recaptcha_table {
+  table-layout: inherit;
+  line-height: 1;
 }