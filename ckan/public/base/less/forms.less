--- conflicted
+++ resolved
@@ -710,40 +710,6 @@
 }
 
 .js .image-upload {
-<<<<<<< HEAD
-  #field-image-url {
-    padding-right: 90px;
-  }
-  #field-image-upload {
-    cursor: pointer;
-    position: absolute;
-    z-index: 1;
-    .opacity(0);
-  }
-  .controls {
-    position: relative;
-  }
-  .btn {
-    position: relative;
-    top: 0;
-    margin-right: 10px;
-    &.hover {
-      color: @grayDark;
-      text-decoration: none;
-      background-position: 0 -15px;
-      .transition(background-position .1s linear);
-    }
-  }
-  .btn-remove-url {
-    position: absolute;
-    margin-right: 0;
-    top: 4px;
-    right: 5px;
-    padding: 0 12px;
-    .border-radius(100px);
-    .icon-remove {
-      margin-right: 0;
-=======
     #field-image-url {
         padding-right: @grid-gutter-width/2;
     }
@@ -781,7 +747,6 @@
         .fa-remove {
             margin-right: 0;
         }
->>>>>>> bda4bca1
     }
 }
 .add-member-form .control-label {
