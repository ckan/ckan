.search-form {
    // .clearfix;
    margin-bottom: 20px;
<<<<<<< HEAD
    padding-bottom: 25px;
    border-bottom: 1px dotted @genericBorderColor;
    // Normal search box
    .search-input {
        position: relative;
        margin-bottom: 20px;
        input {
            .box-sizing(border-box);
            margin: 0;
            width: 100%;
            height: auto;
        }
        button {
            cursor: pointer;
            display: block;
            position: absolute;
            top: 50%;
            margin-top: -10px;
            right: 10px;
            height: 20px;
            padding: 0;
            border: none;
            background: transparent;
            span {
                display: none;
            }
            i {
                color: @inputBorder;
                .transition(color 0.2s ease-in);
            }
            &:hover i {
                color: @inputColor;
            }
        }
        &.search-giant {
            input {
                font-size: 16px;
                padding: 15px;
            }
            button {
                margin-top: -15px;
                right: 15px;
                height: 30px;
                i {
                    font-size: 28px;
                    width: 28px;
                }
            }
=======
  	input {
      .box-sizing(border-box);
      margin: 0;
      width: 100%;
      height: auto;
    }
    button {
      cursor: pointer;
      display: block;
      position: absolute;
      top: 50%;
      margin-top: -10px;
      right: 10px;
      height: 20px;
      padding: 0;
      border: none;
      background: transparent;
      span {
        display: none;
      }
      i {
        color: @inputBorder;
        .transition(color 0.2s ease-in);
      }
      &:hover i {
        color: @inputColor;
      }
    }
    &.search-giant {
      input {
        font-size: 16px;
        padding: 15px;
      }
      button {
        margin-top: -4px;
        right: 15px;
        height: 30px;
        i {
          font-size: 28px;
          width: 28px;
>>>>>>> 774668e2
        }
    }
    .control-order-by {
        label,
        select {
            display: inline;
        }
        select {
            width: 160px;
            margin: 0;
        }
    }
    // h2 {
    //     font-size: 24px;
    //     line-height: 1.3;
    //     color: @layoutBoldColor;
    //     margin-bottom: 0;
    //     margin-top: 20px;
    // }
    .filter-list {
        color: @layoutTextColor;
        line-height: 32px;
        margin: 10px 0 0 0;
        .pill {
            line-height: 21px;
        }
        .extra {
            margin-top: 10px;
            font-size: 18px;
            font-weight: normal;
            color: @layoutBoldColor;
        }
    }
    &.no-bottom-border {
        border-bottom-width: 0;
        margin-bottom: 0;
    }
}

.tertiary {
    .control-order-by {
        float: none;
        margin: 0;
        label {
            display: block;
            margin-bottom: 5px;
            font-weight: normal;
            font-size: 12px;
        }
        select {
            display: block;
            font-size: 12px;
            width: 100%;
        }
    }
    .search-input {
        margin-bottom: 10px;
    }
}

@media (min-width: @screen-md-min) {
    .search-form .control-order-by {
        float: right;
        margin-left: 15px;
    }
    .tertiary {
        .search-form .control-order-by {
            float: none;
            margin: 0;
        }
    }
}<|MERGE_RESOLUTION|>--- conflicted
+++ resolved
@@ -1,7 +1,6 @@
 .search-form {
     // .clearfix;
     margin-bottom: 20px;
-<<<<<<< HEAD
     padding-bottom: 25px;
     border-bottom: 1px dotted @genericBorderColor;
     // Normal search box
@@ -42,7 +41,7 @@
                 padding: 15px;
             }
             button {
-                margin-top: -15px;
+                margin-top: -4px;
                 right: 15px;
                 height: 30px;
                 i {
@@ -50,48 +49,7 @@
                     width: 28px;
                 }
             }
-=======
-  	input {
-      .box-sizing(border-box);
-      margin: 0;
-      width: 100%;
-      height: auto;
-    }
-    button {
-      cursor: pointer;
-      display: block;
-      position: absolute;
-      top: 50%;
-      margin-top: -10px;
-      right: 10px;
-      height: 20px;
-      padding: 0;
-      border: none;
-      background: transparent;
-      span {
-        display: none;
-      }
-      i {
-        color: @inputBorder;
-        .transition(color 0.2s ease-in);
-      }
-      &:hover i {
-        color: @inputColor;
-      }
-    }
-    &.search-giant {
-      input {
-        font-size: 16px;
-        padding: 15px;
-      }
-      button {
-        margin-top: -4px;
-        right: 15px;
-        height: 30px;
-        i {
-          font-size: 28px;
-          width: 28px;
->>>>>>> 774668e2
+
         }
     }
     .control-order-by {
