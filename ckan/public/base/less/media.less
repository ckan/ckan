<<<<<<< HEAD
.media {
  position: relative;
  overflow: hidden;
}

.media-content:before,
.media-content:after {
}

.media-content > :last-child {
  margin-bottom: 0;
}

.media-heading {
  font-size: 18px;
  line-height: 1.3;
  margin: 5px 0;
=======
// Banner
.banner {
  .transform(rotate(45deg));
  .transform-origin(center, center);
  position: absolute;
  top: 15px;
  right: -35px;
  width: 80px;
  color: @bannerTextColor;
  background-color: @bannerBackgroundColor;
  padding: 1px 20px;
  font-size: 11px;
  text-align: center;
  text-transform: uppercase;
}


.media-grid {
  .unstyled;
  .clearfix;
  margin: 0 -25px;
  padding-bottom: 15px;
  background: lighten(@layoutBackgroundColor, 5%) url("@{bgPath}");
  border: 1px solid @moduleHeadingBorderColor;
  border-width: 1px 0;
>>>>>>> a22c5ee9
}

.media-item {
  position: relative;
  float: left;
<<<<<<< HEAD
  margin-right: 10px;
  overflow: hidden;
  .border-radius(4px);
}

.media-image img {
  .border-radius(4px);
}

.media-vertical .media-image,
.media-vertical .media-content {
  float: none;
  display: block;
}

.media-vertical .media-image {
  margin-right: 0;
  max-height: 140px;
}

.media-grid,
ul.media-grid,
ol.media-grid {
  .unstyled;
  .clearfix;
  margin-left: -20px;
}

.media-item {
  .box-sizing(border-box);
  width: 33.33%; // Not ideal having this hardcoded.
  padding-left: 20px;
  padding-bottom: 25px;
  float: left;
}

.media-item.first {
  clear: left;
}

.media-item .media-content {
  min-height: 63px;
}

// This allows the truncated text on an item to expand over the element
// below it by applying a negative margin in JavaScript.
.related-item.expanded {
=======
  width: 189px;
  padding: 15px;
  margin: 15px 0 0 15px;
  background-color: white;
  .border-radius(3px);
  span.count {
    color: #999;
  }
  .media-image {
    margin-bottom: 5px;
  }
  .media-edit {
    opacity: 0;
    position: absolute;
    right: 15px;
    bottom: 15px;
    .transition(opacity 0.2s ease-in);
  }
  &:hover {
    z-index: 1;
    .media-edit {
      opacity: 1;
    }
  }
}

.media-view {
  position: absolute;
  top: 0;
  left: 0;
  right: 0;
  bottom: 0;
  border: 1px solid @moduleHeadingBorderColor;
  overflow: hidden;
  .transition(all 0.2s ease-in);
  .border-radius(3px);
  &:hover,
  &.hovered {
    border-color: @mastheadBackgroundColor;
    .box-shadow(0 0 0 4px rgba(0, 0, 0, 0.1));
    .banner {
      background-color: @bannerBackgroundColor;
    }
  }
  span {
    display: none;
  }
  .banner {
    display: block;
    background-color: darken(@moduleHeadingBorderColor, 15%);
    .transition(background-color 0.2s ease-in);
  }
}

.media-image {
>>>>>>> a22c5ee9
  .border-radius(4px);
}

.media-heading {
  font-size: 18px;
  line-height: 1.3;
  margin: 5px 0;
}

// Overlay

.media-overlay {
  position: relative;
  min-height: 35px; // Min height for the heading.
}

.media-overlay .media-heading {
  position: absolute;
  left: 0;
  right: 0;
  bottom: 0;
  padding: 12px 10px;
  margin: 0;
  background-color: #000;
  background-color: rgba(0, 0, 0, 0.8);
  font-size: 13px;
  color: #fff;
  z-index: 1;
  .border-radius(0 0 3px 3px);
}

.media-overlay .media-image {
  float: none;
  display: block;
  margin-right: 0;
}

.media-item.is-expander {
  .truncator-link {
    .transition(opacity 0.2s ease-in);
    position: absolute;
    z-index: 10;
    left: 15px;
    bottom: 15px;
    opacity: 0;
  }
  &:hover {
    padding-bottom: 35px;
    .truncator-link {
      opacity: 1;
    }
  }
}

.wide .media-item {
  width: 186px;
}<|MERGE_RESOLUTION|>--- conflicted
+++ resolved
@@ -1,22 +1,3 @@
-<<<<<<< HEAD
-.media {
-  position: relative;
-  overflow: hidden;
-}
-
-.media-content:before,
-.media-content:after {
-}
-
-.media-content > :last-child {
-  margin-bottom: 0;
-}
-
-.media-heading {
-  font-size: 18px;
-  line-height: 1.3;
-  margin: 5px 0;
-=======
 // Banner
 .banner {
   .transform(rotate(45deg));
@@ -42,61 +23,11 @@
   background: lighten(@layoutBackgroundColor, 5%) url("@{bgPath}");
   border: 1px solid @moduleHeadingBorderColor;
   border-width: 1px 0;
->>>>>>> a22c5ee9
 }
 
 .media-item {
   position: relative;
   float: left;
-<<<<<<< HEAD
-  margin-right: 10px;
-  overflow: hidden;
-  .border-radius(4px);
-}
-
-.media-image img {
-  .border-radius(4px);
-}
-
-.media-vertical .media-image,
-.media-vertical .media-content {
-  float: none;
-  display: block;
-}
-
-.media-vertical .media-image {
-  margin-right: 0;
-  max-height: 140px;
-}
-
-.media-grid,
-ul.media-grid,
-ol.media-grid {
-  .unstyled;
-  .clearfix;
-  margin-left: -20px;
-}
-
-.media-item {
-  .box-sizing(border-box);
-  width: 33.33%; // Not ideal having this hardcoded.
-  padding-left: 20px;
-  padding-bottom: 25px;
-  float: left;
-}
-
-.media-item.first {
-  clear: left;
-}
-
-.media-item .media-content {
-  min-height: 63px;
-}
-
-// This allows the truncated text on an item to expand over the element
-// below it by applying a negative margin in JavaScript.
-.related-item.expanded {
-=======
   width: 189px;
   padding: 15px;
   margin: 15px 0 0 15px;
@@ -152,7 +83,6 @@
 }
 
 .media-image {
->>>>>>> a22c5ee9
   .border-radius(4px);
 }
 
