--- conflicted
+++ resolved
@@ -24,12 +24,8 @@
   background-color: @navActiveBackgroundColor;
 }
 
-<<<<<<< HEAD
-.nav-item.active > a {
-=======
 .nav-item.active > a,
 .nav-aside li.active a {
->>>>>>> a22c5ee9
   position: relative;
   color: @navItemActiveTextColor;
   background-color: @navItemActiveBackgroundColor;
@@ -48,12 +44,8 @@
   }
 }
 
-<<<<<<< HEAD
-.nav-item.active > a span {
-=======
 .nav-item.active > a span,
 .nav-aside li.active a span {
->>>>>>> a22c5ee9
   white-space: nowrap;
   overflow:hidden;
   display:block;
@@ -66,12 +58,8 @@
   position: relative;
 }
 
-<<<<<<< HEAD
-.module-narrow .nav-item.image {
-=======
 .module-narrow .nav-item.image,
 .module-narrow .nav-aside li.image {
->>>>>>> a22c5ee9
   position: relative;
 }
 
@@ -125,8 +113,6 @@
   }
 }
 
-<<<<<<< HEAD
-=======
 .nav-facet-tertiary {
   margin: 10px 0;
   .module-heading {
@@ -168,7 +154,6 @@
   }
 }
 
->>>>>>> a22c5ee9
 .nav-simple > .nav-btn {
   padding-left: 0;
   padding-right: 0;
