.activity {
	margin: 10px 0;
	padding: 0;
	list-style-type: none;
	background: transparent url('@{imagePath}/dotted.png') 14px 0 repeat-y;
	.item {
		position: relative;
		margin: 0 0 15px 0;
		padding: 0;
		.clearfix;
		.icon {
			display: block;
			position: absolute;
			top: 0;
			left: 0;
			width: 30px;
			height: 30px;
			line-height: 30px;
			text-align: center;
			color: @activityColorText;
			text-shadow: 0 1px 2px rgba(0, 0, 0, 0.2);
			font-weight: normal;
			margin-right: 10px;
			.border-radius(100px);
			.box-shadow(inset 0 1px 2px rgba(0, 0, 0, 0.2));
		}
		.gravatar {
			.border-radius(100px);
		}
		.actor .gravatar {
			position: absolute;
			top: 0;
			left: 40px;
		}
		p {
			font-size: 14px;
			line-height: 1.5;
			margin: 5px 0 0 80px;
		}
		.date {
			color: #999;
			font-size: 12px;
			white-space: nowrap;
		}
		.new {
			display: block;
			position: absolute;
			overflow: hidden;
			top: -3px;
			left: -3px;
			width: 10px;
			height: 10px;
			background-color: #A35647;
			border: 1px solid #FFF;
			text-indent: -1000px;
			.border-radius(100px);
			.box-shadow(0 1px 2px rgba(0, 0, 0, 0.2));
		}
		&.no-avatar p {
			margin-left: 40px;
		}
	}
	.load-less {
		margin-bottom: 15px;
	}
}

// For profile information that appears in the popover
.popover {
	width: 300px;
	.popover-title {
		font-weight: bold;
		margin-bottom: 0;
	}
	p.about {
		margin: 0 0 10px 0;
	}
	.popover-close {
		float: right;
		text-decoration: none;
	}
	.popover-content {
		font-size: @baseFontSize;
		line-height: @baseLineHeight;
		color: @layoutTextColor;
		word-break: break-all;
		dl {
			margin: 0;
			dd {
				margin-left: 0;
				margin-bottom: 10px;
			}
		}
	}
}

// colors
.activity .item {
	& .icon { background-color: @activityColorBlank; } // Non defined
<<<<<<< HEAD
=======
	&.failure .icon { background-color: @activityColorDelete; }
	&.success .icon { background-color: @activityColorNew; }
>>>>>>> a22c5ee9
	&.added-tag .icon { background-color: spin(@activityColorNew, 60); }
	&.changed-group .icon { background-color: @activityColorModify; }
	&.changed-package .icon { background-color: spin(@activityColorModify, 20); }
	&.changed-package_extra .icon { background-color: spin(@activityColorModify, -20); }
	&.changed-resource .icon { background-color: spin(@activityColorModify, 40); }
	&.changed-user .icon { background-color: spin(@activityColorModify, -40); }
	&.changed-organization .icon { background-color: spin(@activityColorNew, 50); }
	&.deleted-group .icon { background-color: @activityColorDelete; }
	&.deleted-package .icon { background-color: spin(@activityColorDelete, 20); }
	&.deleted-package_extra .icon { background-color: spin(@activityColorDelete, -20); }
	&.deleted-resource .icon { background-color: spin(@activityColorDelete, 40); }
	&.deleted-organization .icon { background-color: spin(@activityColorDelete, -40); }
	&.new-group .icon { background-color: @activityColorNew; }
	&.new-package .icon { background-color: spin(@activityColorNew, 20); }
	&.new-package_extra .icon { background-color: spin(@activityColorNew, -20); }
	&.new-resource .icon { background-color: spin(@activityColorNew, -40); }
	&.new-user .icon { background-color: spin(@activityColorNew, 40); }
	&.new-organization .icon { background-color: spin(@activityColorNew, -40); }
	&.removed-tag .icon { background-color: spin(@activityColorDelete, -40); }
	&.deleted-related-item .icon { background-color: spin(@activityColorDelete, 60); }
	&.follow-dataset .icon { background-color: @activityColorNeutral; }
	&.follow-user .icon { background-color: spin(@activityColorNeutral, 20); }
	&.new-related-item .icon { background-color: spin(@activityColorNew, -60); }
	&.follow-group .icon { background-color: spin(@activityColorNew, -50); }
}<|MERGE_RESOLUTION|>--- conflicted
+++ resolved
@@ -97,11 +97,8 @@
 // colors
 .activity .item {
 	& .icon { background-color: @activityColorBlank; } // Non defined
-<<<<<<< HEAD
-=======
 	&.failure .icon { background-color: @activityColorDelete; }
 	&.success .icon { background-color: @activityColorNew; }
->>>>>>> a22c5ee9
 	&.added-tag .icon { background-color: spin(@activityColorNew, 60); }
 	&.changed-group .icon { background-color: @activityColorModify; }
 	&.changed-package .icon { background-color: spin(@activityColorModify, 20); }
