--- conflicted
+++ resolved
@@ -53,90 +53,6 @@
   top: 0;
 }
 
-<<<<<<< HEAD
-.results {
-  margin-bottom: 20px;
-  padding-bottom: 25px;
-  border-bottom: 1px dotted @genericBorderColor;
-}
-
-.results strong {
-  display: block;
-  font-size: 24px;
-  line-height: 1.3;
-  color: @layoutBoldColor;
-  margin-bottom: 10px;
-}
-
-// Use a before block to space out the area occupied by the sort select box
-// this allows the text content in the strong tag to flow correctly around
-// the input.
-.results strong:before {
-  float: right;
-  content: " ";
-  width: 280px;
-  white-space: pre;
-}
-
-.filter-list {
-  color: @layoutTextColor;
-}
-
-.filter-list .extra {
-  margin-top: 10px;
-  font-size: 18px;
-  font-weight: normal;
-  color: @layoutBoldColor;
-}
-
-.dataset-search {
-  position: relative;
-}
-
-.search-giant {
-  position: relative;
-}
-
-.search-giant input {
-  .box-sizing(border-box);
-  font-size: 16px;
-  padding: 14px 10px;
-  width: 100%;
-  height: auto;
-}
-
-.search-giant button {
-  cursor: pointer;
-  position: absolute;
-  right: 15px;
-  top: 50%;
-  display: block;
-  border: none;
-  padding: 0;
-  margin-top: -17px;
-  width: 30px;
-  height: 30px;
-  background: transparent url("@{imagePath}/icon-search-27x26.png") no-repeat center center;
-  text-indent: -900em;
-}
-
-.control-order-by {
-  position: absolute;
-  bottom: -65px;
-  right: 0;
-}
-
-.control-order-by label,
-.control-order-by select {
-  display: inline;
-}
-
-.control-order-by select {
-  width: 160px;
-}
-
-=======
->>>>>>> a22c5ee9
 // Resource List
 
 .resource-list {
