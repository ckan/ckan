@mastheadPadding: 5px 10px 3px;
@notificationsBg: #C9403A;

@menuActiveBg: mix(@mastheadBackgroundColorStart, @mastheadLinkColor, 95%);
@menuActiveHi: mix(@mastheadBackgroundColorStart, @mastheadLinkColor, 85%);
@menuActiveLo: darken(@menuActiveBg, 10%);

.masthead() {
	.clearfix();
	color: @mastheadTextColor;
	padding: @mastheadPadding;
	height: 55px;
	#gradient > .vertical(@mastheadBackgroundColorStart, @mastheadBackgroundColorEnd);
}

header.masthead {

	.masthead();

	.container {
		position: relative;
	}

	a {
		color: @mastheadLinkColor;
	}

	hgroup {
		h1,
		h2 {
			float: left;
			font-size: 34px;
			line-height: 1.5;
		}
		h1 {
			font-weight: 900;
			letter-spacing: -1px;
		}
		h2 {
			position: absolute;
			bottom: -3px;
			left: 0;
			margin: 0;
			font-size: 15px;
			font-weight: normal;
			line-height: 1.2;
			white-space: nowrap;
		}
	}

	.content {
		position: absolute;
		top: 10px;
		right: 0;
	}

	.section {
		float: left;
	}

	.navigation {
		margin-right: 20px;
		ul.unstyled {
			.clearfix();
			margin: 5px 0;
			li {
				display: block;
				float: left;
				a {
					display: block;
					font-size: 12px;
					font-weight: bold;
					padding: 4px 10px;
					.border-radius(3px);
					&.active {
						background-color: @menuActiveBg;
						box-shadow: 0 -1px 0 @menuActiveLo, 0 1px 0 @menuActiveHi;
					}
				}
			}
		}
	}

	.site-search {
		margin: 3px 0;
		input {
			width: 190px;
			font-size: 11px;
			padding: 4px;
		}
	}

	.account {
		background: darken(@mastheadBackgroundColorEnd, 5);
		padding: 3px 5px;
		margin: 2px 0 2px 30px;
		.border-radius(4px);
		.box-shadow(inset 0 2px 4px darken(@mastheadBackgroundColorEnd, 10));
		ul.unstyled {
			.clearfix();
			li {
				display: block;
				float: left;
				a {
					display: block;
					font-size: 12px;
					font-weight: bold;
					padding: 4px 10px;
					&.sub {
						font-weight: 300;
						border-left: 1px solid darken(@mastheadBackgroundColorEnd, 10);
					}
				}
			}
		}
		.wrap {
			float: left;
		}
		.button {
			float: left;
			display: block;
			text-decoration: none;
			background-color: @mastheadBackgroundColorStart;
			color: mix(@mastheadBackgroundColorStart, @mastheadLinkColor, 50%);
			text-shadow: 0 1px 1px darken(@mastheadBackgroundColorStart, 10);
			.border-radius(4px);
			.box-shadow(inset 0 1px 0 lighten(@mastheadBackgroundColorStart, 5));
		}
		.image {
			margin: 2px 0;
			padding: 0;
			overflow: hidden;
			font-size: 10px;
			.border-radius(4px);
			i {
				display: none;
				vertical-align: -1px;
			}
			img {
				opacity: 0.7;
				border-right: 1px solid @mastheadBackgroundColorEnd;
				.border-radius(4px);
			}
		}
		.logout {
			margin: 2px 0 2px 5px;
			padding: 4px 6px 2px 6px;
		}
		.notifications {
			padding: 4px 8px 3px 8px;
			margin: 2px 5px 2px 0;
			&.notifications-important {
				color: @mastheadLinkColor;
				background-color: @notificationsBg;
				text-shadow: 0 1px 1px darken(@notificationsBg, 10);
				.box-shadow(inset 0 1px 0 lighten(@notificationsBg, 5));
			}
		}
		.dropdown {
			&.open .image img,
			.image:hover img {
				opacity: 1;
				border-right-color: lighten(@mastheadBackgroundColorEnd, 10);
			}
			&.open .button,
			.button:hover {
				color: @mastheadLinkColor;
				background-color: mix(@mastheadBackgroundColorStart, @mastheadLinkColor, 60%);
				.box-shadow(inset 0 1px 0 mix(@mastheadBackgroundColorStart, @mastheadLinkColor, 50%));
				text-decoration: none;
			}
			&.open .notifications-important,
			.notifications-important:hover {
				background-color: lighten(@notificationsBg, 10);
				text-shadow: 0 1px 1px @notificationsBg;
				.box-shadow(inset 0 1px 0 lighten(@notificationsBg, 15));
			}
		}
		&.authed {
			margin: 0 0 0 30px;
		}
		&.not-authed {
			padding-top: 2px;
			padding-bottom: 2px;
		}
	}

	.dropdown-menu {
		margin-top: -1px;
	}

	.user-dropdown-menu {
		a {
			color: @mastheadBackgroundColorStart;
			&:hover {
				color: @mastheadLinkColor;
			}
		}
	}

	.debug {
		position: absolute;
		top: 10px;
		left: 10px;
		color: rgba(255, 255, 255, 0.5);
	}
<<<<<<< HEAD
=======

}

.js {
	header.masthead .account {
		.image {
			padding-right: 4px;
			i {
				display: inline;
			}
			img {
				.border-radius(4px 0 0 4px);
			}
		}
		.logout {
			display: none;
		}
	}
>>>>>>> 69f4b9bd
}<|MERGE_RESOLUTION|>--- conflicted
+++ resolved
@@ -204,9 +204,6 @@
 		left: 10px;
 		color: rgba(255, 255, 255, 0.5);
 	}
-<<<<<<< HEAD
-=======
-
 }
 
 .js {
@@ -224,5 +221,4 @@
 			display: none;
 		}
 	}
->>>>>>> 69f4b9bd
 }