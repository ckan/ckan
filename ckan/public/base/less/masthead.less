@notificationsBg: #C9403A;
.account-masthead {
    .clearfix();
    min-height: 30px;
    color: @mastheadTextColor;
    background: darken(@mastheadBackgroundColor, 10%) url("@{bgPath}");
    .account {
        float: right;
        ul {
            .clearfix();
            li {
                display: block;
                float: left;
                border-left: 1px solid darken(@mastheadBackgroundColor, 15%);
                a {
                    display: block;
                    color: mix(@mastheadBackgroundColor, @mastheadLinkColor, 25%);
                    font-size: 13px;
                    font-weight: bold;
                    padding: 0 10px;
                    line-height: 31px;
                    span.username,
                    span.text {
                        margin: 0 2px 0 4px;
                    }
                    span.text {
                        position: absolute;
                        top: -9999px;
                        left: -9999px;
                    }
                    &:hover {
                        color: mix(@mastheadBackgroundColor, @mastheadLinkColor, 15%);
                        background-color: darken(@mastheadBackgroundColor, 15%);
                        text-decoration: none;
                    }
                    &.sub {
                        font-weight: 300;
                    }
                    .btn {
                        vertical-align: 1px;
                        margin-left: 3px;
                    }
                }
            }
        }
        .notifications {
            a {
                span.badge {
                    font-size: 12px;
                    margin-left: 3px;
                    padding: 1px 6px;
                    background-color: darken(@mastheadBackgroundColor, 15%);
                    .border-radius(4px);
                    text-shadow: none;
                    color: mix(@mastheadBackgroundColor, @mastheadLinkColor, 25%);
                }
                &:hover span {
                    color: @mastheadLinkColor;
                    background-color: darken(@mastheadBackgroundColor, 20%);
                }
            }
            &.notifications-important a {
                span.badge {
                    color: @mastheadLinkColor;
                    background-color: @notificationsBg;
                }
            }
        }
        &.authed {
            .image {
                padding: 0 6px;
                img {
                    vertical-align: -6px;
                    .border-radius(4px);
                }
            }
        }
    }
}

.masthead {
    .clearfix(); //min-height: 55px;
    margin-bottom: initial;
    padding: @grid-gutter-width/3 0;
    color: @mastheadTextColor;
    background: @mastheadBackgroundColor url("@{bgPath}");
    .container {
        position: relative;
    }
    a {
        color: @mastheadLinkColor;
    }
    hgroup {
        h1,
        h2 {
            float: left;
            font-size: 30px;
            line-height: 1.5;
        }
        h1 {
            font-weight: 900;
            letter-spacing: -1px;
            margin: 3px 0;
        }
        h2 {
            position: absolute;
            bottom: -3px;
            left: 0;
            margin: 0;
            font-size: 15px;
            font-weight: normal;
            line-height: 1.2;
            white-space: nowrap;
        }
    }
    .navbar-collapse {
        padding: @grid-gutter-width/3 0;
    }
    .section {
        float: left;
    }
    input[type="text"] {
        border-color: darken(@mastheadBackgroundColor, 5);
    }
    .navigation {
        &.section {
            @media (min-width: @screen-sm-min) and (max-width: @screen-sm-max) {
                float: right;
            }
        }
        .nav-pills {
            margin-bottom: 0;
            li {
                a:hover,
                a:focus,
                &.active a {
                    background-color: darken(@mastheadBackgroundColor, 10%);
                }
            }
        }
    }
    .nav>li>a,
    .nav>li>a:focus,
    .nav>li>a:hover,
    .nav>.active>a,
    .nav>.active>a:hover,
    .nav>.active>a:focus {
        color: #fff;
        text-shadow: none;
    }
    .site-search {
        @media (min-width: @screen-md-min) {
            margin-left: @grid-gutter-width/2;
        }
        margin: (@grid-gutter-width/6 - 1) @grid-gutter-width/3 - 2 (@grid-gutter-width/6 - 1) 0;
        input {
            width: 200px;
            padding: @grid-gutter-width/6 @grid-gutter-width/3;
        }
    }
    .btn-navbar-btn,
    .btn-navbar-btn:hover,
    .btn-navbar-btn:focus,
    .btn-navbar-btn:active,
    .btn-navbar-btn.active,
    .btn-navbar-btn.disabled,
    .btn-navbar-btn[disabled] {
        background-color: darken(@mastheadBackgroundColor, 10%);
        background-image: none;
        border: none;
        .box-shadow(none);
        text-shadow: none;
        margin-top: 15px;
        .icon-bar {
            margin-right: 0;
        }
    }
    .debug {
        position: absolute;
        top: 37px;
        left: 10px;
        color: rgba(255, 255, 255, 0.5);
    }
}

@media (min-width: @screen-md-min) {
    .masthead .navbar-collapse {
        float: right;
    }
}

@media (max-width: @screen-sm-max) {
<<<<<<< HEAD
    // .account-masthead {
    //     margin-left: -@grid-gutter-width/2;
    //     margin-right: -@grid-gutter-width/2;
    //     padding-left: @grid-gutter-width/2;
    //     padding-right: @grid-gutter-width/2;
    // }
=======
    .navbar-toggle{
      margin-right: 0;
    }
    .account-masthead {
        margin-left: -@grid-gutter-width/2;
        margin-right: -@grid-gutter-width/2;
        padding-left: @grid-gutter-width/2;
        padding-right: @grid-gutter-width/2;
    }
>>>>>>> c5c92504
    .masthead {
        .section {
            float: none;
            .navbar-collapse {
                margin-bottom: @gutterX;
            }
        }
        .container {
            padding-left: @grid-gutter-width/2;
            padding-right: @grid-gutter-width/2;
        }
        .site-search {
            display: none;
        }
    }
}

@media (max-width: @screen-xs-max){
  .masthead {
    .navbar-collapse{
      clear: both;
      margin-left: 0;
      margin-right: 0;
    }
  }
}<|MERGE_RESOLUTION|>--- conflicted
+++ resolved
@@ -190,24 +190,9 @@
 }
 
 @media (max-width: @screen-sm-max) {
-<<<<<<< HEAD
-    // .account-masthead {
-    //     margin-left: -@grid-gutter-width/2;
-    //     margin-right: -@grid-gutter-width/2;
-    //     padding-left: @grid-gutter-width/2;
-    //     padding-right: @grid-gutter-width/2;
-    // }
-=======
     .navbar-toggle{
       margin-right: 0;
     }
-    .account-masthead {
-        margin-left: -@grid-gutter-width/2;
-        margin-right: -@grid-gutter-width/2;
-        padding-left: @grid-gutter-width/2;
-        padding-right: @grid-gutter-width/2;
-    }
->>>>>>> c5c92504
     .masthead {
         .section {
             float: none;
