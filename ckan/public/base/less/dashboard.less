--- conflicted
+++ resolved
@@ -33,11 +33,7 @@
   .arrow {
     position: absolute;
     content: ' ';
-<<<<<<< HEAD
-    top: 70px;
-=======
     top: 30px;
->>>>>>> a22c5ee9
     right: -10px;
     width: 10px;
     height: 21px;
@@ -116,8 +112,6 @@
       }
     }
   }
-<<<<<<< HEAD
-=======
 }
 
 .dashboard-me {
@@ -133,5 +127,4 @@
     font-size: 16px;
     margin: 3px 0;
   }
->>>>>>> a22c5ee9
 }