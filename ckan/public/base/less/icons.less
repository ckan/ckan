--- conflicted
+++ resolved
@@ -150,11 +150,6 @@
   .ckan-icon-background-position(10, "formatMedium");
 }
 
-<<<<<<< HEAD
-@import url('font-awesome.less');
-
-=======
->>>>>>> a22c5ee9
 [class^="icon-"],
 [class*=" icon-"] {
   display: inline-block;
@@ -168,7 +163,6 @@
 .nav,
 .module-heading,
 .dropdown {
-<<<<<<< HEAD
   [class^="icon-"],
   [class*=" icon-"] {
     margin-right: 4px;
@@ -186,25 +180,6 @@
   }
 }
 
-=======
-  [class^="icon-"],
-  [class*=" icon-"] {
-    margin-right: 4px;
-  }
-}
-
-.info-block {
-  [class^="icon-"],
-  [class*=" icon-"] {
-    float: left;
-    font-size: 28px;
-    width: 28px;
-    margin-right: 5px;
-    margin-top: 2px;
-  }
-}
-
->>>>>>> a22c5ee9
 .breadcrumb .home .icon-home {
   font-size: 24px;
   width: 24px;
