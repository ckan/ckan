.module {
  margin: 20px 0;
}

.module-heading {
  .clearfix;
  margin: 0;
  padding: 7px @gutterX;
  font-size: 14px;
  line-height: 1.3;
  background-color: @moduleHeadingBackgroundColor;
  border-top: 1px solid @moduleHeadingBorderColor;
  border-bottom: 1px solid @moduleHeadingBorderColor;
<<<<<<< HEAD
}

.module-heading .action {
  float: right;
  color: @moduleHeadingActionTextColor;
  font-size: 12px;
  line-height: @baseLineHeight;
  text-decoration: underline;
  &:hover {
    color: @layoutTextColor;
  }
=======
>>>>>>> a22c5ee9
}

.module-content {
  padding: 0 @gutterX;
  margin: 20px 0;
}

.module-content:first-child {
  margin-top: 0;
  padding-top: @gutterY;
}

.module-content:last-child {
  margin-bottom: 0;
  padding-bottom: @gutterY;
}

.module-content > :last-child {
  margin-bottom: 0;
}

.module:first-child .module-heading {
  .border-radius(3px 0 0 0);
  border-top-width: 0;
}

.module:last-child {
  margin-bottom: 20px;
}

.module-footer {
  padding: 7px @gutterX 7px;
  margin: 0;
  border-top: 1px dotted @genericBorderColor;
}

.module .read-more {
  font-weight: bold;
  color: @layoutBoldColor;
}

.module .pagination {
  height: 34px;
  margin-bottom: 0;
  border-top: 1px solid @moduleHeadingBorderColor;
}

.module-content .pagination {
  margin-left: -25px;
  margin-right: -25px;
  margin-bottom: -20px;
}

.module .pagination > ul {
  .border-radius(0);
  .box-shadow(none);
  border: 0;
}

.module .pagination li a {
  border-top: none;
  border-bottom: none;
  padding-top: 7px;
  padding-bottom: 7px;
}

.module .pagination li:first-child a,
.module .pagination li:last-child a {
  .border-radius(0);
}

.module .pagination li:first-child a {
  border-left-width: 0;
}

.module .pagination li:last-child a {
  border-right-width: 0;
}

.module .pagination li.active a {
  border-left-width: 1px;
  border-right-width: 1px;
}

.module-content-shallow {
  padding: 0;
  margin-top: 10px;
  padding-bottom: 10px;
}

.module h1 {
  margin-bottom: 20px;
}

// Module Shallow

.module-shallow .module-content {
  padding: 10px;
  margin: 0;
}

.module-shallow .module-tags {
  margin-top: 0;
  margin-bottom: 0;
}

.module-shallow .module-content:first-child {
  padding-top: 10px;
}

.module-shallow .module-content:last-child {
  padding-bottom: 10px;
}

// Secondary column specific

.module-narrow {
  .module-heading,
  .module-content,
  .module-footer {
    padding-left:  @gutterSmallX;
    padding-right: @gutterSmallX;
  }
}

// Module Grid

.module-grid {
  .unstyled;
  .media-grid;
  // .media-wide;
}

.module-item {
  .media-item;
  .makeColumn(6);
  padding-top: 10px;
  padding-bottom: 10px;
  padding-right: 50px;
  overflow: hidden;
  position: relative;
}

.module-item.first {
  clear: left;
}

// GROUP

.group .content img {
  margin: 0 -5px 5px;
  max-width: initial;
}

.group .content h3 {
  font-size: 14px;
  line-height: 1.3;
}

.group-listing {
  margin-left: -20px; // Same as .row
}

// PREVIEW

.ckanext-datapreview {
  position: relative;

  & > iframe {
    min-height: 400px;
  }
  & > img {
    max-height: 500px;
    max-width: 100%;
    overflow: hidden;
  }
}

.package-info {
  h4 {
    margin-bottom: 10px;
  }
}

.module-resource {
  background-color: @layoutTrimBackgroundColor;
  border-bottom: 1px solid @genericBorderColor;
  margin-top: 0;
  margin-bottom: 0;
  .border-radius(3px 3px 0 0);
  .actions { 
    position: relative;
    float: right;
    top: -10px;
    right: -15px;
  }
}

.module .module-tags {
  padding-bottom: 8px;
}

.secondary,
.primary {
  .module:first-child {
    margin-top: 0;
  }
<<<<<<< HEAD
=======
}

.no-nav .module:last-child {
  margin-top: 0;
}

.module-image {
  float: left;
  width: 50px;
  height: 50px;
  line-height: 50px;
  text-align: center;
  margin-right: 15px;
  img {
    max-width: 50px;
    max-height: 50px;
    vertical-align: middle;
  }
>>>>>>> a22c5ee9
}<|MERGE_RESOLUTION|>--- conflicted
+++ resolved
@@ -11,20 +11,6 @@
   background-color: @moduleHeadingBackgroundColor;
   border-top: 1px solid @moduleHeadingBorderColor;
   border-bottom: 1px solid @moduleHeadingBorderColor;
-<<<<<<< HEAD
-}
-
-.module-heading .action {
-  float: right;
-  color: @moduleHeadingActionTextColor;
-  font-size: 12px;
-  line-height: @baseLineHeight;
-  text-decoration: underline;
-  &:hover {
-    color: @layoutTextColor;
-  }
-=======
->>>>>>> a22c5ee9
 }
 
 .module-content {
@@ -232,8 +218,6 @@
   .module:first-child {
     margin-top: 0;
   }
-<<<<<<< HEAD
-=======
 }
 
 .no-nav .module:last-child {
@@ -252,5 +236,4 @@
     max-height: 50px;
     vertical-align: middle;
   }
->>>>>>> a22c5ee9
 }