/* Popover context
 * These appear when someone hovers over a context item in a activity stream to
 * give the user more context into that particular item. It also allows for
 * people to follow and unfollow quickly from within the popover
 *
 * id - The user_id of user
 * context - The type of this popover: currently supports user & package

 * url - The URL of the profile for that user
 * loading - Loading state helper
 * authed - Is the current user authed ... if so what's their user_id
 * template - Simple string-replace template for content of popover
 *
 * Examples
 *
 *   <a data-module="popover-context" data-module-context="user" data-module-id="{user_id}">A user</a>
 *
 */

// Global dictionary and render store for items
window.popover_context = {
	dict: {
		user: {},
		dataset: {},
		group: {}
	},
	render: {
		user: {},
		dataset: {},
		group: {}
	}
};

this.ckan.module('popover-context', function($, _) {
	return {

		/* options object can be extended using data-module-* attributes */
		options : {
			id: null,
			loading: false,
			error: false,
			authed: false,
			throbber: '<img src="{SITE_ROOT}/base/images/loading-spinner.gif">',
			i18n: {
				loading: _('Loading...')
			}
		},

		/* Initialises the module setting up elements and event listeners.
		 *
		 * Returns nothing.
		 */
		initialize: function() {
			if (
				this.options.id != true
				&& this.options.id != null
			) {
				$.proxyAll(this, /_on/);
				if ($('.account').hasClass('authed')) {
					this.options.authed = $('.account').data('me');
				}
				this.el.popover({
					animation: false,
					content: this.options.throbber.replace('{SITE_ROOT}', ckan.SITE_ROOT) + this.i18n('loading'),
					placement: 'bottom'
				});
				this.el.on('mouseover', this._onMouseOver);
				$(document).on('mouseup', this._onDocumentMouseUp);
				this.sandbox.subscribe('follow-follow-' + this.options.id, this._onHandleFollow);
				this.sandbox.subscribe('follow-unfollow-' + this.options.id, this._onHandleFollow);
			}
		},

		/* Get's called on document click in order to hide popover on not hit
		 *
		 * Returns nothing.
		 */
		_onDocumentMouseUp: function(event) {
			var popover = this.el.data('popover');
			if (typeof popover.$tip != 'undefined') {
				if (popover.$tip.has(event.target).length === 0) {
					this.el.popover('hide');
				}
			}
		},

		/* Helper that changes the loading state of the active popover
		 *
		 * Returns nothing.
		 */
		loadingHelper: function(loading) {
			this.options.loading = loading;
			var popover = this.el.data('popover');
			if (typeof popover.$tip != 'undefined') {
				if (loading) {
					popover.$tip.addClass('popover-context-loading');
				} else {
					popover.$tip.removeClass('popover-context-loading');
				}
			}
		},

		/* Handles the showing of the popover on hover (also hides other active
		 * popovers)
		 *
		 * Returns nothing.
		 */
		_onMouseOver: function() {
			$('[data-module="popover-context"]').popover('hide');
			this.el.popover('show');
			this.getData();
		},

		/* Get's the data from the ckan api
		 *
		 * Returns nothing.
		 */
		getData: function() {
			if (!this.options.loading) {
				this.loadingHelper(true);
				var id = this.options.id;
				var type = this.options.type;
				if (typeof window.popover_context.dict[type][id] == 'undefined') {
					var client = this.sandbox.client;
					var endpoint = type + '_show';
					if (type == 'dataset') {
						endpoint = 'package_show';
					}
					client.call('GET', endpoint, '?id=' + id, this._onHandleData, this._onHandleError);
				} else {
					this._onHandleData(window.popover_context.dict[type][id]);
				}
			}
		},

		/* Handle's a error on the call api
		 *
		 * Returns nothing.
		 */
		_onHandleError: function(error) {
			$('[data-module="popover-context"][data-module-type="'+this.options.type+'"][data-module-id="'+this.options.id+'"]').popover('destroy');
		},

		/* Callback from getting the endpoint from the ckan api
		 *
		 * Returns nothing.
		 */
		_onHandleData: function(json) {
			if (json.success) {
				var id = this.options.id;
				var type = this.options.type;
				var client = this.sandbox.client;
				// set the dictionary
				window.popover_context.dict[type][id] = json;

				// has this been rendered before?
				if (typeof window.popover_context.render[type][id] == 'undefined') {
<<<<<<< HEAD
					client.getTemplate('popover-context-' + type + '.html', json.result, this._onRenderPopover);
=======
					var params = this.sanitiseParams(json.result);
					client.getTemplate('popover_context_' + type + '.html', params, this._onRenderPopover);
>>>>>>> 9c15d8c7
				} else {
				 	this._onRenderPopover(window.popover_context.render[type][id]);
				}
			}
		},

		/* Renders the contents of the popover
		 *
		 * Returns nothing.
		 */
		_onRenderPopover: function(html) {
			var id = this.options.id;
			var type = this.options.type;
			var dict = window.popover_context.dict[type][id].result;
			var popover = this.el.data('popover');
			if (typeof popover.$tip != 'undefined') {
				var tip	= popover.$tip;
				var title = ( type == 'user' ) ? dict.display_name : dict.title;
				$('.popover-title', tip).html('<a href="javascript:;" class="popover-close">&times;</a>' + title);
				$('.popover-content', tip).html(html);
				$('.popover-close', tip).on('click', this._onClickPopoverClose);
				var follow_check = this.getFollowButton();
				if (follow_check) {
					ckan.module.initializeElement(follow_check[0]);
				}
				this.loadingHelper(false);
			}
			// set the global
			window.popover_context.render[type][id] = html;
		},

		/* Handles closing the currently open popover
		 *
		 * Returns nothing.
		 */
		_onClickPopoverClose: function() {
			this.el.popover('hide');
		},

		/* Handles getting the follow button form within a popover
		 *
		 * Returns jQuery collection || false.
		 */
		getFollowButton: function() {
			var popover = this.el.data('popover');
			if (typeof popover.$tip != 'undefined') {
				var button = $('[data-module="follow"]', popover.$tip);
				if (button.length > 0) {
					return button;
				}
			}
			return false;
		},

		/* Callback from when you follow/unfollow a specified item... this is
		 * used to ensure all popovers associated to that user get re-populated
		 *
		 * Returns nothing.
		 */
		_onHandleFollow: function() {
			delete window.popover_context.render[this.options.type][this.options.id];
		}

	};
});<|MERGE_RESOLUTION|>--- conflicted
+++ resolved
@@ -155,12 +155,7 @@
 
 				// has this been rendered before?
 				if (typeof window.popover_context.render[type][id] == 'undefined') {
-<<<<<<< HEAD
-					client.getTemplate('popover-context-' + type + '.html', json.result, this._onRenderPopover);
-=======
-					var params = this.sanitiseParams(json.result);
-					client.getTemplate('popover_context_' + type + '.html', params, this._onRenderPopover);
->>>>>>> 9c15d8c7
+					client.getTemplate('popover_context_' + type + '.html', json.result, this._onRenderPopover);
 				} else {
 				 	this._onRenderPopover(window.popover_context.render[type][id]);
 				}
