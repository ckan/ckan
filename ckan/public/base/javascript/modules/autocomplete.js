/* An auto-complete module for select and input elements that can pull in
 * a list of terms from an API endpoint (provided using data-module-source).
 *
 * source   - A url pointing to an API autocomplete endpoint.
 * interval - The interval between requests in milliseconds (default: 1000).
 * items    - The max number of items to display (default: 10)
 * tags     - Boolean attribute if true will create a tag input.
 * key      - A string of the key you want to be the form value to end up on
 *            from the ajax returned results
 * label    - A string of the label you want to appear within the dropdown for
 *            returned results
 *
 * Examples
 *
 *   // <input name="tags" data-module="autocomplete" data-module-source="http://" />
 *
 */
this.ckan.module('autocomplete', function (jQuery, _) {
  return {
    /* Options for the module */
    options: {
      tags: false,
      key: false,
      label: false,
      items: 10,
      source: null,
      interval: 1000,
      dropdownClass: '',
      containerClass: '',
      i18n: {
        noMatches: _('No matches found'),
        emptySearch: _('Start typing…'),
        inputTooShort: function (data) {
          return _('Input is too short, must be at least one character')
          .ifPlural(data.min, 'Input is too short, must be at least %(min)d characters');
        }
      }
    },

    /* Sets up the module, binding methods, creating elements etc. Called
     * internally by ckan.module.initialize();
     *
     * Returns nothing.
     */
    initialize: function () {
      jQuery.proxyAll(this, /_on/, /format/);
      this.setupAutoComplete();
    },

    /* Sets up the auto complete plugin.
     *
     * Returns nothing.
     */
    setupAutoComplete: function () {
      var settings = {
        width: 'resolve',
        formatResult: this.formatResult,
        formatNoMatches: this.formatNoMatches,
        formatInputTooShort: this.formatInputTooShort,
        dropdownCssClass: this.options.dropdownClass,
        containerCssClass: this.options.containerClass
      };

      // Different keys are required depending on whether the select is
      // tags or generic completion.
      if (!this.el.is('select')) {
        if (this.options.tags) {
          settings.tags = this._onQuery;
        } else {
          settings.query = this._onQuery;
          settings.createSearchChoice = this.formatTerm;
        }
        settings.initSelection = this.formatInitialValue;
      }

      var select2 = this.el.select2(settings).data('select2');

      if (this.options.tags && select2 && select2.search) {
        // find the "fake" input created by select2 and add the keypress event.
        // This is not part of the plugins API and so may break at any time.
        select2.search.on('keydown', this._onKeydown);
      }

      // This prevents Internet Explorer from causing a window.onbeforeunload
      // even from firing unnecessarily
      $('.select2-choice', select2.container).on('click', function() {
        return false;
      });
<<<<<<< HEAD
=======

      this._select2 = select2;
>>>>>>> a22c5ee9
    },

    /* Looks up the completions for the current search term and passes them
     * into the provided callback function.
     *
     * The results are formatted for use in the select2 autocomplete plugin.
     *
     * string - The term to search for.
     * fn     - A callback function.
     *
     * Examples
     *
     *   module.getCompletions('cake', function (results) {
     *     results === {results: []}
     *   });
     *
     * Returns a jqXHR promise.
     */
    getCompletions: function (string, fn) {
      var parts  = this.options.source.split('?');
      var end    = parts.pop();
      var source = parts.join('?') + encodeURIComponent(string) + end;
      var client = this.sandbox.client;
      var options = {
        format: function(data) {
          var completion_options = jQuery.extend(options, {objects: true});
          return {
            results: client.parseCompletions(data, completion_options)
          }
        },
        key: this.options.key,
        label: this.options.label
      };

      return client.getCompletions(source, options, fn);
    },

    /* Looks up the completions for the provided text but also provides a few
     * optimisations. If there is no search term it will automatically set
     * an empty array. Ajax requests will also be debounced to ensure that
     * the server is not overloaded.
     *
     * string - The term to search for.
     * fn     - A callback function.
     *
     * Returns nothing.
     */
    lookup: function (string, fn) {
      var module = this;

      // Cache the last searched term otherwise we'll end up searching for
      // old data.
      this._lastTerm = string;

      // Kills previous timeout
      clearTimeout(this._debounced);

      // OK, wipe the dropdown before we start ajaxing the completions
      fn({results:[]});

      if (string) {
        // Set a timer to prevent the search lookup occurring too often.
        this._debounced = setTimeout(function () {
          var term = module._lastTerm;

          // Cancel the previous request if it hasn't yet completed.
          if (module._last && typeof module._last.abort == 'function') {
            module._last.abort();
          }

          module._last = module.getCompletions(term, fn);
        }, this.options.interval);

        // This forces the ajax throbber to appear, because we've called the
        // callback already and that hides the throbber
        $('.select2-search input', this._select2.dropdown).addClass('select2-active');
      }
    },

    /* Formatter for the select2 plugin that returns a string for use in the
     * results list with the current term emboldened.
     *
     * state     - The current object that is being rendered.
     * container - The element the content will be added to (added in 3.0)
     * query     - The query object (added in select2 3.0).
     *
     *
     * Returns a text string.
     */
    formatResult: function (state, container, query) {
      var term = this._lastTerm || null; // same as query.term

      if (container) {
        // Append the select id to the element for styling.
        container.attr('data-value', state.id);
      }

      return state.text.split(term).join(term && term.bold());
    },

    /* Formatter for the select2 plugin that returns a string used when
     * the filter has no matches.
     *
     * Returns a text string.
     */
    formatNoMatches: function (term) {
      return !term ? this.i18n('emptySearch') : this.i18n('noMatches');
    },

    /* Formatter used by the select2 plugin that returns a string when the
     * input is too short.
     *
     * Returns a string.
     */
    formatInputTooShort: function (term, min) {
      return this.i18n('inputTooShort', {min: min});
    },

    /* Takes a string and converts it into an object used by the select2 plugin.
     *
     * term - The term to convert.
     *
     * Returns an object for use in select2.
     */
    formatTerm: function (term) {
      term = jQuery.trim(term || '');

      // Need to replace comma with a unicode character to trick the plugin
      // as it won't split this into multiple items.
      return {id: term.replace(/,/g, '\u002C'), text: term};
    },

    /* Callback function that parses the initial field value.
     *
     * element  - The initialized input element wrapped in jQuery.
     * callback - A callback to run once the formatting is complete.
     *
     * Returns a term object or an array depending on the type.
     */
    formatInitialValue: function (element, callback) {
      var value = jQuery.trim(element.val() || '');
      var formatted;

      if (this.options.tags) {
        formatted = jQuery.map(value.split(","), this.formatTerm);
      } else {
        formatted = this.formatTerm(value);
      }

      // Select2 v3.0 supports a callback for async calls.
      if (typeof callback === 'function') {
        callback(formatted);
      }

      return formatted;
    },

    /* Callback triggered when the select2 plugin needs to make a request.
     *
     * Returns nothing.
     */
    _onQuery: function (options) {
      if (options) {
        this.lookup(options.term, options.callback);
      }
    },

    /* Called when a key is pressed.  If the key is a comma we block it and
     * then simulate pressing return.
     *
     * Returns nothing.
     */
    _onKeydown: function (event) {
      if (event.which === 188) {
        event.preventDefault();
        setTimeout(function () {
          var e = jQuery.Event("keydown", { which: 13 });
          jQuery(event.target).trigger(e);
        }, 10);
      }
    }
  };
});<|MERGE_RESOLUTION|>--- conflicted
+++ resolved
@@ -86,11 +86,8 @@
       $('.select2-choice', select2.container).on('click', function() {
         return false;
       });
-<<<<<<< HEAD
-=======
 
       this._select2 = select2;
->>>>>>> a22c5ee9
     },
 
     /* Looks up the completions for the current search term and passes them
