--- conflicted
+++ resolved
@@ -3,407 +3,4 @@
 @import url(ckan.css);
 @import url(buttons.css);
 @import url(stars.css);
-<<<<<<< HEAD
-
-/* ============= */
-/* = Utilities = */
-/* ============= */
-
-.clearfix:after {
-	content: ".";
-	display: block;
-	height: 0;
-	clear: both;
-	visibility: hidden;
-}
-
-.clearfix { display: inline-block; } /* for IE/Mac */
-
-.cleared { clear: both; }
-hr.cleared {
-	height: 0 ! important;
-	visibility: hidden;
-}
-
-hr.nomargin { margin: 0; }
-
-/* ======================= */
-/* = Fixes to KForge CSS = */
-/* ======================= */
-
-table {
-	border-collapse: collapse;
-	border: none;
-	border-radius: 1em;
-	margin: 0 0 1.2em 0;
-}
-
-table th, table td {
-	border: 1px solid #ccc;
-	border-top-color: #eee;
-	border-left-color: #eee;
-	padding: 0.3em;
-}
-
-table td {
-	background: #f0f0f0;
-}
-
-table th {
-	background: #fff;
-}
-
-h1, h2, h3, h4, h5, h6 {
-	font-family: 'Lucida Grande', 'Lucida Sans Unicode', Lucida, Arial, Helvetica, sans-serif;
-	letter-spacing: -0.02em;
-}
-
-/* ================ */
-/* = Search boxes = */
-/* ================ */
-
-form.package-search input.search {
-  width: 99%;
-  padding: 5px;
-  font-size: 1.1em;
-  margin: 0px;
-  -webkit-appearance: textfield;
-}
-
-.package-search input.button {
-    display: inline-block;
-    float: right;
-    margin-top: 5px;
-    margin-right: 10px !important;
-    margin-bottom: 1px !important;
-}
-
-/* ========================================= */
-/* = Changes/additions to kforge forms.css = */
-/* ========================================= */
-
-input.openid {
-	background: transparent url(../images/icons/openid.png) 2px 2px no-repeat;
-	padding-left: 22px;
-}
-
-input.openid:focus {
-	background-position: 1px 1px;
-	padding-left: 21px;
-}
-
-/* ============== */
-/* = Pagination = */
-/* ============== */
-
-.pager {
-	width: 100%;
-	text-align: center;
-	margin: 0 0 1.2em 0;
-	clear: both;
-}
-
-.pager span, .pager a {
-	text-decoration: none;
-	margin: 0em;
-	border: none;
-	padding: 0.3em 0.1em;
-}
-
-.pager a:hover, .pager a:active {
-	color: #fff;
-	background-color: #c22;
-}
-
-.pager span.pager_dotdot {
-	color: #aaa;
-}
-
-.pager span.pager_curpage {
-	font-weight: bold;
-	border: 1px solid #ddd;
-}
-
-/* ======================= */
-/* = Various iconography = */
-/* ======================= */
-
-img.icon {
-	height: 25px;
-}
-
-a.icon {
-	display: block;
-	height: 0;
-	overflow: hidden;
-	padding-top: 20px;
-	width: 20px;
-}
-
-table.no-margin { margin: 0; }
-
-div.extras-new-field label {
-	display: inline;
-	line-height: 2.6em;
-}
-
-label.inline {
-	display:inline;
-	margin: 1em 0 0 1em;
-}
-
-dl.icons dt {
-	float: left;
-	clear: both;
-	margin: 0.4em 0 0 0;
-	height: 16px;
-	width: 16px;
-}
-
-dl.icons dt img {
-	vertical-align: middle;
-}
-
-dl.icons dd {
-	float: left;
-	margin: 0.4em 0 0 10px;
-}
-
-dl.icons dd.tiny {
-	font-size: 75%;
-	color: #888;
-	line-height: 1.2em;
-	margin: 0 0 0 26px;
-}
-
-/* ========================= */
-/* = Tag and Group listing = */
-/* ========================= */
-
-.item-list {
-  border-top: solid 1px #cbcbcb;
-  border-bottom: solid 1px #cbcbcb;
-  margin-top: 5px;
-}
-
-.item-list ul, ul.tags {
-  margin: 0 0 0.75em 0;
-  padding:0;
-  display: inline;
-  list-style: disc;
-  font-size: 0.9em;
-}
-
-.item-list ul li, ul.tags li {
-  background: url(/images/bullet_separator.png) no-repeat 0% 50%;
-  padding-left: 9px;
-  padding-right: 3px;
-  display: inline;
-}
-
-.tags a {
-	text-decoration: none;
-  color: #b00;
-}
-
-.tags a:hover {
-}
-
-/* tags small is for autocomplete list in package editor */
-.tags.small a {
-  padding-left: 6px;
-  padding-right: 6px;
-}
-
-/* =================== */
-/* = Package listing = */
-/* =================== */
-
-ul.packages {
-	padding-left: 0;
-        margin: 0 0 18px 0;
-}
-
-.packages .header {
-    font-weight: bold;
-}
-
-.packages .extract {
-	font-size: 0.9em;
-}
-
-.packages li {
-	list-style: none;
-	padding: 0.4em 0 0.4em 0.0em;
-	border-left: 0.5em solid #fff;
-	border-bottom: 1px solid #ececec;
-	overflow: hidden;
-	/*white-space: nowrap;*/
-}
-
-.packages li a {
-	text-decoration: none;
-}
-
-.packages li img {
-	margin-bottom: -2px;
-}
-
-.openness {
-	display: inline;
-	vertical-align: bottom;
-}
-
-.packages li.fullyopen {
-	border-left: 0.5em solid #AFC6E9;
-}
-
-.packages li .tags {
-	margin: 0 0 0 0.5em;
-	font-size: 80%;
-	opacity: 0.3;
-}
-
-.packages li:hover .tags {
-	opacity: 1;
-}
-
-.packages .name, 
-.packages .license {
-    color: #666;
-	font-weight: normal;
-	font-size: 0.9em;
-}
-
-/* ==================== */
-/* = Extra RHS styles = */
-/* ==================== */
-
-.sidebar dl {
-	margin: 0 1em 0.8em 1em;
-	padding: 0;
-}
-
-.sidebar hr {
-	width: 90%;
-	color: #EBDBA7;
-	background-color: #EBDBA7;
-	border: none;
-	height: 1px;
-}
-
-.sidebar .buttons {
-	margin-top: 0;
-}
-
-.sidebar .buttons a, .sidebar .buttons button {
-	margin-bottom: 0.3em;
-}
-
-.okdstripe {
-	/* Amusingly, this has to be a slightly different color to look the same
-	   as the stripe on a white background */
-	border-left: 0.5em solid #8FB0DE;
-	padding-left: 0.4em ! important;
-}
-
-/* ===================== */
-/* = Package read view = */
-/* ===================== */
-
-#primary .widget-container .formats ul {
-  background: transparent;
-}
-
-#primary .widget-container .formats ul li {
-  background: transparent;
-  display: inline;
-}
-
-.package-atom-feed {
-  float: right;
-  display: none;
-}
-
-#content .package h4, 
-#content #comments h3, #content #comments h4 {
-  background-color: #444;
-  padding: 10px;
-  color: white;
-}
-
-.package h4 {
-	font-weight: bold;
-	margin: 1em 0 0.6em 0;
-}
-
-.package div.tags {
-  margin: 20px 0;
-}
-
-.package .resources {
-  margin-bottom: 2em;
-}
-
-.package .resources table {
-  width: 100%;
-}
-
-.package .head {
-	margin-bottom: 0;
-  line-height: 1.0;
-}
-
-.package .name, .group .name {
-	color: #888;
-	font-family: monospace;
-}
-
-.package div.url {
-  margin: 1em;
-}
-
-.package .url a {
-	text-decoration: none;
-}
-
-.package .notes, .group .description {
-	padding: 0.2em 0 0.2em 0;
-	margin: 0 3% 0.5 0 ! important;
-}
-
-.package .notes span.nonegiven {
-	opacity: 0.5;
-}
-.package .notes span.nonegiven:hover {
-	opacity: 1;
-}
-
-.package .details table {
-  border-collapse: collapse;
-  background: transparent;
-  border-color: grey;
-  border-spacing: 2px 2px;
-}
-
-.package .details table tr {
-  border: none;
-  border-bottom: solid 1px #888;
-}
-
-.package .details td {
-  background: transparent;
-  border: none;
-}
-
-.package .details td.package-label {
-  width: 150px;
-}
-
-.relationship_comment {
-  font-style: italic;
-}
-
-=======
->>>>>>> 6ec710d9
 @import url(extra.css);