--- conflicted
+++ resolved
@@ -29,13 +29,6 @@
 
           {% block toolbar %}
             <div class="toolbar">
-              {% block add_action %}
-                {% if self.add_action_content() | trim %}
-                  <div class="add_action">
-                    {% block add_action_content %}{% endblock %}
-                  </div>
-                {% endif %}
-              {% endblock %}
               {% block breadcrumb %}
                 {% if self.breadcrumb_content() | trim %}
                   <ol class="breadcrumb">
@@ -48,48 +41,6 @@
           {% endblock %}
 
           <div class="wrapper{% block wrapper_class %}{% endblock %}{% if self.secondary()|trim == '' %} no-nav{% endif %}">
-<<<<<<< HEAD
-
-            {% block actions %}
-              <div class="btn-group actions">
-                {% block actions_content %}{% endblock %}
-              </div>
-            {% endblock %}
-
-            {#
-            The pre_primary block can be used to add content to before the
-            rendering of the main content columns of the page.
-            #}
-            {% block pre_primary %}
-            {% endblock %}
-
-            {% block primary %}
-              <div class="primary">
-                {#
-                The primary_content block can be used to add content to the page.
-                This is the main block that is likely to be used within a template.
-
-                Example:
-
-                  {% block primary_content %}
-                    <h1>My page content</h1>
-                    <p>Some content for the page</p>
-                  {% endblock %}
-                #}
-                {% block primary_content %}{% endblock %}
-              </div>
-            {% endblock %}
-
-            {% block secondary %}
-              <aside class="secondary">
-                {#
-                The secondary_content block can be used to add content to the
-                sidebar of the page. This is the main block that is likely to be
-                used within a template.
-
-                Example:
-
-=======
 
             {#
             The pre_primary block can be used to add content to before the
@@ -148,7 +99,6 @@
 
                 Example:
 
->>>>>>> a22c5ee9
                   {% block secondary_content %}
                     <h2>A sidebar item</h2>
                     <p>Some content for the item</p>
