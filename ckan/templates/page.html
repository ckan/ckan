--- conflicted
+++ resolved
@@ -23,13 +23,8 @@
           {% block flash %}
             <div class="flash-messages">
               {% block flash_inner %}
-<<<<<<< HEAD
                 {% for category, message in h.get_flashed_messages(with_categories=true) %}
-                  <div class="alert fade in {{ category }}">
-=======
-                {% for message in h.flash.pop_messages() | list %}
-                  <div class="alert alert-dismissible fade show {{ message.category }}">
->>>>>>> 06caebe2
+                  <div class="alert alert-dismissible fade show {{ category }}">
                     {{ h.literal(message) }}
                   </div>
                 {% endfor %}
