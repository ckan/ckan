<div class="module-content ckanext-datapreview">
  {% if embed %}
    {# images can be embedded directly #}
    <img src="{{ resource_url }}"></img>
  {% else %}
<<<<<<< HEAD
  <div class="data-viewer-error js-hide">
    <p class="text-error">
      <i class="icon-info-sign"></i>
      {{ _('This resource can not be previewed at the moment.') }}
      <a href="#" data-toggle="collapse" data-target="#data-view-error">
        {{ _('Click here for more information.') }}
      </a>
    </p>
    <p id="data-view-error" class="collapse"></p>
    <p>
      <a href="{{ raw_resource_url }}" class="btn btn-large resource-url-analytics" target="_blank">
        <i class="icon-large icon-download"></i>
        {{ _('Download resource') }}
      </a>
    </p>
  </div>
  <iframe src="{{ resource_url }}" frameborder="0" width="100%" data-module="data-viewer">
    <p>{{ _('Your browser does not support iframes.') }}</p>
  </iframe>
=======
    <div class="data-viewer-error js-hide">
      <p class="text-error">
        <i class="icon-info-sign"></i>
        {{ _('This resource can not be previewed at the moment.') }}
        <a href="#" data-toggle="collapse" data-target="#data-view-error">
          {{ _('Click here for more information.') }}
        </a>
      </p>
      <p id="data-view-error" class="collapse"></p>
      <p>
        <a href="{{ raw_resource_url }}" class="btn btn-large resource-url-analytics" target="_blank">
          <i class="icon-large icon-download"></i>
          {{ _('Download resource') }}
        </a>
      </p>
    </div>
    <iframe src="{{ resource_url }}" frameborder="0" width="100%" data-module="data-viewer">
      <p>{{ _('Your browser does not support iframes.') }}</p>
    </iframe>
>>>>>>> a22c5ee9
  {% endif %}
</div><|MERGE_RESOLUTION|>--- conflicted
+++ resolved
@@ -3,27 +3,6 @@
     {# images can be embedded directly #}
     <img src="{{ resource_url }}"></img>
   {% else %}
-<<<<<<< HEAD
-  <div class="data-viewer-error js-hide">
-    <p class="text-error">
-      <i class="icon-info-sign"></i>
-      {{ _('This resource can not be previewed at the moment.') }}
-      <a href="#" data-toggle="collapse" data-target="#data-view-error">
-        {{ _('Click here for more information.') }}
-      </a>
-    </p>
-    <p id="data-view-error" class="collapse"></p>
-    <p>
-      <a href="{{ raw_resource_url }}" class="btn btn-large resource-url-analytics" target="_blank">
-        <i class="icon-large icon-download"></i>
-        {{ _('Download resource') }}
-      </a>
-    </p>
-  </div>
-  <iframe src="{{ resource_url }}" frameborder="0" width="100%" data-module="data-viewer">
-    <p>{{ _('Your browser does not support iframes.') }}</p>
-  </iframe>
-=======
     <div class="data-viewer-error js-hide">
       <p class="text-error">
         <i class="icon-info-sign"></i>
@@ -43,6 +22,5 @@
     <iframe src="{{ resource_url }}" frameborder="0" width="100%" data-module="data-viewer">
       <p>{{ _('Your browser does not support iframes.') }}</p>
     </iframe>
->>>>>>> a22c5ee9
   {% endif %}
 </div>