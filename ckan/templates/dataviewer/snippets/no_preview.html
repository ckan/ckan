<div class="module-content">
  <div class="alert alert-block">
<<<<<<< HEAD
    {{ _('This resource cannot be previewed.') }}
=======
    {{ _('No preview available.') }}
>>>>>>> a22c5ee9
    <button class="btn btn-link" data-toggle="collapse" data-target="#details">
      <i class="icon-info-sign"></i> {{ _('More details...') }}
    </button>
    <div id="details" class="collapse">
      {% if reason %}
        {{ reason }}
      {% else %}
        {% set t = '<code>'|safe + resource_type + '</code>'|safe %}
        {{ gettext('No handler defined for data type: %(type)s.', type=t) }}
      {% endif %}
  	</div>
  </div>
</div><|MERGE_RESOLUTION|>--- conflicted
+++ resolved
@@ -1,10 +1,6 @@
 <div class="module-content">
   <div class="alert alert-block">
-<<<<<<< HEAD
-    {{ _('This resource cannot be previewed.') }}
-=======
     {{ _('No preview available.') }}
->>>>>>> a22c5ee9
     <button class="btn btn-link" data-toggle="collapse" data-target="#details">
       <i class="icon-info-sign"></i> {{ _('More details...') }}
     </button>
