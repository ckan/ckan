--- conflicted
+++ resolved
@@ -118,11 +118,7 @@
   {% macro markdown(name, id='', label='', value='', placeholder='', error="", classes=[], attrs={'class': 'form-control'}, is_required=false) %}
   {% set classes = (classes|list) %}
   {% do classes.append('control-full') %}
-<<<<<<< HEAD
-  {% set markdown_tooltip = "<pre><p>__Bold text__ or _italic text_</p><p># title<br>## secondary title<br>### etc</p><p>* list<br>* of<br>* items</p><p>http://auto.link.ed/</p></pre><p><b><a href='http://daringfireball.net/projects/markdown/syntax' target='_blank'>Full markdown syntax</a></b></p><p class='muted'><b>Please note:</b> HTML tags are stripped out for security reasons</p>" %}
-=======
   {% set markdown_tooltip = "<pre><p>__Bold text__ or _italic text_</p><p># title<br>## secondary title<br>### etc</p><p>* list<br>* of<br>* items</p><p>http://auto.link.ed/</p></pre><p><b><a href='http://daringfireball.net/projects/markdown/syntax' target='_blank'>Full markdown syntax</a></b></p><p class='text-muted'><b>Please note:</b> HTML tags are stripped out for security reasons</p>" %}
->>>>>>> ed5645cd
 
   {%- set extra_html = caller() if caller -%}
   {% call input_block(id or name, label or name, error, classes, control_classes=["editor"], extra_html=extra_html, is_required=is_required) %}
@@ -255,57 +251,41 @@
   {% endcall %}
   {% endmacro %}
 
-<<<<<<< HEAD
-{% macro custom_org(names=(), id="", label="", values=(), placeholders=(), error="", classes=[], attrs={}, is_required=false, key_values=()) %}
-  {%- set classes = (classes|list) -%}
-  {%- set label_id = (id or names[0]) ~ "-key" -%}
-  {%- set extra_html = caller() if caller -%}
-  {%- do classes.append('control-custom') -%}
-
-  {% call input_block(label_id, label or name, error, classes, control_classes=["editor"], extra_html=extra_html, is_required=is_required) %}
-    <div class="input-prepend" {{ attributes(attrs) }}>
-      <label for="{{ label_id }}" class="add-on">Key</label><input id="{{ id or names[0] }}-key" type="text" name="{{ names[0] }}" value="{{ values[0] | empty_and_escape }}" placeholder="{{ placeholders[0] }}" />
-      <label for="{{ id or names[1] }}-value" class="add-on">Value</label><input id="{{ id or names[1] }}-value" type="text" name="{{ names[1] }}" value="{{ values[1] | empty_and_escape }}" placeholder="{{ placeholders[1] }}" />
-      {% if values[0] or values[1] or error %}
-        <label class="checkbox" for="{{ id or names[2] }}-remove">
-          <input type="checkbox" id="{{ id or names[2] }}-remove" name="{{ names[2] }}"{% if values[2] %} checked{% endif %} style="display:none;" /> <span id="{{ id or names[2] }}-remove-button" class="btn btn-default btn-primary" onclick="organization_remove_custom(event)">{{ _('Remove') }}</span>
-        </label>
-      {% endif %}
-    </div>
-    <script type="text/javascript">
-      function organization_remove_custom(event) {
-        var removeButtonId = event.target.id;
-        var baseId = removeButtonId.split('-');
-        baseId.splice(-2,2)
-        baseId = baseId.join('-');
-        var keyField = document.getElementById(baseId + '-key');
-        keyField.value = '';
-        var valueField = document.getElementById(baseId + '-value');
-        valueField.value = '';
-      }
-    </script>
-  {% endcall %}
-{% endmacro %}
-
-{#
-A generic input_block for providing the default markup for CKAN form elements.
-It is expected to be called using a {% call %} block, the contents of which
-will be inserted into the .controls element.
-
-for     - The id for the input that the label should match.
-label   - A human readable label.
-error   - A list of error strings for the field or just true.
-classes - An array of custom classes for the outer element.
-control_classes - An array of custom classes for the .control wrapper.
-extra_html - An html string to be inserted after the errors eg. info text.
-is_required - Boolean of whether this input is requred for the form to validate
-=======
+  {% macro custom_org(names=(), id="", label="", values=(), placeholders=(), error="", classes=[], attrs={}, is_required=false, key_values=()) %}
+    {%- set classes = (classes|list) -%}
+    {%- set label_id = (id or names[0]) ~ "-key" -%}
+    {%- set extra_html = caller() if caller -%}
+    {%- do classes.append('control-custom') -%}
+  
+    {% call input_block(label_id, label or name, error, classes, control_classes=["editor"], extra_html=extra_html, is_required=is_required) %}
+      <div class="input-prepend" {{ attributes(attrs) }}>
+        <label for="{{ label_id }}" class="add-on">Key</label><input id="{{ id or names[0] }}-key" type="text" name="{{ names[0] }}" value="{{ values[0] | empty_and_escape }}" placeholder="{{ placeholders[0] }}" />
+        <label for="{{ id or names[1] }}-value" class="add-on">Value</label><input id="{{ id or names[1] }}-value" type="text" name="{{ names[1] }}" value="{{ values[1] | empty_and_escape }}" placeholder="{{ placeholders[1] }}" />
+        {% if values[0] or values[1] or error %}
+          <label class="checkbox" for="{{ id or names[2] }}-remove">
+            <input type="checkbox" id="{{ id or names[2] }}-remove" name="{{ names[2] }}"{% if values[2] %} checked{% endif %} style="display:none;" /> <span id="{{ id or names[2] }}-remove-button" class="btn btn-default btn-primary" onclick="organization_remove_custom(event)">{{ _('Remove') }}</span>
+          </label>
+        {% endif %}
+      </div>
+      <script type="text/javascript">
+        function organization_remove_custom(event) {
+          var removeButtonId = event.target.id;
+          var baseId = removeButtonId.split('-');
+          baseId.splice(-2,2)
+          baseId = baseId.join('-');
+          var keyField = document.getElementById(baseId + '-key');
+          keyField.value = '';
+          var valueField = document.getElementById(baseId + '-value');
+          valueField.value = '';
+        }
+      </script>
+    {% endcall %}
+  {% endmacro %}
+
   {#
   A generic input_block for providing the default markup for CKAN form elements.
   It is expected to be called using a {% call %} block, the contents of which
   will be inserted into the .controls element.
->>>>>>> ed5645cd
-
   for     - The id for the input that the label should match.
   label   - A human readable label.
   error   - A list of error strings for the field or just true.
