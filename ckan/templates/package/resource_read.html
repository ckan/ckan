--- conflicted
+++ resolved
@@ -23,17 +23,11 @@
     <section class="module module-resource">
       <div class="module-content">
         <div class="actions">
-<<<<<<< HEAD
-          <ul>
-            {% if h.check_access('package_update', {'id':pkg.id }) %}
-              <li>{% link_for _('Edit'), controller='package', action='resource_edit', id=pkg.name, resource_id=res.id, class_='btn', icon='wrench' %}</li>
-=======
           {% block resource_actions %}
           <ul>
             {% block resource_actions_inner %}
             {% if h.check_access('package_update', {'id':pkg.id }) %}
               <li>{% link_for _('Manage'), controller='package', action='resource_edit', id=pkg.name, resource_id=res.id, class_='btn', icon='wrench' %}</li>
->>>>>>> a22c5ee9
             {% endif %}
             {% if res.url %}
               <li>
@@ -42,30 +36,20 @@
                     <i class="icon-eye-open"></i> {{ _('View') }}
                   {% elif  res.resource_type == 'api' %}
                     <i class="icon-key"></i> {{ _('API Endpoint') }}
-<<<<<<< HEAD
-                  {% else %}
-                    <i class="icon-download"></i> {{ _('Download') }}
-                  {%endif %}
-=======
                   {% elif not res.can_be_previewed %}
                     <i class="icon-external-link"></i> {{ _('Go to resource') }}
                   {% else %}
                     <i class="icon-download"></i> {{ _('Download') }}
                   {% endif %}
->>>>>>> a22c5ee9
                 </a>
               </li>
             {% endif %}
             {% if 'datastore' in g.plugins %}
               <li>{% snippet 'package/snippets/data_api_button.html', resource=res, datastore_root_url=c.datastore_api %}</li>
             {% endif %}
-<<<<<<< HEAD
-          </ul>
-=======
             {% endblock %}
           </ul>
           {% endblock %}
->>>>>>> a22c5ee9
         </div>
         {% block resource_content %}
           {% block resource_read_title %}<h1 class="page-heading">{{ h.resource_display_name(res) | truncate(50) }}</h1>{% endblock %}
