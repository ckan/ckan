--- conflicted
+++ resolved
@@ -34,52 +34,6 @@
                     <li>{% link_for _('Views'), named_route=pkg.type ~ '_resource.views', id=pkg.name, resource_id=res.id, class_='btn btn-default', icon='chart-bar' %}
                   {% endif %}
                 {% endblock action_manage %}
-<<<<<<< HEAD
-            {% if res.url and h.is_url(res.url) %}
-              <li>
-                <div class="btn-group">
-                <a class="btn btn-primary resource-url-analytics" href="{{ res.url }}">
-                  {% if res.resource_type in ('listing', 'service') %}
-                    <i class="fa fa-eye"></i> {{ _('View') }}
-                  {% elif  res.resource_type == 'api' %}
-                    <i class="fa fa-key"></i> {{ _('API Endpoint') }}
-                  {% elif not res.has_views and not res.url_type == 'upload' %}
-                    <i class="fa fa-external-link"></i> {{ _('Go to resource') }}
-                  {% else %}
-                    <i class="fa fa-arrow-circle-down"></i> {{ _('Download') }}
-                  {% endif %}
-                </a>
-                {% block download_resource_button %}
-                  {% if res.datastore_active %}
-                  <button class="btn btn-primary dropdown-toggle" role="button" id="dropdownDownloadFormat" data-bs-toggle="dropdown" aria-expanded="false" aria-label="{{ _('List of downloadable formats') }}">
-                    <span class="caret"></span>
-                  </button>
-                <ul class="dropdown-menu" aria-labelledby="dropdownDownloadFormat">
-                  <li>
-                    <a class="dropdown-item" href="{{ h.url_for('datastore.dump', resource_id=res.id, bom=True) }}"
-                      target="_blank" rel="noreferrer"><span>CSV</span></a>
-                  </li>
-                  <li>
-                    <a class="dropdown-item" href="{{ h.url_for('datastore.dump', resource_id=res.id, format='tsv', bom=True) }}"
-                      target="_blank" rel="noreferrer"><span>TSV</span></a>
-                  </li>
-                  <li>
-                      <a class="dropdown-item" href="{{ h.url_for('datastore.dump', resource_id=res.id, format='json') }}"
-                      target="_blank" rel="noreferrer"><span>JSON</span></a>
-                  </li>
-                  <li>
-                      <a class="dropdown-item" href="{{ h.url_for('datastore.dump', resource_id=res.id, format='xml') }}"
-                      target="_blank" rel="noreferrer"><span>XML</span></a>
-                  </li>
-                </ul>
-                  {% endif %}
-                {% endblock %}
-                </div>
-              </li>
-            {% endif %}
-            {% endblock %}
-          </ul>
-=======
                 <li>
                   <div class="btn-group">
                     {% if res.url and h.is_url(res.url) %}
@@ -97,7 +51,7 @@
                     {% endif %}
                     {% block download_resource_button %}
                       {% if res.datastore_active %}
-                        <button class="btn btn-primary dropdown-toggle" role="button" id="dropdownDownloadFormat" data-bs-toggle="dropdown" aria-expanded="false" aria-label="list of downloadable formats">
+                        <button class="btn btn-primary dropdown-toggle" role="button" id="dropdownDownloadFormat" data-bs-toggle="dropdown" aria-expanded="false" aria-label="{{ _('List of downloadable formats') }}">
                           {% if not res.url or not h.is_url(res.url) %}
                             {{ _('Download') }}&nbsp;
                           {% endif %}
@@ -127,7 +81,6 @@
                 </li>
               {% endblock %}
             </ul>
->>>>>>> 32957910
           {% endblock %}
         </div>
         {% block resource_content %}
