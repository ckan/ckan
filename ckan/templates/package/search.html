{% extends "page.html" %}
{% import 'macros/form.html' as form %}

{% block subtitle %}{{ _("Datasets") }}{% endblock %}

{% block add_action_content %}
  {% if h.check_access('package_create') %}
    {% link_for _('Add Dataset'), controller='package', action='new', class_='btn btn-primary', icon='plus-sign-alt' %}
  {% endif %}
{% endblock %}

{% block breadcrumb_content %}
  <li class="active">{{ h.nav_link(_('Datasets'), controller='package', action='search', highlight_actions = 'new index') }}</li>
{% endblock %}

{% block primary_content %}
  <section class="module">
    <div class="module-content">
<<<<<<< HEAD
      <form id="dataset-search" class="dataset-search clearfix" method="get" data-module="select-switch">
        <span class="control-group search-giant">
          <input type="text" class="search" name="q" value="{{ c.q }}" autocomplete="off" placeholder="{{ _('Search...') }}" />
          <button type="submit" value="search">{{ _('Submit') }}</button>
        </span>

        {{ h.snippet('snippets/sort_by.html', sort=c.sort_by_selected) }}

        {% if c.fields -%}
          <span>
            {{ form.hidden_from_list(fields=c.fields) }}
          </span>
        {%- endif %}

        <div id="dataset-search-ext">{% block dataset_search_ext %}{% endblock %}</div>
      </form>
      <div class="results">
        <strong>
          {% snippet 'snippets/search_result_text.html', query=c.q, count=c.page.item_count, type='dataset' %}
        </strong>
        <div class="filter-list">
          {% for field in c.fields_grouped %}
            {% set search_facets_items = c.search_facets.get(field)['items'] %}
            <span class="facet">{{ c.facet_titles.get(field) }}:</span>
            {% for value in c.fields_grouped[field] %}
              <span class="filtered pill">
                {%- if c.translated_fields and c.translated_fields.has_key((field,value)) -%}
                  {{ c.translated_fields[(field,value)] }}
                {%- else -%}
                  {{ h.list_dict_filter(search_facets_items , 'name', 'display_name', value) }}
                {%- endif %}
                <a href="{{ c.remove_field(field, value) }}" class="remove" title="{{ _('Remove') }}"><i class="icon-remove"></i></a>
              </span>
            {% endfor %}
          {% endfor %}
        </div>
        {% if request.params and c.page.item_count == 0 %}
          {% trans %}
            <p class="extra">Please try another search.</p>
          {% endtrans %}
=======
      {% block page_primary_action %}
        {% if h.check_access('package_create') %}
          <div class="page_primary_action">
            {% link_for _('Add Dataset'), controller='package', action='new', class_='btn btn-primary', icon='plus-sign-alt' %}
          </div>
>>>>>>> a22c5ee9
        {% endif %}
      {% endblock %}
      {% block form %}
        {% set facets = {
          'fields': c.fields_grouped,
          'search': c.search_facets,
          'titles': c.facet_titles,
          'translated_fields': c.translated_fields,
          'remove_field': c.remove_field }
        %}
        {% set sorting = [
          (_('Relevance'), 'score desc, metadata_modified desc'),
          (_('Name Ascending'), 'title_string asc'),
          (_('Name Descending'), 'title_string desc'),
          (_('Last Modified'), 'metadata_modified desc'),
          (_('Popular'), 'views_recent desc') if g.tracking_enabled else (false, false) ]
        %}
        {% snippet 'snippets/search_form.html', type='dataset', query=c.q, sorting=sorting, sorting_selected=c.sort_by_selected, count=c.page.item_count, facets=facets, show_empty=request.params, error=c.query_error %}
      {% endblock %}
      {% block package_search_results_list %}
        {{ h.snippet('snippets/package_list.html', packages=c.page.items) }}
      {% endblock %}
    </div>

    {% block page_pagination %}
      {{ c.page.pager(q=c.q) }}
    {% endblock %}
  </section>

<<<<<<< HEAD
=======
  {% block package_search_results_api %}
>>>>>>> a22c5ee9
  <section class="module">
    <div class="module-content">
      <small>
        {% set api_link = h.link_to(_('API'), h.url_for(controller='api', action='get_api', ver=3)) %}
<<<<<<< HEAD
        {% set api_doc_link = h.link_to(_('API Docs'), 'http://docs.ckan.org/{0}/{1}/api.html'.format(request.environ.CKAN_LANG, g.ckan_doc_version)) %}
=======
        {% set api_doc_link = h.link_to(_('API Docs'), 'http://docs.ckan.org/en/{0}/api.html'.format(g.ckan_doc_version)) %}
>>>>>>> a22c5ee9
        {% if g.dumps_url -%}
          {% set dump_link = h.link_to(_('full {format} dump').format(format=g.dumps_format), g.dumps_url) %}
          {% trans %}
            You can also access this registry using the {{ api_link }} (see {{ api_doc_link }}) or download a {{ dump_link }}.
          {% endtrans %}
        {% else %}
          {% trans %}
            You can also access this registry using the {{ api_link }} (see {{ api_doc_link}}).
          {% endtrans %}
        {%- endif %}
      </small>
    </div>
  </section>
  {% endblock %}
{% endblock %}

{% block secondary_content %}
  {% for facet in c.facet_titles %}
<<<<<<< HEAD
      {{ h.snippet('snippets/facet_list.html', title=c.facet_titles[facet], name=facet) }}
=======
    {{ h.snippet('snippets/facet_list.html', title=c.facet_titles[facet], name=facet) }}
>>>>>>> a22c5ee9
  {% endfor %}
{% endblock %}<|MERGE_RESOLUTION|>--- conflicted
+++ resolved
@@ -2,12 +2,6 @@
 {% import 'macros/form.html' as form %}
 
 {% block subtitle %}{{ _("Datasets") }}{% endblock %}
-
-{% block add_action_content %}
-  {% if h.check_access('package_create') %}
-    {% link_for _('Add Dataset'), controller='package', action='new', class_='btn btn-primary', icon='plus-sign-alt' %}
-  {% endif %}
-{% endblock %}
 
 {% block breadcrumb_content %}
   <li class="active">{{ h.nav_link(_('Datasets'), controller='package', action='search', highlight_actions = 'new index') }}</li>
@@ -16,54 +10,11 @@
 {% block primary_content %}
   <section class="module">
     <div class="module-content">
-<<<<<<< HEAD
-      <form id="dataset-search" class="dataset-search clearfix" method="get" data-module="select-switch">
-        <span class="control-group search-giant">
-          <input type="text" class="search" name="q" value="{{ c.q }}" autocomplete="off" placeholder="{{ _('Search...') }}" />
-          <button type="submit" value="search">{{ _('Submit') }}</button>
-        </span>
-
-        {{ h.snippet('snippets/sort_by.html', sort=c.sort_by_selected) }}
-
-        {% if c.fields -%}
-          <span>
-            {{ form.hidden_from_list(fields=c.fields) }}
-          </span>
-        {%- endif %}
-
-        <div id="dataset-search-ext">{% block dataset_search_ext %}{% endblock %}</div>
-      </form>
-      <div class="results">
-        <strong>
-          {% snippet 'snippets/search_result_text.html', query=c.q, count=c.page.item_count, type='dataset' %}
-        </strong>
-        <div class="filter-list">
-          {% for field in c.fields_grouped %}
-            {% set search_facets_items = c.search_facets.get(field)['items'] %}
-            <span class="facet">{{ c.facet_titles.get(field) }}:</span>
-            {% for value in c.fields_grouped[field] %}
-              <span class="filtered pill">
-                {%- if c.translated_fields and c.translated_fields.has_key((field,value)) -%}
-                  {{ c.translated_fields[(field,value)] }}
-                {%- else -%}
-                  {{ h.list_dict_filter(search_facets_items , 'name', 'display_name', value) }}
-                {%- endif %}
-                <a href="{{ c.remove_field(field, value) }}" class="remove" title="{{ _('Remove') }}"><i class="icon-remove"></i></a>
-              </span>
-            {% endfor %}
-          {% endfor %}
-        </div>
-        {% if request.params and c.page.item_count == 0 %}
-          {% trans %}
-            <p class="extra">Please try another search.</p>
-          {% endtrans %}
-=======
       {% block page_primary_action %}
         {% if h.check_access('package_create') %}
           <div class="page_primary_action">
             {% link_for _('Add Dataset'), controller='package', action='new', class_='btn btn-primary', icon='plus-sign-alt' %}
           </div>
->>>>>>> a22c5ee9
         {% endif %}
       {% endblock %}
       {% block form %}
@@ -93,19 +44,12 @@
     {% endblock %}
   </section>
 
-<<<<<<< HEAD
-=======
   {% block package_search_results_api %}
->>>>>>> a22c5ee9
   <section class="module">
     <div class="module-content">
       <small>
         {% set api_link = h.link_to(_('API'), h.url_for(controller='api', action='get_api', ver=3)) %}
-<<<<<<< HEAD
-        {% set api_doc_link = h.link_to(_('API Docs'), 'http://docs.ckan.org/{0}/{1}/api.html'.format(request.environ.CKAN_LANG, g.ckan_doc_version)) %}
-=======
         {% set api_doc_link = h.link_to(_('API Docs'), 'http://docs.ckan.org/en/{0}/api.html'.format(g.ckan_doc_version)) %}
->>>>>>> a22c5ee9
         {% if g.dumps_url -%}
           {% set dump_link = h.link_to(_('full {format} dump').format(format=g.dumps_format), g.dumps_url) %}
           {% trans %}
@@ -124,10 +68,6 @@
 
 {% block secondary_content %}
   {% for facet in c.facet_titles %}
-<<<<<<< HEAD
-      {{ h.snippet('snippets/facet_list.html', title=c.facet_titles[facet], name=facet) }}
-=======
     {{ h.snippet('snippets/facet_list.html', title=c.facet_titles[facet], name=facet) }}
->>>>>>> a22c5ee9
   {% endfor %}
 {% endblock %}