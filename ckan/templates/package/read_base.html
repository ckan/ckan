--- conflicted
+++ resolved
@@ -1,26 +1,17 @@
 {% extends "package/base.html" %}
-<<<<<<< HEAD
-=======
 
 {% block subtitle %}{{ pkg.title or pkg.name }} - {{ super() }}{% endblock %}
->>>>>>> a22c5ee9
 
 {% block links -%}
   {{ super() }}
   <link rel="alternate" type="application/rdf+xml" href="{{ h.url_for(controller='package', action='read', id=pkg.id, format='rdf', qualified=True) }}"/>
 {% endblock -%}
 
-<<<<<<< HEAD
-{% block links -%}
-    {{ super() }}
-    <link rel="alternate" type="application/rdf+xml" href="{{ h.url_for(controller='package', action='read', id=pkg.id, format='rdf', qualified=True) }}"/>
-=======
 {% block head_extras -%}
   {{ super() }}
   {% set description = h.markdown_extract(pkg.notes, extract_length=200)|forceescape %}
   <meta property="og:title" content="{{ h.dataset_display_name(pkg) }} - {{ g.site_title }}">
   <meta property="og:description" content="{{ description|forceescape }}">
->>>>>>> a22c5ee9
 {% endblock -%}
 
 {% block content_action %}
@@ -29,22 +20,6 @@
   {% endif %}
 {% endblock %}
 
-<<<<<<< HEAD
-{% block primary_content %}
-  <article class="module prose">
-    {% block page_header %}
-      <header class="module-content page-header">
-        <ul class="nav nav-tabs">
-          {% block page_header_tabs %}
-            {{ h.build_nav_icon('dataset_read', _('Dataset'), id=pkg.name) }}
-            {{ h.build_nav_icon('dataset_activity', _('Activity Stream'), id=pkg.name) }}
-            {{ h.build_nav_icon('related_list', _('Related'), id=pkg.name) }}
-          {% endblock %}
-        </ul>
-      </header>
-    {% endblock %}
-
-=======
 {% block content_primary_nav %}
   {{ h.build_nav_icon('dataset_read', _('Dataset'), id=pkg.name) }}
   {{ h.build_nav_icon('dataset_groups', _('Groups'), id=pkg.name) }}
@@ -53,7 +28,6 @@
 {% endblock %}
 
 {% block primary_content_inner %}
->>>>>>> a22c5ee9
     {% block package_revision_info %}
       {% if c.pkg_revision_id %}
         <div class="module info alert alert-info">
@@ -82,34 +56,10 @@
 
   {% block package_organization %}
     {% if pkg.organization %}
-<<<<<<< HEAD
-      {% snippet "snippets/organization.html", organization=pkg.organization %}
-    {% endif %}
-  {% endblock %}
-
-  {% block package_groups %}
-    {% if pkg.groups %}
-      <div class="module module-narrow">
-        <h2 class="module-heading"><i class="icon-folder-open"></i> {{ _('Groups') }}</h2>
-        <ul class="nav nav-simple">
-          {% for group in pkg.groups %}
-            <li class="nav-item">
-              <a href="{{ h.url_for(controller='group', action='read', id=group.name) }}">
-                {{ group.title or group.name }}
-              </a>
-            </li>
-          {% endfor %}
-        </ul>
-      </div>
-    {% endif %}
-  {% endblock %}
-
-=======
       {% snippet "snippets/organization.html", organization=pkg.organization, has_context_title=true %}
     {% endif %}
   {% endblock %}
 
->>>>>>> a22c5ee9
   {% block package_social %}
     {% snippet "snippets/social.html" %}
   {% endblock %}
