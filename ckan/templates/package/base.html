--- conflicted
+++ resolved
@@ -13,13 +13,8 @@
     {% if pkg.organization %}
       {% set organization = h.get_translated(pkg.organization, 'title') or pkg.organization.name %}
       {% set group_type = pkg.organization.type %}
-<<<<<<< HEAD
-      <li class="breadcrumb-item">{% link_for _('Organizations'), named_route=pkg.organization.type ~ '.index' %}</li>
-      <li class="breadcrumb-item">{% link_for organization|truncate(30), named_route=pkg.organization.type ~ '.read', id=pkg.organization.name %}</li>
-=======
-      <li>{% link_for h.humanize_entity_type('organization', group_type, 'breadcrumb') or _('Organizations'), named_route=group_type ~ '.index' %}</li>
-      <li>{% link_for organization|truncate(30), named_route=group_type ~ '.read', id=pkg.organization.name %}</li>
->>>>>>> 181c0417
+      <li class="breadcrumb-item"></li>>{% link_for h.humanize_entity_type('organization', group_type, 'breadcrumb') or _('Organizations'), named_route=group_type ~ '.index' %}</li>
+      <li class="breadcrumb-item"></li>>{% link_for organization|truncate(30), named_route=group_type ~ '.read', id=pkg.organization.name %}</li>
     {% else %}
       <li class="breadcrumb-item">{% link_for _(dataset_type.title()), named_route=dataset_type ~ '.search' %}</li>
     {% endif %}
