--- conflicted
+++ resolved
@@ -1,8 +1,4 @@
-<<<<<<< HEAD
-{% extends "package/base.html" %}
-=======
 {% extends "package/edit_base.html" %}
->>>>>>> a22c5ee9
 
 {% block primary_content %}
   <section class="module">
