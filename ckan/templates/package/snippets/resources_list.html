--- conflicted
+++ resolved
@@ -9,24 +9,6 @@
   {% snippet "package/snippets/resources_list.html", pkg=pkg, resources=pkg.resources %}
 
 #}
-<<<<<<< HEAD
-<section id="dataset-resources" class="resources module-content">
-  <h3>{{ _('Data and Resources') }}</h3>
-  {% if resources %}
-    <ul class="resource-list">
-      {% for resource in resources %}
-        {% snippet 'package/snippets/resource_item.html', pkg=pkg, res=resource %}
-      {% endfor %}
-    </ul>
-  {% else %}
-    <p>
-      {# Comment out "add some" as action doesn't exist yet #}
-      {% trans url=h.url_for(controller='package', action='new_resource', id=pkg.name) %}
-      <p class="empty">This dataset has no data, <a href="{{ url }}">why not add some?</a>
-      {% endtrans %}
-    </p>
-  {% endif %}
-=======
 <section id="dataset-resources" class="resources">
   <h3>{{ _('Data and Resources') }}</h3>
   {% block resource_list %}
@@ -47,5 +29,4 @@
       </p>
     {% endif %}
     {% endblock %}
->>>>>>> a22c5ee9
 </section>