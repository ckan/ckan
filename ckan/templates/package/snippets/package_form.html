--- conflicted
+++ resolved
@@ -3,11 +3,7 @@
 
 {# This provides a full page that renders a form for adding a dataset. It can
 then itself be extended to add/remove blocks of functionality. #}
-<<<<<<< HEAD
-<form id="dataset-edit" class="dataset-form form-horizontal" method="post" action="{{ action }}" data-module="basic-form" novalidate>
-=======
 <form id="dataset-edit" class="dataset-form " method="post" action="{{ action }}" data-module="basic-form">
->>>>>>> bda4bca1
   {% block stages %}
     {{ h.snippet('package/snippets/stages.html', stages=stage) }}
   {% endblock %}
