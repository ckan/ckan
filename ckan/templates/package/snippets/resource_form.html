--- conflicted
+++ resolved
@@ -16,51 +16,6 @@
 
   <input name="id" value="{{ data.id }}" type="hidden"/>
 
-<<<<<<< HEAD
-  <div class="control-group dataset-form-resource-types">
-    {% block basic_fields %}
-
-    {% block basic_fields_data %}
-      <div class="controls"{% if allow_upload %} data-module="resource-upload-field"{% endif %}>
-        {#
-        This block uses a slightly odd pattern. Unlike the rest of the radio
-        buttons which are wrapped _inside_ the labels here we place the label
-        after the input. This enables us to style the label based on the state
-        of the radio using css. eg. input[type=radio]+label {}
-        #}
-        <i class="ckan-icon ckan-icon-link-file"></i>
-        <input id="field-resource-type-file" type="radio" name="resource_type" checked="checked" value="file" />
-        <label class="radio inline" for="field-resource-type-file">{{ _('Link to a file') }}</label>
-        <i class="ckan-icon ckan-icon-link-plugin"></i>
-        <input id="field-resource-type-api" type="radio" name="resource_type" value="api" />
-        <label class="radio inline" for="field-resource-type-api">{{ _('Link to an API') }}</label>
-      </div>
-    </div>
-    {% endblock %}
-
-    {% block basic_fields_url %}
-    {{ form.input('url', id='field-url', label=_('Resource'), placeholder=_('eg. http://example.com/gold-prices-jan-2011.json'), value=data.url, error=errors.url, classes=['control-full', 'control-large']) }}
-    {% endblock %}
-
-    {% block basic_fields_name %}
-    {{ form.input('name', id='field-name', label=_('Name'), placeholder=_('eg. January 2011 Gold Prices'), value=data.name, error=errors.name, classes=['control-full']) }}
-    {% endblock %}
-
-    {% block basic_fields_description %}
-    {{ form.markdown('description', id='field-description', label=_('Description'), placeholder=_('Some useful notes about the data'), value=data.description, error=errors.description) }}
-    {% endblock %}
-
-    {% block basic_fields_format %}
-    {% set format_attrs = {'data-module': 'autocomplete', 'data-module-source': '/api/2/util/resource/format_autocomplete?incomplete=?'} %}
-    {% call form.input('format', id='field-format', label=_('Format'), placeholder=_('eg. CSV, XML or JSON'), value=data.format, error=errors.format, classes=['control-medium'], attrs=format_attrs) %}
-    <span class="info-block info-block-small">
-      <i class="icon-info-sign"></i>
-      {{ _('This is generated automatically. You can edit if you wish') }}
-    </span>
-    {% endcall %}
-    {% endblock %}
-  {% endblock %}
-=======
 
     {% block basic_fields_url %}
       {% set is_upload = (data.url_type == 'upload') %}
@@ -83,7 +38,6 @@
       {% endcall %}
     {% endblock %}
 
->>>>>>> a22c5ee9
 
   {% block metadata_fields %}
     {% if include_metadata %}
