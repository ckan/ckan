--- conflicted
+++ resolved
@@ -36,29 +36,17 @@
                   <a href="#" aria-label="{{ _('Navigate to resource: {name}').format(name=h.resource_display_name(resource)) }}">{{ h.resource_display_name(resource)|truncate(25) }}</a>
                 </li>
               {% elif can_edit %}
-<<<<<<< HEAD
                 <li id="{{ collapse_id }}" class="nav-item {{ collapse_class }}">
                   <div class="nav-item  d-flex justify-content-between position-relative">
                     <a class="flex-fill" href="{{ url }}" aria-label="{{ _('Navigate to resource: {name}').format(name=h.resource_display_name(resource)) }}">{{ h.resource_display_name(resource)|truncate(25) }}</a>
                     <div class="dropdown position-absolute end-0 me-2">
-                      <button class="btn btn-light btn-sm dropdown-toggle" type="button" id="dropdownRes{{ loop.index }}" data-bs-toggle="dropdown" aria-expanded="false"><i class="fa fa-wrench"></i></button>
+                      <button class="btn btn-secondary btn-sm dropdown-toggle" type="button" id="dropdownRes{{ loop.index }}" data-bs-toggle="dropdown" aria-expanded="false"><i class="fa fa-wrench"></i></button>
                       <ul class="dropdown-menu" aria-labelledby="dropdownRes{{ loop.index }}">
                         <li>{% link_for _('Edit resource'), named_route=pkg.type ~ '_resource.edit', id=pkg.name, resource_id=resource.id, class_='dropdown-item', icon='pencil' %}</li>
                         {% block resources_list_edit_dropdown_inner scoped %}{% endblock %}
                         <li>{% link_for _('Views'), named_route=pkg.type ~ '_resource.views', id=pkg.name, resource_id=resource.id, class_='dropdown-item', icon='chart-bar' %}</li>
                       </ul>
                     </div>
-=======
-                <li class="nav-item d-flex justify-content-between position-relative">
-                  <a class="flex-fill" href="{{ url }}" aria-label="{{ _('Navigate to resource: {name}').format(name=h.resource_display_name(resource)) }}">{{ h.resource_display_name(resource)|truncate(25) }}</a>
-                  <div class="dropdown position-absolute end-0 me-2">
-                    <button class="btn btn-secondary btn-sm dropdown-toggle" type="button" id="dropdownRes{{ loop.index }}" data-bs-toggle="dropdown" aria-expanded="false"><i class="fa fa-wrench"></i></button>
-                    <ul class="dropdown-menu" aria-labelledby="dropdownRes{{ loop.index }}">
-                      <li>{% link_for _('Edit resource'), named_route=pkg.type ~ '_resource.edit', id=pkg.name, resource_id=resource.id, class_='dropdown-item', icon='pencil' %}</li>
-                      {% block resources_list_edit_dropdown_inner scoped %}{% endblock %}
-                      <li>{% link_for _('Views'), named_route=pkg.type ~ '_resource.views', id=pkg.name, resource_id=resource.id, class_='dropdown-item', icon='chart-bar' %}</li>
-                    </ul>
->>>>>>> a9996902
                   </div>
                 </li>
               {% else %}
