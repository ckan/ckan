{% import 'macros/form.html' as form %}

{% block resource_view %}
  <div id="view-{{ resource_view['id'] }}" class="resource-view" data-id="{{ resource_view['id'] }}" data-title="{{ resource_view['title'] }}" data-description="{{ resource_view['descripion'] }}">
    <a class="btn pull-right"
       href="#embed-{{ resource_view['id'] }}"
       data-module="resource-view-embed"
       data-module-id="{{ resource_view['id'] }}"
<<<<<<< HEAD
       data-module-url="{{ h.url_for('resource_view', id=package['name'], resource_id=resource['id'], view_id=resource_view['id'], qualified=True) }}">
      <i class="icon-code"></i>
=======
       data-module-url="{{ h.url('resource_view', id=package['name'], resource_id=resource['id'], view_id=resource_view['id'], qualified=True) }}">
      <i class="fa fa-code"></i>
>>>>>>> 1ed2d844
      {{ _("Embed") }}
    </a>
    <p class="desc">{{ h.render_markdown(resource_view['description']) }}</p>
    <div class="m-top ckanext-datapreview">
      {% if not to_preview and h.resource_view_is_filterable(resource_view) %}
        {% snippet 'package/snippets/resource_view_filters.html', resource=resource %}
      {% endif %}
      {% if not h.resource_view_is_iframed(resource_view) %}
        {{ h.rendered_resource_view(resource_view, resource, package) }}
      {% else %}
        <div class="data-viewer-error js-hide">
          <p class="text-error">
            <i class="fa fa-info-circle"></i>
            {{ _('This resource view is not available at the moment.') }}
            <a href="#" data-toggle="collapse" data-target="#data-view-error">
              {{ _('Click here for more information.') }}
            </a>
          </p>
          <p id="data-view-error" class="collapse"></p>
          <p>
            <a href="{{ resource.url }}" class="btn btn-large resource-url-analytics" target="_blank">
              <i class="fa fa-lg fa-arrow-circle-o-down"></i>
              {{ _('Download resource') }}
            </a>
          </p>
        </div>
        {% if not to_preview %}
          {% set current_filters = request.str_GET.get('filters') %}
          {% if current_filters %}
            {% set src = h.url_for(qualified=true, controller='package',
                               action='resource_view', id=package['name'],
                               resource_id=resource['id'],
                               view_id=resource_view['id'],
                               filters=current_filters)  %}
          {% else %}
            {% set src = h.url_for(qualified=true, controller='package',
                               action='resource_view', id=package['name'],
                               resource_id=resource['id'],
                               view_id=resource_view['id'])  %}
          {% endif %}
        {% else %}
          {# When previewing we need to stick the whole resource_view as a param as there is no other way to pass to information on to the iframe #}
          {% set src = h.url_for(qualified=true, controller='package', action='resource_view', id=package['name'], resource_id=resource['id']) + '?' + h.urlencode({'resource_view': h.dump_json(resource_view)}) %}
        {% endif %}
        <iframe src="{{ src }}" frameborder="0" width="100%" data-module="data-viewer">
          <p>{{ _('Your browser does not support iframes.') }}</p>
        </iframe>
      {% endif %}
    </div>
    <div id="embed-{{ resource_view['id'] }}" class="modal resource-view-embed hide">
      <div class="modal-header">
        <button type="button" class="close" data-dismiss="modal">&times;</button>
        <h3>{{ _("Embed resource view") }}</h3>
      </div>
      <div class="modal-body">
        <p class="embed-content">{{ _("You can copy and paste the embed code into a CMS or blog software that supports raw HTML") }}</p>
        <div class="row-fluid">
          <div class="span6">
            {{ form.input("width", label=_("Width"), value=700, classes=["control-full"]) }}
          </div>
          <div class="span6">
            {{ form.input("height", label=_("Height"), value=400, classes=["control-full"]) }}
          </div>
        </div>
        {{ form.textarea("code", label=_("Code"), value="", classes=["pre"], rows=3) }}
      </div>
    </div>
  </div>
{% endblock %}<|MERGE_RESOLUTION|>--- conflicted
+++ resolved
@@ -6,13 +6,8 @@
        href="#embed-{{ resource_view['id'] }}"
        data-module="resource-view-embed"
        data-module-id="{{ resource_view['id'] }}"
-<<<<<<< HEAD
        data-module-url="{{ h.url_for('resource_view', id=package['name'], resource_id=resource['id'], view_id=resource_view['id'], qualified=True) }}">
-      <i class="icon-code"></i>
-=======
-       data-module-url="{{ h.url('resource_view', id=package['name'], resource_id=resource['id'], view_id=resource_view['id'], qualified=True) }}">
       <i class="fa fa-code"></i>
->>>>>>> 1ed2d844
       {{ _("Embed") }}
     </a>
     <p class="desc">{{ h.render_markdown(resource_view['description']) }}</p>
