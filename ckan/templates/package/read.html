{% extends "package/read_base.html" %}

{% set pkg = c.pkg_dict %}

{% block primary_content_inner %}
  {{ super() }}
  {% block package_description %}
<<<<<<< HEAD
    <section class="module-content">
      {% if pkg.private %}
        <span class="dataset-private label label-inverse pull-right">
          <i class="icon-lock"></i>
          {{ _('Private') }}
        </span>
      {% endif %}
      <h1>
=======
    {% if pkg.private %}
      <span class="dataset-private label label-inverse pull-right">
        <i class="icon-lock"></i>
        {{ _('Private') }}
      </span>
    {% endif %}
    <h1>
      {% block page_heading %}
>>>>>>> a22c5ee9
        {{ pkg.title or pkg.name }}
        {% if pkg.state.startswith('draft') %}
          [{{ _('Draft') }}]
        {% endif %}
      {% endblock %}
    </h1>
    {% block package_notes %}
      {% if c.pkg_notes_formatted %}
        <div class="notes embedded-content">
          {{ c.pkg_notes_formatted }}
        </div>
      {% endif %}
    {% endblock %}
    {# FIXME why is this here? seems wrong #}
    <span class="insert-comment-thread"></span>
  {% endblock %}

  {% block package_resources %}
    {% snippet "package/snippets/resources_list.html", pkg=pkg, resources=pkg.resources %}
  {% endblock %}

  {% block package_tags %}
    {% snippet "package/snippets/tags.html", tags=pkg.tags %}
  {% endblock %}

  {% block package_additional_info %}
    {% snippet "package/snippets/additional_info.html", pkg_dict=pkg %}
  {% endblock %}

{% endblock %}<|MERGE_RESOLUTION|>--- conflicted
+++ resolved
@@ -5,16 +5,6 @@
 {% block primary_content_inner %}
   {{ super() }}
   {% block package_description %}
-<<<<<<< HEAD
-    <section class="module-content">
-      {% if pkg.private %}
-        <span class="dataset-private label label-inverse pull-right">
-          <i class="icon-lock"></i>
-          {{ _('Private') }}
-        </span>
-      {% endif %}
-      <h1>
-=======
     {% if pkg.private %}
       <span class="dataset-private label label-inverse pull-right">
         <i class="icon-lock"></i>
@@ -23,7 +13,6 @@
     {% endif %}
     <h1>
       {% block page_heading %}
->>>>>>> a22c5ee9
         {{ pkg.title or pkg.name }}
         {% if pkg.state.startswith('draft') %}
           [{{ _('Draft') }}]
