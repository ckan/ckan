{% extends "organization/edit_base.html" %}

{% block subtitle %}{{ _('Members') }} - {{ super() }}{% endblock %}

{% block page_primary_action %}
  {% if h.check_access('organization_update', {'id': organization.id}) %}

<<<<<<< HEAD
    {% link_for _('Add Member'), named_route='organization.member_new', id=c.group_dict.id, class_='btn btn-primary', icon='plus-square' %}
=======
    {% link_for _('Add Member'), controller='organization', action='member_new', id=c.group_dict.id, class_='btn btn-primary', icon='plus-square', named_route=group_type + '_member_new' %}
>>>>>>> 855cfe85
  {% endif %}
{% endblock %}

{% block primary_content_inner %}
  {% set count = c.members|length %}
  {% set members_count = ungettext('{count} member', '{count} members', count).format(count=count) %}
  <h3 class="page-heading">{{ members_count }}</h3>
  <table class="table table-header table-hover table-bordered">
    <thead>
      <tr>
          <th>{{ _('User') }}</th>
          <th>{{ _('Role') }}</th>
          <th></th>
      </tr>
    </thead>
    <tbody>
      {% for user_id, user, role in c.members %}
        <tr>
          <td class="media">
            {{ h.linked_user(user_id, maxlength=20) }}
          </td>
          <td>{{ role }}</td>
          <td>
            <div class="btn-group pull-right">
<<<<<<< HEAD
              <a class="btn btn-default btn-sm" href="{% url_for 'organization.member_new', id=c.group_dict.id, user=user_id %}" title="{{ _('Edit') }}">
                <i class="fa fa-wrench"></i>
              </a>
              <a class="btn btn-danger btn-sm" href="{% url_for 'organization.member_delete', id=c.group_dict.id, user=user_id %}" data-module="confirm-action" data-module-content="{{ _('Are you sure you want to delete this member?') }}" title="{{ _('Delete') }}">{% block delete_button_text %}<i class="fa fa-times"></i>{% endblock %}</a>
=======
                <a class="btn btn-default btn-sm" href="{{ h.url_for(group_type + '_member_new', id=c.group_dict.id, user=user_id) }}" title="{{ _('Edit') }}">
                <i class="fa fa-wrench"></i>
              </a>
              <a class="btn btn-danger btn-sm" href="{{ h.url_for(group_type + '_member_delete', id=c.group_dict.id, user=user_id) }}" data-module="confirm-action" data-module-content="{{ _('Are you sure you want to delete this member?') }}" title="{{ _('Delete') }}">{% block delete_button_text %}<i class="fa fa-times"></i>{% endblock %}</a>
>>>>>>> 855cfe85
            </div>
          </td>
        </tr>
      {% endfor %}
    </tbody>
  </table>
{% endblock %}<|MERGE_RESOLUTION|>--- conflicted
+++ resolved
@@ -5,11 +5,7 @@
 {% block page_primary_action %}
   {% if h.check_access('organization_update', {'id': organization.id}) %}
 
-<<<<<<< HEAD
-    {% link_for _('Add Member'), named_route='organization.member_new', id=c.group_dict.id, class_='btn btn-primary', icon='plus-square' %}
-=======
-    {% link_for _('Add Member'), controller='organization', action='member_new', id=c.group_dict.id, class_='btn btn-primary', icon='plus-square', named_route=group_type + '_member_new' %}
->>>>>>> 855cfe85
+    {% link_for _('Add Member'), named_route=group_type+'.member_new', id=c.group_dict.id, class_='btn btn-primary', icon='plus-square' %}
   {% endif %}
 {% endblock %}
 
@@ -34,17 +30,10 @@
           <td>{{ role }}</td>
           <td>
             <div class="btn-group pull-right">
-<<<<<<< HEAD
-              <a class="btn btn-default btn-sm" href="{% url_for 'organization.member_new', id=c.group_dict.id, user=user_id %}" title="{{ _('Edit') }}">
+                <a class="btn btn-default btn-sm" href="{{ h.url_for(group_type + '.member_new', id=c.group_dict.id, user=user_id) }}" title="{{ _('Edit') }}">
                 <i class="fa fa-wrench"></i>
               </a>
-              <a class="btn btn-danger btn-sm" href="{% url_for 'organization.member_delete', id=c.group_dict.id, user=user_id %}" data-module="confirm-action" data-module-content="{{ _('Are you sure you want to delete this member?') }}" title="{{ _('Delete') }}">{% block delete_button_text %}<i class="fa fa-times"></i>{% endblock %}</a>
-=======
-                <a class="btn btn-default btn-sm" href="{{ h.url_for(group_type + '_member_new', id=c.group_dict.id, user=user_id) }}" title="{{ _('Edit') }}">
-                <i class="fa fa-wrench"></i>
-              </a>
-              <a class="btn btn-danger btn-sm" href="{{ h.url_for(group_type + '_member_delete', id=c.group_dict.id, user=user_id) }}" data-module="confirm-action" data-module-content="{{ _('Are you sure you want to delete this member?') }}" title="{{ _('Delete') }}">{% block delete_button_text %}<i class="fa fa-times"></i>{% endblock %}</a>
->>>>>>> 855cfe85
+              <a class="btn btn-danger btn-sm" href="{{ h.url_for(group_type + '.member_delete', id=c.group_dict.id, user=user_id) }}" data-module="confirm-action" data-module-content="{{ _('Are you sure you want to delete this member?') }}" title="{{ _('Delete') }}">{% block delete_button_text %}<i class="fa fa-times"></i>{% endblock %}</a>
             </div>
           </td>
         </tr>
