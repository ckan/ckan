--- conflicted
+++ resolved
@@ -7,23 +7,6 @@
 {% endblock %}
 
 {% block primary_content_inner %}
-<<<<<<< HEAD
-  <div class="module-content">
-    <h1 class="hide-heading">{{ _('Members') }}</h1>
-    <table class="table table-bordered">
-      <col width="70" />
-      <col width="40" />
-      <col width="20" />
-      <thead>
-        <tr>
-          <th scope="col">{{ _('User') }}</th>
-          <th scope="col">{{ _('Role') }}</th>
-          <th scope="col"></th>
-        </tr>
-      </thead>
-      <tbody>
-        {% for user_id, user, role in c.members %}
-=======
   <h3 class="page-heading">{{ _('{0} members'.format(c.members|length)) }}</h3>
   <table class="table table-header table-hover table-bordered">
     <col width="70" />
@@ -38,7 +21,6 @@
     </thead>
     <tbody>
       {% for user_id, user, role in c.members %}
->>>>>>> a22c5ee9
         <tr>
           <td class="media">
             {{ h.linked_user(user_id, maxlength=20) }}
