{% extends "page.html" %}

{% block subtitle %}{{ _("Confirm Delete") }}{% endblock %}

{% block maintag %}<div class="row" role="main">{% endblock %}

{% block main_content %}
  <section class="module col-md-6 col-md-offset-3">
    <div class="module-content">
      {% block form %}
        <p>{{ _('Are you sure you want to delete organization - {name}?').format(name=group_dict.name) }}</p>
        <p class="form-actions">
<<<<<<< HEAD
          <form id="organization-confirm-delete-form" action="{% url_for group_type+'.delete', id=group_dict.name %}" method="post">
            <input type="hidden" name="csrf_token" value="{{ csrf_token() }}"/> 
=======
          <form id="organization-confirm-delete-form" action="{{ h.url_for(group_type + '.member_delete', id=group_id, user=user_id) }}" method="post">
>>>>>>> df50c365
            <button class="btn btn-danger" type="submit" name="cancel" >{{ _('Cancel') }}</button>
            <button class="btn btn-primary" type="submit" name="delete" >{{ _('Confirm Delete') }}</button>
          </form>
        </p>
      {% endblock %}
    </div>
  </section>
{% endblock %}<|MERGE_RESOLUTION|>--- conflicted
+++ resolved
@@ -10,12 +10,8 @@
       {% block form %}
         <p>{{ _('Are you sure you want to delete organization - {name}?').format(name=group_dict.name) }}</p>
         <p class="form-actions">
-<<<<<<< HEAD
-          <form id="organization-confirm-delete-form" action="{% url_for group_type+'.delete', id=group_dict.name %}" method="post">
+          <form id="organization-confirm-delete-form" action="{{ h.url_for(group_type + '.member_delete', id=group_id, user=user_id) }}" method="post">
             <input type="hidden" name="csrf_token" value="{{ csrf_token() }}"/> 
-=======
-          <form id="organization-confirm-delete-form" action="{{ h.url_for(group_type + '.member_delete', id=group_id, user=user_id) }}" method="post">
->>>>>>> df50c365
             <button class="btn btn-danger" type="submit" name="cancel" >{{ _('Cancel') }}</button>
             <button class="btn btn-primary" type="submit" name="delete" >{{ _('Confirm Delete') }}</button>
           </form>
