--- conflicted
+++ resolved
@@ -7,34 +7,6 @@
   <li class="active">{% link_for c.group_dict.display_name|truncate(35), controller='organization', action='read', id=c.group_dict.name %}</li>
 {% endblock %}
 
-<<<<<<< HEAD
-{% block actions_content %}
-  {% if h.check_access('package_create', {'organization': c.group_dict.id}) %}
-    <li>{% link_for _('Add Dataset'), controller='package', action='new', group=c.group_dict.id, class_='btn', icon='plus-sign-alt' %}</li>
-  {% endif %}
-  {% if h.check_access('organization_update', {'id': c.group_dict.id}) %}
-    <li>{% link_for _('Admin'), controller='organization', action='edit', id=c.group_dict.name, class_='btn btn-primary', icon='wrench' %}</li>
-  {% endif %}
-  <li>{{ h.follow_button('group', c.group_dict.id) }}</li>
-  {# <li>{% link_for _('History'), controller='organization', action='history', id=c.group_dict.name, class_='btn', icon='undo' %}</li> #}
-{% endblock %}
-
-{% block primary_content %}
-  <section class="module">
-    {% block page_header %}
-      <header class="module-content page-header">
-        <ul class="nav nav-tabs">
-          {% block page_header_tabs %}
-            {{ h.build_nav_icon('organization_read', _('Datasets'), id=c.group_dict.name) }}
-            {{ h.build_nav_icon('organization_activity', _('Activity Stream'), id=c.group_dict.name) }}
-            {{ h.build_nav_icon('organization_about', _('About'), id=c.group_dict.name) }}
-          {% endblock %}
-        </ul>
-      </header>
-    {% endblock %}
-    {% block primary_content_inner %}{% endblock %}
-  </section>
-=======
 {% block content_action %}
   {% if h.check_access('organization_update', {'id': c.group_dict.id}) %}
     {% link_for _('Manage'), controller='organization', action='edit', id=c.group_dict.name, class_='btn', icon='wrench' %}
@@ -45,15 +17,10 @@
   {{ h.build_nav_icon('organization_read', _('Datasets'), id=c.group_dict.name) }}
   {{ h.build_nav_icon('organization_activity', _('Activity Stream'), id=c.group_dict.name) }}
   {{ h.build_nav_icon('organization_about', _('About'), id=c.group_dict.name) }}
->>>>>>> a22c5ee9
 {% endblock %}
 
 {% block secondary_content %}
   {% snippet 'snippets/organization.html', organization=c.group_dict, show_nums=true %}
-<<<<<<< HEAD
-
-=======
->>>>>>> a22c5ee9
   {% block organization_facets %}{% endblock %}
 {% endblock %}
 
