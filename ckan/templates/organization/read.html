{% extends "organization/read_base.html" %}

{% block page_primary_action %}
  {% if h.check_access('package_create', {'owner_org': c.group_dict.id}) %}
<<<<<<< HEAD
    {% snippet 'snippets/add_dataset.html', group=c.group_dict.id %}
=======
    {% link_for _('Add Dataset'), controller='package', action='new', group=c.group_dict.id, class_='btn btn-primary', icon='plus-square' %}
>>>>>>> 7f87f155
  {% endif %}
{% endblock %}

{% block primary_content_inner %}
    {% block groups_search_form %}
      {% set facets = {
        'fields': c.fields_grouped,
        'search': c.search_facets,
        'titles': c.facet_titles,
        'translated_fields': c.translated_fields,
        'remove_field': c.remove_field }
      %}
      {% set sorting = [
        (_('Relevance'), 'score desc, metadata_modified desc'),
        (_('Name Ascending'), 'title_string asc'),
        (_('Name Descending'), 'title_string desc'),
        (_('Last Modified'), 'metadata_modified desc'),
        (_('Popular'), 'views_recent desc') if g.tracking_enabled else (false, false) ]
      %}
      {% snippet 'snippets/search_form.html', form_id='organization-datasets-search-form', type='dataset', query=c.q, sorting=sorting, extras={'id':c.group_dict.name}, sorting_selected=c.sort_by_selected, count=c.page.item_count, facets=facets, placeholder=_('Search datasets...'), show_empty=request.params, fields=c.fields %}
      <br>
    {% endblock %}
  {% block packages_list %}
    {% if c.page.items %}
      {{ h.snippet('snippets/package_list.html', packages=c.page.items) }}
    {% endif %}
  {% endblock %}
  {% block page_pagination %}
    {{ c.page.pager(q=c.q) }}
  {% endblock %}
{% endblock %}

{% block organization_facets %}
  <div class="filters">
    <div>
      {% for facet in c.facet_titles %}
        {{ h.snippet('snippets/facet_list.html', title=c.facet_titles[facet], name=facet, extras={'id':c.group_dict.id}) }}
      {% endfor %}
    </div>
    <a class="close no-text hide-filters"><i class="fa fa-times-circle"></i><span class="text">close</span></a>
  </div>
{% endblock %}<|MERGE_RESOLUTION|>--- conflicted
+++ resolved
@@ -2,11 +2,7 @@
 
 {% block page_primary_action %}
   {% if h.check_access('package_create', {'owner_org': c.group_dict.id}) %}
-<<<<<<< HEAD
     {% snippet 'snippets/add_dataset.html', group=c.group_dict.id %}
-=======
-    {% link_for _('Add Dataset'), controller='package', action='new', group=c.group_dict.id, class_='btn btn-primary', icon='plus-square' %}
->>>>>>> 7f87f155
   {% endif %}
 {% endblock %}
 
