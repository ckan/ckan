{% extends "organization/read_base.html" %}

{% block page_primary_action %}
  {% if h.check_access('package_create', {'owner_org': c.group_dict.id}) %}
    {% link_for _('Add Dataset'), controller='package', action='new', group=c.group_dict.id, class_='btn btn-primary', icon='plus-sign-alt' %}
  {% endif %}
{% endblock %}

{% block primary_content_inner %}
<<<<<<< HEAD
  <div class="module-content">
    {% include "package/snippets/search_form.html" %}
  </div>
  {{ c.page.pager(q=c.q) }}
=======
    {% block groups_search_form %}
      {% set facets = {
        'fields': c.fields_grouped,
        'search': c.search_facets,
        'titles': c.facet_titles,
        'translated_fields': c.translated_fields,
        'remove_field': c.remove_field }
      %}
      {% snippet 'snippets/search_form.html', type='dataset', query=c.q, sorting_selected=c.sort_by_selected, count=c.page.item_count, facets=facets, placeholder=_('Search datasets...'), show_empty=request.params %}
    {% endblock %}
  {% block packages_list %}
    {% if c.page.items %}
      {{ h.snippet('snippets/package_list.html', packages=c.page.items) }}
    {% endif %}
  {% endblock %}
  {% block page_pagination %}
    {{ c.page.pager(q=c.q) }}
  {% endblock %}
>>>>>>> a22c5ee9
{% endblock %}

{% block organization_facets %}
  {% for facet in c.facet_titles %}
<<<<<<< HEAD
      {{ h.snippet('snippets/facet_list.html', title=c.facet_titles[facet], name=facet, extras={'id':c.group_dict.id}) }}
=======
    {{ h.snippet('snippets/facet_list.html', title=c.facet_titles[facet], name=facet, extras={'id':c.group_dict.id}) }}
>>>>>>> a22c5ee9
  {% endfor %}
{% endblock %}<|MERGE_RESOLUTION|>--- conflicted
+++ resolved
@@ -7,12 +7,6 @@
 {% endblock %}
 
 {% block primary_content_inner %}
-<<<<<<< HEAD
-  <div class="module-content">
-    {% include "package/snippets/search_form.html" %}
-  </div>
-  {{ c.page.pager(q=c.q) }}
-=======
     {% block groups_search_form %}
       {% set facets = {
         'fields': c.fields_grouped,
@@ -31,15 +25,10 @@
   {% block page_pagination %}
     {{ c.page.pager(q=c.q) }}
   {% endblock %}
->>>>>>> a22c5ee9
 {% endblock %}
 
 {% block organization_facets %}
   {% for facet in c.facet_titles %}
-<<<<<<< HEAD
-      {{ h.snippet('snippets/facet_list.html', title=c.facet_titles[facet], name=facet, extras={'id':c.group_dict.id}) }}
-=======
     {{ h.snippet('snippets/facet_list.html', title=c.facet_titles[facet], name=facet, extras={'id':c.group_dict.id}) }}
->>>>>>> a22c5ee9
   {% endfor %}
 {% endblock %}