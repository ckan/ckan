{#
Displays a sidebard module with information for given organization

org    - The organization dict.

Example:

  {% snippet "organization/snippets/info.html", org=org %}

#}
{% if organization and h.check_access('organization_update', {'id':organization.id }) %}
  <section class="module module-narrow package-info">
    <h2 class="module-heading"><i class="fa fa-sitemap"></i> {{ _("Edit Organization") }}</h2>
<<<<<<< HEAD
    <ul class="list-unstyled nav nav-simple">
=======
    <ul class="unstyled nav nav-simple">
>>>>>>> 7f87f155
      <li class="nav-item{% if action == 'edit' %} active{% endif %}">
        {% link_for _("Edit Organization"), controller='organization', action='edit', id=organization.name %}
      </li>
    </ul>
  </section>
{% endif %}<|MERGE_RESOLUTION|>--- conflicted
+++ resolved
@@ -11,11 +11,7 @@
 {% if organization and h.check_access('organization_update', {'id':organization.id }) %}
   <section class="module module-narrow package-info">
     <h2 class="module-heading"><i class="fa fa-sitemap"></i> {{ _("Edit Organization") }}</h2>
-<<<<<<< HEAD
     <ul class="list-unstyled nav nav-simple">
-=======
-    <ul class="unstyled nav nav-simple">
->>>>>>> 7f87f155
       <li class="nav-item{% if action == 'edit' %} active{% endif %}">
         {% link_for _("Edit Organization"), controller='organization', action='edit', id=organization.name %}
       </li>
