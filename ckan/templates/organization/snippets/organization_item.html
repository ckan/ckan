--- conflicted
+++ resolved
@@ -12,16 +12,6 @@
     </ul>
 #}
 {% set url = h.url_for(organization.type ~ '_read', action='read', id=organization.name) %}
-<<<<<<< HEAD
-<li class="media-item media media-vertical{% if first %} first{% endif %}{% if last %} last{% endif %}">
-  <a class="media-image" href="{{ url }}"><img src="{{ organization.image_url or h.url_for_static('/base/images/placeholder-organization.png') }}" alt="{{ organization.name }}" /></a>
-  <div class="media-content">
-    <h3 class="media-heading">
-      <a href="{{ url }}" title="{{ _('View {name}').format(name=organization.display_name) }}">
-        {{ organization.display_name }}
-      </a>
-    </h3>
-=======
 <li class="media-item">
   {% block image %}
     <img src="{{ organization.image_display_url or h.url_for_static('/base/images/placeholder-organization.png') }}" alt="{{ organization.name }}" class="media-image">
@@ -30,7 +20,6 @@
     <h3 class="media-heading">{{ organization.display_name }}</h3>
   {% endblock %}
   {% block description %}
->>>>>>> a22c5ee9
     {% if organization.description %}
       <p>{{ h.markdown_extract(organization.description, extract_length=80) }}</p>
     {% else %}
