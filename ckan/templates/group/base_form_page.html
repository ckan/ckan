--- conflicted
+++ resolved
@@ -1,21 +1,16 @@
 {% extends "group/edit_base.html" %}
 
 {% block breadcrumb_content %}
-<<<<<<< HEAD
-  <li class="breadcrumb-item">{{ h.nav_link(_('Groups'), named_route=group_type+'.index') }}</li>
-  <li class="breadcrumb-item active">{% block breadcrumb_link %}{{ h.nav_link(_('Add a Group'), named_route=group_type+'.new') }}{% endblock %}</li>
-=======
-  <li>{{ h.nav_link(
+  <li class="breadcrumb-item">{{ h.nav_link(
         h.humanize_entity_type('group', group_type, 'breadcrumb') or _('Groups'),
         named_route=group_type+'.index') }}</li>
-  <li class="active">
+  <li class="breadcrumb-item active">
     {% block breadcrumb_link %}
       {{ h.nav_link(
         h.humanize_entity_type('group', group_type, 'add link') or _('Add a Group'),
         named_route=group_type~'.new') }}
     {% endblock %}
   </li>
->>>>>>> 181c0417
 {% endblock %}
 
 {% block primary_content_inner %}
