{% extends "group/read_base.html" %}

{% block subtitle %}{{ c.group_dict.display_name }}{% endblock %}

{% block primary_content_inner %}
<<<<<<< HEAD
  <div class="module-content">
    {% include "package/snippets/search_form.html" %}
  </div>
  {{ c.page.pager(q=c.q) }}
=======
  {% block groups_search_form %}
    {% set facets = {
      'fields': c.fields_grouped,
      'search': c.search_facets,
      'titles': c.facet_titles,
      'translated_fields': c.translated_fields,
      'remove_field': c.remove_field }
    %}
    {% snippet 'snippets/search_form.html', type='dataset', query=c.q, sorting_selected=c.sort_by_selected, count=c.page.item_count, facets=facets, placeholder=_('Search datasets...'), show_empty=request.params %}
  {% endblock %}
  {% block packages_list %}
    {% if c.page.items %}
      {{ h.snippet('snippets/package_list.html', packages=c.page.items) }}
    {% endif %}
  {% endblock %}
  {% block page_pagination %}
    {{ c.page.pager(q=c.q) }}
  {% endblock %}
>>>>>>> a22c5ee9
{% endblock %}

{% block secondary_content %}
  {{ super() }}
  {% for facet in c.facet_titles %}
<<<<<<< HEAD
      {{ h.snippet('snippets/facet_list.html', title=c.facet_titles[facet], name=facet, extras={'id':c.group_dict.id}) }}
=======
    {{ h.snippet('snippets/facet_list.html', title=c.facet_titles[facet], name=facet, extras={'id':c.group_dict.id}) }}
>>>>>>> a22c5ee9
  {% endfor %}
{% endblock %}<|MERGE_RESOLUTION|>--- conflicted
+++ resolved
@@ -3,12 +3,6 @@
 {% block subtitle %}{{ c.group_dict.display_name }}{% endblock %}
 
 {% block primary_content_inner %}
-<<<<<<< HEAD
-  <div class="module-content">
-    {% include "package/snippets/search_form.html" %}
-  </div>
-  {{ c.page.pager(q=c.q) }}
-=======
   {% block groups_search_form %}
     {% set facets = {
       'fields': c.fields_grouped,
@@ -27,16 +21,11 @@
   {% block page_pagination %}
     {{ c.page.pager(q=c.q) }}
   {% endblock %}
->>>>>>> a22c5ee9
 {% endblock %}
 
 {% block secondary_content %}
   {{ super() }}
   {% for facet in c.facet_titles %}
-<<<<<<< HEAD
-      {{ h.snippet('snippets/facet_list.html', title=c.facet_titles[facet], name=facet, extras={'id':c.group_dict.id}) }}
-=======
     {{ h.snippet('snippets/facet_list.html', title=c.facet_titles[facet], name=facet, extras={'id':c.group_dict.id}) }}
->>>>>>> a22c5ee9
   {% endfor %}
 {% endblock %}