{#
Renders a media item for a group. This should be used in a list.

group - A group dict.

Example:

    <ul class="media-grid">
      {% for group in groups %}
        {% snippet "group/snippets/group_item.html", group=group %}
      {% endfor %}
    </ul>
#}
<<<<<<< HEAD
{% set url = h.url_for(group.type ~ '_read', action='read', id=group.name) %}
<li class="media-item media media-vertical{% if first %} first{% endif %}{% if last %} last{% endif %}">
  <a class="media-image" href="{{ url }}"><img src="{{ group.image_url or h.url_for_static('/base/images/placeholder-group.png') }}" alt="{{ group.name }}" /></a>
  <div class="media-content">
    <h3 class="media-heading">
      <a href="{{ url }}" title="{{ _('View {name}').format(name=group.display_name) }}">
        {{ group.display_name }}
      </a>
    </h3>
=======
{% set type = group.type or 'group' %}
{% set url = h.url_for(type ~ '_read', action='read', id=group.name) %}
<li class="media-item">
  {% block image %}
    <img src="{{ group.image_display_url or h.url_for_static('/base/images/placeholder-group.png') }}" alt="{{ group.name }}" class="media-image">
  {% endblock %}
  {% block title %}
    <h3 class="media-heading">{{ group.display_name }}</h3>
  {% endblock %}
  {% block description %}
>>>>>>> a22c5ee9
    {% if group.description %}
      <p>{{ h.markdown_extract(group.description, extract_length=80) }}</p>
    {% else %}
      <p class="empty">{{ _('This group has no description') }}</p>
    {% endif %}
  {% endblock %}
  {% block datasets %}
    {% if group.packages %}
      <strong class="count">{{ ungettext('{num} Dataset', '{num} Datasets', group.packages).format(num=group.packages) }}</strong>
    {% elif group.packages == 0 %}
      <span class="count">{{ _('0 Datasets') }}</span>
    {% endif %}
  {% endblock %}
  <a href="{{ url }}" title="{{ _('View {name}').format(name=group.display_name) }}" class="media-view">
    <span>{{ _('View {name}').format(name=group.display_name) }}</span>
  </a>
  {% if group.user_member %}
    <button name="group_removed" value="{{ group.id }}" type="submit" class="btn btn-danger btn-small media-edit" title="{{ _('Remove dataset from this group') }}">{{ _('Remove') }}</button>
  {% endif %}
</li>
{% if position is divisibleby 3 %}
  <li class="clearfix js-hide"></li>
{% endif %}<|MERGE_RESOLUTION|>--- conflicted
+++ resolved
@@ -11,17 +11,6 @@
       {% endfor %}
     </ul>
 #}
-<<<<<<< HEAD
-{% set url = h.url_for(group.type ~ '_read', action='read', id=group.name) %}
-<li class="media-item media media-vertical{% if first %} first{% endif %}{% if last %} last{% endif %}">
-  <a class="media-image" href="{{ url }}"><img src="{{ group.image_url or h.url_for_static('/base/images/placeholder-group.png') }}" alt="{{ group.name }}" /></a>
-  <div class="media-content">
-    <h3 class="media-heading">
-      <a href="{{ url }}" title="{{ _('View {name}').format(name=group.display_name) }}">
-        {{ group.display_name }}
-      </a>
-    </h3>
-=======
 {% set type = group.type or 'group' %}
 {% set url = h.url_for(type ~ '_read', action='read', id=group.name) %}
 <li class="media-item">
@@ -32,7 +21,6 @@
     <h3 class="media-heading">{{ group.display_name }}</h3>
   {% endblock %}
   {% block description %}
->>>>>>> a22c5ee9
     {% if group.description %}
       <p>{{ h.markdown_extract(group.description, extract_length=80) }}</p>
     {% else %}
