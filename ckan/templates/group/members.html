{% extends "group/edit_base.html" %}

{% block subtitle %}{{ _('Members') }} - {{ c.group_dict.display_name }} - {{ _('Groups') }}{% endblock %}

{% block primary_content_inner %}
  {% link_for _('Add Member'), controller='group', action='member_new', id=c.group_dict.id, class_='btn pull-right', icon='plus-sign-alt' %}
  <h3 class="page-heading">{{ _('{0} members'.format(c.members|length)) }}</h3>
  <table class="table table-header table-hover table-bordered">
    <col width="70" />
    <col width="40" />
    <col width="20" />
    <thead>
      <tr>
        <th scope="col">{{ _('User') }}</th>
        <th scope="col">{{ _('Role') }}</th>
        <th scope="col"></th>
      </tr>
    </thead>
    <tbody>
      {% for user_id, user, role in c.members %}
      <tr>
        <td class="media">
          {{ h.linked_user(user_id, maxlength=20) }}
        </td>
        <td>{{ role }}</td>
        <td>
          {% set locale = h.dump_json({'content': _('Are you sure you want to delete this member?')}) %}
<<<<<<< HEAD
          <td><a class="btn btn-danger" href="{% url_for controller='group', action='member_delete', id=c.group_dict.id, user=user_id %}" data-module="confirm-action" data-module-i18n="{{ locale }}">{% block delete_button_text %}{{ _('Delete') }}{% endblock %}</a></td>
        </tr>
        {% endfor %}
      </table>
    </div>
  </section>
{% endblock %}

{% block secondary_content %}
  {% snippet 'snippets/group.html', group=c.group_dict %}
{% endblock %}

{% block links %}
  {{ super() }}
  {% include "group/snippets/feeds.html" %}
=======
          <div class="btn-group pull-right">
            <a class="btn btn-small" href="{% url_for controller='group', action='member_new', id=c.group_dict.id, user=user_id %}" title="{{ _('Edit') }}">
              <i class="icon-wrench"></i>
            </a>
            <a class="btn btn-danger btn-small" href="{% url_for controller='group', action='member_delete', id=c.group_dict.id, user=user_id %}" data-module="confirm-action" data-module-i18n="{{ locale }}" title="{{ _('Delete') }}">{% block delete_button_text %}<i class="icon-remove"></i>{% endblock %}</a>
          </div>
        </td>
      </tr>
      {% endfor %}
    </tbody>
  </table>
>>>>>>> a22c5ee9
{% endblock %}<|MERGE_RESOLUTION|>--- conflicted
+++ resolved
@@ -25,23 +25,6 @@
         <td>{{ role }}</td>
         <td>
           {% set locale = h.dump_json({'content': _('Are you sure you want to delete this member?')}) %}
-<<<<<<< HEAD
-          <td><a class="btn btn-danger" href="{% url_for controller='group', action='member_delete', id=c.group_dict.id, user=user_id %}" data-module="confirm-action" data-module-i18n="{{ locale }}">{% block delete_button_text %}{{ _('Delete') }}{% endblock %}</a></td>
-        </tr>
-        {% endfor %}
-      </table>
-    </div>
-  </section>
-{% endblock %}
-
-{% block secondary_content %}
-  {% snippet 'snippets/group.html', group=c.group_dict %}
-{% endblock %}
-
-{% block links %}
-  {{ super() }}
-  {% include "group/snippets/feeds.html" %}
-=======
           <div class="btn-group pull-right">
             <a class="btn btn-small" href="{% url_for controller='group', action='member_new', id=c.group_dict.id, user=user_id %}" title="{{ _('Edit') }}">
               <i class="icon-wrench"></i>
@@ -53,5 +36,4 @@
       {% endfor %}
     </tbody>
   </table>
->>>>>>> a22c5ee9
 {% endblock %}