{% extends "group/edit_base.html" %}

{% block subtitle %}{{ _('Members') }} {{ g.template_title_delimiter }} {{ group_dict.display_name }} {{ g.template_title_delimiter }} {{ _('Groups') }}{% endblock %}

{% block page_primary_action %}
<<<<<<< HEAD
  {% link_for _('Add Member'), named_route=group_type+'.member_new', id=group_dict.id, class_='btn btn-primary', icon='plus-square' %}
=======
  {% link_for _('Add Member'), controller='group', action='member_new', id=c.group_dict.id, class_='btn btn-primary', icon='plus-square', named_route=group_type + '_member_new' %}
  {% link_for _('CSV'), controller='group', action='member_dump', id=c.group_dict.id, class_='btn btn-primary', icon='download' %}
>>>>>>> 1890557e
{% endblock %}

{% block primary_content_inner %}
  <h3 class="page-heading">{{ _('{0} members'.format(members|length)) }}</h3>
  <table class="table table-header table-hover table-bordered" id="member-table">
    <thead>
      <tr>
        <th>{{ _('User') }}</th>
        <th>{{ _('Role') }}</th>
        <th></th>
      </tr>
    </thead>
    <tbody>
      {% for user_id, user, role in members %}
      <tr>
        <td class="media">
          {{ h.linked_user(user_id, maxlength=20) }}
        </td>
        <td>{{ role }}</td>
        <td>
          <div class="btn-group pull-right">
            <a class="btn btn-default btn-sm" href="{{ h.url_for(group_type + '.member_new', id=group_dict.id, user=user_id) }}" title="{{ _('Edit') }}">
              <i class="fa fa-wrench"></i>
            </a>
            <a class="btn btn-danger btn-sm" href="{{ h.url_for(group_type + '.member_delete', id=group_dict.id, user=user_id) }}" data-module="confirm-action" data-module-content="{{ _('Are you sure you want to delete this member?') }}" title="{{ _('Delete') }}">{% block delete_button_text %}<i class="fa fa-times"></i>{% endblock %}</a>
          </div>
        </td>
      </tr>
      {% endfor %}
    </tbody>
  </table>
{% endblock %}<|MERGE_RESOLUTION|>--- conflicted
+++ resolved
@@ -3,12 +3,8 @@
 {% block subtitle %}{{ _('Members') }} {{ g.template_title_delimiter }} {{ group_dict.display_name }} {{ g.template_title_delimiter }} {{ _('Groups') }}{% endblock %}
 
 {% block page_primary_action %}
-<<<<<<< HEAD
   {% link_for _('Add Member'), named_route=group_type+'.member_new', id=group_dict.id, class_='btn btn-primary', icon='plus-square' %}
-=======
-  {% link_for _('Add Member'), controller='group', action='member_new', id=c.group_dict.id, class_='btn btn-primary', icon='plus-square', named_route=group_type + '_member_new' %}
   {% link_for _('CSV'), controller='group', action='member_dump', id=c.group_dict.id, class_='btn btn-primary', icon='download' %}
->>>>>>> 1890557e
 {% endblock %}
 
 {% block primary_content_inner %}
