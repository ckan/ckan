{% extends "group/edit_base.html" %}

{% block subtitle %}{{ _('Members') }} - {{ c.group_dict.display_name }} - {{ _('Groups') }}{% endblock %}

{% block page_primary_action %}
<<<<<<< HEAD
  {% link_for _('Add Member'), named_route='group.member_new', id=c.group_dict.id, class_='btn btn-primary', icon='plus-square' %}
=======
  {% link_for _('Add Member'), controller='group', action='member_new', id=c.group_dict.id, class_='btn btn-primary', icon='plus-square', named_route=group_type + '_member_new' %}
>>>>>>> 855cfe85
{% endblock %}

{% block primary_content_inner %}
  <h3 class="page-heading">{{ _('{0} members'.format(c.members|length)) }}</h3>
  <table class="table table-header table-hover table-bordered" id="member-table">
    <thead>
      <tr>
        <th>{{ _('User') }}</th>
        <th>{{ _('Role') }}</th>
        <th></th>
      </tr>
    </thead>
    <tbody>
      {% for user_id, user, role in c.members %}
      <tr>
        <td class="media">
          {{ h.linked_user(user_id, maxlength=20) }}
        </td>
        <td>{{ role }}</td>
        <td>
          <div class="btn-group pull-right">
<<<<<<< HEAD
            <a class="btn btn-default btn-sm" href="{% url_for 'group.member_new', id=c.group_dict.id, user=user_id %}" title="{{ _('Edit') }}">
              <i class="fa fa-wrench"></i>
            </a>
            <a class="btn btn-danger btn-sm" href="{% url_for 'group.member_delete', id=c.group_dict.id, user=user_id %}" data-module="confirm-action" data-module-content="{{ _('Are you sure you want to delete this member?') }}" title="{{ _('Delete') }}">{% block delete_button_text %}<i class="fa fa-times"></i>{% endblock %}</a>
=======
            <a class="btn btn-default btn-sm" href="{{ h.url_for(group_type + '_member_new', id=c.group_dict.id, user=user_id) }}" title="{{ _('Edit') }}">
              <i class="fa fa-wrench"></i>
            </a>
            <a class="btn btn-danger btn-sm" href="{{ h.url_for(group_type + '_member_delete', id=c.group_dict.id, user=user_id) }}" data-module="confirm-action" data-module-content="{{ _('Are you sure you want to delete this member?') }}" title="{{ _('Delete') }}">{% block delete_button_text %}<i class="fa fa-times"></i>{% endblock %}</a>
>>>>>>> 855cfe85
          </div>
        </td>
      </tr>
      {% endfor %}
    </tbody>
  </table>
{% endblock %}<|MERGE_RESOLUTION|>--- conflicted
+++ resolved
@@ -3,11 +3,7 @@
 {% block subtitle %}{{ _('Members') }} - {{ c.group_dict.display_name }} - {{ _('Groups') }}{% endblock %}
 
 {% block page_primary_action %}
-<<<<<<< HEAD
-  {% link_for _('Add Member'), named_route='group.member_new', id=c.group_dict.id, class_='btn btn-primary', icon='plus-square' %}
-=======
-  {% link_for _('Add Member'), controller='group', action='member_new', id=c.group_dict.id, class_='btn btn-primary', icon='plus-square', named_route=group_type + '_member_new' %}
->>>>>>> 855cfe85
+  {% link_for _('Add Member'), named_route=group_type+'.member_new', id=c.group_dict.id, class_='btn btn-primary', icon='plus-square' %}
 {% endblock %}
 
 {% block primary_content_inner %}
@@ -29,17 +25,10 @@
         <td>{{ role }}</td>
         <td>
           <div class="btn-group pull-right">
-<<<<<<< HEAD
-            <a class="btn btn-default btn-sm" href="{% url_for 'group.member_new', id=c.group_dict.id, user=user_id %}" title="{{ _('Edit') }}">
+            <a class="btn btn-default btn-sm" href="{{ h.url_for(group_type + '.member_new', id=c.group_dict.id, user=user_id) }}" title="{{ _('Edit') }}">
               <i class="fa fa-wrench"></i>
             </a>
-            <a class="btn btn-danger btn-sm" href="{% url_for 'group.member_delete', id=c.group_dict.id, user=user_id %}" data-module="confirm-action" data-module-content="{{ _('Are you sure you want to delete this member?') }}" title="{{ _('Delete') }}">{% block delete_button_text %}<i class="fa fa-times"></i>{% endblock %}</a>
-=======
-            <a class="btn btn-default btn-sm" href="{{ h.url_for(group_type + '_member_new', id=c.group_dict.id, user=user_id) }}" title="{{ _('Edit') }}">
-              <i class="fa fa-wrench"></i>
-            </a>
-            <a class="btn btn-danger btn-sm" href="{{ h.url_for(group_type + '_member_delete', id=c.group_dict.id, user=user_id) }}" data-module="confirm-action" data-module-content="{{ _('Are you sure you want to delete this member?') }}" title="{{ _('Delete') }}">{% block delete_button_text %}<i class="fa fa-times"></i>{% endblock %}</a>
->>>>>>> 855cfe85
+            <a class="btn btn-danger btn-sm" href="{{ h.url_for(group_type + '.member_delete', id=c.group_dict.id, user=user_id) }}" data-module="confirm-action" data-module-content="{{ _('Are you sure you want to delete this member?') }}" title="{{ _('Delete') }}">{% block delete_button_text %}<i class="fa fa-times"></i>{% endblock %}</a>
           </div>
         </td>
       </tr>
