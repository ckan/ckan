{% extends "group/edit_base.html" %}

{% import 'macros/form.html' as form %}

{% set user = c.user_dict %}

{% block primary_content_inner %}
  {% link_for _('Back to all members'), controller='group', action='members', id=group.name, class_='btn pull-right', icon='arrow-left' %}
  <h1 class="page-heading">
    {% block page_heading %}{{ _('Edit Member') if user else _('Add Member') }}{% endblock %}
  </h1>
  {% block form %}
<<<<<<< HEAD
  <form class="dataset-form form-horizontal add-member-form" method='post'>
    <div class="row-fluid">
      <div class="control-group control-medium">
        <label class="control-label" for="username">
          {{ _('Existing User') }}
        </label>
        <span>
          {{ _('If you wish to add an existing user, search for their username below.') }}
        </span>
        <div class="controls">
          {% if user %}
            <input type="hidden" name="username" value="{{ user.name }}" />
            <input id="username" name="username" type="text" value="{{ user.name }}"
            disabled="True" class="control-medium">
          {% else %}
            <input id="username" type="text" name="username" placeholder="Username"
            value="" class="control-medium" data-module="autocomplete"
            data-module-source="/api/2/util/user/autocomplete?q=?">
          {% endif %}
        </div>
      </div>
      <div class="add-member-or">
        {{ _('or') }}
      </div>
      <div class="control-group control-medium">
        <label class="control-label" for="email">
          {{ _('New User') }}
        </label>
        <span>
          {{ _('If you wish to invite a new user, enter their email address.') }}
        </span>
        <div class="controls">
          <input id="email" type="text" name="email" placeholder="Email address">
        </div>
      </div>
    </div>
    {% set format_attrs = {'data-module': 'autocomplete'} %}
    {{ form.select('role', label=_('Role'), options=c.roles, selected=c.user_role, error='', attrs=format_attrs) }}
    <div class="form-actions">
=======
    <form class="dataset-form form-horizontal" method='post'>
>>>>>>> b2182944
      {% if user %}
        <input type="hidden" name="username" value="{{ user.name }}" />
        {% set format_attrs = {'disabled': true} %}
        {{ form.input('username', label=_('User'), value=user.name, classes=['control-medium'], attrs=format_attrs) }}
      {% else %}
        {% set format_attrs = {'data-module': 'autocomplete', 'data-module-source': '/api/2/util/user/autocomplete?q=?'} %}
        {{ form.input('username', id='field-username', label=_('User'), placeholder=_('Username'), value='', error='', classes=['control-medium'], attrs=format_attrs) }}
      {% endif %}
      {% set format_attrs = {'data-module': 'autocomplete'} %}
      {{ form.select('role', label=_('Role'), options=c.roles, selected=c.user_role, error='', attrs=format_attrs) }}
      <div class="form-actions">
        {% if user %}
          {% set locale = h.dump_json({'content': _('Are you sure you want to delete this member?')}) %}
          <a href="{% url_for controller='group', action='member_delete', id=c.group_dict.id, user=user.id %}" class="btn btn-danger pull-left" data-module="confirm-action" data-module-i18n="{{ locale }}">{{ _('Delete') }}</a>
          <button class="btn btn-primary" type="submit" name="submit" >
            {{ _('Save') }}
          </button>
        {% else %}
          <button class="btn btn-primary" type="submit" name="submit" >
            {{ _('Add') }}
          </button>
        {% endif %}
      </div>
    </form>
  {% endblock %}
{% endblock %}

{% block secondary_content %}
  {{ super() }}
  <div class="module module-narrow module-shallow">
    <h2 class="module-heading">
      <i class="icon-large icon-info-sign"></i>
      {{ _('What are roles?') }}
    </h2>
    <div class="module-content">
      {% trans %}
        <p><strong>Admin:</strong> Can add/edit and delete datasets, as well as
          manage group members.</p>
        <p><strong>Editor:</strong> Can add and edit datasets, but not manage
          group members.</p>
        <p><strong>Member:</strong> Can view the group's private
          datasets, but not add new datasets.</p>
      {% endtrans %}
    </div>
  </div>
{% endblock %}<|MERGE_RESOLUTION|>--- conflicted
+++ resolved
@@ -10,7 +10,6 @@
     {% block page_heading %}{{ _('Edit Member') if user else _('Add Member') }}{% endblock %}
   </h1>
   {% block form %}
-<<<<<<< HEAD
   <form class="dataset-form form-horizontal add-member-form" method='post'>
     <div class="row-fluid">
       <div class="control-group control-medium">
@@ -50,9 +49,6 @@
     {% set format_attrs = {'data-module': 'autocomplete'} %}
     {{ form.select('role', label=_('Role'), options=c.roles, selected=c.user_role, error='', attrs=format_attrs) }}
     <div class="form-actions">
-=======
-    <form class="dataset-form form-horizontal" method='post'>
->>>>>>> b2182944
       {% if user %}
         <input type="hidden" name="username" value="{{ user.name }}" />
         {% set format_attrs = {'disabled': true} %}
