--- conflicted
+++ resolved
@@ -4,13 +4,6 @@
 
 {% block primary_content_inner %}
   <form method='post' action="" class="form-horizontal">
-<<<<<<< HEAD
-    {{ autoform.generate(form_items, data, errors) }}
-    <div class="form-actions">
-      {% set locale = h.dump_json({'content': _('Are you sure you want to reset the config?')}) %}
-        <a href="{% url_for controller='admin', action='reset_config' %}" class="btn btn-danger pull-left" data-module="confirm-action" data-module-i18n="{{ locale }}">{{ _('Reset') }}</a>
-        <button type="submit" class="btn btn-primary" name="save">{{ _('Update') }}</button>
-=======
     {% block admin_form %}
       {{ autoform.generate(form_items, data, errors) }}
     {% endblock %}
@@ -18,7 +11,6 @@
       {% set locale = h.dump_json({'content': _('Are you sure you want to reset the config?')}) %}
       <a href="{% url_for controller='admin', action='reset_config' %}" class="btn btn-danger pull-left" data-module="confirm-action" data-module-i18n="{{ locale }}">{{ _('Reset') }}</a>
       <button type="submit" class="btn btn-primary" name="save">{{ _('Update Config') }}</button>
->>>>>>> a22c5ee9
     </div>
   </form>
 {% endblock %}
@@ -30,16 +22,10 @@
       {{ _('CKAN config options') }}
     </h2>
     <div class="module-content">
-<<<<<<< HEAD
-      {% set about_url = h.url_for(controller='home', action='about') %}
-      {% set home_url = h.url_for(controller='home', action='index') %}
-      {% set docs_url = "http://docs.ckan.org/{0}/{1}/theming.html".format(request.environ.CKAN_LANG, g.ckan_doc_version) %}
-=======
       {% block admin_form_help %}
       {% set about_url = h.url_for(controller='home', action='about') %}
       {% set home_url = h.url_for(controller='home', action='index') %}
       {% set docs_url = "http://docs.ckan.org/en/{0}/theming.html".format(g.ckan_doc_version) %}
->>>>>>> a22c5ee9
       {% trans %}
         <p><strong>Site Title:</strong> This is the title of this CKAN instance
           It appears in various places throughout CKAN.</p>
@@ -55,14 +41,10 @@
           <code>&lt;head&gt;</code> tag of every page. If you wish to customize
           the templates more fully we recommend
           <a href="{{ docs_url }}" target="_blank">reading the documentation</a>.</p>
-<<<<<<< HEAD
-      {% endtrans %}
-=======
         <p><strong>Homepage:</strong> This is for choosing a predefined layout for
            the modules that appear on your homepage.</p>
       {% endtrans %}
       {% endblock %}
->>>>>>> a22c5ee9
     </div>
   </div>
 {% endblock %}