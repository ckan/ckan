{#
Displays a single related item.

related - The related item dict.
pkg_id  - The id of the owner package. If present the edit button will be
          displayed.

Example:



#}
{% set placeholder_map = {
'application': h.url_for_static('/base/images/placeholder-application.png')
} %}
<<<<<<< HEAD
<li class="related-item media-item media media-vertical{% if first %} first{% endif %}{% if last %} last{% endif %}" data-module="related-item">
  <a class="media-image" href="{{ related.url }}">
    <img src="{{ related.image_url or placeholder_map[related.type] or h.url_for_static('/base/images/placeholder-image.png') }}" alt="{{ related.title }}" />
=======
{% set tooltip = _('Go to {related_item_type}').format(related_item_type=related.type|replace('_', ' ')|title) %}
<li class="related-item media-item" data-module="related-item">
  <img src="{{ related.image_url or placeholder_map[related.type] or h.url_for_static('/base/images/placeholder-image.png') }}" alt="{{ related.title }}" class="media-image">
  <h3 class="media-heading">{{ related.title }}</h3>
  {% if related.description %}
    <div class="prose">{{ h.render_markdown(related.description) }}</div>
  {% else %}
    <p class="empty">{{ _('This item has no description') }}</p>
  {% endif %}
  <a class="media-view" href="{{ related.url }}" target="_blank" title="{{ tooltip }}">
    <span>{{ tooltip }}</span>
>>>>>>> a22c5ee9
    <span class="banner">
      {%- if related.type == 'application' -%}
        app
      {%- elif related.type == 'visualization' -%}
        viz
      {%- else -%}
        {{ related.type | replace('news_', '') }}
      {%- endif -%}
    </span>
  </a>
  {% if pkg_id %}
    {{ h.nav_link(_('Edit'), controller='related', action='edit', id=pkg_id, related_id=related.id, class_='btn btn-primary btn-small media-edit') }}
  {% endif %}
</li>
{% if position is divisibleby 3 %}
  <li class="clearfix js-hide"></li>
{% endif %}<|MERGE_RESOLUTION|>--- conflicted
+++ resolved
@@ -13,11 +13,6 @@
 {% set placeholder_map = {
 'application': h.url_for_static('/base/images/placeholder-application.png')
 } %}
-<<<<<<< HEAD
-<li class="related-item media-item media media-vertical{% if first %} first{% endif %}{% if last %} last{% endif %}" data-module="related-item">
-  <a class="media-image" href="{{ related.url }}">
-    <img src="{{ related.image_url or placeholder_map[related.type] or h.url_for_static('/base/images/placeholder-image.png') }}" alt="{{ related.title }}" />
-=======
 {% set tooltip = _('Go to {related_item_type}').format(related_item_type=related.type|replace('_', ' ')|title) %}
 <li class="related-item media-item" data-module="related-item">
   <img src="{{ related.image_url or placeholder_map[related.type] or h.url_for_static('/base/images/placeholder-image.png') }}" alt="{{ related.title }}" class="media-image">
@@ -29,7 +24,6 @@
   {% endif %}
   <a class="media-view" href="{{ related.url }}" target="_blank" title="{{ tooltip }}">
     <span>{{ tooltip }}</span>
->>>>>>> a22c5ee9
     <span class="banner">
       {%- if related.type == 'application' -%}
         app
