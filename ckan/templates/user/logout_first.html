--- conflicted
+++ resolved
@@ -8,11 +8,7 @@
 {% block form %}
   <div class="alert alert-error">{{ _("You're already logged in as {user}.").format(user=c.user) }} <a href="{{ logout_url }}">{{ _('Logout') }}</a>?</div>
   <div class="form-horizontal">
-<<<<<<< HEAD
-      {{ form.input('login', label=_('Username'), id='field-login', value="", error="", classes=["control-full"], attrs={"disabled": "disabled"}) }}
-=======
     {{ form.input('login', label=_('Username'), id='field-login', value="", error="", classes=["control-full"], attrs={"disabled": "disabled"}) }}
->>>>>>> a22c5ee9
     {{ form.input('password', label=_('Password'), id='field-password', type="password", value="", error="", classes=["control-full"], attrs={"disabled": "disabled"}) }}
     {{ form.checkbox('remember', label=_('Remember me'), id='field-remember', checked=true, attrs={"disabled": "disabled"}) }}
     <div class="form-actions">
