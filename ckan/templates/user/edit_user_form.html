{% import 'macros/form.html' as form %}

<form id="user-edit-form" class="dataset-form form-horizontal" method="post" action="{{ action }}">
  {{ form.errors(error_summary) }}

  <fieldset>
    <legend>{{ _('Change details') }}</legend>
    {{ form.input('name', label=_('Username'), id='field-username', value=data.name, error=errors.name, classes=['control-medium'], attrs={'readonly': ''}) }}

    {{ form.input('fullname', label=_('Full name'), id='field-fullname', value=data.fullname, error=errors.fullname, placeholder=_('eg. Joe Bloggs'), classes=['control-medium']) }}

    {{ form.input('email', label=_('Email'), id='field-email', type='email', value=data.email, error=errors.email, placeholder=_('eg. joe@example.com'), classes=['control-medium'], is_required=true) }}

    {{ form.markdown('about', label=_('About'), id='field-about', value=data.about, error=errors.about, placeholder=_('A little information about yourself')) }}

    {% if c.show_email_notifications %}
      {% call form.checkbox('activity_streams_email_notifications', label=_('Subscribe to notification emails'), id='field-activity-streams-email-notifications', value=True, checked=c.userobj.activity_streams_email_notifications) %}
      {% set helper_text = _("You will receive notification emails from {site_title}, e.g. when you have new activities on your dashboard."|string) %}
      {{ form.info(helper_text.format(site_title=g.site_title), classes=['info-help-tight']) }}
      {% endcall %}
    {% endif %}

  </fieldset>

  <fieldset>
    <legend>{{ _('Change password') }}</legend>
<<<<<<< HEAD
    {{ form.input('old_password',
                  type='password',
                  label=_('Sysadmin Password') if c.is_sysadmin else _('Old Password'),
                  id='field-password',
                  value=data.oldpassword,
                  error=errors.oldpassword,
                  classes=['control-medium'],
                  attrs={'autocomplete': 'off'}
                  ) }}
=======
    {% if not is_sysadmin %}
    {{ form.input('old_password', type='password', label=_('Old Password'), id='field-password', value=data.oldpassword, error=errors.oldpassword, classes=['control-medium'], attrs={'autocomplete': 'off'} ) }}
    {% endif %}
>>>>>>> 1ed2d844

    {{ form.input('password1', type='password', label=_('Password'), id='field-password', value=data.password1, error=errors.password1, classes=['control-medium'], attrs={'autocomplete': 'off'} ) }}

    {{ form.input('password2', type='password', label=_('Confirm Password'), id='field-password-confirm', value=data.password2, error=errors.password2, classes=['control-medium'], attrs={'autocomplete': 'off'}) }}
  </fieldset>

  <div class="form-actions">
    {% block delete_button %}
      {% if h.check_access('user_delete', {'id': data.id})  %}
        {% set locale = h.dump_json({'content': _('Are you sure you want to delete this User?')}) %}
        <a class="btn btn-danger pull-left" href="{% url_for controller='user', action='delete', id=data.id %}" data-module="confirm-action" data-module-i18n="{{ locale }}">{% block delete_button_text %}{{ _('Delete') }}{% endblock %}</a>
      {% endif %}
    {% endblock %}
    {% block generate_button %}
      {% if h.check_access('user_generate_apikey', {'id': data.id})  %}
        {% set locale = h.dump_json({'content': _('Are you sure you want to regenerate the API key?')}) %}
        <a class="btn btn-warning" href="{% url_for controller='user', action='generate_apikey', id=data.id %}" data-module="confirm-action" data-module-i18n="{{ locale }}">{% block generate_button_text %}{{ _('Regenerate API Key') }}{% endblock %}</a>
      {% endif %}
    {% endblock %}
    {{ form.required_message() }}
    <button class="btn btn-primary" type="submit" name="save">{{ _('Update Profile') }}</button>
  </div>
</form><|MERGE_RESOLUTION|>--- conflicted
+++ resolved
@@ -24,7 +24,6 @@
 
   <fieldset>
     <legend>{{ _('Change password') }}</legend>
-<<<<<<< HEAD
     {{ form.input('old_password',
                   type='password',
                   label=_('Sysadmin Password') if c.is_sysadmin else _('Old Password'),
@@ -34,11 +33,6 @@
                   classes=['control-medium'],
                   attrs={'autocomplete': 'off'}
                   ) }}
-=======
-    {% if not is_sysadmin %}
-    {{ form.input('old_password', type='password', label=_('Old Password'), id='field-password', value=data.oldpassword, error=errors.oldpassword, classes=['control-medium'], attrs={'autocomplete': 'off'} ) }}
-    {% endif %}
->>>>>>> 1ed2d844
 
     {{ form.input('password1', type='password', label=_('Password'), id='field-password', value=data.password1, error=errors.password1, classes=['control-medium'], attrs={'autocomplete': 'off'} ) }}
 
