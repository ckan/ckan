{% extends "user/edit_base.html" %}

{% set user = g.userobj %}

{% block breadcrumb_content %}
  <li class="active"><a href="{{ h.url_for('dashboard.index') }}">{{ _('Dashboard') }}</a></li>
{% endblock %}

{% block secondary %}{% endblock %}

{% block primary %}
  <article class="module">
    {% block page_header %}
      <header class="module-content page-header hug">
        <div class="content_action">
          {% link_for _('Edit settings'), named_route='user.edit', id=user.name, class_='btn btn-default', icon='cog' %}
        </div>
        <ul class="nav nav-tabs">
          {{ h.build_nav_icon('dashboard.index', _('News feed')) }}
          {{ h.build_nav_icon('dashboard.datasets', _('My Datasets')) }}
          {{ h.build_nav_icon('dashboard.organizations', _('My Organizations')) }}
          {{ h.build_nav_icon('dashboard.groups', _('My Groups')) }}
        </ul>
      </header>
    {% endblock %}
    <div class="module-content">
      {% if self.page_primary_action() | trim %}
        <div class="page_primary_action">
          {% block page_primary_action %}{% endblock %}
        </div>
      {% endif %}
      {% block primary_content_inner %}
        <div data-module="dashboard">
          {% snippet 'user/snippets/followee_dropdown.html', context=dashboard_activity_stream_context, followees=followee_list %}
          <h2 class="page-heading">
            {% block page_heading %}
              {{ _('News feed') }}
            {% endblock %}
            <small>{{ _("Activity from items that I'm following") }}</small>
          </h2>
<<<<<<< HEAD
          {% block activity_stream %}
            {{ dashboard_activity_stream|safe }}
          {% endblock %}
=======
          {% snippet 'snippets/activity_stream.html', activity_stream=activity_stream %}
>>>>>>> 7f87f155
        </div>
      {% endblock %}
    </div>
  </article>
{% endblock %}<|MERGE_RESOLUTION|>--- conflicted
+++ resolved
@@ -38,13 +38,9 @@
             {% endblock %}
             <small>{{ _("Activity from items that I'm following") }}</small>
           </h2>
-<<<<<<< HEAD
           {% block activity_stream %}
-            {{ dashboard_activity_stream|safe }}
+            {% snippet 'snippets/activity_stream.html', activity_stream=activity_stream %}
           {% endblock %}
-=======
-          {% snippet 'snippets/activity_stream.html', activity_stream=activity_stream %}
->>>>>>> 7f87f155
         </div>
       {% endblock %}
     </div>
