{% extends "user/edit_base.html" %}

<<<<<<< HEAD
{% block add_action_content %}
  {% if h.check_access('package_create') %}
    <li>{% link_for _('Add Dataset'), controller='package', action='new', class_="btn btn-primary", icon="plus-sign-alt" %}</li>
  {% endif %}
{% endblock %}

{% block primary_content_inner %}
  <div data-module="dashboard">
    {% snippet 'user/snippets/followee_dropdown.html', context=c.dashboard_activity_stream_context, followees=c.followee_list %}
    <h2 class="page-heading">
      {{ _('News feed') }}
      <small>{{ _('Activity from items that you follow') }}</small>
    </h2>
    {{ c.dashboard_activity_stream }}
  </div>
{% endblock %}

{% block secondary_content %}
  {% if not c.dashboard_activity_stream_context.dict == None %}
    <div class="context-info dashboard-context">
      <span class="arrow"></span>
      {% snippet 'snippets/context.html', type=c.dashboard_activity_stream_context.filter_type, dict=c.dashboard_activity_stream_context.dict %}
    </div>
  {% endif %}
  <div class="module module-narrow module-shallow">
    <h2 class="module-heading">
      <i class="icon-sitemap"></i>
      {{ _('My Datasets') }}
    </h2>
    {% if c.user_dict['datasets'] %}
      <ul class="nav nav-simple">
        {% for package in c.user_dict['datasets'] %}
          {% set title = package.title or package.name %}
          <li class="nav-item">
            {{ h.link_to(h.truncate(title, 80), h.url_for(controller='package', action='read', id=package.name)) }}
          </li>
        {% endfor %}
      </ul>
    {% else %}
      <div class="module-content">
        <p class="empty">{{ _('You do not have any datasets') }}</p>
      </div>
    {% endif %}
  </div>
=======
{% set user = c.userobj %}

{% block breadcrumb_content %}
  <li class="active"><a href="{{ h.url_for(controller='user', action='dashboard') }}">{{ _('Dashboard') }}</a></li>
{% endblock %}

{% block secondary %}{% endblock %}

{% block primary %}
  <article class="module">
    {% block page_header %}
      <header class="module-content page-header hug">
        <div class="content_action">
          {% link_for _('Edit settings'), controller='user', action='edit', id=user.name, class_='btn', icon='cog' %}
        </div>
        <ul class="nav nav-tabs">
          {{ h.build_nav_icon('user_dashboard', _('News feed')) }}
          {{ h.build_nav_icon('user_dashboard_datasets', _('My Datasets')) }}
          {{ h.build_nav_icon('user_dashboard_organizations', _('My Organizations')) }}
          {{ h.build_nav_icon('user_dashboard_groups', _('My Groups')) }}
        </ul>
      </header>
    {% endblock %}
    <div class="module-content">
      {% if self.page_primary_action() | trim %}
        <div class="page_primary_action">
          {% block page_primary_action %}{% endblock %}
        </div>
      {% endif %}
      {% block primary_content_inner %}
        <div data-module="dashboard">
          {% snippet 'user/snippets/followee_dropdown.html', context=c.dashboard_activity_stream_context, followees=c.followee_list %}
          <h2 class="page-heading">
            {% block page_heading %}
              {{ _('News feed') }}
            {% endblock %}
            <small>{{ _("Activity from items that I'm following") }}</small>
          </h2>
          {% block activity_stream %}
            {{ c.dashboard_activity_stream }}
          {% endblock %}
        </div>
      {% endblock %}
    </div>
  </article>
>>>>>>> a22c5ee9
{% endblock %}<|MERGE_RESOLUTION|>--- conflicted
+++ resolved
@@ -1,51 +1,5 @@
 {% extends "user/edit_base.html" %}
 
-<<<<<<< HEAD
-{% block add_action_content %}
-  {% if h.check_access('package_create') %}
-    <li>{% link_for _('Add Dataset'), controller='package', action='new', class_="btn btn-primary", icon="plus-sign-alt" %}</li>
-  {% endif %}
-{% endblock %}
-
-{% block primary_content_inner %}
-  <div data-module="dashboard">
-    {% snippet 'user/snippets/followee_dropdown.html', context=c.dashboard_activity_stream_context, followees=c.followee_list %}
-    <h2 class="page-heading">
-      {{ _('News feed') }}
-      <small>{{ _('Activity from items that you follow') }}</small>
-    </h2>
-    {{ c.dashboard_activity_stream }}
-  </div>
-{% endblock %}
-
-{% block secondary_content %}
-  {% if not c.dashboard_activity_stream_context.dict == None %}
-    <div class="context-info dashboard-context">
-      <span class="arrow"></span>
-      {% snippet 'snippets/context.html', type=c.dashboard_activity_stream_context.filter_type, dict=c.dashboard_activity_stream_context.dict %}
-    </div>
-  {% endif %}
-  <div class="module module-narrow module-shallow">
-    <h2 class="module-heading">
-      <i class="icon-sitemap"></i>
-      {{ _('My Datasets') }}
-    </h2>
-    {% if c.user_dict['datasets'] %}
-      <ul class="nav nav-simple">
-        {% for package in c.user_dict['datasets'] %}
-          {% set title = package.title or package.name %}
-          <li class="nav-item">
-            {{ h.link_to(h.truncate(title, 80), h.url_for(controller='package', action='read', id=package.name)) }}
-          </li>
-        {% endfor %}
-      </ul>
-    {% else %}
-      <div class="module-content">
-        <p class="empty">{{ _('You do not have any datasets') }}</p>
-      </div>
-    {% endif %}
-  </div>
-=======
 {% set user = c.userobj %}
 
 {% block breadcrumb_content %}
@@ -91,5 +45,4 @@
       {% endblock %}
     </div>
   </article>
->>>>>>> a22c5ee9
 {% endblock %}