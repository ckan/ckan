--- conflicted
+++ resolved
@@ -10,14 +10,10 @@
 {% endblock %}
 
 {% block actions_content %}
-<<<<<<< HEAD
-  <li>{% link_for _('Subscriptions'), controller='subscription', action='index', class_="btn btn-primary icon-large", icon="rss" %}</li>
-  <li>{% link_for _('Add new dataset'), controller='package', action='new', class_="btn btn-primary icon-large", icon="plus" %}</li>
-=======
   {% if h.check_access('package_create') %}
+    <li>{% link_for _('Subscriptions'), controller='subscription', action='index', class_="btn btn-primary icon-large", icon="rss" %}</li>
     <li>{% link_for _('Add Dataset'), controller='package', action='new', class_="btn btn-primary icon-large", icon="plus" %}</li>
   {% endif %}
->>>>>>> 218bfdef
 {% endblock %}
 
 {% block primary_content %}
