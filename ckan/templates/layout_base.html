<!DOCTYPE html PUBLIC "-//W3C//DTD XHTML 1.0 Strict//EN"
  "http://www.w3.org/TR/xhtml1/DTD/xhtml1-strict.dtd">
<!--[if IE 8 ]>    <html class="no-js ie8" lang="en"> <![endif]-->
  <!--[if (gte IE 9)|!(IE)]><!--> <html class="no-js" lang="en"
      xmlns="http://www.w3.org/1999/xhtml"
      xmlns:i18n="http://genshi.edgewall.org/i18n"
      xmlns:py="http://genshi.edgewall.org/"
      xmlns:xi="http://www.w3.org/2001/XInclude"
      > <!--<![endif]-->
<xi:include href="_util.html" />
<head>
  <meta charset="utf-8" />
  <meta http-equiv="X-UA-Compatible" content="IE=edge,chrome=1" />

  <title>${page_title()} - ${g.site_title}</title>
  <meta name="description" content="" />
  <meta name="author" content="" />

  <meta name="viewport" content="width=device-width, initial-scale=1.0" />
  <link rel="shortcut icon" href="${h.url_for_static(g.favicon)}" />

  <py:choose>
  <py:when test="defined('optional_feed')">
    ${optional_feed()}
  </py:when>
  <py:otherwise>
  <link rel="alternate" type="application/atom+xml" title="${g.site_title} - Recent Revision History" href="${h.url_for(controller='revision', action='list', format='atom', days=1)}" />
  </py:otherwise>
  </py:choose>
  <link href='http://fonts.googleapis.com/css?family=Ubuntu' rel='stylesheet' type='text/css' />

  <link rel="stylesheet" href="${h.url_for_static('/scripts/vendor/jqueryui/1.8.14/css/jquery-ui.custom.css')}" type="text/css" media="screen, print" />
  <link rel="stylesheet" href="${h.url_for_static('/css/bootstrap.min.css')}" type="text/css" media="screen, projection" />
  <link rel="stylesheet" href="${h.url_for_static('/css/chosen.css')}" type="text/css" />
  <link rel="stylesheet" href="${h.url_for_static('/css/style.css?v=2')}" />
  ${jsConditionalForIe(9, '&lt;script type="text/javascript" src="' + h.url_for_static('/scripts/vendor/html5shiv/html5.js') + '"&gt;&lt;/script&gt;')}

  <py:if test="defined('optional_head')">
    ${optional_head()}
  </py:if>

  ${h.literal(getattr(g, 'template_head_end', ''))}
</head>

<body class="${request.environ.get('pylons.routes_dict', {}).get('action')}
             ${request.environ.get('pylons.routes_dict', {}).get('controller').split(':')[-1]}
             ${defined('body_class') and body_class()}
  ">

<<<<<<< HEAD
   <div class="welcome-banner js-welcome-banner" style="display: none;">
     <span>First time at ${g.site_title}? Visit our <a href="${h.url_for(controller='home', action='about')}">About page</a> to find out more.</span>
     <button class="btn js-kill-button">x</button>
  </div>
=======
>>>>>>> 057ed479
  <div id="wrap">
    <div class="header outer">
      <header class="container">
        <div class="menu account">
          <span class="ckan-logged-in" style="display: none;">
            <a href="${h.url_for(controller='user',action='me')}">${h.gravatar((c.userobj.email_hash if c and c.userobj else ''),size=20)}${c.user}</a>
            <a href="${h.url_for('/user/logout')}">Logout</a>
          </span>
          <span class="ckan-logged-out">
            <a href="${h.url_for(controller='user',action='login')}">Login</a>
            <a href="${h.url_for(controller='user',action='register')}">Register</a>
          </span>
        </div>
        <a href="${h.url('home')}">
          <img width="64" src="${h.url_for_static(g.site_logo)}" alt="${g.site_title} Logo" title="${g.site_title} Logo" id="logo" />
        </a>
        <div id="site-name">
          <a href="${h.url('home')}">${g.site_title} &mdash; ${g.site_description}</a>
        </div>
        <div class="menu">
          <span id="menusearch">
            <form action="${h.url(controller='package', action='search')}" method="GET">
              <input name="q" value="${c.q if hasattr(c, 'q') else ''}" class="search" placeholder="${_('Find datasets')}" />
            </form>
          </span>
          <div id="mainmenu">
            <span py:if="h.check_access('package_create')">${h.nav_link(c, _('Add a dataset'), controller='package', action='new')}</span>
            ${h.nav_link(c, _('Search'), controller='package', action='search', highlight_actions = 'new index')}
            ${h.nav_named_link(c, _('Groups'), name='%s_index' % h.default_group_type() )}
            ${h.nav_link(c, _('About'), controller='home', action='about')}
          </div>
        </div>
      </header>
    </div>
    <py:with vars="messages = list(h._flash.pop_messages())">
    <div class="flash-messages container">
      <div class="alert ${m.category}" py:for="m in messages">
        ${h.literal(m)}
      </div>
    </div>
    </py:with>

    <div id="main" class="container" role="main">
      <h1 py:if="defined('page_heading')" class="page_heading">${page_heading()}</h1>
      <div class="row">
        <div class="span12">
          <div id="minornavigation">
              <minornavigation></minornavigation>
          </div>
        </div>
      </div>

      <div class="row">
        <div class="span9 content-outer">
          <div id="content">
            <py:if test="defined('content')">
              ${content()}
            </py:if>
            <content>
              <p>Master content template placeholder &hellip; please replace me.</p>
            </content>
          </div> <!-- /content -->
        </div>
        <div class="span3 sidebar-outer">
          <div id="sidebar">
            <ul class="widget-list">
              <py:if test="defined('primary_sidebar_extras')">
                ${primary_sidebar_extras()}
              </py:if>
              <primarysidebar>
                <!-- Primary Side Bar Goes Here -->
              </primarysidebar>
            </ul>
          </div>
        </div>
      </div>
    </div>
    <br/><br/>
  </div>
  <div class="clearfix"></div>
  <div class="footer outer">
    <footer class="container">
      <div class="row">
        <div class="span3">
          <h3 class="widget-title">About ${g.site_title}</h3>
          <div class="textwidget">
            <ul>
                <li>${h.link_to(_('About'), h.url_for(controller='home', action='about'))}</li>
              <li>
                <a href="http://twitter.com/ckanproject">Twitter @ckanproject</a>
              </li>
                <li>${h.link_to(_('API'), h.url_for(controller='api', action='get_api', ver=1))}</li>
                <li>${h.link_to(_('API Docs'), 'http://wiki.ckan.net/API')}</li>
              <li>
                <a href="http://ckan.org/contact/">Contact Us</a>
              </li>
              <li>
                <a href="http://okfn.org/privacy-policy/">Privacy Policy</a>
              </li>
            </ul>
          </div>
        </div>
        <div class="span3">
          <h3 class="widget-title">Sections</h3>
          <div class="textwidget">
            <ul>
              <li>
                <a href="${h.url(controller='user', action='index')}">
                  Users
                </a>
              </li>
              <li>
                <a href="${h.url(controller='tag', action='index')}">
                  Tags
                </a>
              </li>
              <li py:if="'stats' in config.get('ckan.plugins','').split(' ')">
                <a href="${h.url('stats')}">
                  Statistics
                </a>
              </li>
              <li>
                <a href="${h.url(controller='revision', action='index')}">
                  Revisions
                </a>
              </li>
              <li>
                <a href="${h.url(controller='authorization_group', action='index')}">
                  Authorization Groups
                </a>
              </li>
              <li>
                <a href="${h.url_for('ckanadmin_index')}">
                  Site Admin
                </a>
              </li>
            </ul>
          </div>
        </div>
        <div class="span3">
          <h3 class="widget-title">Languages</h3>
          <div class="textwidget">
            <ul>
<?python
  current_url = request.environ['CKAN_CURRENT_URL']
?>
              <li py:for="locale in h.get_available_locales()">
              <a href="${h.url(current_url, locale=str(locale))}">
                  ${locale.display_name or locale.english_name}
                </a>
              </li>
            </ul>
          </div>
        </div>
        <div class="span3">
          <h3 class="widget-title">Meta</h3>
          <p id="credits">
            &copy; 2012
            <img src="http://assets.okfn.org/images/logo/okf_logo_white_and_green_tiny.png" id="footer-okf-logo" />
            <a href="http://okfn.org/">Open Knowledge Foundation</a>
            Licensed under the <a href="http://opendatacommons.org/licenses/odbl/1.0/">Open Database License</a>
            <a href="http://opendefinition.org/"><img alt="This Content and Data is Open" src="http://assets.okfn.org/images/ok_buttons/od_80x15_blue.png" style="border: none ; margin-bottom: -4px;"/></a>

            <br/><br/>
            Powered by <a href="http://ckan.org">CKAN</a> v${c.__version__}.<br/>
          </p>
        </div>
      </div>
    </footer>
  </div> <!-- eo #container -->

  <script src="${h.url_for_static('/scripts/vendor/jquery/1.7.1/jquery.js')}"></script>
  <script type="text/javascript" src="${h.url_for_static('/scripts/vendor/json2.js')}"></script>
  <script type="text/javascript" src="${h.url_for_static('/scripts/vendor/jquery.tmpl/beta1/jquery.tmpl.js')}"></script>
  <script type="text/javascript" src="${h.url_for_static('/scripts/vendor/jquery.cookie/jquery.cookie.min.js')}"></script>
  <script type="text/javascript" src="${h.url_for_static('/scripts/vendor/jquery.chosen/0.9.7/chosen.js')}"></script>
  <script type="text/javascript" src="${h.url_for_static('/scripts/vendor/jquery.placeholder/jquery.placeholder.js')}"></script>
  <script type="text/javascript" src="${h.url_for_static('/scripts/vendor/jqueryui/1.8.14/jquery-ui.min.js')}"></script>
  <script type="text/javascript" src="${h.url_for_static('/scripts/vendor/bootstrap/2.0.0/bootstrap.js')}"></script>

  <!-- for ckanjs etc -->
  <script type="text/javascript" src="${h.url_for_static('/scripts/vendor/underscore/1.1.6/underscore.js')}"></script>
  <script type="text/javascript" src="${h.url_for_static('/scripts/vendor/backbone/0.5.1/backbone.js')}"></script>
  <script type="text/javascript" src="${h.url_for_static('/scripts/vendor/jquery.fileupload/20110801/jquery.iframe-transport.js')}"></script>
  <script type="text/javascript" src="${h.url_for_static('/scripts/vendor/jquery.fileupload/20110801/jquery.fileupload.js')}"></script>
  <script type="text/javascript" src="${h.url_for_static('/scripts/vendor/ckanjs/1.0.0/ckanjs.js')}"></script>

  <!-- Translated js strings live inside an html template. -->
  <xi:include href="js_strings.html" />
  <!-- finally our application js that sets everything up-->
  <script type="text/javascript" src="${h.url_for_static('/scripts/application.js?lang=${c.locale}')}"></script>
  <script type="text/javascript" src="${h.url_for_static('/scripts/templates.js')}"></script>

  <script type="text/javascript">
    CKAN.plugins = [
      // Declare js array from Python string
      ${['\'%s\', '%s  for s in config.get('ckan.plugins','').split(' ')]}
    ];
    <py:if test="config.get('ckan.storage.bucket', '')">
    CKAN.plugins.push('storage');
    </py:if>
    CKAN.SITE_URL = '${h.url('/')}';
    CKAN.LANG = '${h.lang()}';
    // later use will add offsets with leading '/' so ensure no trailing slash
    CKAN.SITE_URL = CKAN.SITE_URL.replace(/\/$/, '');
    $(document).ready(function() {
        var ckan_user = '${c.user}';
        if (ckan_user) {
            $(".ckan-logged-out").hide();
            $(".ckan-logged-in").show();
        }
        $('input[placeholder], textarea[placeholder]').placeholder();

		$(".chzn-select").chosen();
    });
  </script>

  <py:if test="defined('optional_footer')">
    ${optional_footer()}
  </py:if>

${h.literal(getattr(g, 'template_footer_end', ''))}
</body>
</html>


<|MERGE_RESOLUTION|>--- conflicted
+++ resolved
@@ -47,13 +47,6 @@
              ${defined('body_class') and body_class()}
   ">
 
-<<<<<<< HEAD
-   <div class="welcome-banner js-welcome-banner" style="display: none;">
-     <span>First time at ${g.site_title}? Visit our <a href="${h.url_for(controller='home', action='about')}">About page</a> to find out more.</span>
-     <button class="btn js-kill-button">x</button>
-  </div>
-=======
->>>>>>> 057ed479
   <div id="wrap">
     <div class="header outer">
       <header class="container">
