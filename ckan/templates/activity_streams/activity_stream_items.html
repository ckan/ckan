--- conflicted
+++ resolved
@@ -3,17 +3,10 @@
 
 {% if activities %}
   <ul class="activity" data-module="activity-stream" data-module-more="{{ has_more }}" data-module-context="{{ controller }}" data-module-id="{{ id }}" data-module-offset="{{ offset }}">
-<<<<<<< HEAD
-      {% if offset > 0 %}
-      <li class="load-less"><a href="{{ h.url_for(controller=controller, action=action, id=id, offset=(offset-30 if offset-30 > 0 else 0)) }}" class="btn btn-rounded">{{ _('Load less') }}</a></li>
-      {% endif %}
-  {% for activity in activities %}
-=======
     {% if offset > 0 %}
       <li class="load-less"><a href="{{ h.url_for(controller=controller, action=action, id=id, offset=(offset-30 if offset-30 > 0 else 0)) }}" class="btn btn-rounded">{{ _('Load less') }}</a></li>
     {% endif %}
     {% for activity in activities %}
->>>>>>> a22c5ee9
       {% if loop.index <= has_more_length %}
         {% snippet 'snippets/activity_item.html', activity=activity %}
       {% endif %}
