<section class="module module-narrow">
  {% with items=(("First", true), ("Second", false), ("Third", true), ("Fourth", false), ("Last", false)) %}
<<<<<<< HEAD
    <h2 class="module-heading"><i class="icon-medium icon-filter"></i>  Facet List <a href="#" class="action">Clear All</a></h2>
=======
    <h2 class="module-heading"><i class="icon-medium icon-filter"></i>  Facet List</h2>
>>>>>>> a22c5ee9
    <nav>
      <ul class="unstyled nav nav-simple nav-facet">
        {% for value, active in items %}
          <li class="nav-item{{ ' active' if active }}"><a href="#">{{ value }}</a></li>
        {% endfor %}
      </ul>
    </nav>
    <p class="module-footer">
      <a href="#" class="read-more">Read More</a>
    </p>
  {% endwith %}
</section><|MERGE_RESOLUTION|>--- conflicted
+++ resolved
@@ -1,10 +1,6 @@
 <section class="module module-narrow">
   {% with items=(("First", true), ("Second", false), ("Third", true), ("Fourth", false), ("Last", false)) %}
-<<<<<<< HEAD
-    <h2 class="module-heading"><i class="icon-medium icon-filter"></i>  Facet List <a href="#" class="action">Clear All</a></h2>
-=======
     <h2 class="module-heading"><i class="icon-medium icon-filter"></i>  Facet List</h2>
->>>>>>> a22c5ee9
     <nav>
       <ul class="unstyled nav nav-simple nav-facet">
         {% for value, active in items %}
