
{% block header_wrapper %} {% block header_account %}
<<<<<<< HEAD
<div class="account-masthead">
  <div class="container">
    {% block header_account_container_content %} {% if c.userobj %}
    <div class="account avatar authed" data-module="me" data-me="{{ c.userobj.id }}">
      <ul class="list-unstyled">
        {% block header_account_logged %} {% if c.userobj.sysadmin %}
        <li>
          <a href="{{ h.url_for(controller='admin', action='index') }}" title="{{ _('Sysadmin settings') }}">
            <i class="fa fa-gavel" aria-hidden="true"></i>
            <span class="text">{{ _('Admin') }}</span>
          </a>
        </li>
        {% endif %}
        <li>
          <a href="{{ h.url_for('user.read', id=c.userobj.name) }}" class="image" title="{{ _('View profile') }}">
            {{ h.gravatar((c.userobj.email_hash if c and c.userobj else ''), size=22) }}
            <span class="username">{{ c.userobj.display_name }}</span>
          </a>
        </li>
        {% set new_activities = h.new_activities() %}
        <li class="notifications {% if new_activities > 0 %}notifications-important{% endif %}">
          {% set notifications_tooltip = ngettext('Dashboard (%(num)d new item)', 'Dashboard (%(num)d new items)', new_activities)
          %}
          <a href="{{ h.url_for('dashboard.index') }}" title="{{ notifications_tooltip }}">
            <i class="fa fa-tachometer" aria-hidden="true"></i>
            <span class="text">{{ _('Dashboard') }}</span>
            <span class="badge">{{ new_activities }}</span>
          </a>
        </li>
        {% block header_account_settings_link %}
        <li>
          <a href="{{ h.url_for('user.edit', id=c.userobj.name) }}" title="{{ _('Profile settings') }}">
            <i class="fa fa-cog" aria-hidden="true"></i>
            <span class="text">{{ _('Profile settings') }}</span>
          </a>
        </li>
        {% endblock %}
        {% block header_account_log_out_link %}
        <li>
          <a href="{{ h.url_for('/user/_logout') }}" title="{{ _('Log out') }}">
            <i class="fa fa-sign-out" aria-hidden="true"></i>
            <span class="text">{{ _('Log out') }}</span>
          </a>
        </li>
        {% endblock %}
        {% endblock %}
      </ul>
    </div>
    {% else %}
    <nav class="account not-authed" aria-label="{{ _('Account') }}">
      <ul class="list-unstyled">
        {% block header_account_notlogged %}
        <li>{% link_for _('Log in'), named_route='user.login' %}</li>
        {% if h.check_access('user_create') %}
        <li>{% link_for _('Register'), named_route='user.register', class_='sub' %}</li>
        {% endif %}
        {% endblock %}
      </ul>
    </nav>
    {% endif %}
    {% endblock %}
=======
  <div class="account-masthead">
    <div class="container">
      {% block header_account_container_content %} {% if c.userobj %}
        <div class="account avatar authed" data-module="me" data-me="{{ c.userobj.id }}">
          <ul class="list-unstyled">
            {% block header_account_logged %} {% if c.userobj.sysadmin %}
              <li>
                <a href="{{ h.url_for(controller='admin', action='index') }}" title="{{ _('Sysadmin settings') }}">
                  <i class="fa fa-gavel" aria-hidden="true"></i>
                  <span class="text">{{ _('Admin') }}</span>
                </a>
              </li>
            {% endif %}
            <li>
              <a href="{{ h.url_for('user.read', id=c.userobj.name) }}" class="image" title="{{ _('View profile') }}">
                {{ h.user_image((c.user if c and c.user else ''), size=22) }}
                <span class="username">{{ c.userobj.display_name }}</span>
              </a>
            </li>
            {% set new_activities = h.new_activities() %}
            <li class="notifications {% if new_activities > 0 %}notifications-important{% endif %}">
              {% set notifications_tooltip = ngettext('Dashboard (%(num)d new item)', 'Dashboard (%(num)d new items)', new_activities)
              %}
              <a href="{{ h.url_for('dashboard.index') }}" title="{{ notifications_tooltip }}">
                <i class="fa fa-tachometer" aria-hidden="true"></i>
                <span class="text">{{ _('Dashboard') }}</span>
                <span class="badge">{{ new_activities }}</span>
              </a>
            </li>
            {% block header_account_settings_link %}
              <li>
                <a href="{{ h.url_for('user.edit', id=c.userobj.name) }}" title="{{ _('Profile settings') }}">
                  <i class="fa fa-cog" aria-hidden="true"></i>
                  <span class="text">{{ _('Profile settings') }}</span>
                </a>
              </li>
            {% endblock %} {% block header_account_log_out_link %}
              <li>
                <a href="{{ h.url_for('/user/_logout') }}" title="{{ _('Log out') }}">
                  <i class="fa fa-sign-out" aria-hidden="true"></i>
                  <span class="text">{{ _('Log out') }}</span>
                </a>
              </li>
            {% endblock %} {% endblock %}
          </ul>
        </div>
      {% else %}
        <nav class="account not-authed" aria-label="{{ _('Account') }}">
          <ul class="list-unstyled">
            {% block header_account_notlogged %}
              <li>{% link_for _('Log in'), named_route='user.login' %}</li>
              {% if h.check_access('user_create') %}
                <li>{% link_for _('Register'), named_route='user.register', class_='sub' %}</li>
              {% endif %} {% endblock %}
          </ul>
        </nav>
      {% endif %} {% endblock %}
    </div>
>>>>>>> 181c0417
  </div>
{% endblock %}
<<<<<<< HEAD
<header class="navbar navbar-expand-md navbar-dark masthead">
  {% block header_debug %}
  {% if g.debug and not g.debug_supress_header %}
  <div class="debug">Controller : {{ c.controller }}<br />Action : {{ c.action }}</div>
  {% endif %}
  {% endblock %}
  <div class="container">
    <hgroup class="{{ g.header_class }} navbar">
      {% block header_logo %} {% if g.site_logo %}
      <a class="logo" href="{{ h.url_for('home.index') }}"><img src="{{ h.url_for_static_or_external(g.site_logo) }}"
          alt="{{ g.site_title }}" title="{{ g.site_title }}" /></a>
      {% else %}
      <h1>
        <a href="{{ h.url_for('home.index') }}">{{ g.site_title }}</a>
      </h1>
      {% if g.site_description %}
      <h2>{{ g.site_description }}</h2>{% endif %} {% endif %}
      {% endblock %}
=======
<header class="navbar navbar-static-top masthead">
  {% block header_debug %} {% if g.debug and not g.debug_supress_header %}
    <div class="debug">Controller : {{ c.controller }}<br/>Action : {{ c.action }}</div>
  {% endif %} {% endblock %}
  <div class="container">
    <div class="navbar-right">
      <button data-target="#main-navigation-toggle" data-toggle="collapse" class="navbar-toggle collapsed" type="button" aria-label="expand or collapse">
        <span class="fa fa-bars"></span>
      </button>
    </div>
    <hgroup class="{{ g.header_class }} navbar-left">
      {% block header_logo %} {% if g.site_logo %}
        <a class="logo" href="{{ h.url_for('home.index') }}"><img src="{{ h.url_for_static_or_external(g.site_logo) }}" alt="{{ g.site_title }}" title="{{ g.site_title }}" /></a>
      {% else %}
        <h1>
          <a href="{{ h.url_for('home.index') }}">{{ g.site_title }}</a>
        </h1>
        {% if g.site_description %}
          <h2>{{ g.site_description }}</h2>{% endif %} {% endif %} {% endblock %}
>>>>>>> 181c0417
    </hgroup>


    <button class="navbar-toggler" type="button" data-target="#main-navigation-toggle" data-toggle="collapse"
      aria-controls="main-navigation-toggle" aria-expanded="false">
      <span class="navbar-toggler-icon"></span>
    </button>


    <div class="collapse navbar-collapse" id="main-navigation-toggle">
      {% block header_site_navigation %}
<<<<<<< HEAD
      {# <div class="navbar-nav"> #}
      <ul class="navbar-nav ml-auto">
        {% block header_site_navigation_tabs %}
        {{ h.build_nav_main(
        ('dataset.search', _('Datasets')),
        ('organization.index', _('Organizations')),
        ('group.index', _('Groups')),
        ('home.about', _('About')) ) }}
        {% endblock %}
      </ul>
      {# </div> #}
      {% endblock %}

      {% block header_site_search %}
      <form class="form-inline site-search simple-input" action="{% url_for 'dataset.search' %}" method="get">
        <div class="field">
          <label
            for="field-sitewide-search">{% block header_site_search_label %}{{ _('Search Datasets') }}{% endblock %}</label>
          <input id="field-sitewide-search" type="text" class="form-control" name="q" placeholder="{{ _('Search') }}"
            aria-label="{{ _('Search datasets') }}" />
          <button class="btn-search" type="submit" aria-label="{{ _('Submit') }}"><i class="fa fa-search"></i></button>
        </div>
      </form>
=======
        <nav class="section navigation">
          <ul class="nav nav-pills">
            {% block header_site_navigation_tabs %}
              {% set org_type = h.default_group_type('organization') %}
              {% set group_type = h.default_group_type('group') %}

		          {{ h.build_nav_main(
		            ('dataset.search', _('Datasets')),
		            (org_type ~ '.index',
                  h.humanize_entity_type('organization', org_type, 'main nav') or _('Organizations')),
		            (group_type ~ '.index',
                  h.humanize_entity_type('group_type', group_type, 'main nav') or _('Groups')),
		            ('home.about', _('About')) ) }}
	          {% endblock %}
          </ul>
        </nav>
      {% endblock %} {% block header_site_search %}
        <form class="section site-search simple-input" action="{% url_for 'dataset.search' %}" method="get">
          <div class="field">
            <label for="field-sitewide-search">{% block header_site_search_label %}{{ _('Search Datasets') }}{% endblock %}</label>
            <input id="field-sitewide-search" type="text" class="form-control" name="q" placeholder="{{ _('Search') }}" aria-label="{{ _('Search datasets') }}"/>
            <button class="btn-search" type="submit" aria-label="{{ _('Submit') }}"><i class="fa fa-search"></i></button>
          </div>
        </form>
>>>>>>> 181c0417
      {% endblock %}
    </div>
  </div>
</header>
{% endblock %}<|MERGE_RESOLUTION|>--- conflicted
+++ resolved
@@ -1,6 +1,5 @@
 
 {% block header_wrapper %} {% block header_account %}
-<<<<<<< HEAD
 <div class="account-masthead">
   <div class="container">
     {% block header_account_container_content %} {% if c.userobj %}
@@ -16,7 +15,7 @@
         {% endif %}
         <li>
           <a href="{{ h.url_for('user.read', id=c.userobj.name) }}" class="image" title="{{ _('View profile') }}">
-            {{ h.gravatar((c.userobj.email_hash if c and c.userobj else ''), size=22) }}
+            {{ h.user_image((c.user if c and c.user else ''), size=22) }}
             <span class="username">{{ c.userobj.display_name }}</span>
           </a>
         </li>
@@ -37,16 +36,14 @@
             <span class="text">{{ _('Profile settings') }}</span>
           </a>
         </li>
-        {% endblock %}
-        {% block header_account_log_out_link %}
+        {% endblock %}{% block header_account_log_out_link %}
         <li>
           <a href="{{ h.url_for('/user/_logout') }}" title="{{ _('Log out') }}">
             <i class="fa fa-sign-out" aria-hidden="true"></i>
             <span class="text">{{ _('Log out') }}</span>
           </a>
         </li>
-        {% endblock %}
-        {% endblock %}
+        {% endblock %}{% endblock %}
       </ul>
     </div>
     {% else %}
@@ -56,75 +53,13 @@
         <li>{% link_for _('Log in'), named_route='user.login' %}</li>
         {% if h.check_access('user_create') %}
         <li>{% link_for _('Register'), named_route='user.register', class_='sub' %}</li>
-        {% endif %}
-        {% endblock %}
+        {% endif %}{% endblock %}
       </ul>
     </nav>
     {% endif %}
     {% endblock %}
-=======
-  <div class="account-masthead">
-    <div class="container">
-      {% block header_account_container_content %} {% if c.userobj %}
-        <div class="account avatar authed" data-module="me" data-me="{{ c.userobj.id }}">
-          <ul class="list-unstyled">
-            {% block header_account_logged %} {% if c.userobj.sysadmin %}
-              <li>
-                <a href="{{ h.url_for(controller='admin', action='index') }}" title="{{ _('Sysadmin settings') }}">
-                  <i class="fa fa-gavel" aria-hidden="true"></i>
-                  <span class="text">{{ _('Admin') }}</span>
-                </a>
-              </li>
-            {% endif %}
-            <li>
-              <a href="{{ h.url_for('user.read', id=c.userobj.name) }}" class="image" title="{{ _('View profile') }}">
-                {{ h.user_image((c.user if c and c.user else ''), size=22) }}
-                <span class="username">{{ c.userobj.display_name }}</span>
-              </a>
-            </li>
-            {% set new_activities = h.new_activities() %}
-            <li class="notifications {% if new_activities > 0 %}notifications-important{% endif %}">
-              {% set notifications_tooltip = ngettext('Dashboard (%(num)d new item)', 'Dashboard (%(num)d new items)', new_activities)
-              %}
-              <a href="{{ h.url_for('dashboard.index') }}" title="{{ notifications_tooltip }}">
-                <i class="fa fa-tachometer" aria-hidden="true"></i>
-                <span class="text">{{ _('Dashboard') }}</span>
-                <span class="badge">{{ new_activities }}</span>
-              </a>
-            </li>
-            {% block header_account_settings_link %}
-              <li>
-                <a href="{{ h.url_for('user.edit', id=c.userobj.name) }}" title="{{ _('Profile settings') }}">
-                  <i class="fa fa-cog" aria-hidden="true"></i>
-                  <span class="text">{{ _('Profile settings') }}</span>
-                </a>
-              </li>
-            {% endblock %} {% block header_account_log_out_link %}
-              <li>
-                <a href="{{ h.url_for('/user/_logout') }}" title="{{ _('Log out') }}">
-                  <i class="fa fa-sign-out" aria-hidden="true"></i>
-                  <span class="text">{{ _('Log out') }}</span>
-                </a>
-              </li>
-            {% endblock %} {% endblock %}
-          </ul>
-        </div>
-      {% else %}
-        <nav class="account not-authed" aria-label="{{ _('Account') }}">
-          <ul class="list-unstyled">
-            {% block header_account_notlogged %}
-              <li>{% link_for _('Log in'), named_route='user.login' %}</li>
-              {% if h.check_access('user_create') %}
-                <li>{% link_for _('Register'), named_route='user.register', class_='sub' %}</li>
-              {% endif %} {% endblock %}
-          </ul>
-        </nav>
-      {% endif %} {% endblock %}
-    </div>
->>>>>>> 181c0417
   </div>
 {% endblock %}
-<<<<<<< HEAD
 <header class="navbar navbar-expand-md navbar-dark masthead">
   {% block header_debug %}
   {% if g.debug and not g.debug_supress_header %}
@@ -143,27 +78,6 @@
       {% if g.site_description %}
       <h2>{{ g.site_description }}</h2>{% endif %} {% endif %}
       {% endblock %}
-=======
-<header class="navbar navbar-static-top masthead">
-  {% block header_debug %} {% if g.debug and not g.debug_supress_header %}
-    <div class="debug">Controller : {{ c.controller }}<br/>Action : {{ c.action }}</div>
-  {% endif %} {% endblock %}
-  <div class="container">
-    <div class="navbar-right">
-      <button data-target="#main-navigation-toggle" data-toggle="collapse" class="navbar-toggle collapsed" type="button" aria-label="expand or collapse">
-        <span class="fa fa-bars"></span>
-      </button>
-    </div>
-    <hgroup class="{{ g.header_class }} navbar-left">
-      {% block header_logo %} {% if g.site_logo %}
-        <a class="logo" href="{{ h.url_for('home.index') }}"><img src="{{ h.url_for_static_or_external(g.site_logo) }}" alt="{{ g.site_title }}" title="{{ g.site_title }}" /></a>
-      {% else %}
-        <h1>
-          <a href="{{ h.url_for('home.index') }}">{{ g.site_title }}</a>
-        </h1>
-        {% if g.site_description %}
-          <h2>{{ g.site_description }}</h2>{% endif %} {% endif %} {% endblock %}
->>>>>>> 181c0417
     </hgroup>
 
 
@@ -175,16 +89,20 @@
 
     <div class="collapse navbar-collapse" id="main-navigation-toggle">
       {% block header_site_navigation %}
-<<<<<<< HEAD
       {# <div class="navbar-nav"> #}
       <ul class="navbar-nav ml-auto">
         {% block header_site_navigation_tabs %}
+        {% set org_type = h.default_group_type('organization') %}
+        {% set group_type = h.default_group_type('group') %}
+
         {{ h.build_nav_main(
-        ('dataset.search', _('Datasets')),
-        ('organization.index', _('Organizations')),
-        ('group.index', _('Groups')),
-        ('home.about', _('About')) ) }}
-        {% endblock %}
+          ('dataset.search', _('Datasets')),
+          (org_type ~ '.index',
+            h.humanize_entity_type('organization', org_type, 'main nav') or _('Organizations')),
+          (group_type ~ '.index',
+            h.humanize_entity_type('group_type', group_type, 'main nav') or _('Groups')),
+          ('home.about', _('About')) ) }}
+      {% endblock %}
       </ul>
       {# </div> #}
       {% endblock %}
@@ -199,32 +117,6 @@
           <button class="btn-search" type="submit" aria-label="{{ _('Submit') }}"><i class="fa fa-search"></i></button>
         </div>
       </form>
-=======
-        <nav class="section navigation">
-          <ul class="nav nav-pills">
-            {% block header_site_navigation_tabs %}
-              {% set org_type = h.default_group_type('organization') %}
-              {% set group_type = h.default_group_type('group') %}
-
-		          {{ h.build_nav_main(
-		            ('dataset.search', _('Datasets')),
-		            (org_type ~ '.index',
-                  h.humanize_entity_type('organization', org_type, 'main nav') or _('Organizations')),
-		            (group_type ~ '.index',
-                  h.humanize_entity_type('group_type', group_type, 'main nav') or _('Groups')),
-		            ('home.about', _('About')) ) }}
-	          {% endblock %}
-          </ul>
-        </nav>
-      {% endblock %} {% block header_site_search %}
-        <form class="section site-search simple-input" action="{% url_for 'dataset.search' %}" method="get">
-          <div class="field">
-            <label for="field-sitewide-search">{% block header_site_search_label %}{{ _('Search Datasets') }}{% endblock %}</label>
-            <input id="field-sitewide-search" type="text" class="form-control" name="q" placeholder="{{ _('Search') }}" aria-label="{{ _('Search datasets') }}"/>
-            <button class="btn-search" type="submit" aria-label="{{ _('Submit') }}"><i class="fa fa-search"></i></button>
-          </div>
-        </form>
->>>>>>> 181c0417
       {% endblock %}
     </div>
   </div>
