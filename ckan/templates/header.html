{% block header %}
{% block header_account %}
  <header class="account-masthead">
    <div class="container">
      {% if c.userobj %}
        <div class="account avatar authed" data-module="me" data-me="{{ c.userobj.id }}">
          <ul class="unstyled">
            {% if c.userobj.sysadmin %}
              <li>
                <a href="{{ h.url_for(controller='admin', action='index') }}" title="{{ _('Sysadmin settings') }}">
                  <i class="icon-legal"></i>
                </a>
              </li>
            {% endif %}
            <li>
              <a href="{{ h.url_for(controller='user', action='read', id=c.userobj.name) }}" class="image" title="{{ _('View profile') }}">
                {{ h.gravatar((c.userobj.email_hash if c and c.userobj else ''), size=22) }}
                <span class="username">{{ c.userobj.display_name }}</span>
              </a>
            </li>
            <li class="notifications {% if c.new_activities > 0 %}notifications-important{% endif %}">
              {% set notifications_tooltip = ngettext('Dashboard (%(num)d new item)', 'Dashboard (%(num)d new items)', c.new_activities) %}
              <a href="{{ h.url_for(controller='user', action='dashboard') }}" title="{{ notifications_tooltip }}">
                <i class="icon-dashboard"></i>
                <span>{{ c.new_activities }}</span>
              </a>
            </li>
            <li>
              <a href="{{ h.url_for(controller='user', action='edit', id=c.userobj.name) }}" title="{{ _('Edit settings') }}">
                <i class="icon-cog"></i>
              </a>
            </li>
            <li>
              <a href="{{ h.url_for('/user/_logout') }}" title="{{ _('Log out') }}">
                <i class="icon-signout"></i>
              </a>
            </li>
          </ul>
        </div>
      {% else %}
        <nav class="account not-authed">
          <ul class="unstyled">
            <li>{% link_for _('Log in'), controller='user', action='login' %}</li>
            <li>{% link_for _('Register'), controller='user', action='register', class_='sub' %}</li>
          </ul>
        </nav>
      {% endif %}
    </div>
  </header>
{% endblock %}
<header class="masthead">
  {% if g.debug and not g.debug_supress_header %}
    <div class="debug">Controller : {{ c.controller }}<br/>Action : {{ c.action }}</div>
  {% endif %}
  <div class="container">
    {# The .header-image class hides the main text and uses image replacement for the title #}
    <hgroup class="{{ g.header_class }}">

      {% block header_logo %}
        {% if g.site_logo %}
          <a class="logo" href="{{ h.url('home') }}"><img src="{{ h.url_for_static(g.site_logo) }}" alt="{{ g.site_title }} Logo" title="{{ g.site_title }} Logo" /></a>
        {% else %}
          <h1>
            <a href="{{ h.url('home') }}">{{ g.site_title }}</a>
          </h1>
          {% if g.site_description %}<h2>{{ g.site_description }}</h2>{% endif %}
        {% endif %}
      {% endblock %}

    </hgroup>

    <div class="content">

      {% block header_site_navigation %}
        <nav class="section navigation">
          <ul class="nav nav-pills">
            {{ h.build_nav_main(
              ('search', _('Datasets')),
              ('organizations_index', _('Organizations')),
              ('group_index', _('Groups')),
              ('about', _('About'))
            ) }}
          </ul>
        </nav>
      {% endblock %}

      {% block header_site_search %}
        <form class="section site-search simple-input" action="{% url_for controller='package', action='search' %}" method="get">
          <div class="field">
            <label for="field-sitewide-search">{{ _('Search Datasets') }}</label>
            <input id="field-sitewide-search" type="text" name="q" placeholder="{{ _('Search') }}" />
            <button class="btn-search" type="submit">{{ _('Search') }}</button>
          </div>
        </form>
      {% endblock %}

<<<<<<< HEAD
      {% block header_account %}
        {% if c.userobj %}
          <div class="section account avatar authed" data-module="me" data-me="{{ c.userobj.id }}">
            <div class="dropdown">
              {% set new_activities_count = h.new_activities_count() %}
              <a href="{{ h.url_for(controller='user', action='dashboard') }}" class="button notifications{% if new_activities_count > 0 %} notifications-important{% endif %}" title="{{ new_activities_count }} {{ _('new notifications') }}">
                {{ new_activities_count }}
              </a>
            </div>
            <div class="dropdown">
              <a href="#" class="button image dropdown-toggle" data-toggle="dropdown">
                {{ h.gravatar((c.userobj.email_hash if c and c.userobj else ''),size=25) }}
                <i class="icon-chevron-down"></i>
              </a>
              <ul class="user-dropdown-menu dropdown-menu pull-right" role="menu">
                <li>
                  <a href="{{ h.url_for(controller='user', action='dashboard') }}">
                    <i class="icon-dashboard"></i>
                    {{ _('Dashboard') }}
                  </a>
                </li>
                <li>
                  <a href="{{ h.url_for(controller='user', action='read', id=c.userobj.name) }}">
                    <i class="icon-user"></i>
                    {{ _('My Profile') }}
                  </a>
                </li>
                <li>
                  <a href="{{ h.url_for(controller='user', action='edit', id=c.userobj.name) }}">
                    <i class="icon-wrench"></i>
                    {{ _('Edit Profile') }}
                  </a>
                </li>
                <li>
                  <a href="{{ h.url_for('/user/_logout') }}">
                    <i class="icon-signout"></i>
                    {{ _('Log out') }}
                  </a>
                </li>
              </ul>
            </div>
          </div>
        {% else %}
          <nav class="section account not-authed">
            <ul class="unstyled">
              <li>{% link_for _('Log in'), controller='user', action='login' %}</li>
              <li>{% link_for _('Register'), controller='user', action='register', class_='sub' %}</li>
            </ul>
          </nav>
        {% endif %}
      {% endblock %}

=======
>>>>>>> 45f540a2
    </div>
  </div>
</header>
{% endblock %}<|MERGE_RESOLUTION|>--- conflicted
+++ resolved
@@ -18,11 +18,12 @@
                 <span class="username">{{ c.userobj.display_name }}</span>
               </a>
             </li>
-            <li class="notifications {% if c.new_activities > 0 %}notifications-important{% endif %}">
-              {% set notifications_tooltip = ngettext('Dashboard (%(num)d new item)', 'Dashboard (%(num)d new items)', c.new_activities) %}
+            {% set new_activities_count = h.new_activities_count() %}
+            <li class="notifications {% if new_activities_count > 0 %}notifications-important{% endif %}">
+              {% set notifications_tooltip = ngettext('Dashboard (%(num)d new item)', 'Dashboard (%(num)d new items)', new_activities_count) %}
               <a href="{{ h.url_for(controller='user', action='dashboard') }}" title="{{ notifications_tooltip }}">
                 <i class="icon-dashboard"></i>
-                <span>{{ c.new_activities }}</span>
+                <span>{{ new_activities_count }}</span>
               </a>
             </li>
             <li>
@@ -93,62 +94,6 @@
           </div>
         </form>
       {% endblock %}
-
-<<<<<<< HEAD
-      {% block header_account %}
-        {% if c.userobj %}
-          <div class="section account avatar authed" data-module="me" data-me="{{ c.userobj.id }}">
-            <div class="dropdown">
-              {% set new_activities_count = h.new_activities_count() %}
-              <a href="{{ h.url_for(controller='user', action='dashboard') }}" class="button notifications{% if new_activities_count > 0 %} notifications-important{% endif %}" title="{{ new_activities_count }} {{ _('new notifications') }}">
-                {{ new_activities_count }}
-              </a>
-            </div>
-            <div class="dropdown">
-              <a href="#" class="button image dropdown-toggle" data-toggle="dropdown">
-                {{ h.gravatar((c.userobj.email_hash if c and c.userobj else ''),size=25) }}
-                <i class="icon-chevron-down"></i>
-              </a>
-              <ul class="user-dropdown-menu dropdown-menu pull-right" role="menu">
-                <li>
-                  <a href="{{ h.url_for(controller='user', action='dashboard') }}">
-                    <i class="icon-dashboard"></i>
-                    {{ _('Dashboard') }}
-                  </a>
-                </li>
-                <li>
-                  <a href="{{ h.url_for(controller='user', action='read', id=c.userobj.name) }}">
-                    <i class="icon-user"></i>
-                    {{ _('My Profile') }}
-                  </a>
-                </li>
-                <li>
-                  <a href="{{ h.url_for(controller='user', action='edit', id=c.userobj.name) }}">
-                    <i class="icon-wrench"></i>
-                    {{ _('Edit Profile') }}
-                  </a>
-                </li>
-                <li>
-                  <a href="{{ h.url_for('/user/_logout') }}">
-                    <i class="icon-signout"></i>
-                    {{ _('Log out') }}
-                  </a>
-                </li>
-              </ul>
-            </div>
-          </div>
-        {% else %}
-          <nav class="section account not-authed">
-            <ul class="unstyled">
-              <li>{% link_for _('Log in'), controller='user', action='login' %}</li>
-              <li>{% link_for _('Register'), controller='user', action='register', class_='sub' %}</li>
-            </ul>
-          </nav>
-        {% endif %}
-      {% endblock %}
-
-=======
->>>>>>> 45f540a2
     </div>
   </div>
 </header>
