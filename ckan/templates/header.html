<header class="masthead">
  {% if config.debug %}
    <div class="debug">Controller : {{ c.controller }}<br/>Action : {{ c.action }}</div>
  {% endif %}
  <div class="container">
    {# The .header-image class hides the main text and uses image replacement for the title #}
    <hgroup class="{{ g.header_class }}">
      {% if g.site_logo %}
        <a class="logo" href="{{ h.url('home') }}"><img src="{{ h.url_for_static(g.site_logo) }}" alt="{{ g.site_title }} Logo" title="{{ g.site_title }} Logo" /></a>
      {% else %}
        <h1>
          <a href="{{ h.url('home') }}">{{ g.site_title }}</a>
        </h1>
        {% if g.site_description %}<h2>{{ g.site_description }}</h2>{% endif %}
      {% endif %}
    </hgroup>
    <div class="content">
      <nav class="section navigation">
        <ul class="unstyled">
          {{ h.build_nav_main(('add dataset', _('Add Dataset'), 'package_create'), ('search', _('Datasets')), ('default_group', _('Groups')), ('about', _('About'))) }}
        </ul>
      </nav>
      <form class="section site-search simple-input" action="{% url_for controller='package', action='search' %}" method="get">
        <div class="field">
          <label for="field-sitewide-search">{{ _('Search Datasets') }}</label>
          <input id="field-sitewide-search" name="q" placeholder="{{ _('Search') }}" />
          <button class="btn-search" type="submit">{{ _('Search') }}</button>
        </div>
      </form>
<<<<<<< HEAD
      <nav class="first section navigation">
        <ul class="unstyled">
          {{ h.build_nav_main(('add dataset', _('Add Dataset'), 'package_create'), ('search', _('Datasets')), ('organizations', _('Organizations')), ('default_group', _('Groups')), ('about', _('About'))) }}
        </ul>
      </nav>
=======
      {% if c.userobj %}
        <div class="section account avatar authed" data-module="me" data-me="{{ c.userobj.id }}">
          <div class="dropdown">
            <a href="{{ h.url_for(controller='user', action='dashboard') }}" class="button notifications{% if c.new_activities > 0 %} notifications-important{% endif %}" title="{{ c.new_activities }} {{ _('new notifications') }}">
              {{ c.new_activities }}
            </a>
          </div>
          <div class="dropdown">
            <a href="#" class="button image dropdown-toggle" data-toggle="dropdown">
              {{ h.gravatar((c.userobj.email_hash if c and c.userobj else ''),size=25) }}
              <i class="icon-chevron-down"></i>
            </a>
            <ul class="user-dropdown-menu dropdown-menu pull-right" role="menu">
              <li>
                <a href="{{ h.url_for(controller='user', action='dashboard') }}">
                  <i class="icon-dashboard"></i>
                  {{ _('Dashboard') }}
                </a>
              </li>
              <li>
                <a href="{{ h.url_for(controller='user', action='read', id=c.userobj.name) }}">
                  <i class="icon-user"></i>
                  {{ _('My Profile') }}
                </a>
              </li>
              <li>
                <a href="{{ h.url_for(controller='user', action='edit', id=c.userobj.name) }}">
                  <i class="icon-wrench"></i>
                  {{ _('Edit Profile') }}
                </a>
              </li>
              <li>
                <a href="{{ h.url_for('/user/_logout') }}">
                  <i class="icon-signout"></i>
                  {{ _('Log out') }}
                </a>
              </li>
            </ul>
          </div>
        </div>
      {% else %}
        <nav class="section account not-authed">
          <ul class="unstyled">
            <li>{% link_for _('Log in'), controller='user', action='login' %}</li>
            <li>{% link_for _('Register'), controller='user', action='register', class_='sub' %}</li>
          </ul>
        </nav>
      {% endif %}
>>>>>>> 326a7c02
    </div>
  </div>
</header><|MERGE_RESOLUTION|>--- conflicted
+++ resolved
@@ -17,7 +17,7 @@
     <div class="content">
       <nav class="section navigation">
         <ul class="unstyled">
-          {{ h.build_nav_main(('add dataset', _('Add Dataset'), 'package_create'), ('search', _('Datasets')), ('default_group', _('Groups')), ('about', _('About'))) }}
+          {{ h.build_nav_main(('add dataset', _('Add Dataset'), 'package_create'), ('search', _('Datasets')), ('organizations', _('Organizations')), ('default_group', _('Groups')), ('about', _('About'))) }}
         </ul>
       </nav>
       <form class="section site-search simple-input" action="{% url_for controller='package', action='search' %}" method="get">
@@ -27,13 +27,6 @@
           <button class="btn-search" type="submit">{{ _('Search') }}</button>
         </div>
       </form>
-<<<<<<< HEAD
-      <nav class="first section navigation">
-        <ul class="unstyled">
-          {{ h.build_nav_main(('add dataset', _('Add Dataset'), 'package_create'), ('search', _('Datasets')), ('organizations', _('Organizations')), ('default_group', _('Groups')), ('about', _('About'))) }}
-        </ul>
-      </nav>
-=======
       {% if c.userobj %}
         <div class="section account avatar authed" data-module="me" data-me="{{ c.userobj.id }}">
           <div class="dropdown">
@@ -82,7 +75,6 @@
           </ul>
         </nav>
       {% endif %}
->>>>>>> 326a7c02
     </div>
   </div>
 </header>