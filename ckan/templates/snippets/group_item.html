--- conflicted
+++ resolved
@@ -1,11 +1,4 @@
 <section class="group-list module module-narrow module-shallow">
-<<<<<<< HEAD
-  <header class="module-heading media">
-    {% set url=h.url_for(controller='group', action='read', id=group.name) %}
-    {% set truncate=truncate or 0 %}
-    <a class="media-image" href="{{ url }}">
-      <img src="{{ group.image_url or h.url_for_static('/base/images/placeholder-group.png') }}" width="85" alt="{{ group.name }}" />
-=======
   <header class="module-heading">
     {% set url=h.url_for(controller='group', action='read', id=group.name) %}
     {% set truncate=truncate or 0 %}
@@ -13,7 +6,6 @@
     {% set title = group.title or group.name %}
     <a class="module-image" href="{{ url }}">
       <img src="{{ group.image_display_url or h.url_for_static('/base/images/placeholder-group.png') }}" alt="{{ group.name }}" />
->>>>>>> a22c5ee9
     </a>
     <h3 class="media-heading"><a href="{{ url }}">{{ group.title or group.name }}</a></h3>
     {% if group.description %}
