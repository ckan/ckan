<li>
  <p>
    {# if both of them have URLs #}
    {% if change.new_url != "" and change.old_url != "" %}

      {{ _('Changed the license of {pkg_link} to {new_link} (previously {old_link})').format(
<<<<<<< HEAD
            pkg_link = '<a href="{pkg_url}">{pkg_name}</a>'.format(
              pkg_url = h.url_for(controller='dataset',
                                  action='read', id=change.pkg_id),
              pkg_name = change.title
            )|safe,
            new_link = '<a href={new_url}>{new_title}</a>'.format(
              new_url = change.new_url,
              new_title = change.new_title
            )|safe,
            old_link = '<a href={old_url}>{old_title}</a>'.format(
              old_url = change.old_url,
              old_title = change.old_title
            )|safe
      ) }}
=======
>>>>>>> 3be2014b

        pkg_link = h.nav_link(change.title, named_route='dataset.read', id=change.pkg_id),
        new_link = h.link_to(change.new_title, change.new_url)
        old_link = h.link_to(change.old_title, change.old_url)
        ) }}

      {# if only the new one has a URL #}
    {% elif change.new_url != "" and change.old_url == "" %}

      {{ _('Changed the license of {pkg_link} to {new_link} (previously {old_title})').format(
<<<<<<< HEAD
            pkg_link = '<a href="{pkg_url}">{pkg_name}</a>'.format(
              pkg_url = h.url_for(controller='dataset',
                                  action='read', id=change.pkg_id),
              pkg_name = change.title
            )|safe,
            new_link = '<a href="{new_url}">{new_title}</a>'.format(
              new_url = change.new_url,
              new_title = change.new_title,
            )|safe,
            old_title = change.old_title
=======
        pkg_link = h.nav_link(change.title, named_route='dataset.read', id=change.pkg_id),
        new_link = h.link_to(change.new_title, change.new_url)
        old_title = change.old_title
>>>>>>> 3be2014b
        ) }}

      {# if only the old one has a URL #}
    {% elif change.new_url == "" and change.old_url != "" %}

<<<<<<< HEAD
    {{ _('Changed the license of {pkg_link} to {new_title} (previously {old_link})').format(
          pkg_link = '<a href="{pkg_url}">{pkg_name}</a>'.format(
            pkg_url = h.url_for(controller='dataset',
                                action='read', id=change.pkg_id),
            pkg_name = change.title
          )|safe,
          new_title = change.new_title,
          old_link = '<a href="{old_url}">{old_title}</a>'.format(
            old_url = change.old_url,
            old_title = change.old_title
          )|safe
      )}}
=======
      {{ _('Changed the license of {pkg_link} to {new_title} (previously {old_link})').format(
        pkg_link = h.nav_link(change.title, named_route='dataset.read', id=change.pkg_id),
        new_title = change.new_title,
        old_link = h.link_to(change.old_title, change.old_url)
        )}}
>>>>>>> 3be2014b

      {# otherwise neither has a URL #}
    {% else %}


      {{ _('Changed the license of {pkg_link} to {new_title} (previously {old_title})').format(
<<<<<<< HEAD
            pkg_link = '<a href="{pkg_url}">{pkg_name}</a>'.format(
              pkg_url = h.url_for(controller='dataset',
                                  action='read', id=change.pkg_id),
              pkg_name = change.title
            )|safe,
            new_title = change.new_title,
            old_title = change.old_title
=======
        pkg_link = h.nav_link(change.title, named_route='dataset.read', id=change.pkg_id),
        new_title = change.new_title,
        old_title = change.old_title
>>>>>>> 3be2014b
        )|safe }}

    {% endif %}
  </p>
</li><|MERGE_RESOLUTION|>--- conflicted
+++ resolved
@@ -4,23 +4,6 @@
     {% if change.new_url != "" and change.old_url != "" %}
 
       {{ _('Changed the license of {pkg_link} to {new_link} (previously {old_link})').format(
-<<<<<<< HEAD
-            pkg_link = '<a href="{pkg_url}">{pkg_name}</a>'.format(
-              pkg_url = h.url_for(controller='dataset',
-                                  action='read', id=change.pkg_id),
-              pkg_name = change.title
-            )|safe,
-            new_link = '<a href={new_url}>{new_title}</a>'.format(
-              new_url = change.new_url,
-              new_title = change.new_title
-            )|safe,
-            old_link = '<a href={old_url}>{old_title}</a>'.format(
-              old_url = change.old_url,
-              old_title = change.old_title
-            )|safe
-      ) }}
-=======
->>>>>>> 3be2014b
 
         pkg_link = h.nav_link(change.title, named_route='dataset.read', id=change.pkg_id),
         new_link = h.link_to(change.new_title, change.new_url)
@@ -31,66 +14,28 @@
     {% elif change.new_url != "" and change.old_url == "" %}
 
       {{ _('Changed the license of {pkg_link} to {new_link} (previously {old_title})').format(
-<<<<<<< HEAD
-            pkg_link = '<a href="{pkg_url}">{pkg_name}</a>'.format(
-              pkg_url = h.url_for(controller='dataset',
-                                  action='read', id=change.pkg_id),
-              pkg_name = change.title
-            )|safe,
-            new_link = '<a href="{new_url}">{new_title}</a>'.format(
-              new_url = change.new_url,
-              new_title = change.new_title,
-            )|safe,
-            old_title = change.old_title
-=======
         pkg_link = h.nav_link(change.title, named_route='dataset.read', id=change.pkg_id),
         new_link = h.link_to(change.new_title, change.new_url)
         old_title = change.old_title
->>>>>>> 3be2014b
         ) }}
 
       {# if only the old one has a URL #}
     {% elif change.new_url == "" and change.old_url != "" %}
 
-<<<<<<< HEAD
-    {{ _('Changed the license of {pkg_link} to {new_title} (previously {old_link})').format(
-          pkg_link = '<a href="{pkg_url}">{pkg_name}</a>'.format(
-            pkg_url = h.url_for(controller='dataset',
-                                action='read', id=change.pkg_id),
-            pkg_name = change.title
-          )|safe,
-          new_title = change.new_title,
-          old_link = '<a href="{old_url}">{old_title}</a>'.format(
-            old_url = change.old_url,
-            old_title = change.old_title
-          )|safe
-      )}}
-=======
       {{ _('Changed the license of {pkg_link} to {new_title} (previously {old_link})').format(
         pkg_link = h.nav_link(change.title, named_route='dataset.read', id=change.pkg_id),
         new_title = change.new_title,
         old_link = h.link_to(change.old_title, change.old_url)
         )}}
->>>>>>> 3be2014b
 
       {# otherwise neither has a URL #}
     {% else %}
 
 
       {{ _('Changed the license of {pkg_link} to {new_title} (previously {old_title})').format(
-<<<<<<< HEAD
-            pkg_link = '<a href="{pkg_url}">{pkg_name}</a>'.format(
-              pkg_url = h.url_for(controller='dataset',
-                                  action='read', id=change.pkg_id),
-              pkg_name = change.title
-            )|safe,
-            new_title = change.new_title,
-            old_title = change.old_title
-=======
         pkg_link = h.nav_link(change.title, named_route='dataset.read', id=change.pkg_id),
         new_title = change.new_title,
         old_title = change.old_title
->>>>>>> 3be2014b
         )|safe }}
 
     {% endif %}
