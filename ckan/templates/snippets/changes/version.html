<li>
  <p>
    {% if change.method == "change" %}

      {{ _('Changed the version of {pkg_link} to {new_version} (previously {old_version})').format(
<<<<<<< HEAD
            pkg_link = '<a href="{pkg_url}">{pkg_name}</a>'.format(
              pkg_url = h.url_for(controller='dataset',
                                  action='read', id=change.pkg_id),
              pkg_name = change.title
            )|safe,
            old_version = change.old_version,
            new_version = change.new_version
=======
        pkg_link = h.nav_link(change.title, named_route='dataset.read', id=change.pkg_id),
        old_version = change.old_version,
        new_version = change.new_version
>>>>>>> 3be2014b
        ) }}

    {% elif change.method == "remove" %}

      {{ _('Removed the version from {pkg_link}').format(
        pkg_link = h.nav_link(change.title, named_route='dataset.read', id=change.pkg_id),
        ) }}

    {% elif change.method == "add" %}

      {{ _('Changed the version of {pkg_link} to {new_version}').format(
<<<<<<< HEAD
            pkg_link = '<a href="{pkg_url}">{pkg_name}</a>'.format(
              pkg_url = h.url_for(controller='dataset',
                                  action='read', id=change.pkg_id),
              pkg_name = change.title
            )|safe,
            new_version = change.new_version
=======
        pkg_link = h.nav_link(change.title, named_route='dataset.read', id=change.pkg_id),
        new_version = change.new_version
>>>>>>> 3be2014b
        ) }}

    {% else %}

      {{ _('No fields were updated. See the metadata diff for more details.') }}

    {% endif %}
  </p>
</li><|MERGE_RESOLUTION|>--- conflicted
+++ resolved
@@ -3,19 +3,9 @@
     {% if change.method == "change" %}
 
       {{ _('Changed the version of {pkg_link} to {new_version} (previously {old_version})').format(
-<<<<<<< HEAD
-            pkg_link = '<a href="{pkg_url}">{pkg_name}</a>'.format(
-              pkg_url = h.url_for(controller='dataset',
-                                  action='read', id=change.pkg_id),
-              pkg_name = change.title
-            )|safe,
-            old_version = change.old_version,
-            new_version = change.new_version
-=======
         pkg_link = h.nav_link(change.title, named_route='dataset.read', id=change.pkg_id),
         old_version = change.old_version,
         new_version = change.new_version
->>>>>>> 3be2014b
         ) }}
 
     {% elif change.method == "remove" %}
@@ -27,17 +17,8 @@
     {% elif change.method == "add" %}
 
       {{ _('Changed the version of {pkg_link} to {new_version}').format(
-<<<<<<< HEAD
-            pkg_link = '<a href="{pkg_url}">{pkg_name}</a>'.format(
-              pkg_url = h.url_for(controller='dataset',
-                                  action='read', id=change.pkg_id),
-              pkg_name = change.title
-            )|safe,
-            new_version = change.new_version
-=======
         pkg_link = h.nav_link(change.title, named_route='dataset.read', id=change.pkg_id),
         new_version = change.new_version
->>>>>>> 3be2014b
         ) }}
 
     {% else %}
