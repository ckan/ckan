--- conflicted
+++ resolved
@@ -3,37 +3,17 @@
     {% if change.method == "change" %}
 
       {{ _('Set maintainer of {pkg_link} to {new_maintainer} (previously {old_maintainer})').format(
-<<<<<<< HEAD
-            pkg_link = '<a href="{pkg_url}">{pkg_name}</a>'.format(
-              pkg_url = h.url_for(controller='dataset',
-                                  action='read', id=change.pkg_id),
-              pkg_name = change.title
-            )|safe,
-            new_maintainer = change.new_maintainer,
-            old_maintainer = change.old_maintainer
-=======
         pkg_link = h.nav_link(change.title, named_route='dataset.read', id=change.pkg_id),,
         new_maintainer = change.new_maintainer,
         old_maintainer = change.old_maintainer
->>>>>>> 3be2014b
         ) }}
 
     {% elif change.method == "add" %}
 
       {{ _('Set maintainer of {pkg_link} to {new_maintainer}').format(
-<<<<<<< HEAD
-            pkg_link = '<a href="{pkg_url}">{pkg_name}</a>'.format(
-              pkg_url = h.url_for(controller='dataset',
-                                  action='read', id=change.pkg_id),
-              pkg_name = change.title
-            )|safe,
-            new_maintainer = change.new_maintainer
-      ) }}
-=======
         pkg_link = h.nav_link(change.title, named_route='dataset.read', id=change.pkg_id),,
         new_maintainer = change.new_maintainer
         ) }}
->>>>>>> 3be2014b
 
     {% elif change.method == "remove" %}
 
