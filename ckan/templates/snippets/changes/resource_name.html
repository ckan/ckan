<li>
  <p>
    {{ _('Renamed resource {old_resource_link} to {new_resource_link} in {pkg_link}').format(
<<<<<<< HEAD
          pkg_link = '<a href="{pkg_url}">{pkg_name}</a>'.format(
            pkg_url = h.url_for(controller='dataset',
                                action='read', id=change.pkg_id),
            pkg_name = change.title
          )|safe,
          old_resource_link = '<a href="{resource_url}">{resource_name}</a>'.format(
            resource_url = h.url_for(qualified=True, controller='resource',
                                          action='read', id=change.old_pkg_id,
                                          resource_id=change.resource_id) +
                                          "?activity_id=" + change.old_activity_id,
            resource_name = change.old_resource_name
          )|safe,
          new_resource_link = '<a href="{resource_url}">{resource_name}</a>'.format(
            resource_url = h.url_for(qualified=True, controller='resource',
                                          action='read', id=change.new_pkg_id,
                                          resource_id=change.resource_id),
            resource_name = change.new_resource_name
          )|safe
        ) }}
=======
      pkg_link = h.nav_link(change.title, named_route='dataset.read', id=change.pkg_id),
      old_resource_link = h.nav_link(
        change.old_resource_name, named_route='resource.read', id=change.old_pkg_id,
        resource_id=change.resource_id, activity_id=change.old_activity_id),
      new_resource_link = h.nav_link(
        change.new_resource_name, named_route='resource.read', id=change.new_pkg_id,
        resource_id=change.resource_id),
      ) }}
>>>>>>> 3be2014b
  </p>
</li><|MERGE_RESOLUTION|>--- conflicted
+++ resolved
@@ -1,27 +1,6 @@
 <li>
   <p>
     {{ _('Renamed resource {old_resource_link} to {new_resource_link} in {pkg_link}').format(
-<<<<<<< HEAD
-          pkg_link = '<a href="{pkg_url}">{pkg_name}</a>'.format(
-            pkg_url = h.url_for(controller='dataset',
-                                action='read', id=change.pkg_id),
-            pkg_name = change.title
-          )|safe,
-          old_resource_link = '<a href="{resource_url}">{resource_name}</a>'.format(
-            resource_url = h.url_for(qualified=True, controller='resource',
-                                          action='read', id=change.old_pkg_id,
-                                          resource_id=change.resource_id) +
-                                          "?activity_id=" + change.old_activity_id,
-            resource_name = change.old_resource_name
-          )|safe,
-          new_resource_link = '<a href="{resource_url}">{resource_name}</a>'.format(
-            resource_url = h.url_for(qualified=True, controller='resource',
-                                          action='read', id=change.new_pkg_id,
-                                          resource_id=change.resource_id),
-            resource_name = change.new_resource_name
-          )|safe
-        ) }}
-=======
       pkg_link = h.nav_link(change.title, named_route='dataset.read', id=change.pkg_id),
       old_resource_link = h.nav_link(
         change.old_resource_name, named_route='resource.read', id=change.old_pkg_id,
@@ -30,6 +9,5 @@
         change.new_resource_name, named_route='resource.read', id=change.new_pkg_id,
         resource_id=change.resource_id),
       ) }}
->>>>>>> 3be2014b
   </p>
 </li>