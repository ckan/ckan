<li>
  <p>
    {% if change.method == "change" %}

      {{ _('Set maintainer email of {pkg_link} to {new_email} (previously {old_email})').format(
<<<<<<< HEAD
             pkg_link = '<a href="{pkg_url}">{pkg_name}</a>'.format(
               pkg_url = h.url_for(controller='dataset',
                                   action='read', id=change.pkg_id),
               pkg_name = change.title
             )|safe,
             new_email = '<a href="{new_maintainer_email_link}">{new_maintainer_email}</a>'.format(
               new_maintainer_email = change.new_maintainer_email,
               new_maintainer_email_link = "mailto:" + change.new_maintainer_email
             )|safe,
             old_email = '<a href="{old_maintainer_email_link}">{old_maintainer_email}</a>'.format(
               old_maintainer_email = change.old_maintainer_email,
               old_maintainer_email_link = "mailto:" + change.old_maintainer_email
             )|safe
      ) }}
=======
        pkg_link = h.nav_link(change.title, named_route='dataset.read', id=change.pkg_id),
        new_email = h.link_to(change.new_maintainer_email, "mailto:" + change.new_maintainer_email),
        old_email = h.link_to(change.old_maintainer_email, "mailto:" + change.old_maintainer_email)
        ) }}
>>>>>>> 3be2014b

    {% elif change.method == "add" %}

      {{ _('Set maintainer email of {pkg_link} to {new_email}').format(
        pkg_link = h.nav_link(change.title, named_route='dataset.read', id=change.pkg_id),
        new_email = h.link_to(change.new_maintainer_email, "mailto:" + change.new_maintainer_email)
        ) }}

    {% elif change.method == "remove" %}

      {{ _('Removed maintainer email from {pkg_link}').format(
        pkg_link = h.nav_link(change.title, named_route='dataset.read', id=change.pkg_id)
        ) }}

    {% else %}

      {{ _('No fields were updated. See the metadata diff for more details.') }}

    {% endif %}
  </p>
</li><|MERGE_RESOLUTION|>--- conflicted
+++ resolved
@@ -3,27 +3,10 @@
     {% if change.method == "change" %}
 
       {{ _('Set maintainer email of {pkg_link} to {new_email} (previously {old_email})').format(
-<<<<<<< HEAD
-             pkg_link = '<a href="{pkg_url}">{pkg_name}</a>'.format(
-               pkg_url = h.url_for(controller='dataset',
-                                   action='read', id=change.pkg_id),
-               pkg_name = change.title
-             )|safe,
-             new_email = '<a href="{new_maintainer_email_link}">{new_maintainer_email}</a>'.format(
-               new_maintainer_email = change.new_maintainer_email,
-               new_maintainer_email_link = "mailto:" + change.new_maintainer_email
-             )|safe,
-             old_email = '<a href="{old_maintainer_email_link}">{old_maintainer_email}</a>'.format(
-               old_maintainer_email = change.old_maintainer_email,
-               old_maintainer_email_link = "mailto:" + change.old_maintainer_email
-             )|safe
-      ) }}
-=======
         pkg_link = h.nav_link(change.title, named_route='dataset.read', id=change.pkg_id),
         new_email = h.link_to(change.new_maintainer_email, "mailto:" + change.new_maintainer_email),
         old_email = h.link_to(change.old_maintainer_email, "mailto:" + change.old_maintainer_email)
         ) }}
->>>>>>> 3be2014b
 
     {% elif change.method == "add" %}
 
