--- conflicted
+++ resolved
@@ -12,18 +12,12 @@
     <div class="input-group search-input-group">
       <input aria-label="{% block header_site_search_label %}{{ placeholder }}{% endblock %}" id="field-giant-search" type="text" class="form-control input-lg" name="q" value="{{ query }}" autocomplete="off" placeholder="{{ placeholder }}">
       {% block search_input_button %}
-<<<<<<< HEAD
       <span class="input-group-btn">
         <button class="btn btn-default btn-lg" type="submit" value="search">
           <i class="fa fa-search"></i>
+          <span>{{ _('Submit') }}</span>
         </button>
       </span>
-=======
-      <button type="submit" value="search">
-        <i class="fa fa-search"></i>
-        <span>{{ _('Submit') }}</span>
-      </button>
->>>>>>> 7f87f155
       {% endblock %}
     </div>
   {% endblock %}
