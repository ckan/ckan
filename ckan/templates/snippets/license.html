{% if pkg_dict.license_id %}
  {% if not text_only %}
    <section class="module module-narrow module-shallow license">
    <h2 class="module-heading"><i class="icon-medium icon-lock"></i> {{ _('License') }}</h2>
      <p class="module-content">
  {% endif %}
  {% if 'license_url' in pkg_dict %}
    <a href="{{ pkg_dict.license_url }}" rel="dc:rights">{{ pkg_dict.license_title }}</a>
  {% else %}
    <span property="dc:rights">{{ pkg_dict.license_title }}</span>
  {% endif %}
  {% if not text_only %}
<<<<<<< HEAD
      {% if pkg_dict.isopen %}
=======
    {% if pkg_dict.isopen %}
>>>>>>> a22c5ee9
      <a href="http://opendefinition.org/okd/" title="{{ _('This dataset satisfies the Open Definition.') }}">
          <img class="open-data" src="http://assets.okfn.org/images/ok_buttons/od_80x15_blue.png" alt="[Open Data]" />
        </a>
        {% endif %}
      </p>
    </section>
  {% endif %}
{% elif text_only %}
  {{ _('No License Provided') }}
{% endif %}<|MERGE_RESOLUTION|>--- conflicted
+++ resolved
@@ -10,11 +10,7 @@
     <span property="dc:rights">{{ pkg_dict.license_title }}</span>
   {% endif %}
   {% if not text_only %}
-<<<<<<< HEAD
-      {% if pkg_dict.isopen %}
-=======
     {% if pkg_dict.isopen %}
->>>>>>> a22c5ee9
       <a href="http://opendefinition.org/okd/" title="{{ _('This dataset satisfies the Open Definition.') }}">
           <img class="open-data" src="http://assets.okfn.org/images/ok_buttons/od_80x15_blue.png" alt="[Open Data]" />
         </a>
