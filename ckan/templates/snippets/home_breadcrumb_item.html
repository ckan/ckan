--- conflicted
+++ resolved
@@ -1,6 +1,2 @@
 {# Used to insert the home icon into a breadcrumb #}
-<<<<<<< HEAD
-<li class="home"><a href="{{ h.url_for('home') }}"><i class="icon-home"></i><span> {{ _('Home') }}</span></a></li>
-=======
-<li class="home"><a href="{{ h.url('home') }}"><i class="fa fa-home"></i><span> {{ _('Home') }}</span></a></li>
->>>>>>> 1ed2d844
+<li class="home"><a href="{{ h.url_for('home') }}"><i class="fa fa-home"></i><span> {{ _('Home') }}</span></a></li>