<html
  xmlns="http://www.w3.org/1999/xhtml"
  xmlns:i18n="http://genshi.edgewall.org/i18n"
  xmlns:py="http://genshi.edgewall.org/"
  xmlns:xi="http://www.w3.org/2001/XInclude"
  py:strip=""
  >

      <tr py:def="revision_row(item)">
        <td>
          ${
            h.link_to(item.id,
              h.url_for(
                controller='revision',
                action='read',
                id=item.id)
              )
          }
          <py:if test="c.show_purge_links">
          ${
<<<<<<< HEAD
            XML(
            h.link_to(_('Purge'),
=======
            h.link_to('Purge',
>>>>>>> 75216552
              h.url_for(
                controller='revision',
                action='purge',
                id=item.id),
              confirm=_('Are you sure?')
              )
          }
          </py:if>
        </td>
        <td>${item.timestamp}</td>
        <td>${item.author}</td>
        <td>
          <py:for each="pkg in item.packages">
          <a href="${h.url_for(controller='package', action='read', id=pkg.name)}">${pkg.name}</a>
          </py:for>
        </td>
        <td>${item.message}</td>
      </tr>
</html>
<|MERGE_RESOLUTION|>--- conflicted
+++ resolved
@@ -18,12 +18,7 @@
           }
           <py:if test="c.show_purge_links">
           ${
-<<<<<<< HEAD
-            XML(
             h.link_to(_('Purge'),
-=======
-            h.link_to('Purge',
->>>>>>> 75216552
               h.url_for(
                 controller='revision',
                 action='purge',
