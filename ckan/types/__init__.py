from __future__ import annotations

from functools import partial
from typing import (
    TYPE_CHECKING,
    Any,
    Callable,
    Dict,
    Iterable,
    Mapping,
    Optional,
    Union,
    Generic,
)

from typing_extensions import Protocol, TypeAlias, TypedDict, TypeVar
from blinker import Signal
from flask.wrappers import Response, Request
from sqlalchemy.orm.scoping import ScopedSession
from sqlalchemy.orm.query import Query


from .logic import ActionResult

if TYPE_CHECKING:
<<<<<<< HEAD
    from ckan.config.middleware.flask_app import CKANFlask
=======
    import ckan.model as model
>>>>>>> 823cafdb
    from ckanext.activity.model import Activity


__all__ = [
    "Response", "Request",
    "ActionResult",
    "AlchemySession", "Query",
    "Config", "CKANApp",
    "DataDict", "ErrorDict",
    "FlattenKey", "FlattenErrorDict", "FlattenDataDict",
    "SignalMapping", "Context",
    "ValueValidator", "ContextValidator", "DataValidator",
    "Validator", "ValidatorFactory",
    "Schema", "PlainSchemaFunc", "ComplexSchemaFunc",
    "AuthResult",
    "Action", "ChainedAction", "AuthFunction", "ChainedAuthFunction",
    "PFeed", "PFeedFactory", "PResourceUploader", "PUploader",
]

AlchemySession = ScopedSession[Any]

Config: TypeAlias = Dict[str, Union[str, Mapping[str, str]]]
CKANApp: TypeAlias = "CKANFlask"

# dictionary passed to actions
DataDict: TypeAlias = "dict[str, Any]"
# dictionary passed to the ValidationError
ErrorDict: TypeAlias = (
    "dict[str, Union[int, str, list[Union[str, dict[str, Any]]]]]"
)

FlattenKey: TypeAlias = "tuple[Any, ...]"
FlattenDataDict: TypeAlias = "dict[FlattenKey, Any]"
FlattenErrorDict: TypeAlias = "dict[FlattenKey, list[str]]"

SignalMapping: TypeAlias = Dict[Signal, Iterable[Union[Any, Dict[str, Any]]]]


class Context(TypedDict, total=False):
    """Mutable private dictionary passed along through many layers of code.

    Used for all sorts of questionable parameter passing and global state
    sharing.  We're trying to *not* add to this dictionary and use normal
    parameters instead.  Bonus points for anything that can be removed from
    here.
    """
    user: str
    session: AlchemySession

    __auth_user_obj_checked: bool
    __auth_audit: list[tuple[str, int]]
    auth_user_obj: model.User | model.AnonymousUser | None
    user_obj: model.User

    schema_keys: list[Any]
    revision_id: Optional[Any]
    revision_date: Optional[Any]

    connection: Any
    check_access: Callable[..., Any]

    id: str | None
    user_id: str
    user_is_admin: bool
    search_query: bool
    return_query: bool
    return_id_only: bool
    defer_commit: bool
    reset_password: bool
    save: bool
    active: bool
    for_update: bool
    for_edit: bool
    for_view: bool
    ignore_auth: bool
    preview: bool
    allow_state_change: bool
    is_member: bool
    use_cache: bool
    include_plugin_extras: bool
    message: str
    extras_as_string: bool
    with_private: bool
    group_type: str
    parent: Optional[str]

    keep_email: bool
    keep_apikey: bool
    skip_validation: bool
    validate: bool
    count_private_and_draft_datasets: bool

    schema: "Schema"
    group: model.Group
    package: model.Package
    vocabulary: model.Vocabulary
    tag: model.Tag
    activity: "Activity"
    task_status: model.TaskStatus
    resource: model.Resource
    resource_view: model.ResourceView
    relationship: model.PackageRelationship
    api_version: int
    dataset_counts: dict[str, Any]
    limits: dict[str, Any]
    metadata_modified: str
    with_capacity: bool

    table_names: list[str]
    plugin_data: dict[Any, Any]
    original_package: dict[str, Any]
    changed_entities: dict[str, set[str]]


class AuthResult(TypedDict, total=False):
    """Result of any access check
    """
    success: bool
    msg: Optional[str]


# Simplest validator that accepts only validated value.
ValueValidator = Callable[[Any], Any]
# Validator that accepts validation context alongside with the value.
ContextValidator = Callable[[Any, Context], Any]
# Complex validator that has access the whole validated dictionary.
DataValidator = Callable[
    [FlattenKey, FlattenDataDict, FlattenErrorDict, Context], None]

Validator = Union[ValueValidator, ContextValidator, DataValidator]
ValidatorFactory = Callable[..., Validator]

Schema: TypeAlias = "dict[str, Union[list[Validator], Schema]]"

# Function that accepts arbitary number of validators(decorated by
# ckan.logic.schema.validator_args) and returns Schema dictionary
ComplexSchemaFunc = Callable[..., Schema]
# ComplexSchemaFunc+validator_args decorator = function that accepts no args
# and returns Schema dictionary
PlainSchemaFunc = Callable[[], Schema]

AuthFunctionWithOptionalDataDict = Callable[
    [Context, Optional[DataDict]], AuthResult
]
AuthFunctionWithMandatoryDataDict = Callable[[Context, DataDict], AuthResult]
AuthFunction = Union[
    AuthFunctionWithOptionalDataDict,
    AuthFunctionWithMandatoryDataDict,
    'partial[AuthResult]',
]
ChainedAuthFunction = Callable[
    [AuthFunction, Context, Optional[DataDict]], AuthResult
]

Action = Callable[[Context, DataDict], Any]
ChainedAction = Callable[[Action, Context, DataDict], Any]


class PFeed(Protocol):
    def add_item(self: Any, **kwargs: Any) -> None:
        ...

    def writeString(self: Any, encoding: str) -> str:
        ...


class PFeedFactory(Protocol):
    """Contract for IFeed.get_feed_class
    """

    def __call__(
        self,
        feed_title: str,
        feed_link: str,
        feed_description: str,
        language: Optional[str],
        author_name: Optional[str],
        feed_guid: Optional[str],
        feed_url: Optional[str],
        previous_page: Optional[str],
        next_page: Optional[str],
        first_page: Optional[str],
        last_page: Optional[str],
    ) -> PFeed:
        ...


class PUploader(Protocol):
    """Contract for IUploader.get_uploader
    """

    def __init__(
        self, object_type: str, old_filename: Optional[str] = None
    ) -> None:
        ...

    def upload(self, max_size: int = ...) -> None:
        ...

    def update_data_dict(
        self,
        data_dict: dict[str, Any],
        url_field: str,
        file_field: str,
        clear_field: str,
    ) -> None:
        ...


class PResourceUploader(Protocol):
    """Contract for IUploader.get_uploader
    """

    mimetype: Optional[str]
    filesize: int

    def __init__(self, resource: dict[str, Any]) -> None:
        ...

    def get_path(self, id: str) -> str:
        ...

    def upload(self, id: str, max_size: int = ...) -> None:
        ...


TFactoryResult = TypeVar("TFactoryResult", default="dict[str, Any]")
TFactoryModel = TypeVar("TFactoryModel", default=Any, covariant=True)


class TestFactory(Protocol, Generic[TFactoryModel, TFactoryResult]):
    def __call__(self, **kwargs: Any) -> TFactoryResult:
        ...

    def api_create(self, data_dict: dict[str, Any]) -> TFactoryResult:
        ...

    def model(self, **kwargs: Any) -> TFactoryModel:
        ...

    def create_batch(self, size: int, **kwargs: Any) -> list[TFactoryResult]:
        ...

    def stub(self, **kwargs: Any) -> object:
        ...<|MERGE_RESOLUTION|>--- conflicted
+++ resolved
@@ -23,11 +23,8 @@
 from .logic import ActionResult
 
 if TYPE_CHECKING:
-<<<<<<< HEAD
     from ckan.config.middleware.flask_app import CKANFlask
-=======
     import ckan.model as model
->>>>>>> 823cafdb
     from ckanext.activity.model import Activity
 
 
