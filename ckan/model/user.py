# encoding: utf-8
from __future__ import annotations

from typing import Any, Iterable, Optional, TYPE_CHECKING, Type, TypeVar

import datetime
import re
from hashlib import sha1, md5
import six

import passlib.utils
from passlib.hash import pbkdf2_sha512  # type: ignore
from sqlalchemy.sql.expression import or_
from sqlalchemy.orm import synonym
from sqlalchemy import types, Column, Table, func
from sqlalchemy.dialects.postgresql import JSONB
from sqlalchemy.ext.mutable import MutableDict

from ckan.common import config
from ckan.model import meta
from ckan.model import core
from ckan.model import types as _types
from ckan.model import domain_object
from ckan.common import config, asint, session
from ckan.types import Query

if TYPE_CHECKING:
    from ckan.model import Group, ApiToken

TUser = TypeVar("TUser", bound="User")


def last_active_check():
    last_active = asint(config.get('ckan.user.last_active_interval', 600))
    calc_time = datetime.datetime.utcnow() - datetime.timedelta(seconds=last_active)

    return calc_time


def set_api_key() -> Optional[str]:
    if config.get_value('ckan.auth.create_default_api_keys'):
        return _types.make_uuid()
    return None


user_table = Table('user', meta.metadata,
        Column('id', types.UnicodeText, primary_key=True,
               default=_types.make_uuid),
        Column('name', types.UnicodeText, nullable=False, unique=True),
        Column('password', types.UnicodeText),
        Column('fullname', types.UnicodeText),
        Column('email', types.UnicodeText),
        Column('apikey', types.UnicodeText, default=set_api_key),
        Column('created', types.DateTime, default=datetime.datetime.now),
        Column('reset_key', types.UnicodeText),
        Column('about', types.UnicodeText),
        Column('last_active', types.TIMESTAMP),
        Column('activity_streams_email_notifications', types.Boolean,
            default=False),
        Column('sysadmin', types.Boolean, default=False),
        Column('state', types.UnicodeText, default=core.State.ACTIVE),
        Column('image_url', types.UnicodeText),
        Column('plugin_extras', MutableDict.as_mutable(JSONB))
        )


class User(core.StatefulObjectMixin,
           domain_object.DomainObject):
    id: str
    name: str
    # password: str
    fullname: Optional[str]
    email: str
    apikey: Optional[str]
    created: datetime.datetime
    reset_key: str
    about: str
    activity_streams_email_notifications: bool
    sysadmin: bool
    state: str
    image_url: str
    plugin_extras: dict[str, Any]

    api_tokens: list['ApiToken']

    VALID_NAME = re.compile(r"^[a-zA-Z0-9_\-]{3,255}$")
    DOUBLE_SLASH = re.compile(r':\/([^/])')

    @classmethod
    def by_email(cls: Type[TUser], email: str) -> list["TUser"]:
        return meta.Session.query(cls).filter_by(email=email).all()

    @classmethod
    def get(cls, user_reference: Optional[str]) -> Optional["User"]:
        query = meta.Session.query(cls).autoflush(False)
        query = query.filter(or_(cls.name == user_reference,
                                 cls.id == user_reference))
        return query.first()

    @classmethod
    def all(cls: Type[TUser]) -> list["TUser"]:
        '''Return all users in this CKAN instance.

        :rtype: list of ckan.model.user.User objects

        '''
        q = meta.Session.query(cls)
        return q.all()

    @property
    def display_name(self) -> str:
        if self.fullname is not None and len(self.fullname.strip()) > 0:
            return self.fullname
        return self.name

    @property
    def email_hash(self) -> str:
        e = b''
        if self.email:
            e = self.email.strip().lower().encode('utf8')
        return md5(e).hexdigest()

    def get_reference_preferred_for_uri(self) -> str:
        '''Returns a reference (e.g. name, id) for this user
        suitable for the user\'s URI.
        When there is a choice, the most preferable one will be
        given, based on readability.
        The result is not escaped (will get done in url_for/redirect_to).
        '''
        if self.name:
            ref = self.name
        else:
            ref = self.id
        return ref

    def _set_password(self, password: str):
        '''Hash using pbkdf2

        Use passlib to hash the password using pkbdf2, upgrading
        passlib will also upgrade the number of rounds and salt of the
        hash as the user logs in automatically. Changing hashing
        algorithm will require this code to be changed (perhaps using
        passlib's CryptContext)
        '''
        hashed_password: Any = pbkdf2_sha512.encrypt(password)

        if not isinstance(hashed_password, str):
            hashed_password = six.ensure_text(hashed_password)
        self._password = hashed_password

    def _get_password(self) -> str:
        return self._password

    def _verify_and_upgrade_from_sha1(self, password: str) -> bool:
        # if isinstance(password, str):
        #     password_8bit = password.encode('ascii', 'ignore')
        # else:
        #     password_8bit = password

        hashed_pass = sha1(six.ensure_binary(password + self.password[:40]))
        current_hash = passlib.utils.to_native_str(self.password[40:])

        if passlib.utils.consteq(hashed_pass.hexdigest(), current_hash):
            #we've passed the old sha1 check, upgrade our password
            self._set_password(password)
            self.save()
            return True
        else:
            return False

    def _verify_and_upgrade_pbkdf2(self, password: str) -> bool:
        if pbkdf2_sha512.verify(password, self.password):
            self._set_password(password)
            self.save()
            return True
        else:
            return False

    def validate_password(self, password: str) -> bool:
        '''
        Check the password against existing credentials.

        :param password: the password that was provided by the user to
            try and authenticate. This is the clear text version that we will
            need to match against the hashed one in the database.
        :type password: unicode object.
        :return: Whether the password is valid.
        :rtype: bool
        '''
        if not password or not self.password:
            return False

        if not pbkdf2_sha512.identify(self.password):
            return self._verify_and_upgrade_from_sha1(password)
        else:
            current_hash: Any = pbkdf2_sha512.from_string(self.password)
            if (current_hash.rounds < pbkdf2_sha512.default_rounds or
                len(current_hash.salt) < pbkdf2_sha512.default_salt_size):

                return self._verify_and_upgrade_pbkdf2(password)
            else:
                return bool(pbkdf2_sha512.verify(password, self.password))

    password = property(_get_password, _set_password)

    @classmethod
    def check_name_valid(cls, name: str) -> bool:
        if not name \
            or not len(name.strip()) \
            or not cls.VALID_NAME.match(name):
            return False
        return True

    @classmethod
    def check_name_available(cls, name: str) -> bool:
        return cls.by_name(name) == None

    def as_dict(self) -> dict[str, Any]:
        _dict = domain_object.DomainObject.as_dict(self)
        del _dict['password']
        return _dict

    def number_created_packages(self, include_private_and_draft: bool=False) -> int:
        # have to import here to avoid circular imports
        import ckan.model as model

        # Get count efficiently without spawning the SQLAlchemy subquery
        # wrapper. Reset the VDM-forced order_by on timestamp.
        q = meta.Session.query(
            model.Package
        ).filter_by(
            creator_user_id=self.id
        )

        if include_private_and_draft:
            q = q.filter(model.Package.state != 'deleted')
        else:
            q = q.filter_by(state='active', private=False)

        result: int = meta.Session.execute(
            q.statement.with_only_columns(
                [func.count()]
            ).order_by(
                None
            )
        ).scalar()
        return result

    def activate(self) -> None:
        ''' Activate the user '''
        self.state = core.State.ACTIVE

    def set_pending(self) -> None:
        ''' Set the user as pending '''
        self.state = core.State.PENDING

    def is_deleted(self) -> bool:
        return self.state == core.State.DELETED

    def is_pending(self) -> bool:
        return self.state == core.State.PENDING

    def is_in_group(self, group_id: str) -> bool:
        return group_id in self.get_group_ids()

    def is_in_groups(self, group_ids: Iterable[str]) -> bool:
        ''' Given a list of group ids, returns True if this user is in
        any of those groups '''
        guser = set(self.get_group_ids())
        gids = set(group_ids)

        return len(guser.intersection(gids)) > 0

    def get_group_ids(self, group_type: Optional[str]=None, capacity: Optional[str]=None) -> list[str]:
        ''' Returns a list of group ids that the current user belongs to '''
        return [g.id for g in
                self.get_groups(group_type=group_type, capacity=capacity)]

    def get_groups(self, group_type: Optional[str]=None, capacity: Optional[str]=None) -> list['Group']:
        import ckan.model as model

        q: 'Query[model.Group]' = meta.Session.query(model.Group)\
            .join(model.Member, model.Member.group_id == model.Group.id and \
                       model.Member.table_name == 'user').\
               join(model.User, model.User.id == model.Member.table_id).\
               filter(model.Member.state == 'active').\
               filter(model.Member.table_id == self.id)
        if capacity:
            q = q.filter(model.Member.capacity == capacity)
            return q.all()

        if '_groups' not in self.__dict__:
            self._groups = q.all()

        groups = self._groups
        if group_type:
            groups = [g for g in groups if g.type == group_type]
        return groups

    @classmethod
    def search(cls: Type[TUser], querystr: str,
               sqlalchemy_query: Optional[Any] = None,
               user_name: Optional[str] = None) -> 'Query[TUser]':
        '''Search name, fullname, email. '''
        if sqlalchemy_query is None:
            query = meta.Session.query(cls)
        else:
            query = sqlalchemy_query
        qstr = '%' + querystr + '%'
        filters: list[Any] = [
            # type_ignore_reason: incomplete SQLAlchemy types
            cls.name.ilike(qstr),  # type: ignore
            cls.fullname.ilike(qstr),  # type: ignore
        ]
        # sysadmins can search on user emails
        import ckan.authz as authz
        if user_name and authz.is_sysadmin(user_name):
            # type_ignore_reason: incomplete SQLAlchemy types
            filters.append(cls.email.ilike(qstr))  # type: ignore

        query = query.filter(or_(*filters))
        return query

    @classmethod
    def user_ids_for_name_or_id(cls, user_list: Iterable[str]=()) -> list[str]:
        '''
        This function returns a list of ids from an input that can be a list of
        names or ids
        '''
        query: Any = meta.Session.query(cls.id)
        # type_ignore_reason: incomplete SQLAlchemy types
        query = query.filter(or_(cls.name.in_(user_list),  # type: ignore
                                 cls.id.in_(user_list)))  # type: ignore
        return [user.id for user in query.all()]

<<<<<<< HEAD
    def get_id(self):
        '''Needed by flask-login'''
        return str(self.id)

    def is_authenticated(self):
        '''Needed by flask-login'''
        return True

=======
    def set_user_last_active(self):
        if self.last_active:
            session["last_active"] = self.last_active

            if session["last_active"] < last_active_check():
                self.last_active = datetime.datetime.utcnow()
                meta.Session.commit()
        else:
            self.last_active = datetime.datetime.utcnow()
            meta.Session.commit()
>>>>>>> 22faf9a2

meta.mapper(
    User, user_table,
    properties={'password': synonym('_password', map_column=True)}
    )<|MERGE_RESOLUTION|>--- conflicted
+++ resolved
@@ -333,17 +333,15 @@
                                  cls.id.in_(user_list)))  # type: ignore
         return [user.id for user in query.all()]
 
-<<<<<<< HEAD
-    def get_id(self):
+    def get_id(self) -> str:
         '''Needed by flask-login'''
         return str(self.id)
 
-    def is_authenticated(self):
+    def is_authenticated(self) -> bool:
         '''Needed by flask-login'''
         return True
 
-=======
-    def set_user_last_active(self):
+    def set_user_last_active(self) -> None:
         if self.last_active:
             session["last_active"] = self.last_active
 
@@ -353,7 +351,6 @@
         else:
             self.last_active = datetime.datetime.utcnow()
             meta.Session.commit()
->>>>>>> 22faf9a2
 
 meta.mapper(
     User, user_table,
