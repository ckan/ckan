import datetime
from calendar import timegm
import logging
logger = logging.getLogger(__name__)

from sqlalchemy.sql import select, and_, union, or_
from sqlalchemy import orm
from sqlalchemy import types, Column, Table
from pylons import config
import vdm.sqlalchemy

import meta
import core
import license as _license
import types as _types
import domain_object
import activity
import extension

import ckan.lib.maintain as maintain
import ckan.lib.dictization as dictization

__all__ = ['Package', 'package_table', 'package_revision_table',
           'PACKAGE_NAME_MAX_LENGTH', 'PACKAGE_NAME_MIN_LENGTH',
           'PACKAGE_VERSION_MAX_LENGTH', 'PackageTag', 'PackageTagRevision',
           'PackageRevision']

PACKAGE_NAME_MAX_LENGTH = 100
PACKAGE_NAME_MIN_LENGTH = 2
PACKAGE_VERSION_MAX_LENGTH = 100

## Our Domain Object Tables
package_table = Table('package', meta.metadata,
        Column('id', types.UnicodeText, primary_key=True, default=_types.make_uuid),
        Column('name', types.Unicode(PACKAGE_NAME_MAX_LENGTH),
               nullable=False, unique=True),
        Column('title', types.UnicodeText),
        Column('version', types.Unicode(PACKAGE_VERSION_MAX_LENGTH)),
        Column('url', types.UnicodeText),
        Column('author', types.UnicodeText),
        Column('author_email', types.UnicodeText),
        Column('maintainer', types.UnicodeText),
        Column('maintainer_email', types.UnicodeText),
        Column('notes', types.UnicodeText),
        Column('license_id', types.UnicodeText),
        Column('type', types.UnicodeText, default=u'dataset'),
        Column('owner_org', types.UnicodeText),
        Column('creator_user_id', types.UnicodeText),
        Column('metadata_modified', types.DateTime, default=datetime.datetime.utcnow),
        Column('private', types.Boolean, default=False),
)


vdm.sqlalchemy.make_table_stateful(package_table)
package_revision_table = core.make_revisioned_table(package_table)

## -------------------
## Mapped classes

class Package(vdm.sqlalchemy.RevisionedObjectMixin,
        vdm.sqlalchemy.StatefulObjectMixin,
        domain_object.DomainObject):

    text_search_fields = ['name', 'title']

    def __init__(self, **kw):
        from ckan import model
        super(Package, self).__init__(**kw)

    @classmethod
    def search_by_name(cls, text_query):
        text_query = text_query
        return meta.Session.query(cls).filter(cls.name.contains(text_query.lower()))

    @classmethod
    def get(cls, reference):
        '''Returns a package object referenced by its id or name.'''
        query = meta.Session.query(cls).filter(cls.id==reference)
        pkg = query.first()
        if pkg == None:
            pkg = cls.by_name(reference)
        return pkg
    # Todo: Make sure package names can't be changed to look like package IDs?

    @property
    def resources(self):
<<<<<<< HEAD
        if len(self.resource_groups_all) == 0:
            return []

        assert len(self.resource_groups_all) == 1, "can only use resources on packages if there is only one resource_group"
        return [resource for resource in
                self.resource_groups_all[0].resources_all
=======
        return [resource for resource in
                self.resources_all
>>>>>>> 814edd86
                if resource.state <> 'deleted']

    def related_packages(self):
        return [self]

    def add_resource(self, url, format=u'', description=u'', hash=u'', **kw):
        import resource
        self.resources_all.append(resource.Resource(
            package_id=self.id,
            url=url,
            format=format,
            description=description,
            hash=hash,
            **kw)
        )

    def add_tag(self, tag):
        import ckan.model as model
        if tag in self.get_tags(tag.vocabulary):
            return
        else:
            package_tag = model.PackageTag(self, tag)
            meta.Session.add(package_tag)


    def add_tags(self, tags):
        for tag in tags:
            self.add_tag(tag)

    def add_tag_by_name(self, tag_name, vocab=None, autoflush=True):
        """Add a tag with the given name to this package's tags.

        By default the given tag_name will be searched for among the free tags
        (tags which do not belong to any vocabulary) only. If the optional
        argument `vocab` is given then the named vocab will be searched for the
        tag name instead.

        If no tag with the given name is found, one will be created. If the
        optional argument vocab is given and there is no tag with the given
        name in the given vocabulary, then a new tag will be created and added
        to the vocabulary.

        """
        from tag import Tag
        if not tag_name:
            return
        # Get the named tag.
        tag = Tag.by_name(tag_name, vocab=vocab, autoflush=autoflush)
        if not tag:
            # Tag doesn't exist yet, make a new one.
            if vocab:
                tag = Tag(name=tag_name, vocabulary_id=vocab.id)
            else:
                tag = Tag(name=tag_name)
        assert tag is not None
        self.add_tag(tag)

    def get_tags(self, vocab=None):
        """Return a sorted list of this package's tags

        Tags are sorted by their names.

        """
        import ckan.model as model
        query = meta.Session.query(model.Tag)
        query = query.join(model.PackageTag)
        query = query.filter(model.PackageTag.tag_id == model.Tag.id)
        query = query.filter(model.PackageTag.package_id == self.id)
        query = query.filter(model.PackageTag.state == 'active')
        if vocab:
            query = query.filter(model.Tag.vocabulary_id == vocab.id)
        else:
            query = query.filter(model.Tag.vocabulary_id == None)
        query = query.order_by(model.Tag.name)
        tags = query.all()
        return tags

    def remove_tag(self, tag):
        import ckan.model as model
        query = meta.Session.query(model.PackageTag)
        query = query.filter(model.PackageTag.package_id == self.id)
        query = query.filter(model.PackageTag.tag_id == tag.id)
        package_tag = query.one()
        package_tag.delete()
        meta.Session.commit()

    def isopen(self):
        if self.license and self.license.isopen():
            return True
        return False

    def get_average_rating(self):
        total = 0
        for rating in self.ratings:
            total += rating.rating
        if total == 0:
            return None
        else:
            return total / len(self.ratings)

    def as_dict(self, ref_package_by='name', ref_group_by='name'):
        _dict = domain_object.DomainObject.as_dict(self)
        # Set 'license' in _dict to cater for old clients.
        # Todo: Remove from Version 2?
        _dict['license'] = self.license.title if self.license else _dict.get('license_id', '')
        _dict['isopen'] = self.isopen()
        tags = [tag.name for tag in self.get_tags()]
        tags.sort() # so it is determinable
        _dict['tags'] = tags
        groups = [getattr(group, ref_group_by) for group in self.get_groups()]
        groups.sort()
        _dict['groups'] = groups
        _dict['extras'] = dict([(key, value) for key, value in self.extras.items()])
        _dict['ratings_average'] = self.get_average_rating()
        _dict['ratings_count'] = len(self.ratings)
        _dict['resources'] = [res.as_dict(core_columns_only=False) \
                              for res in self.resources]
        site_url = config.get('ckan.site_url', None)
        if site_url:
            _dict['ckan_url'] = '%s/dataset/%s' % (site_url, self.name)
        _dict['relationships'] = [rel.as_dict(self, ref_package_by=ref_package_by) for rel in self.get_relationships()]
        _dict['metadata_modified'] = self.metadata_modified.isoformat() \
            if self.metadata_modified else None
        _dict['metadata_created'] = self.metadata_created.isoformat() \
            if self.metadata_created else None
        import ckan.lib.helpers as h
        _dict['notes_rendered'] = h.render_markdown(self.notes)
        _dict['type'] = self.type or u'dataset'
        return _dict

    def add_relationship(self, type_, related_package, comment=u''):
        '''Creates a new relationship between this package and a
        related_package. It leaves the caller to commit the change.

        Raises KeyError if the type_ is invalid.
        '''
        import package_relationship
        if type_ in package_relationship.PackageRelationship.get_forward_types():
            subject = self
            object_ = related_package
        elif type_ in package_relationship.PackageRelationship.get_reverse_types():
            type_ = package_relationship.PackageRelationship.reverse_to_forward_type(type_)
            assert type_
            subject = related_package
            object_ = self
        else:
            raise KeyError, 'Package relationship type: %r' % type_

        rels = self.get_relationships(with_package=related_package,
                                      type=type_, active=False, direction="forward")
        if rels:
            rel = rels[0]
            if comment:
                rel.comment=comment
            if rel.state == core.State.DELETED:
                rel.undelete()
        else:
            rel = package_relationship.PackageRelationship(
                subject=subject,
                object=object_,
                type=type_,
                comment=comment)
        meta.Session.add(rel)
        return rel

    def get_relationships(self, with_package=None, type=None, active=True,
                          direction='both'):
        '''Returns relationships this package has.
        Keeps stored type/ordering (not from pov of self).'''
        assert direction in ('both', 'forward', 'reverse')
        if with_package:
            assert isinstance(with_package, Package)
        from package_relationship import PackageRelationship
        forward_filters = [PackageRelationship.subject==self]
        reverse_filters = [PackageRelationship.object==self]
        if with_package:
            forward_filters.append(PackageRelationship.object==with_package)
            reverse_filters.append(PackageRelationship.subject==with_package)
        if active:
            forward_filters.append(PackageRelationship.state==core.State.ACTIVE)
            reverse_filters.append(PackageRelationship.state==core.State.ACTIVE)
        if type:
            forward_filters.append(PackageRelationship.type==type)
            reverse_type = PackageRelationship.reverse_type(type)
            reverse_filters.append(PackageRelationship.type==reverse_type)
        q = meta.Session.query(PackageRelationship)
        if direction == 'both':
            q = q.filter(or_(
            and_(*forward_filters),
            and_(*reverse_filters),
            ))
        elif direction == 'forward':
            q = q.filter(and_(*forward_filters))
        elif direction == 'reverse':
            q = q.filter(and_(*reverse_filters))
        return q.all()

    def get_relationships_with(self, other_package, type=None, active=True):
        return self.get_relationships(with_package=other_package,
                                      type=type,
                                      active=active)

    def get_relationships_printable(self):
        '''Returns a list of tuples describing related packages, including
        non-direct relationships (such as siblings).
        @return: e.g. [(annakarenina, u"is a parent"), ...]
        '''
        from package_relationship import PackageRelationship
        rel_list = []
        for rel in self.get_relationships():
            if rel.subject == self:
                type_printable = PackageRelationship.make_type_printable(rel.type)
                rel_list.append((rel.object, type_printable, rel.comment))
            else:
                type_printable = PackageRelationship.make_type_printable(\
                    PackageRelationship.forward_to_reverse_type(
                        rel.type)
                    )
                rel_list.append((rel.subject, type_printable, rel.comment))
        # sibling types
        # e.g. 'gary' is a child of 'mum', looking for 'bert' is a child of 'mum'
        # i.e. for each 'child_of' type relationship ...
        for rel_as_subject in self.get_relationships(direction='forward'):
            if rel_as_subject.state != core.State.ACTIVE:
                continue
            # ... parent is the object
            parent_pkg = rel_as_subject.object
            # Now look for the parent's other relationships as object ...
            for parent_rel_as_object in parent_pkg.get_relationships(direction='reverse'):
                if parent_rel_as_object.state != core.State.ACTIVE:
                    continue
                # and check children
                child_pkg = parent_rel_as_object.subject
                if (child_pkg != self and
                    parent_rel_as_object.type == rel_as_subject.type and
                    child_pkg.state == core.State.ACTIVE):
                    type_printable = PackageRelationship.inferred_types_printable['sibling']
                    rel_list.append((child_pkg, type_printable, None))
        return sorted(list(set(rel_list)))
    #
    ## Licenses are currently integrated into the domain model here.

    @classmethod
    def get_license_register(cls):
        if not hasattr(cls, '_license_register'):
            cls._license_register = _license.LicenseRegister()
        return cls._license_register

    @classmethod
    def get_license_options(cls):
        register = cls.get_license_register()
        return [(l.title, l.id) for l in register.values()]

    def get_license(self):
        if self.license_id:
            try:
                license = self.get_license_register()[self.license_id]
            except KeyError:
                license = None
        else:
            license = None
        return license

    def set_license(self, license):
        if type(license) == _license.License:
            self.license_id = license.id
        elif type(license) == dict:
            self.license_id = license['id']
        else:
            msg = "Value not a license object or entity: %s" % repr(license)
            raise Exception, msg

    license = property(get_license, set_license)

    @property
    def all_related_revisions(self):
        '''Returns chronological list of all object revisions related to
        this package. Includes PackageRevisions, PackageTagRevisions,
        PackageExtraRevisions and ResourceRevisions.
        @return List of tuples (revision, [list of object revisions of this
                                           revision])
                Ordered by most recent first.
        '''
        from tag import PackageTag
        from resource import Resource
        from package_extra import PackageExtra

        results = {} # revision:[PackageRevision1, PackageTagRevision1, etc.]
        for pkg_rev in self.all_revisions:
            if not results.has_key(pkg_rev.revision):
                results[pkg_rev.revision] = []
            results[pkg_rev.revision].append(pkg_rev)
        for class_ in [Resource, PackageExtra, PackageTag]:
            rev_class = class_.__revision_class__
            obj_revisions = meta.Session.query(rev_class).filter_by(package_id=self.id).all()
            for obj_rev in obj_revisions:
                if not results.has_key(obj_rev.revision):
                    results[obj_rev.revision] = []
                results[obj_rev.revision].append(obj_rev)

        result_list = results.items()
        ourcmp = lambda rev_tuple1, rev_tuple2: \
                 cmp(rev_tuple2[0].timestamp, rev_tuple1[0].timestamp)
        return sorted(result_list, cmp=ourcmp)

    @property
    def latest_related_revision(self):
        '''Returns the latest revision for the package and its related
        objects.'''
        return self.all_related_revisions[0][0]

    def diff(self, to_revision=None, from_revision=None):
        '''Overrides the diff in vdm, so that related obj revisions are
        diffed as well as PackageRevisions'''
        from tag import PackageTag
        from resource import Resource
        from package_extra import PackageExtra

        results = {} # field_name:diffs
        results.update(super(Package, self).diff(to_revision, from_revision))
        # Iterate over PackageTag, PackageExtra, Resources etc.
        for obj_class in [Resource, PackageExtra, PackageTag]:
            obj_rev_class = obj_class.__revision_class__
            # Query for object revisions related to this package
            obj_rev_query = meta.Session.query(obj_rev_class).\
                            filter_by(package_id=self.id).\
                            join('revision').\
                            order_by(core.Revision.timestamp.desc())
            # Columns to include in the diff
            cols_to_diff = obj_class.revisioned_fields()
            cols_to_diff.remove('id')
            if obj_class is Resource:
                cols_to_diff.remove('package_id')
            # Particular object types are better known by an invariant field
            if obj_class is PackageTag:
                cols_to_diff.remove('tag_id')
            elif obj_class is PackageExtra:
                cols_to_diff.remove('key')
            # Iterate over each object ID
            # e.g. for PackageTag, iterate over Tag objects
            related_obj_ids = set([related_obj.id for related_obj in obj_rev_query.all()])
            for related_obj_id in related_obj_ids:
                q = obj_rev_query.filter(obj_rev_class.id==related_obj_id)
                to_obj_rev, from_obj_rev = super(Package, self).\
                    get_obj_revisions_to_diff(
                    q, to_revision, from_revision)
                for col in cols_to_diff:
                    values = [getattr(obj_rev, col) if obj_rev else '' for obj_rev in (from_obj_rev, to_obj_rev)]
                    value_diff = self._differ(*values)
                    if value_diff:
                        if obj_class.__name__ == 'PackageTag':
                            display_id = to_obj_rev.tag.name
                        elif obj_class.__name__ == 'PackageExtra':
                            display_id = to_obj_rev.key
                        else:
                            display_id = related_obj_id[:4]
                        key = '%s-%s-%s' % (obj_class.__name__, display_id, col)
                        results[key] = value_diff
        return results

    @property
    @maintain.deprecated('`is_private` attriute of model.Package is ' +
                         'deprecated and should not be used.  Use `private`')
    def is_private(self):
        """
        DEPRECATED in 2.1

        A package is private if belongs to any private groups
        """
        return self.private

    def is_in_group(self, group):
        return group in self.get_groups()

    def get_groups(self, group_type=None, capacity=None):
        import ckan.model as model

        # Gets [ (group, capacity,) ...]
        groups = model.Session.query(model.Group,model.Member.capacity).\
           join(model.Member, model.Member.group_id == model.Group.id and \
                model.Member.table_name == 'package' ).\
           join(model.Package, model.Package.id == model.Member.table_id).\
           filter(model.Member.state == 'active').\
           filter(model.Member.table_id == self.id).all()

        caps   = [g[1] for g in groups]
        groups = [g[0] for g in groups ]
        if group_type:
            groups = [g for g in groups if g.type == group_type]
        if capacity:
            groupcaps = zip( groups,caps )
            groups = [g[0] for g in groupcaps if g[1] == capacity]
        return groups

    @property
    def metadata_created(self):
        import ckan.model as model
        q = meta.Session.query(model.PackageRevision.revision_timestamp)\
            .filter(model.PackageRevision.id == self.id)\
            .order_by(model.PackageRevision.revision_timestamp.asc())
        ts = q.first()
        if ts:
            return ts[0]

    @staticmethod
    def get_fields(core_only=False, fields_to_ignore=None):
        '''Returns a list of the properties of a package.
        @param core_only - limit it to fields actually in the package table and
                           not those on related objects, such as tags & extras.
        @param fields_to_ignore - a list of names of fields to not return if
                           present.
        '''
        # ['id', 'name', 'title', 'version', 'url', 'author', 'author_email', 'maintainer', 'maintainer_email', 'notes', 'license_id', 'state']
        fields = Package.revisioned_fields()
        if not core_only:
            fields += ['resources', 'tags', 'groups', 'extras', 'relationships']

        if fields_to_ignore:
            for field in fields_to_ignore:
                fields.remove(field)

        return fields

    def activity_stream_item(self, activity_type, revision, user_id):
        import ckan.model
        import ckan.logic
        assert activity_type in ("new", "changed"), (
            str(activity_type))

        # Handle 'deleted' objects.
        # When the user marks a package as deleted this comes through here as
        # a 'changed' package activity. We detect this and change it to a
        # 'deleted' activity.
        if activity_type == 'changed' and self.state == u'deleted':
            if meta.Session.query(activity.Activity).filter_by(
                    object_id=self.id, activity_type='deleted').all():
                # A 'deleted' activity for this object has already been emitted
                # FIXME: What if the object was deleted and then activated
                # again?
                return None
            else:
                # Emit a 'deleted' activity for this object.
                activity_type = 'deleted'

        try:
            d = {'package': dictization.table_dictize(self,
                context={'model': ckan.model})}
            return activity.Activity(user_id, self.id, revision.id,
                    "%s package" % activity_type, d)
        except ckan.logic.NotFound:
            # This happens if this package is being purged and therefore has no
            # current revision.
            # TODO: Purge all related activity stream items when a model object
            # is purged.
            return None

    def activity_stream_detail(self, activity_id, activity_type):
        import ckan.model

        # Handle 'deleted' objects.
        # When the user marks a package as deleted this comes through here as
        # a 'changed' package activity. We detect this and change it to a
        # 'deleted' activity.
        if activity_type == 'changed' and self.state == u'deleted':
            activity_type = 'deleted'

        package_dict = dictization.table_dictize(self,
                context={'model':ckan.model})
        return activity.ActivityDetail(activity_id, self.id, u"Package", activity_type,
            {'package': package_dict })

# import here to prevent circular import
import tag

meta.mapper(Package, package_table, properties={
    # delete-orphan on cascade does NOT work!
    # Why? Answer: because of way SQLAlchemy/our code works there are points
    # where PackageTag object is created *and* flushed but does not yet have
    # the package_id set (this cause us other problems ...). Some time later a
    # second commit happens in which the package_id is correctly set.
    # However after first commit PackageTag does not have Package and
    # delete-orphan kicks in to remove it!
    'package_tags':orm.relation(tag.PackageTag, backref='package',
        cascade='all, delete', #, delete-orphan',
        ),
    },
    order_by=package_table.c.name,
    extension=[vdm.sqlalchemy.Revisioner(package_revision_table),
               extension.PluginMapperExtension(),
               ],
    )

vdm.sqlalchemy.modify_base_object_mapper(Package, core.Revision, core.State)
PackageRevision = vdm.sqlalchemy.create_object_version(meta.mapper, Package,
        package_revision_table)

def related_packages(self):
    return [self.continuity]

PackageRevision.related_packages = related_packages


vdm.sqlalchemy.modify_base_object_mapper(tag.PackageTag, core.Revision, core.State)
PackageTagRevision = vdm.sqlalchemy.create_object_version(meta.mapper, tag.PackageTag,
        tag.package_tag_revision_table)

PackageTagRevision.related_packages = lambda self: [self.continuity.package]<|MERGE_RESOLUTION|>--- conflicted
+++ resolved
@@ -84,18 +84,9 @@
 
     @property
     def resources(self):
-<<<<<<< HEAD
-        if len(self.resource_groups_all) == 0:
-            return []
-
-        assert len(self.resource_groups_all) == 1, "can only use resources on packages if there is only one resource_group"
-        return [resource for resource in
-                self.resource_groups_all[0].resources_all
-=======
         return [resource for resource in
                 self.resources_all
->>>>>>> 814edd86
-                if resource.state <> 'deleted']
+                if resource.state != 'deleted']
 
     def related_packages(self):
         return [self]
