import datetime
import urllib2
import re

from pylons import config
<<<<<<< HEAD
from ckan.common import _, json
from sqlalchemy import types, Column, Table

import logging
log = logging.getLogger('ckan.logic')

import meta
import domain_object
import types as _types

CORE_RESOURCE_COLUMNS = ['id', 'title', 'is_okd_compliant', 'is_generic', 'url',
                         'home_url', 'status']

license_statuses = set(['active', 'deleted']) # "active" and "deleted" statuses should never be removed
license_table = Table('license', meta.metadata,
        Column('id', types.UnicodeText, primary_key=True),
        Column('title', types.UnicodeText, nullable=False),
        Column('is_okd_compliant', types.Boolean, default=False),
        Column('is_generic', types.Boolean, default=False),
        Column('url', types.UnicodeText),
        Column('home_url', types.UnicodeText),
        Column('extras', _types.JsonDictType),
        Column('status', types.Enum(*license_statuses, name='license_status'), nullable=False),
        )
=======
from paste.deploy.converters import asbool

from ckan.common import _, json
import ckan.lib.maintain as maintain

log = __import__('logging').getLogger(__name__)
>>>>>>> 0f145a54


class License(domain_object.DomainObject):
    """Domain object for a license."""
    def __init__(self, data={}, extras=None):
        self.extras = extras or {}
        domain_object.DomainObject.__init__(self, **data)

<<<<<<< HEAD
    def isopen(self):
        return self.is_okd_compliant or (hasattr(self, 'is_osi_compliant') and self.is_osi_compliant)

    def __getitem__(self, item):
        return self.as_dict().get(item)

    def as_dict(self):
        data = self.__dict__
        default_license = DefaultLicense()
        for k in data.keys():
            try:
                getattr(default_license, k)
            except (KeyError, AttributeError):
                del data[k]
        for (key, value) in data.items():
=======
    def __init__(self, data):
        # convert old keys if necessary
        if 'is_okd_compliant' in data:
            data['od_conformance'] = 'approved' \
                if asbool(data['is_okd_compliant']) else ''
            del data['is_okd_compliant']
        if 'is_osi_compliant' in data:
            data['osd_conformance'] = 'approved' \
                if asbool(data['is_osi_compliant']) else ''
            del data['is_osi_compliant']

        self._data = data
        for (key, value) in self._data.items():
>>>>>>> 0f145a54
            if key == 'date_created':
                # Parse ISO formatted datetime.
                value = datetime.datetime(*map(int, re.split('[^\d]', value)))
                data[key] = value.isoformat()
            elif isinstance(value, str):
                # Convert str to unicode (keeps Pylons and SQLAlchemy happy).
                value = value.decode('utf8')
<<<<<<< HEAD
                data[key] = value
        if isinstance(data.get('extras'), dict):
            for k, v in data['extras'].items():
                data[k] = v
            del data['extras']
=======
                self._data[key] = value

    def __getattr__(self, name):
        if name == 'is_okd_compliant':
            log.warn('license.is_okd_compliant is deprecated - use '
                     'od_conformance instead.')
            return self._data['od_conformance'] == 'approved'
        if name == 'is_osi_compliant':
            log.warn('license.is_osi_compliant is deprecated - use '
                     'osd_conformance instead.')
            return self._data['osd_conformance'] == 'approved'
        return self._data[name]

    @maintain.deprecated("License.__getitem__() is deprecated and will be "
                         "removed in a future version of CKAN. Instead, "
                         "please use attribute access.")
    def __getitem__(self, key):
        '''NB This method is deprecated and will be removed in a future version
        of CKAN. Instead, please use attribute access.
        '''
        return self.__getattr__(key)

    def isopen(self):
        if not hasattr(self, '_isopen'):
            self._isopen = self.od_conformance == 'approved' or \
                self.osd_conformance == 'approved'
        return self._isopen

    @maintain.deprecated("License.as_dict() is deprecated and will be "
                         "removed in a future version of CKAN. Instead, "
                         "please use attribute access.")
    def as_dict(self):
        '''NB This method is deprecated and will be removed in a future version
        of CKAN. Instead, please use attribute access.
        '''
        data = self._data.copy()
        if 'date_created' in data:
            value = data['date_created']
            value = value.isoformat()
            data['date_created'] = value

        # deprecated keys
        if 'od_conformance' in data:
            data['is_okd_compliant'] = data['od_conformance'] == 'approved'
        if 'osd_conformance' in data:
            data['is_osi_compliant'] = data['osd_conformance'] == 'approved'

>>>>>>> 0f145a54
        return data


class LicenseRegister(object):
    """Dictionary-like interface to a group of licenses."""

    def __init__(self, statuses=('active',)):
        group_url = config.get('licenses_group_url', None)
        if group_url:
            self.load_licenses(group_url)
        else:
            self.load_licenses_from_db(statuses)

    def load_licenses_from_db(self, statuses):
        self.licenses = meta.Session.query(License).filter(License.status.in_(statuses)).all()

    # DEPRECATED
    def get_default_license_list(self):
        default_license_list = [
            LicenseNotSpecified().copy(),
            LicenseOpenDataCommonsPDDL().copy(),
            LicenseOpenDataCommonsOpenDatabase().copy(),
            LicenseOpenDataAttribution().copy(),
            LicenseCreativeCommonsZero().copy(),
            LicenseCreativeCommonsAttribution().copy(),
            LicenseCreativeCommonsAttributionShareAlike().copy(),
            LicenseGNUFreeDocument().copy(),
            LicenseOtherOpen().copy(),
            LicenseOtherPublicDomain().copy(),
            LicenseOtherAttribution().copy(),
            LicenseOpenGovernment().copy(),
            LicenseCreativeCommonsNonCommercial().copy(),
            LicenseOtherNonCommercial().copy(),
            LicenseOtherClosed().copy(),
            ]
        self._create_license_list(default_license_list)
        return self

    def load_licenses(self, license_url):
        try:
            response = urllib2.urlopen(license_url)
            response_body = response.read()
        except Exception, inst:
            msg = "Couldn't connect to licenses service %r: %s" % (license_url, inst)
            raise Exception(msg)
        try:
            license_data = json.loads(response_body)
        except Exception, inst:
            msg = "Couldn't read response from licenses service %r: %s" % (response_body, inst)
            raise Exception(inst)
        self._create_license_list(license_data, license_url)

    def _create_license_list(self, license_data, license_url=''):
        if isinstance(license_data, dict):
            self.licenses = [License(entity) for entity in license_data.values()]
        elif isinstance(license_data, list):
            self.licenses = [License(entity) for entity in license_data]
        else:
            msg = "Licenses at %s must be dictionary or list" % license_url
            raise ValueError(msg)

    def __getitem__(self, key, default=Exception):
        for license in self.licenses:
            if key == license.id:
                return license
        if default != Exception:
            return default
        else:
            raise KeyError("License not found: %s" % key)

    def get(self, key, default=None):
        return self.__getitem__(key, default=default)

    def keys(self):
        return [license.id for license in self.licenses]

    def values(self):
        return self.licenses

    def items(self):
        return [(license.id, license) for license in self.licenses]

    def __iter__(self):
        return iter(self.keys())

    def __len__(self):
        return len(self.licenses)


class DefaultLicense(dict):
    ''' The license was a dict but this did not allow translation of the
    title.  This is a slightly changed dict that allows us to have the title
    as a property and so translated. '''

    domain_content = False
    domain_data = False
    domain_software = False
    family = ''
    is_generic = False
<<<<<<< HEAD
    is_okd_compliant = False
    is_osi_compliant = False
    maintainer = ""
    status = "active"
    url = ""
    home_url = ""
=======
    od_conformance = 'not reviewed'
    osd_conformance = 'not reviewed'
    maintainer = ''
    status = 'active'
    url = ''
>>>>>>> 0f145a54
    title = ''
    extras = {}
    id = ''

    keys = ['domain_content',
            'id',
            'domain_data',
            'domain_software',
            'family',
            'is_generic',
            'od_conformance',
            'osd_conformance',
            'maintainer',
            'status',
            'url',
            'home_url',
            'extras',
            'title']

    def __getitem__(self, key):
        ''' behave like a dict but get from attributes '''
        if key in self.keys:
            value = getattr(self, key)
            if isinstance(value, str):
                return unicode(value)
            else:
                return value
        else:
            raise KeyError()

    def copy(self):
        ''' create a dict of the license used by the licenses api '''
        out = {}
        for key in self.keys:
            out[key] = unicode(getattr(self, key))
        return out

class LicenseNotSpecified(DefaultLicense):
    id = "notspecified"
    is_generic = True

    @property
    def title(self):
        return _("License not specified")

class LicenseOpenDataCommonsPDDL(DefaultLicense):
    domain_data = True
    id = "odc-pddl"
    od_conformance = 'approved'
    url = "http://www.opendefinition.org/licenses/odc-pddl"

    @property
    def title(self):
        return _("Open Data Commons Public Domain Dedication and License (PDDL)")

class LicenseOpenDataCommonsOpenDatabase(DefaultLicense):
    domain_data = True
    id = "odc-odbl"
    od_conformance = 'approved'
    url = "http://www.opendefinition.org/licenses/odc-odbl"

    @property
    def title(self):
        return _("Open Data Commons Open Database License (ODbL)")

class LicenseOpenDataAttribution(DefaultLicense):
    domain_data = True
    id = "odc-by"
    od_conformance = 'approved'
    url = "http://www.opendefinition.org/licenses/odc-by"

    @property
    def title(self):
        return _("Open Data Commons Attribution License")

class LicenseCreativeCommonsZero(DefaultLicense):
    domain_content = True
    domain_data = True
    id = "cc-zero"
    od_conformance = 'approved'
    url = "http://www.opendefinition.org/licenses/cc-zero"

    @property
    def title(self):
        return _("Creative Commons CCZero")

class LicenseCreativeCommonsAttribution(DefaultLicense):
    id = "cc-by"
    od_conformance = 'approved'
    url = "http://www.opendefinition.org/licenses/cc-by"

    @property
    def title(self):
        return _("Creative Commons Attribution")

class LicenseCreativeCommonsAttributionShareAlike(DefaultLicense):
    domain_content = True
    id = "cc-by-sa"
    od_conformance = 'approved'
    url = "http://www.opendefinition.org/licenses/cc-by-sa"

    @property
    def title(self):
        return _("Creative Commons Attribution Share-Alike")

class LicenseGNUFreeDocument(DefaultLicense):
    domain_content = True
    id = "gfdl"
    od_conformance = 'approved'
    url = "http://www.opendefinition.org/licenses/gfdl"
    @property
    def title(self):
        return _("GNU Free Documentation License")

class LicenseOtherOpen(DefaultLicense):
    domain_content = True
    id = "other-open"
    is_generic = True
    od_conformance = 'approved'

    @property
    def title(self):
        return _("Other (Open)")

class LicenseOtherPublicDomain(DefaultLicense):
    domain_content = True
    id = "other-pd"
    is_generic = True
    od_conformance = 'approved'

    @property
    def title(self):
        return _("Other (Public Domain)")

class LicenseOtherAttribution(DefaultLicense):
    domain_content = True
    id = "other-at"
    is_generic = True
    od_conformance = 'approved'

    @property
    def title(self):
        return _("Other (Attribution)")

class LicenseOpenGovernment(DefaultLicense):
    domain_content = True
    id = "uk-ogl"
    od_conformance = 'approved'
    # CS: bad_spelling ignore
    url = "http://reference.data.gov.uk/id/open-government-licence"

    @property
    def title(self):
        # CS: bad_spelling ignore
        return _("UK Open Government Licence (OGL)")

class LicenseCreativeCommonsNonCommercial(DefaultLicense):
    id = "cc-nc"
    url = "http://creativecommons.org/licenses/by-nc/2.0/"

    @property
    def title(self):
        return _("Creative Commons Non-Commercial (Any)")

class LicenseOtherNonCommercial(DefaultLicense):
    id = "other-nc"
    is_generic = True

    @property
    def title(self):
        return _("Other (Non-Commercial)")

class LicenseOtherClosed(DefaultLicense):
    id = "other-closed"
    is_generic = True

    @property
    def title(self):
        return _("Other (Not Open)")

meta.mapper(License, license_table)<|MERGE_RESOLUTION|>--- conflicted
+++ resolved
@@ -3,8 +3,9 @@
 import re
 
 from pylons import config
-<<<<<<< HEAD
 from ckan.common import _, json
+from paste.deploy.converters import asbool
+import ckan.lib.maintain as maintain
 from sqlalchemy import types, Column, Table
 
 import logging
@@ -21,47 +22,18 @@
 license_table = Table('license', meta.metadata,
         Column('id', types.UnicodeText, primary_key=True),
         Column('title', types.UnicodeText, nullable=False),
-        Column('is_okd_compliant', types.Boolean, default=False),
+        Column('od_conformance', types.UnicodeText, default=u''),
         Column('is_generic', types.Boolean, default=False),
         Column('url', types.UnicodeText),
         Column('home_url', types.UnicodeText),
         Column('extras', _types.JsonDictType),
         Column('status', types.Enum(*license_statuses, name='license_status'), nullable=False),
         )
-=======
-from paste.deploy.converters import asbool
-
-from ckan.common import _, json
-import ckan.lib.maintain as maintain
-
-log = __import__('logging').getLogger(__name__)
->>>>>>> 0f145a54
-
 
 class License(domain_object.DomainObject):
     """Domain object for a license."""
     def __init__(self, data={}, extras=None):
         self.extras = extras or {}
-        domain_object.DomainObject.__init__(self, **data)
-
-<<<<<<< HEAD
-    def isopen(self):
-        return self.is_okd_compliant or (hasattr(self, 'is_osi_compliant') and self.is_osi_compliant)
-
-    def __getitem__(self, item):
-        return self.as_dict().get(item)
-
-    def as_dict(self):
-        data = self.__dict__
-        default_license = DefaultLicense()
-        for k in data.keys():
-            try:
-                getattr(default_license, k)
-            except (KeyError, AttributeError):
-                del data[k]
-        for (key, value) in data.items():
-=======
-    def __init__(self, data):
         # convert old keys if necessary
         if 'is_okd_compliant' in data:
             data['od_conformance'] = 'approved' \
@@ -71,10 +43,45 @@
             data['osd_conformance'] = 'approved' \
                 if asbool(data['is_osi_compliant']) else ''
             del data['is_osi_compliant']
-
-        self._data = data
-        for (key, value) in self._data.items():
->>>>>>> 0f145a54
+        domain_object.DomainObject.__init__(self, **data)
+
+    def isopen(self):
+        if not hasattr(self, '_isopen'):
+            self._isopen = self.od_conformance == 'approved' or \
+                self.osd_conformance == 'approved'
+        return self._isopen
+
+    @maintain.deprecated("License.__getitem__() is deprecated and will be "
+                         "removed in a future version of CKAN. Instead, "
+                         "please use attribute access.")
+    def __getitem__(self, item):
+        '''NB This method is deprecated and will be removed in a future version
+        of CKAN. Instead, please use attribute access.
+        '''
+        return self.as_dict().get(item)
+
+    @maintain.deprecated("License.as_dict() is deprecated and will be "
+                         "removed in a future version of CKAN. Instead, "
+                         "please use attribute access.")
+    def as_dict(self):
+        '''NB This method is deprecated and will be removed in a future version
+        of CKAN. Instead, please use attribute access.
+        '''
+        data = self.__dict__
+        default_license = DefaultLicense()
+
+        # deprecated keys
+        if 'od_conformance' in data:
+            data['is_okd_compliant'] = data['od_conformance'] == 'approved'
+        if 'osd_conformance' in data:
+            data['is_osi_compliant'] = data['osd_conformance'] == 'approved'
+
+        for k in data.keys():
+            try:
+                getattr(default_license, k)
+            except (KeyError, AttributeError):
+                del data[k]
+        for (key, value) in data.items():
             if key == 'date_created':
                 # Parse ISO formatted datetime.
                 value = datetime.datetime(*map(int, re.split('[^\d]', value)))
@@ -82,63 +89,12 @@
             elif isinstance(value, str):
                 # Convert str to unicode (keeps Pylons and SQLAlchemy happy).
                 value = value.decode('utf8')
-<<<<<<< HEAD
                 data[key] = value
         if isinstance(data.get('extras'), dict):
             for k, v in data['extras'].items():
                 data[k] = v
             del data['extras']
-=======
-                self._data[key] = value
-
-    def __getattr__(self, name):
-        if name == 'is_okd_compliant':
-            log.warn('license.is_okd_compliant is deprecated - use '
-                     'od_conformance instead.')
-            return self._data['od_conformance'] == 'approved'
-        if name == 'is_osi_compliant':
-            log.warn('license.is_osi_compliant is deprecated - use '
-                     'osd_conformance instead.')
-            return self._data['osd_conformance'] == 'approved'
-        return self._data[name]
-
-    @maintain.deprecated("License.__getitem__() is deprecated and will be "
-                         "removed in a future version of CKAN. Instead, "
-                         "please use attribute access.")
-    def __getitem__(self, key):
-        '''NB This method is deprecated and will be removed in a future version
-        of CKAN. Instead, please use attribute access.
-        '''
-        return self.__getattr__(key)
-
-    def isopen(self):
-        if not hasattr(self, '_isopen'):
-            self._isopen = self.od_conformance == 'approved' or \
-                self.osd_conformance == 'approved'
-        return self._isopen
-
-    @maintain.deprecated("License.as_dict() is deprecated and will be "
-                         "removed in a future version of CKAN. Instead, "
-                         "please use attribute access.")
-    def as_dict(self):
-        '''NB This method is deprecated and will be removed in a future version
-        of CKAN. Instead, please use attribute access.
-        '''
-        data = self._data.copy()
-        if 'date_created' in data:
-            value = data['date_created']
-            value = value.isoformat()
-            data['date_created'] = value
-
-        # deprecated keys
-        if 'od_conformance' in data:
-            data['is_okd_compliant'] = data['od_conformance'] == 'approved'
-        if 'osd_conformance' in data:
-            data['is_osi_compliant'] = data['osd_conformance'] == 'approved'
-
->>>>>>> 0f145a54
         return data
-
 
 class LicenseRegister(object):
     """Dictionary-like interface to a group of licenses."""
@@ -151,10 +107,20 @@
             self.load_licenses_from_db(statuses)
 
     def load_licenses_from_db(self, statuses):
-        self.licenses = meta.Session.query(License).filter(License.status.in_(statuses)).all()
-
-    # DEPRECATED
+        licenses = meta.Session.query(License).filter(License.status.in_(statuses)).all()
+        for item in licenses:
+            item.is_okd_compliant = item.od_conformance == 'approved'
+            item.is_osi_compliant = False
+            item.osd_conformance = 'not reviewed'
+        self.licenses = licenses
+
+    @maintain.deprecated("LicenseRegister.get_default_license_list() is deprecated and will be "
+                         "removed in a future version of CKAN. Instead, "
+                         "please use attribute access.")
     def get_default_license_list(self):
+        '''NB This method is deprecated and will be removed in a future version
+        of CKAN. Instead, please use attribute access.
+        '''
         default_license_list = [
             LicenseNotSpecified().copy(),
             LicenseOpenDataCommonsPDDL().copy(),
@@ -236,20 +202,14 @@
     domain_software = False
     family = ''
     is_generic = False
-<<<<<<< HEAD
     is_okd_compliant = False
     is_osi_compliant = False
     maintainer = ""
     status = "active"
     url = ""
     home_url = ""
-=======
     od_conformance = 'not reviewed'
     osd_conformance = 'not reviewed'
-    maintainer = ''
-    status = 'active'
-    url = ''
->>>>>>> 0f145a54
     title = ''
     extras = {}
     id = ''
