--- conflicted
+++ resolved
@@ -156,16 +156,35 @@
         return [{"id":idf, "name": name, "title": title}
                 for idf, name, title in results]
 
-<<<<<<< HEAD
-    def active_packages(self, load_eager=True, with_private=False, context=None):
-        # see if an this is an organization and we have membership or are
-        # sysadmin
+
+    def packages(self, with_private=False, limit=None,
+            return_query=False, context=None):
+        '''Return this group's active and pending packages.
+
+        Returns all packages in this group with VDM revision state ACTIVE or
+        PENDING.
+
+        :param with_private: if True, include the group's private packages
+        :type with_private: boolean
+
+        :param limit: the maximum number of packages to return
+        :type limit: int
+
+        :param return_query: if True, return the SQLAlchemy query object
+            instead of the list of Packages resulting from the query
+        :type return_query: boolean
+
+        :returns: a list of this group's packages
+        :rtype: list of ckan.model.package.Package objects
+
+        '''
         user_is_org_member = False
         context = context or {}
         user_is_admin = context.get('user_is_admin', False)
         user_id = context.get('user_id')
         if user_is_admin:
             user_is_org_member = True
+
         elif self.is_organization and user_id:
             query = meta.Session.query(Member) \
                     .filter(Member.state == 'active') \
@@ -175,38 +194,13 @@
             user_is_org_member = len(query.all()) != 0
 
 
+            #filter_by(state=vdm.sqlalchemy.State.ACTIVE).\
         query = meta.Session.query(_package.Package).\
-            filter_by(state=vdm.sqlalchemy.State.ACTIVE).\
+            filter(
+                or_(_package.Package.state == vdm.sqlalchemy.State.ACTIVE,
+                    _package.Package.state == vdm.sqlalchemy.State.PENDING)). \
             filter(group_table.c.id == self.id).\
             filter(member_table.c.state == 'active')
-=======
-    def packages(self, with_private=False, limit=None,
-            return_query=False):
-        '''Return this group's active and pending packages.
-
-        Returns all packages in this group with VDM revision state ACTIVE or
-        PENDING.
-
-        :param with_private: if True, include the group's private packages
-        :type with_private: boolean
-
-        :param limit: the maximum number of packages to return
-        :type limit: int
-
-        :param return_query: if True, return the SQLAlchemy query object
-            instead of the list of Packages resulting from the query
-        :type return_query: boolean
-
-        :returns: a list of this group's packages
-        :rtype: list of ckan.model.package.Package objects
-
-        '''
-        query = meta.Session.query(_package.Package)
-        query = query.filter(
-                or_(_package.Package.state == vdm.sqlalchemy.State.ACTIVE,
-                    _package.Package.state == vdm.sqlalchemy.State.PENDING))
-        query = query.filter(group_table.c.id == self.id)
->>>>>>> 740a0d88
 
         # orgs do not show private datasets unless the user is a member
         if self.is_organization and not user_is_org_member:
