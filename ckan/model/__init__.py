import warnings
from pylons import config
from sqlalchemy import MetaData, __version__ as sqav
from sqlalchemy.schema import Index
from paste.deploy.converters import asbool

import meta
from domain_object import DomainObjectOperation
from core import *
from package import *
from tag import *
from package_mapping import *
from user import user_table, User
from authorization_group import * 
from group import *
from group_extra import *
from search_index import *
from authz import *
from package_extra import *
from resource import *
from rating import *
from package_relationship import *
from changeset import Changeset, Change, Changemask
import ckan.migration
from ckan.lib.helpers import OrderedDict

# set up in init_model after metadata is bound
version_table = None

def init_model(engine):
    '''Call me before using any of the tables or classes in the model'''
    meta.Session.remove()
    meta.Session.configure(bind=engine)
    meta.engine = engine
    meta.metadata.bind = engine
    # sqlalchemy migrate version table
    import sqlalchemy.exceptions
    try:
        version_table = Table('migrate_version', metadata, autoload=True)
    except sqlalchemy.exceptions.NoSuchTableError:
        pass



class Repository(vdm.sqlalchemy.Repository):
    migrate_repository = ckan.migration.__path__[0]

    # note: tables_created value is not sustained between instantiations so
    #       only useful for tests. The alternative is to use are_tables_created().
    tables_created_and_initialised = False 

    def init_db(self):
        '''Ensures tables, const data and some default config is created.
        This method MUST be run before using CKAN for the first time.
        Before this method is run, you can either have a clean db or tables
        that may have been setup with either upgrade_db or a previous run of
        init_db.
        '''
        warnings.filterwarnings('ignore', 'SAWarning')
        self.session.rollback()
        self.session.remove()
        # sqlite database needs to be recreated each time as the
        # memory database is lost.
        if self.metadata.bind.name == 'sqlite':
            # this creates the tables, which isn't required inbetween tests
            # that have simply called rebuild_db.
            self.create_db()
        else:
            if not self.tables_created_and_initialised:
                self.upgrade_db()
                self.init_configuration_data()
                self.tables_created_and_initialised = True

    def clean_db(self):
        metadata = MetaData(self.metadata.bind)
        with warnings.catch_warnings():
            warnings.filterwarnings('ignore', '.*(reflection|tsvector).*')
            metadata.reflect()

        metadata.drop_all()
        self.tables_created_and_initialised = False

    def init_const_data(self):
        '''Creates 'constant' objects that should always be there in
        the database. If they are already there, this method does nothing.'''
        for username in (PSEUDO_USER__LOGGED_IN,
                         PSEUDO_USER__VISITOR):
            if not User.by_name(username):
                user = User(name=username)
                Session.add(user)
        Session.flush() # so that these objects can be used
                        # straight away
        init_authz_const_data()

    def init_configuration_data(self):
        '''Default configuration, for when CKAN is first used out of the box.
        This state may be subsequently configured by the user.'''
        init_authz_configuration_data()
        if Session.query(Revision).count() == 0:
            rev = Revision()
            rev.author = 'system'
            rev.message = u'Initialising the Repository'
            Session.add(rev)
        self.commit_and_remove()   

    def create_db(self):
        '''Ensures tables, const data and some default config is created.
        i.e. the same as init_db APART from when running tests, when init_db
        has shortcuts.
        '''
        self.metadata.create_all(bind=self.metadata.bind)    
        self.init_const_data()
        self.init_configuration_data()

    def latest_migration_version(self):
        import migrate.versioning.api as mig
        version = mig.version(self.migrate_repository)
        return version

    def rebuild_db(self):
        '''Clean and init the db'''
        if self.tables_created_and_initialised:
            # just delete data, leaving tables - this is faster
            self.delete_all()
            # re-add default data
            self.init_const_data()
            self.init_configuration_data()
            self.session.commit()
        else:
            # delete tables and data
            self.clean_db()
        self.session.remove()
        self.init_db()
        self.session.flush()
        
    def delete_all(self):
        '''Delete all data from all tables.'''
        self.session.remove()
        ## use raw connection for performance
        connection = self.session.connection()
        if sqav.startswith("0.4"):
            tables = self.metadata.table_iterator()
        else:
            tables = reversed(self.metadata.sorted_tables)
        for table in tables:
            connection.execute('delete from "%s"' % table.name)
        self.session.commit()


    def setup_migration_version_control(self, version=None):
        import migrate.versioning.exceptions
        import migrate.versioning.api as mig
        # set up db version control (if not already)
        try:
            mig.version_control(self.metadata.bind,
                    self.migrate_repository, version)
        except migrate.versioning.exceptions.DatabaseAlreadyControlledError:
            pass

    def upgrade_db(self, version=None):
        '''Upgrade db using sqlalchemy migrations.

        @param version: version to upgrade to (if None upgrade to latest)
        '''
        assert meta.engine.name in ('postgres', 'postgresql'), \
            'Database migration - only Postgresql engine supported (not %s).' %\
            meta.engine.name
        import migrate.versioning.api as mig
        self.setup_migration_version_control()
        mig.upgrade(self.metadata.bind, self.migrate_repository, version=version)
        self.init_const_data()
        
        ##this prints the diffs in a readable format
        ##import pprint
        ##from migrate.versioning.schemadiff import getDiffOfModelAgainstDatabase
        ##pprint.pprint(getDiffOfModelAgainstDatabase(self.metadata, self.metadata.bind).colDiffs)

    def are_tables_created(self):
        metadata = MetaData(self.metadata.bind)
        metadata.reflect()
        return bool(metadata.tables)


repo = Repository(metadata, Session,
        versioned_objects=[Package, PackageTag, Resource, ResourceGroup, PackageExtra, PackageGroup, Group]
        )


# Fix up Revision with project-specific attributes
def _get_packages(self):
    changes = repo.list_changes(self)
    pkgs = set()
    for revision_list in changes.values():
        for revision in revision_list:
            obj = revision.continuity
            if hasattr(obj, 'related_packages'):
                pkgs.update(obj.related_packages())

    return list(pkgs)

def _get_groups(self):
    changes = repo.list_changes(self)
    groups = set()
    for group_rev in changes.pop(Group):
        groups.add(group_rev.continuity)
    for non_group_rev_list in changes.values():
        for non_group_rev in non_group_rev_list:
            if hasattr(non_group_rev.continuity, 'group'):
                groups.add(non_group_rev.continuity.group)
    return list(groups)

# could set this up directly on the mapper?
def _get_revision_user(self):
    username = unicode(self.author)
    user = Session.query(User).filter_by(name=username).first()
    return user

Revision.packages = property(_get_packages)
Revision.groups = property(_get_groups)
Revision.user = property(_get_revision_user)

def strptimestamp(s):
    '''Convert a string of an ISO date into a datetime.datetime object.
    
    raises TypeError if the number of numbers in the string is not between 3
                     and 7 (see datetime constructor).
    raises ValueError if any of the numbers are out of range.
    '''
    
    import datetime, re
    return datetime.datetime(*map(int, re.split('[^\d]', s)))

def strftimestamp(t):
    '''Takes a datetime.datetime and returns it as an ISO string. For
    a pretty printed string, use ckan.lib.helpers.render_datetime.
    '''
    return t.isoformat()

def revision_as_dict(revision, include_packages=True, include_groups=True,ref_package_by='name'):
    revision_dict = OrderedDict((
        ('id', revision.id),
        ('timestamp', strftimestamp(revision.timestamp)),
        ('message', revision.message),
        ('author', revision.author),
        ('approved_timestamp',revision.approved_timestamp)
        ))
    if include_packages:
        revision_dict['packages'] = [getattr(pkg, ref_package_by) \
                                     for pkg in revision.packages]
<<<<<<< HEAD
    if include_groups:
        revision_dict['groups'] = [getattr(grp, ref_package_by) \
                                     for grp in revision.groups]
       
    return revision_dict
=======
    return revision_dict

def is_id(id_string):
    '''Tells the client if the string looks like a revision id or not'''
    import re
    return bool(re.match('^[0-9a-f]{8}-[0-9a-f]{4}-[0-9a-f]{4}-[0-9a-f]{4}-[0-9a-f]{12}$', id_string))
>>>>>>> 116dd075
<|MERGE_RESOLUTION|>--- conflicted
+++ resolved
@@ -247,17 +247,13 @@
     if include_packages:
         revision_dict['packages'] = [getattr(pkg, ref_package_by) \
                                      for pkg in revision.packages]
-<<<<<<< HEAD
     if include_groups:
         revision_dict['groups'] = [getattr(grp, ref_package_by) \
                                      for grp in revision.groups]
        
     return revision_dict
-=======
-    return revision_dict
 
 def is_id(id_string):
     '''Tells the client if the string looks like a revision id or not'''
     import re
-    return bool(re.match('^[0-9a-f]{8}-[0-9a-f]{4}-[0-9a-f]{4}-[0-9a-f]{4}-[0-9a-f]{12}$', id_string))
->>>>>>> 116dd075
+    return bool(re.match('^[0-9a-f]{8}-[0-9a-f]{4}-[0-9a-f]{4}-[0-9a-f]{4}-[0-9a-f]{12}$', id_string))