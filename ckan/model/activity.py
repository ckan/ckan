import datetime

from sqlalchemy import orm, types, Column, Table, ForeignKey, desc, or_

import meta
import types as _types
import domain_object

__all__ = ['Activity', 'activity_table',
           'ActivityDetail', 'activity_detail_table',
           ]

activity_table = Table(
    'activity', meta.metadata,
    Column('id', types.UnicodeText, primary_key=True, default=_types.make_uuid),
    Column('timestamp', types.DateTime),
    Column('user_id', types.UnicodeText),
    Column('object_id', types.UnicodeText),
    Column('revision_id', types.UnicodeText),
    Column('activity_type', types.UnicodeText),
    Column('data', _types.JsonDictType),
    )

activity_detail_table = Table(
    'activity_detail', meta.metadata,
    Column('id', types.UnicodeText, primary_key=True, default=_types.make_uuid),
    Column('activity_id', types.UnicodeText, ForeignKey('activity.id')),
    Column('object_id', types.UnicodeText),
    Column('object_type', types.UnicodeText),
    Column('activity_type', types.UnicodeText),
    Column('data', _types.JsonDictType),
    )

class Activity(domain_object.DomainObject):

    def __init__(self, user_id, object_id, revision_id, activity_type,
            data=None):
        self.id = _types.make_uuid()
        self.timestamp = datetime.datetime.now()
        self.user_id = user_id
        self.object_id = object_id
        self.revision_id = revision_id
        self.activity_type = activity_type
        if data is None:
            self.data = {}
        else:
            self.data = data

meta.mapper(Activity, activity_table)


class ActivityDetail(domain_object.DomainObject):

    def __init__(self, activity_id, object_id, object_type, activity_type,
            data=None):
        self.activity_id = activity_id
        self.object_id = object_id
        self.object_type = object_type
        self.activity_type = activity_type
        if data is None:
            self.data = {}
        else:
            self.data = data


meta.mapper(ActivityDetail, activity_detail_table, properties = {
    'activity':orm.relation ( Activity, backref=orm.backref('activity_detail'))
    })


def _most_recent_activities(q, limit):
    '''Return the 'limit' most recent activites from activity query 'q'.'''
    import ckan.model as model
    q = q.order_by(desc(model.Activity.timestamp))
    if limit:
        q = q.limit(limit)
    return q.all()

def _activities_at_offset(q, limit, offset):
    import ckan.model as model
    q = q.order_by(desc(model.Activity.timestamp))
    if offset:
        q = q.offset(offset)
    if limit:
        q = q.limit(limit)
    return q.all()

def _activities_from_user_query(user_id):
    '''Return an SQLAlchemy query for all activities from user_id.'''
    import ckan.model as model
    q = model.Session.query(model.Activity)
    q = q.filter(model.Activity.user_id == user_id)
    return q


def _activities_about_user_query(user_id):
    '''Return an SQLAlchemy query for all activities about user_id.'''
    import ckan.model as model
    q = model.Session.query(model.Activity)
    q = q.filter(model.Activity.object_id == user_id)
    return q


def _user_activity_query(user_id):
    '''Return an SQLAlchemy query for all activities from or about user_id.'''
    q = _activities_from_user_query(user_id)
    q = q.union(_activities_about_user_query(user_id))
    return q


<<<<<<< HEAD
def user_activity_list(user_id, limit=31, offset=0):
    '''Return the given user's public activity stream.
=======
def user_activity_list(user_id, limit=15):
    '''Return user_id's public activity stream.
>>>>>>> 26456b19

    Return a list of all activities from or about the given user, i.e. where
    the given user is the subject or object of the activity, e.g.:

    "{USER} created the dataset {DATASET}"
    "{OTHER_USER} started following {USER}"
    etc.

    '''
    q = _user_activity_query(user_id)
    return _activities_at_offset(q, limit, offset)


def _package_activity_query(package_id):
    '''Return an SQLAlchemy query for all activities about package_id.

    '''
    import ckan.model as model
    q = model.Session.query(model.Activity)
    q = q.filter_by(object_id=package_id)
    return q


def package_activity_list(package_id, limit=31, offset=0):
    '''Return the given dataset (package)'s public activity stream.

    Returns all activities  about the given dataset, i.e. where the given
    dataset is the object of the activity, e.g.:

    "{USER} created the dataset {DATASET}"
    "{USER} updated the dataset {DATASET}"
    etc.

    '''
    q = _package_activity_query(package_id)
    return _activities_at_offset(q, limit, offset)


def _group_activity_query(group_id, limit=15):
    '''Return an SQLAlchemy query for all activities about group_id.

    Returns a query for all activities whose object is either the group itself
    or one of the group's datasets.

    '''
    import ckan.model as model

    group = model.Group.get(group_id)
    if not group:
        # Return a query with no results.
        return model.Session.query(model.Activity).filter("0=1")

    dataset_ids = [dataset.id for dataset in group.packages()]

    q = model.Session.query(model.Activity)
    if dataset_ids:
        q = q.filter(or_(model.Activity.object_id == group_id,
            model.Activity.object_id.in_(dataset_ids)))
    else:
        q = q.filter(model.Activity.object_id == group_id)
    return q


def group_activity_list(group_id, limit=15):
    '''Return the given group's public activity stream.

    Returns all activities where the given group or one of its datasets is the
    object of the activity, e.g.:

    "{USER} updated the group {GROUP}"
    "{USER} updated the dataset {DATASET}"
    etc.

    '''
    q = _group_activity_query(group_id)
    return _most_recent_activities(q, limit)


def _activites_from_users_followed_by_user_query(user_id):
    '''Return a query for all activities from users that user_id follows.'''
    import ckan.model as model
    q = model.Session.query(model.Activity)
    q = q.join(model.UserFollowingUser,
            model.UserFollowingUser.object_id == model.Activity.user_id)
    q = q.filter(model.UserFollowingUser.follower_id == user_id)
    return q


def _activities_from_datasets_followed_by_user_query(user_id):
    '''Return a query for all activities from datasets that user_id follows.'''
    import ckan.model as model
    q = model.Session.query(model.Activity)
    q = q.join(model.UserFollowingDataset,
            model.UserFollowingDataset.object_id == model.Activity.object_id)
    q = q.filter(model.UserFollowingDataset.follower_id == user_id)
    return q


def _activities_from_groups_followed_by_user_query(user_id):
    '''Return a query for all activities about groups the given user follows.

    Return a query for all activities about the groups the given user follows,
    or about any of the group's datasets. This is the union of
    _group_activity_query(group_id) for each of the groups the user follows.

    '''
    import ckan.model as model

    # Get a list of the group's that the user is following.
    follower_objects = model.UserFollowingGroup.followee_list(user_id)
    if not follower_objects:
        # Return a query with no results.
        return model.Session.query(model.Activity).filter("0=1")

    q = _group_activity_query(follower_objects[0].object_id)
    q = q.union_all(*[_group_activity_query(follower.object_id)
        for follower in follower_objects[1:]])
    return q


def _activities_from_everything_followed_by_user_query(user_id):
    '''Return a query for all activities from everything user_id follows.'''
    q = _activites_from_users_followed_by_user_query(user_id)
    q = q.union(_activities_from_datasets_followed_by_user_query(user_id))
    q = q.union(_activities_from_groups_followed_by_user_query(user_id))
    return q


def activities_from_everything_followed_by_user(user_id, limit=31, offset=0):
    '''Return activities from everything that the given user is following.

    Returns all activities where the object of the activity is anything
    (user, dataset, group...) that the given user is following.

    '''
    q = _activities_from_everything_followed_by_user_query(user_id)
    return _activities_at_offset(q, limit, offset)


def _dashboard_activity_query(user_id):
    '''Return an SQLAlchemy query for user_id's dashboard activity stream.'''
    q = _user_activity_query(user_id)
    q = q.union(_activities_from_everything_followed_by_user_query(user_id))
    return q


def dashboard_activity_list(user_id, limit=31, offset=0):
    '''Return the given user's dashboard activity stream.

    Returns activities from the user's public activity stream, plus
    activities from everything that the user is following.

    This is the union of user_activity_list(user_id) and
    activities_from_everything_followed_by_user(user_id).

    '''
    q = _dashboard_activity_query(user_id)
    return _activities_at_offset(q, limit, offset)


def _changed_packages_activity_query():
    '''Return an SQLAlchemyu query for all changed package activities.

    Return a query for all activities with activity_type '*package', e.g.
    'new_package', 'changed_package', 'deleted_package'.

    '''
    import ckan.model as model
    q = model.Session.query(model.Activity)
    q = q.filter(model.Activity.activity_type.endswith('package'))
    return q


def recently_changed_packages_activity_list(limit=15):
    '''Return the site-wide stream of recently changed package activities.

    This activity stream includes recent 'new package', 'changed package' and
    'deleted package' activities for the whole site.

    '''
    q = _changed_packages_activity_query()
    return _most_recent_activities(q, limit)<|MERGE_RESOLUTION|>--- conflicted
+++ resolved
@@ -108,16 +108,11 @@
     return q
 
 
-<<<<<<< HEAD
 def user_activity_list(user_id, limit=31, offset=0):
     '''Return the given user's public activity stream.
-=======
-def user_activity_list(user_id, limit=15):
-    '''Return user_id's public activity stream.
->>>>>>> 26456b19
-
-    Return a list of all activities from or about the given user, i.e. where
-    the given user is the subject or object of the activity, e.g.:
+
+    Returns all activities from or about the given user, i.e. where the given
+    user is the subject or object of the activity, e.g.:
 
     "{USER} created the dataset {DATASET}"
     "{OTHER_USER} started following {USER}"
@@ -274,7 +269,6 @@
     q = _dashboard_activity_query(user_id)
     return _activities_at_offset(q, limit, offset)
 
-
 def _changed_packages_activity_query():
     '''Return an SQLAlchemyu query for all changed package activities.
 
