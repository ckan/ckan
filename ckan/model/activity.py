--- conflicted
+++ resolved
@@ -12,11 +12,8 @@
     or_,
     and_,
     union_all,
-<<<<<<< HEAD
     text,
-=======
     func
->>>>>>> 7f87f155
 )
 
 import ckan.model
@@ -211,11 +208,7 @@
     group = model.Group.get(group_id)
     if not group:
         # Return a query with no results.
-<<<<<<< HEAD
         return model.Session.query(model.Activity).filter(text('0=1'))
-=======
-        return model.Session.query(model.Activity).filter("0=1")
->>>>>>> 7f87f155
 
     q = model.Session.query(
         model.Activity
