# encoding: utf-8

u'''A collection of interfaces that CKAN plugins can implement to customize and
extend CKAN.

'''
__all__ = [
<<<<<<< HEAD
    'Interface',
    'IRoutes',
    'IMapper', 'ISession',
    'IMiddleware',
    'IAuthFunctions',
    'IDomainObjectModification', 'IGroupController',
    'IOrganizationController',
    'IPackageController', 'IPluginObserver',
    'IConfigurable', 'IConfigurer',
    'IActions', 'IResourceUrlChange', 'IDatasetForm',
    'IValidators',
    'IResourcePreview',
    'IResourceView',
    'IResourceController',
    'IGroupForm',
    'ITagController',
    'ITemplateHelpers',
    'IFacets',
    'IAuthenticator',
    'ITranslation',
    'IUploader',
    'IBlueprint',
    'IPermissionLabels',
=======
    u'Interface',
    u'IRoutes',
    u'IMapper',
    u'ISession',
    u'IMiddleware',
    u'IAuthFunctions',
    u'IDomainObjectModification',
    u'IGroupController',
    u'IOrganizationController',
    u'IPackageController',
    u'IPluginObserver',
    u'IConfigurable',
    u'IConfigurer',
    u'IActions',
    u'IResourceUrlChange',
    u'IDatasetForm',
    u'IValidators',
    u'IResourcePreview',
    u'IResourceView',
    u'IResourceController',
    u'IGroupForm',
    u'ITagController',
    u'ITemplateHelpers',
    u'IFacets',
    u'IAuthenticator',
    u'ITranslation',
    u'IUploader',
    u'IPermissionLabels',
>>>>>>> a5408647
]

from inspect import isclass
from pyutilib.component.core import Interface as _pca_Interface


class Interface(_pca_Interface):

    @classmethod
    def provided_by(cls, instance):
        return cls.implemented_by(instance.__class__)

    @classmethod
    def implemented_by(cls, other):
        if not isclass(other):
            raise TypeError(u'Class expected', other)
        try:
            return cls in other._implements
        except AttributeError:
            return False


class IMiddleware(Interface):
<<<<<<< HEAD
    '''Hook into CKAN middleware stack

    Note that methods on this interface will be called two times,
    one for the Pylons stack and one for the Flask stack (eventually
    there will be only the Flask stack).
    '''
    def make_middleware(self, app, config):
        '''Return an app configured with this middleware

        When called on the Flask stack, this method will get the actual Flask
        app so plugins wanting to install Flask extensions can do it like
        this::

            import ckan.plugins as p
            from flask_mail import Mail

            class MyPlugin(p.SingletonPlugin):

                p.implements(p.I18nMiddleware)

                def make_middleware(app, config):

                    mail = Mail(app)

                    return app
=======
    u'''Hook into Pylons middleware stack
    '''
    def make_middleware(self, app, config):
        u'''Return an app configured with this middleware
>>>>>>> a5408647
        '''
        return app

    def make_error_log_middleware(self, app, config):
<<<<<<< HEAD
        '''Return an app configured with this error log middleware

        Note that both on the Flask and Pylons middleware stacks, this
        method will receive a wrapped WSGI app, not the actual Flask or
        Pylons app.
=======
        u'''Return an app configured with this error log middleware
>>>>>>> a5408647
        '''
        return app


class IRoutes(Interface):
    u'''
    Plugin into the setup of the routes map creation.

    '''
    def before_map(self, map):
        u'''
        Called before the routes map is generated. ``before_map`` is before any
        other mappings are created so can override all other mappings.

        :param map: Routes map object
        :returns: Modified version of the map object
        '''
        return map

    def after_map(self, map):
        u'''
        Called after routes map is set up. ``after_map`` can be used to
        add fall-back handlers.

        :param map: Routes map object
        :returns: Modified version of the map object
        '''
        return map


class IMapper(Interface):
    u'''
    A subset of the SQLAlchemy mapper extension hooks.
    See http://docs.sqlalchemy.org/en/rel_0_9/orm/deprecated.html#sqlalchemy.orm.interfaces.MapperExtension

    Example::

        >>> class MyPlugin(SingletonPlugin):
        ...
        ...     implements(IMapper)
        ...
        ...     def after_update(self, mapper, connection, instance):
        ...         log(u'Updated: %r', instance)
    '''

    def before_insert(self, mapper, connection, instance):
        u'''
        Receive an object instance before that instance is INSERTed into
        its table.
        '''

    def before_update(self, mapper, connection, instance):
        u'''
        Receive an object instance before that instance is UPDATEed.
        '''

    def before_delete(self, mapper, connection, instance):
        u'''
        Receive an object instance before that instance is PURGEd.
        (whereas usually in ckan 'delete' means to change the state property to
        deleted, so use before_update for that case.)
        '''

    def after_insert(self, mapper, connection, instance):
        u'''
        Receive an object instance after that instance is INSERTed.
        '''

    def after_update(self, mapper, connection, instance):
        u'''
        Receive an object instance after that instance is UPDATEed.
        '''

    def after_delete(self, mapper, connection, instance):
        u'''
        Receive an object instance after that instance is PURGEd.
        (whereas usually in ckan 'delete' means to change the state property to
        deleted, so use before_update for that case.)
        '''


class ISession(Interface):
    u'''
    A subset of the SQLAlchemy session extension hooks.
    '''

    def after_begin(self, session, transaction, connection):
        u'''
        Execute after a transaction is begun on a connection
        '''

    def before_flush(self, session, flush_context, instances):
        u'''
        Execute before flush process has started.
        '''

    def after_flush(self, session, flush_context):
        u'''
        Execute after flush has completed, but before commit has been called.
        '''

    def before_commit(self, session):
        u'''
        Execute right before commit is called.
        '''

    def after_commit(self, session):
        u'''
        Execute after a commit has occured.
        '''

    def after_rollback(self, session):
        u'''
        Execute after a rollback has occured.
        '''


class IDomainObjectModification(Interface):
    u'''
    Receives notification of new, changed and deleted datasets.
    '''

    def notify(self, entity, operation):
        u'''
        Send a notification on entity modification.

        :param entity: instance of module.Package.
        :param operation: 'new', 'changed' or 'deleted'.
        '''
        pass

    def notify_after_commit(self, entity, operation):
        u'''
        Send a notification after entity modification.

        :param entity: instance of module.Package.
        :param operation: 'new', 'changed' or 'deleted'.
        '''
        pass


class IResourceUrlChange(Interface):
    u'''
    Receives notification of changed urls.
    '''

    def notify(self, resource):
        u'''
        Give user a notify is resource url has changed.

        :param resource, instance of model.Resource
        '''
        pass


class IResourceView(Interface):
    u'''Add custom view renderings for different resource types.

    '''
    def info(self):
        u'''
        Returns a dictionary with configuration options for the view.

        The available keys are:

        :param name: name of the view type. This should match the name of the
            actual plugin (eg ``image_view`` or ``recline_view``).
        :param title: title of the view type, will be displayed on the
            frontend. This should be translatable (ie wrapped on
            ``toolkit._('Title')``).
        :param default_title: default title that will be used if the view is
            created automatically (optional, defaults to 'View').
        :param default_description: default description that will be used if
            the view is created automatically (optional, defaults to '').
        :param icon: icon for the view type. Should be one of the
            `Font Awesome`_ types without the `icon-` prefix eg. `compass`
            (optional, defaults to 'picture').
        :param always_available: the view type should be always available when
            creating new views regardless of the format of the resource
            (optional, defaults to False).
        :param iframed: the view template should be iframed before rendering.
            You generally want this option to be True unless the view styles
            and JavaScript don't clash with the main site theme (optional,
            defaults to True).
        :param preview_enabled: the preview button should appear on the edit
            view form. Some view types have their previews integrated with the
            form (optional, defaults to False).
        :param full_page_edit: the edit form should take the full page width
            of the page (optional, defaults to False).
        :param schema: schema to validate extra configuration fields for the
            view (optional). Schemas are defined as a dictionary, with the
            keys being the field name and the values a list of validator
            functions that will get applied to the field. For instance::

                {
                    'offset': [ignore_empty, natural_number_validator],
                    'limit': [ignore_empty, natural_number_validator],
                }

        Example configuration object::

            {'name': 'image_view',
             'title': toolkit._('Image'),
             'schema': {
                'image_url': [ignore_empty, unicode]
             },
             'icon': 'picture',
             'always_available': True,
             'iframed': False,
             }

        :returns: a dictionary with the view type configuration
        :rtype: dict

        .. _Font Awesome: http://fortawesome.github.io/Font-Awesome/3.2.1/icons
        '''
        return {u'name': self.__class__.__name__}

    def can_view(self, data_dict):
        u'''
        Returns whether the plugin can render a particular resource.

        The ``data_dict`` contains the following keys:

        :param resource: dict of the resource fields
        :param package: dict of the full parent dataset

        :returns: True if the plugin can render a particular resource, False
            otherwise
        :rtype: bool
        '''

    def setup_template_variables(self, context, data_dict):
        u'''
        Adds variables to be passed to the template being rendered.

        This should return a new dict instead of updating the input
        ``data_dict``.

        The ``data_dict`` contains the following keys:

        :param resource_view: dict of the resource view being rendered
        :param resource: dict of the parent resource fields
        :param package: dict of the full parent dataset

        :returns: a dictionary with the extra variables to pass
        :rtype: dict
        '''

    def view_template(self, context, data_dict):
        u'''
        Returns a string representing the location of the template to be
        rendered when the view is displayed

        The path will be relative to the template directory you registered
        using the :py:func:`~ckan.plugins.toolkit.add_template_directory`
        on the :py:class:`~ckan.plugins.interfaces.IConfigurer.update_config`
        method, for instance ``views/my_view.html``.

        :param resource_view: dict of the resource view being rendered
        :param resource: dict of the parent resource fields
        :param package: dict of the full parent dataset

        :returns: the location of the view template.
        :rtype: string
        '''

    def form_template(self, context, data_dict):
        u'''
        Returns a string representing the location of the template to be
        rendered when the edit view form is displayed

        The path will be relative to the template directory you registered
        using the :py:func:`~ckan.plugins.toolkit.add_template_directory`
        on the :py:class:`~ckan.plugins.interfaces.IConfigurer.update_config`
        method, for instance ``views/my_view_form.html``.

        :param resource_view: dict of the resource view being rendered
        :param resource: dict of the parent resource fields
        :param package: dict of the full parent dataset

        :returns: the location of the edit view form template.
        :rtype: string
        '''


class IResourcePreview(Interface):
    u'''

    .. warning:: This interface is deprecated, and is only kept for backwards
        compatibility with the old resource preview code. Please
        use :py:class:`~ckan.plugins.interfaces.IResourceView` for writing
        custom view plugins.

    '''

    def can_preview(self, data_dict):
        u'''Return info on whether the plugin can preview the resource.

        This can be done in two ways:

        1. The old way is to just return ``True`` or ``False``.

        2. The new way is to return a dict with  three keys:

           * ``can_preview`` (``boolean``)
             ``True`` if the extension can preview the resource.

           * ``fixable`` (``string``)
             A string explaining how preview for the resource could be enabled,
             for example if the ``resource_proxy`` plugin was enabled.

           * ``quality`` (``int``)
             How good the preview is: ``1`` (poor), ``2`` (average) or
             ``3`` (good). When multiple preview extensions can preview the
             same resource, this is used to determine which extension will
             be used.

        :param data_dict: the resource to be previewed and the dataset that it
          belongs to.
        :type data_dict: dictionary

        Make sure to check the ``on_same_domain`` value of the resource or the
        url if your preview requires the resource to be on the same domain
        because of the same-origin policy.  To find out how to preview
        resources that are on a different domain, read :ref:`resource-proxy`.

        '''

    def setup_template_variables(self, context, data_dict):
        u'''
        Add variables to c just prior to the template being rendered.
        The ``data_dict`` contains the resource and the package.

        Change the url to a proxied domain if necessary.
        '''

    def preview_template(self, context, data_dict):
        u'''
        Returns a string representing the location of the template to be
        rendered for the read page.
        The ``data_dict`` contains the resource and the package.
        '''

class ITagController(Interface):
    u'''
    Hook into the Tag controller. These will usually be called just before
    committing or returning the respective object, i.e. all validation,
    synchronization and authorization setup are complete.

    '''
    def before_view(self, tag_dict):
        u'''
        Extensions will recieve this before the tag gets displayed. The
        dictionary passed will be the one that gets sent to the template.

        '''
        return tag_dict


class IGroupController(Interface):
    u'''
    Hook into the Group controller. These will
    usually be called just before committing or returning the
    respective object, i.e. all validation, synchronization
    and authorization setup are complete.
    '''

    def read(self, entity):
        pass

    def create(self, entity):
        pass

    def edit(self, entity):
        pass

    def authz_add_role(self, object_role):
        pass

    def authz_remove_role(self, object_role):
        pass

    def delete(self, entity):
        pass

    def before_view(self, pkg_dict):
        u'''
             Extensions will recieve this before the group gets
             displayed. The dictionary passed will be the one that gets
             sent to the template.
        '''
        return pkg_dict


class IOrganizationController(Interface):
    u'''
    Hook into the Organization controller. These will
    usually be called just before committing or returning the
    respective object, i.e. all validation, synchronization
    and authorization setup are complete.
    '''

    def read(self, entity):
        pass

    def create(self, entity):
        pass

    def edit(self, entity):
        pass

    def authz_add_role(self, object_role):
        pass

    def authz_remove_role(self, object_role):
        pass

    def delete(self, entity):
        pass

    def before_view(self, pkg_dict):
        u'''
             Extensions will recieve this before the organization gets
             displayed. The dictionary passed will be the one that gets
             sent to the template.
        '''
        return pkg_dict


class IPackageController(Interface):
    u'''
    Hook into the package controller.
    (see IGroupController)
    '''

    def read(self, entity):
        pass

    def create(self, entity):
        pass

    def edit(self, entity):
        pass

    def authz_add_role(self, object_role):
        pass

    def authz_remove_role(self, object_role):
        pass

    def delete(self, entity):
        pass

    def after_create(self, context, pkg_dict):
        u'''
            Extensions will receive the validated data dict after the package
            has been created (Note that the create method will return a package
            domain object, which may not include all fields). Also the newly
            created package id will be added to the dict.
        '''
        pass

    def after_update(self, context, pkg_dict):
        u'''
            Extensions will receive the validated data dict after the package
            has been updated (Note that the edit method will return a package
            domain object, which may not include all fields).
        '''
        pass

    def after_delete(self, context, pkg_dict):
        u'''
            Extensions will receive the data dict (tipically containing
            just the package id) after the package has been deleted.
        '''
        pass

    def after_show(self, context, pkg_dict):
        u'''
            Extensions will receive the validated data dict after the package
            is ready for display (Note that the read method will return a
            package domain object, which may not include all fields).
        '''
        pass

    def before_search(self, search_params):
        u'''
            Extensions will receive a dictionary with the query parameters,
            and should return a modified (or not) version of it.

            search_params will include an `extras` dictionary with all values
            from fields starting with `ext_`, so extensions can receive user
            input from specific fields.

        '''
        return search_params

    def after_search(self, search_results, search_params):
        u'''
            Extensions will receive the search results, as well as the search
            parameters, and should return a modified (or not) object with the
            same structure:

                {'count': '', 'results': '', 'facets': ''}

            Note that count and facets may need to be adjusted if the extension
            changed the results for some reason.

            search_params will include an `extras` dictionary with all values
            from fields starting with `ext_`, so extensions can receive user
            input from specific fields.

        '''

        return search_results

    def before_index(self, pkg_dict):
        u'''
             Extensions will receive what will be given to the solr for
             indexing. This is essentially a flattened dict (except for
             multli-valued fields such as tags) of all the terms sent to
             the indexer. The extension can modify this by returning an
             altered version.
        '''
        return pkg_dict

    def before_view(self, pkg_dict):
        u'''
             Extensions will recieve this before the dataset gets
             displayed. The dictionary passed will be the one that gets
             sent to the template.
        '''
        return pkg_dict


class IResourceController(Interface):
    u'''
    Hook into the resource controller.
    '''

    def before_create(self, context, resource):
        u'''
        Extensions will receive this before a resource is created.

        :param context: The context object of the current request, this
            includes for example access to the ``model`` and the ``user``.
        :type context: dictionary
        :param resource: An object representing the resource to be added
            to the dataset (the one that is about to be created).
        :type resource: dictionary
        '''
        pass

    def after_create(self, context, resource):
        u'''
        Extensions will receive this after a resource is created.

        :param context: The context object of the current request, this
            includes for example access to the ``model`` and the ``user``.
        :type context: dictionary
        :param resource: An object representing the latest resource added
            to the dataset (the one that was just created). A key in the
            resource dictionary worth mentioning is ``url_type`` which is
            set to ``upload`` when the resource file is uploaded instead
            of linked.
        :type resource: dictionary
        '''
        pass

    def before_update(self, context, current, resource):
        u'''
        Extensions will receive this before a resource is updated.

        :param context: The context object of the current request, this
            includes for example access to the ``model`` and the ``user``.
        :type context: dictionary
        :param current: The current resource which is about to be updated
        :type current: dictionary
        :param resource: An object representing the updated resource which
            will replace the ``current`` one.
        :type resource: dictionary
        '''
        pass

    def after_update(self, context, resource):
        u'''
        Extensions will receive this after a resource is updated.

        :param context: The context object of the current request, this
            includes for example access to the ``model`` and the ``user``.
        :type context: dictionary
        :param resource: An object representing the updated resource in
            the dataset (the one that was just updated). As with
            ``after_create``, a noteworthy key in the resource dictionary
            ``url_type`` which is set to ``upload`` when the resource file
            is uploaded instead of linked.
        :type resource: dictionary
        '''
        pass

    def before_delete(self, context, resource, resources):
        u'''
        Extensions will receive this before a previously created resource is
        deleted.

        :param context: The context object of the current request, this
            includes for example access to the ``model`` and the ``user``.
        :type context: dictionary
        :param resource: An object representing the resource that is about
            to be deleted. This is a dictionary with one key: ``id`` which
            holds the id ``string`` of the resource that should be deleted.
        :type resource: dictionary
        :param resources: The list of resources from which the resource will
            be deleted (including the resource to be deleted if it existed
            in the package).
        :type resources: list
        '''
        pass

    def after_delete(self, context, resources):
        u'''
        Extensions will receive this after a previously created resource is
        deleted.

        :param context: The context object of the current request, this
            includes for example access to the ``model`` and the ``user``.
        :type context: dictionary
        :param resources: A list of objects representing the remaining
            resources after a resource has been removed.
        :type resource: list
        '''
        pass

    def before_show(self, resource_dict):
        u'''
        Extensions will receive the validated data dict before the resource
        is ready for display.

        Be aware that this method is not only called for UI display, but also
        in other methods like when a resource is deleted because showing a
        package is used to get access to the resources in a package.
        '''
        return resource_dict


class IPluginObserver(Interface):
    u'''
    Plugin to the plugin loading mechanism
    '''

    def before_load(self, plugin):
        u'''
        Called before a plugin is loaded
        This method is passed the plugin class.
        '''

    def after_load(self, service):
        u'''
        Called after a plugin has been loaded.
        This method is passed the instantiated service object.
        '''

    def before_unload(self, plugin):
        u'''
        Called before a plugin is loaded
        This method is passed the plugin class.
        '''

    def after_unload(self, service):
        u'''
        Called after a plugin has been unloaded.
        This method is passed the instantiated service object.
        '''


class IConfigurable(Interface):
    u'''
    Initialization hook for plugins.

    See also :py:class:`IConfigurer`.
    '''
    def configure(self, config):
        u'''
        Called during CKAN's initialization.

        This function allows plugins to initialize themselves during
        CKAN's initialization. It is called after most of the
        environment (e.g. the database) is already set up.

        Note that this function is not only called during the
        initialization of the main CKAN process but also during the
        execution of paster commands and background jobs, since these
        run in separate processes and are therefore initialized
        independently.

        :param config: dict-like configuration object
        :type config: :py:class:`ckan.common.CKANConfig`
        '''


class IConfigurer(Interface):
    u'''
    Configure CKAN environment via the ``config`` object

    See also :py:class:`IConfigurable`.
    '''

    def update_config(self, config):
        u'''
        Called by load_environment at earliest point when config is
        available to plugins. The config should be updated in place.

        :param config: ``config`` object
        '''

    def update_config_schema(self, schema):
        u'''
        Return a schema with the runtime-editable config options

        CKAN will use the returned schema to decide which configuration options
        can be edited during runtime (using
        :py:func:`ckan.logic.action.update.config_option_update`) and to
        validate them before storing them.

        Defaults to
        :py:func:`ckan.logic.schema.default_update_configuration_schema`, which
        will be passed to all extensions implementing this method, which can
        add or remove runtime-editable config options to it.

        :param schema: a dictionary mapping runtime-editable configuration
          option keys to lists
          of validator and converter functions to be applied to those keys
        :type schema: dictionary

        :returns: a dictionary mapping runtime-editable configuration option
          keys to lists of
          validator and converter functions to be applied to those keys
        :rtype: dictionary
        '''
        return schema


class IActions(Interface):
    u'''
    Allow adding of actions to the logic layer.
    '''
    def get_actions(self):
        u'''
        Should return a dict, the keys being the name of the logic
        function and the values being the functions themselves.

        By decorating a function with the `ckan.logic.side_effect_free`
        decorator, the associated action will be made available by a GET
        request (as well as the usual POST request) through the action API.
        '''


class IValidators(Interface):
    u'''
    Add extra validators to be returned by
    :py:func:`ckan.plugins.toolkit.get_validator`.
    '''
    def get_validators(self):
        u'''Return the validator functions provided by this plugin.

        Return a dictionary mapping validator names (strings) to
        validator functions. For example::

            {'valid_shoe_size': shoe_size_validator,
             'valid_hair_color': hair_color_validator}

        These validator functions would then be available when a
        plugin calls :py:func:`ckan.plugins.toolkit.get_validator`.
        '''


class IAuthFunctions(Interface):
    u'''Override CKAN's authorization functions, or add new auth functions.'''

    def get_auth_functions(self):
        u'''Return the authorization functions provided by this plugin.

        Return a dictionary mapping authorization function names (strings) to
        functions. For example::

            {'user_create': my_custom_user_create_function,
             'group_create': my_custom_group_create}

        When a user tries to carry out an action via the CKAN API or web
        interface and CKAN or a CKAN plugin calls
        ``check_access('some_action')`` as a result, an authorization function
        named ``'some_action'`` will be searched for in the authorization
        functions registered by plugins and in CKAN's core authorization
        functions (found in ``ckan/logic/auth/``).

        For example when a user tries to create a package, a
        ``'package_create'`` authorization function is searched for.

        If an extension registers an authorization function with the same name
        as one of CKAN's default authorization functions (as with
        ``'user_create'`` and ``'group_create'`` above), the extension's
        function will override the default one.

        Each authorization function should take two parameters ``context`` and
        ``data_dict``, and should return a dictionary ``{'success': True}`` to
        authorize the action or ``{'success': False}`` to deny it, for
        example::

            def user_create(context, data_dict=None):
                if (some condition):
                    return {'success': True}
                else:
                    return {'success': False, 'msg': 'Not allowed to register'}

        The context object will contain a ``model`` that can be used to query
        the database, a ``user`` containing the name of the user doing the
        request (or their IP if it is an anonymous web request) and an
        ``auth_user_obj`` containing the actual model.User object (or None if
        it is an anonymous request).

        See ``ckan/logic/auth/`` for more examples.

        Note that by default, all auth functions provided by extensions are assumed
        to require a validated user or API key, otherwise a
        :py:class:`ckan.logic.NotAuthorized`: exception will be raised. This check
        will be performed *before* calling the actual auth function. If you want
        to allow anonymous access to one of your actions, its auth function must
        be decorated with the ``auth_allow_anonymous_access`` decorator, available
        on the plugins toolkit.

        For example::

            import ckan.plugins as p

            @p.toolkit.auth_allow_anonymous_access
            def my_search_action(context, data_dict):
                # Note that you can still return {'success': False} if for some
                # reason access is denied.

            def my_create_action(context, data_dict):
                # Unless there is a logged in user or a valid API key provided
                # NotAuthorized will be raised before reaching this function.

        '''


class ITemplateHelpers(Interface):
    u'''Add custom template helper functions.

    By implementing this plugin interface plugins can provide their own
    template helper functions, which custom templates can then access via the
    ``h`` variable.

    See ``ckanext/example_itemplatehelpers`` for an example plugin.

    '''
    def get_helpers(self):
        u'''Return a dict mapping names to helper functions.

        The keys of the dict should be the names with which the helper
        functions will be made available to templates, and the values should be
        the functions themselves. For example, a dict like:
        ``{'example_helper': example_helper}`` allows templates to access the
        ``example_helper`` function via ``h.example_helper()``.

        Function names should start with the name of the extension providing
        the function, to prevent name clashes between extensions.

        '''


class IDatasetForm(Interface):
    u'''Customize CKAN's dataset (package) schemas and forms.

    By implementing this interface plugins can customise CKAN's dataset schema,
    for example to add new custom fields to datasets.

    Multiple IDatasetForm plugins can be used at once, each plugin associating
    itself with different package types using the ``package_types()`` and
    ``is_fallback()`` methods below, and then providing different schemas and
    templates for different types of dataset.  When a package controller action
    is invoked, the ``type`` field of the package will determine which
    IDatasetForm plugin (if any) gets delegated to.

    When implementing IDatasetForm, you can inherit from
    ``ckan.plugins.toolkit.DefaultDatasetForm``, which provides default
    implementations for each of the methods defined in this interface.

    See ``ckanext/example_idatasetform`` for an example plugin.

    '''
    def package_types(self):
        u'''Return an iterable of package types that this plugin handles.

        If a request involving a package of one of the returned types is made,
        then this plugin instance will be delegated to.

        There cannot be two IDatasetForm plugins that return the same package
        type, if this happens then CKAN will raise an exception at startup.

        :rtype: iterable of strings

        '''

    def is_fallback(self):
        u'''Return ``True`` if this plugin is the fallback plugin.

        When no IDatasetForm plugin's ``package_types()`` match the ``type`` of
        the package being processed, the fallback plugin is delegated to
        instead.

        There cannot be more than one IDatasetForm plugin whose
        ``is_fallback()`` method returns ``True``, if this happens CKAN will
        raise an exception at startup.

        If no IDatasetForm plugin's ``is_fallback()`` method returns ``True``,
        CKAN will use ``DefaultDatasetForm`` as the fallback.

        :rtype: boolean

        '''

    def create_package_schema(self):
        u'''Return the schema for validating new dataset dicts.

        CKAN will use the returned schema to validate and convert data coming
        from users (via the dataset form or API) when creating new datasets,
        before entering that data into the database.

        If it inherits from ``ckan.plugins.toolkit.DefaultDatasetForm``, a
        plugin can call ``DefaultDatasetForm``'s ``create_package_schema()``
        method to get the default schema and then modify and return it.

        CKAN's ``convert_to_tags()`` or ``convert_to_extras()`` functions can
        be used to convert custom fields into dataset tags or extras for
        storing in the database.

        See ``ckanext/example_idatasetform`` for examples.

        :returns: a dictionary mapping dataset dict keys to lists of validator
          and converter functions to be applied to those keys
        :rtype: dictionary

        '''

    def update_package_schema(self):
        u'''Return the schema for validating updated dataset dicts.

        CKAN will use the returned schema to validate and convert data coming
        from users (via the dataset form or API) when updating datasets, before
        entering that data into the database.

        If it inherits from ``ckan.plugins.toolkit.DefaultDatasetForm``, a
        plugin can call ``DefaultDatasetForm``'s ``update_package_schema()``
        method to get the default schema and then modify and return it.

        CKAN's ``convert_to_tags()`` or ``convert_to_extras()`` functions can
        be used to convert custom fields into dataset tags or extras for
        storing in the database.

        See ``ckanext/example_idatasetform`` for examples.

        :returns: a dictionary mapping dataset dict keys to lists of validator
          and converter functions to be applied to those keys
        :rtype: dictionary

        '''

    def show_package_schema(self):
        u'''
        Return a schema to validate datasets before they're shown to the user.

        CKAN will use the returned schema to validate and convert data coming
        from the database before it is returned to the user via the API or
        passed to a template for rendering.

        If it inherits from ``ckan.plugins.toolkit.DefaultDatasetForm``, a
        plugin can call ``DefaultDatasetForm``'s ``show_package_schema()``
        method to get the default schema and then modify and return it.

        If you have used ``convert_to_tags()`` or ``convert_to_extras()`` in
        your ``create_package_schema()`` and ``update_package_schema()`` then
        you should use ``convert_from_tags()`` or ``convert_from_extras()`` in
        your ``show_package_schema()`` to convert the tags or extras in the
        database back into your custom dataset fields.

        See ``ckanext/example_idatasetform`` for examples.

        :returns: a dictionary mapping dataset dict keys to lists of validator
          and converter functions to be applied to those keys
        :rtype: dictionary

        '''

    def setup_template_variables(self, context, data_dict):
        u'''Add variables to the template context for use in templates.

        This function is called before a dataset template is rendered. If you
        have custom dataset templates that require some additional variables,
        you can add them to the template context ``ckan.plugins.toolkit.c``
        here and they will be available in your templates. See
        ``ckanext/example_idatasetform`` for an example.

        '''

    def new_template(self):
        u'''Return the path to the template for the new dataset page.

        The path should be relative to the plugin's templates dir, e.g.
        ``'package/new.html'``.

        :rtype: string

        '''

    def read_template(self):
        u'''Return the path to the template for the dataset read page.

        The path should be relative to the plugin's templates dir, e.g.
        ``'package/read.html'``.

        If the user requests the dataset in a format other than HTML, then
        CKAN will try to render a template file with the same path as returned
        by this function, but a different filename extension,
        e.g. ``'package/read.rdf'``.  If your extension (or another one)
        does not provide this version of the template file, the user
        will get a 404 error.

        :rtype: string

        '''

    def edit_template(self):
        u'''Return the path to the template for the dataset edit page.

        The path should be relative to the plugin's templates dir, e.g.
        ``'package/edit.html'``.

        :rtype: string

        '''

    def search_template(self):
        u'''Return the path to the template for use in the dataset search page.

        This template is used to render each dataset that is listed in the
        search results on the dataset search page.

        The path should be relative to the plugin's templates dir, e.g.
        ``'package/search.html'``.

        :rtype: string

        '''

    def history_template(self):
        u'''Return the path to the template for the dataset history page.

        The path should be relative to the plugin's templates dir, e.g.
        ``'package/history.html'``.

        :rtype: string

        '''

    def resource_template(self):
        u'''Return the path to the template for the resource read page.

        The path should be relative to the plugin's templates dir, e.g.
        ``'package/resource_read.html'``.

        :rtype: string

        '''

    def package_form(self):
        u'''Return the path to the template for the dataset form.

        The path should be relative to the plugin's templates dir, e.g.
        ``'package/form.html'``.

        :rtype: string

        '''

    def resource_form(self):
        u'''Return the path to the template for the resource form.

        The path should be relative to the plugin's templates dir, e.g.
        ``'package/snippets/resource_form.html'``

        :rtype: string
        '''

    def validate(self, context, data_dict, schema, action):
        u'''Customize validation of datasets.

        When this method is implemented it is used to perform all validation
        for these datasets. The default implementation calls and returns the
        result from ``ckan.plugins.toolkit.navl_validate``.

        This is an adavanced interface. Most changes to validation should be
        accomplished by customizing the schemas returned from
        ``show_package_schema()``, ``create_package_schema()``
        and ``update_package_schama()``. If you need to have a different
        schema depending on the user or value of any field stored in the
        dataset, or if you wish to use a different method for validation, then
        this method may be used.

        :param context: extra information about the request
        :type context: dictionary
        :param data_dict: the dataset to be validated
        :type data_dict: dictionary
        :param schema: a schema, typically from ``show_package_schema()``,
          ``create_package_schema()`` or ``update_package_schama()``
        :type schema: dictionary
        :param action: ``'package_show'``, ``'package_create'`` or
          ``'package_update'``
        :type action: string
        :returns: (data_dict, errors) where data_dict is the possibly-modified
          dataset and errors is a dictionary with keys matching data_dict
          and lists-of-string-error-messages as values
        :rtype: (dictionary, dictionary)
        '''


class IGroupForm(Interface):
    u'''
    Allows customisation of the group controller as a plugin.

    The behaviour of the plugin is determined by 5 method hooks:

     - group_form(self)
     - form_to_db_schema(self)
     - db_to_form_schema(self)
     - check_data_dict(self, data_dict)
     - setup_template_variables(self, context, data_dict)

    Furthermore, there can be many implementations of this plugin registered
    at once.  With each instance associating itself with 0 or more group
    type strings.  When a group controller action is invoked, the group
    type determines which of the registered plugins to delegate to.  Each
    implementation must implement two methods which are used to determine the
    group-type -> plugin mapping:

     - is_fallback(self)
     - group_types(self)
     - group_controller(self)

    Implementations might want to consider mixing in
    ckan.lib.plugins.DefaultGroupForm which provides
    default behaviours for the 5 method hooks.

    '''

    ##### These methods control when the plugin is delegated to          #####

    def is_fallback(self):
        u'''
        Returns true if this provides the fallback behaviour, when no other
        plugin instance matches a group's type.

        There must be exactly one fallback controller defined, any attempt to
        register more than one will throw an exception at startup.  If there's
        no fallback registered at startup the
        ckan.lib.plugins.DefaultGroupForm used as the fallback.
        '''

    def group_types(self):
        u'''
        Returns an iterable of group type strings.

        If a request involving a group of one of those types is made, then
        this plugin instance will be delegated to.

        There must only be one plugin registered to each group type.  Any
        attempts to register more than one plugin instance to a given group
        type will raise an exception at startup.
        '''

    def group_controller(self):
        u'''
        Returns the name of the group controller.

        The group controller is the controller, that is used to handle requests
        of the group type(s) of this plugin.

        If this method is not provided, the default group controller is used
        (`group`).
        '''

    ##### End of control methods

    ##### Hooks for customising the GroupController's behaviour          #####
    ##### TODO: flesh out the docstrings a little more.                  #####
    def new_template(self):
        u'''
        Returns a string representing the location of the template to be
        rendered for the 'new' page. Uses the default_group_type configuration
        option to determine which plugin to use the template from.
        '''

    def index_template(self):
        u'''
        Returns a string representing the location of the template to be
        rendered for the index page. Uses the default_group_type configuration
        option to determine which plugin to use the template from.
        '''

    def read_template(self):
        u'''
        Returns a string representing the location of the template to be
        rendered for the read page
        '''

    def history_template(self):
        u'''
        Returns a string representing the location of the template to be
        rendered for the history page
        '''

    def edit_template(self):
        u'''
        Returns a string representing the location of the template to be
        rendered for the edit page
        '''

    def group_form(self):
        u'''
        Returns a string representing the location of the template to be
        rendered.  e.g. ``group/new_group_form.html``.
        '''

    def form_to_db_schema(self):
        u'''
        Returns the schema for mapping group data from a form to a format
        suitable for the database.
        '''

    def db_to_form_schema(self):
        u'''
        Returns the schema for mapping group data from the database into a
        format suitable for the form (optional)
        '''

    def check_data_dict(self, data_dict):
        u'''
        Check if the return data is correct.

        raise a DataError if not.
        '''

    def setup_template_variables(self, context, data_dict):
        u'''
        Add variables to c just prior to the template being rendered.
        '''

    def validate(self, context, data_dict, schema, action):
        u'''Customize validation of groups.

        When this method is implemented it is used to perform all validation
        for these groups. The default implementation calls and returns the
        result from ``ckan.plugins.toolkit.navl_validate``.

        This is an adavanced interface. Most changes to validation should be
        accomplished by customizing the schemas returned from
        ``form_to_db_schema()`` and ``db_to_form_schema()``
        If you need to have a different
        schema depending on the user or value of any field stored in the
        group, or if you wish to use a different method for validation, then
        this method may be used.

        :param context: extra information about the request
        :type context: dictionary
        :param data_dict: the group to be validated
        :type data_dict: dictionary
        :param schema: a schema, typically from ``form_to_db_schema()``,
          or ``db_to_form_schama()``
        :type schema: dictionary
        :param action: ``'group_show'``, ``'group_create'``,
          ``'group_update'``, ``'organization_show'``,
          ``'organization_create'`` or ``'organization_update'``
        :type action: string
        :returns: (data_dict, errors) where data_dict is the possibly-modified
          group and errors is a dictionary with keys matching data_dict
          and lists-of-string-error-messages as values
        :rtype: (dictionary, dictionary)
        '''

    ##### End of hooks                                                   #####

class IFacets(Interface):
    u'''Customize the search facets shown on search pages.

    By implementing this interface plugins can customize the search facets that
    are displayed for filtering search results on the dataset search page,
    organization pages and group pages.

    The ``facets_dict`` passed to each of the functions below is an
    ``OrderedDict`` in which the keys are CKAN's internal names for the facets
    and the values are the titles that will be shown for the facets in the web
    interface. The order of the keys in the dict determine the order that
    facets appear in on the page.  For example::

        {'groups': _('Groups'),
         'tags': _('Tags'),
         'res_format': _('Formats'),
         'license': _('License')}

    To preserve ordering, make sure to add new facets to the existing dict
    rather than updating it, ie do this::

        facets_dict['groups'] = p.toolkit._('Publisher')
        facets_dict['secondary_publisher'] = p.toolkit._('Secondary Publisher')

    rather than this::

        facets_dict.update({
           'groups': p.toolkit._('Publisher'),
           'secondary_publisher': p.toolkit._('Secondary Publisher'),
        })

    Dataset searches can be faceted on any field in the dataset schema that it
    makes sense to facet on. This means any dataset field that is in CKAN's
    Solr search index, basically any field that you see returned by
    :py:func:`~ckan.logic.action.get.package_show`.

    If there are multiple ``IFacets`` plugins active at once, each plugin will
    be called (in the order that they're listed in the CKAN config file) and
    they will each be able to modify the facets dict in turn.

    '''
    def dataset_facets(self, facets_dict, package_type):
        u'''Modify and return the ``facets_dict`` for the dataset search page.

        The ``package_type`` is the type of package that these facets apply to.
        Plugins can provide different search facets for different types of
        package. See :py:class:`~ckan.plugins.interfaces.IDatasetForm`.

        :param facets_dict: the search facets as currently specified
        :type facets_dict: OrderedDict

        :param package_type: the package type that these facets apply to
        :type package_type: string

        :returns: the updated ``facets_dict``
        :rtype: OrderedDict

        '''
        return facets_dict

    def group_facets(self, facets_dict, group_type, package_type):
        u'''Modify and return the ``facets_dict`` for a group's page.

        The ``package_type`` is the type of package that these facets apply to.
        Plugins can provide different search facets for different types of
        package. See :py:class:`~ckan.plugins.interfaces.IDatasetForm`.

        The ``group_type`` is the type of group that these facets apply to.
        Plugins can provide different search facets for different types of
        group. See :py:class:`~ckan.plugins.interfaces.IGroupForm`.

        :param facets_dict: the search facets as currently specified
        :type facets_dict: OrderedDict

        :param group_type: the group type that these facets apply to
        :type group_type: string

        :param package_type: the package type that these facets apply to
        :type package_type: string

        :returns: the updated ``facets_dict``
        :rtype: OrderedDict

        '''
        return facets_dict

    def organization_facets(self, facets_dict, organization_type, package_type):
        u'''Modify and return the ``facets_dict`` for an organization's page.

        The ``package_type`` is the type of package that these facets apply to.
        Plugins can provide different search facets for different types of
        package. See :py:class:`~ckan.plugins.interfaces.IDatasetForm`.

        The ``organization_type`` is the type of organization that these facets
        apply to.  Plugins can provide different search facets for different
        types of organization. See
        :py:class:`~ckan.plugins.interfaces.IGroupForm`.

        :param facets_dict: the search facets as currently specified
        :type facets_dict: OrderedDict

        :param organization_type: the organization type that these facets apply
                                  to
        :type organization_type: string

        :param package_type: the package type that these facets apply to
        :type package_type: string

        :returns: the updated ``facets_dict``
        :rtype: OrderedDict

        '''
        return facets_dict


class IAuthenticator(Interface):
    u'''EXPERIMENTAL

    Allows custom authentication methods to be integrated into CKAN.
    Currently it is experimental and the interface may change.'''

    def identify(self):
        u'''called to identify the user.

        If the user is identified then it should set
        c.user: The id of the user
        c.userobj: The actual user object (this may be removed as a
        requirement in a later release so that access to the model is not
        required)
        '''

    def login(self):
        u'''called at login.'''

    def logout(self):
        u'''called at logout.'''

    def abort(self, status_code, detail, headers, comment):
        u'''called on abort.  This allows aborts due to authorization issues
        to be overriden'''
        return (status_code, detail, headers, comment)


class ITranslation(Interface):
    def i18n_directory(self):
        u'''Change the directory of the .mo translation files'''

    def i18n_locales(self):
        u'''Change the list of locales that this plugin handles '''

    def i18n_domain(self):
        u'''Change the gettext domain handled by this plugin'''


class IUploader(Interface):
    u'''
    Extensions implementing this interface can provide custom uploaders to
    upload resources and group images.
    '''

    def get_uploader(self, upload_to, old_filename):
        u'''Return an uploader object to upload general files that must
        implement the following methods:

        ``__init__(upload_to, old_filename=None)``

        Set up the uploader.

        :param upload_to: name of the subdirectory within the storage
            directory to upload the file
        :type upload_to: string

        :param old_filename: name of an existing image asset, so the extension
            can replace it if necessary
        :type old_filename: string

        ``update_data_dict(data_dict, url_field, file_field, clear_field)``

        Allow the data_dict to be manipulated before it reaches any
        validators.

        :param data_dict: data_dict to be updated
        :type data_dict: dictionary

        :param url_field: name of the field where the upload is going to be
        :type url_field: string

        :param file_field: name of the key where the FieldStorage is kept (i.e
            the field where the file data actually is).
        :type file_field: string

        :param clear_field: name of a boolean field which requests the upload
            to be deleted.
        :type clear_field: string

        ``upload(max_size)``

        Perform the actual upload.

        :param max_size: upload size can be limited by this value in MBs.
        :type max_size: int

        '''

    def get_resource_uploader(self):
        u'''Return an uploader object used to upload resource files that must
        implement the following methods:

        ``__init__(resource)``

        Set up the resource uploader.

        :param resource: resource dict
        :type resource: dictionary

        ``upload(id, max_size)``

        Perform the actual upload.

        :param id: resource id, can be used to create filepath
        :type id: string

        :param max_size: upload size can be limited by this value in MBs.
        :type max_size: int

        ``get_path(id)``

        Required by the ``resource_download`` action to determine the path to
        the file.

        :param id: resource id
        :type id: string

        '''


class IBlueprint(Interface):

    u'''Register an extension as a Flask Blueprint.'''

    def get_blueprint(self):
        u'''Return a Flask Blueprint object to be registered by the app.'''


class IPermissionLabels(Interface):
    u'''
    Extensions implementing this interface can override the permission
    labels applied to datasets to precisely control which datasets are
    visible to each user.

    Implementations might want to consider mixing in
    ``ckan.lib.plugins.DefaultPermissionLabels`` which provides
    default behaviours for these methods.

    See ``ckanext/example_ipermissionlabels`` for an example plugin.
    '''

    def get_dataset_labels(self, dataset_obj):
        u'''
        Return a list of unicode strings to be stored in the search index
        as the permission lables for a dataset dict.

        :param dataset_obj: dataset details
        :type dataset_obj: Package model object

        :returns: permission labels
        :rtype: list of unicode strings
        '''

    def get_user_dataset_labels(self, user_obj):
        u'''
        Return the permission labels that give a user permission to view
        a dataset. If any of the labels returned from this method match
        any of the labels returned from :py:meth:`.get_dataset_labels`
        then this user is permitted to view that dataset.

        :param user_obj: user details
        :type user_obj: User model object or None

        :returns: permission labels
        :rtype: list of unicode strings
        '''<|MERGE_RESOLUTION|>--- conflicted
+++ resolved
@@ -5,31 +5,6 @@
 
 '''
 __all__ = [
-<<<<<<< HEAD
-    'Interface',
-    'IRoutes',
-    'IMapper', 'ISession',
-    'IMiddleware',
-    'IAuthFunctions',
-    'IDomainObjectModification', 'IGroupController',
-    'IOrganizationController',
-    'IPackageController', 'IPluginObserver',
-    'IConfigurable', 'IConfigurer',
-    'IActions', 'IResourceUrlChange', 'IDatasetForm',
-    'IValidators',
-    'IResourcePreview',
-    'IResourceView',
-    'IResourceController',
-    'IGroupForm',
-    'ITagController',
-    'ITemplateHelpers',
-    'IFacets',
-    'IAuthenticator',
-    'ITranslation',
-    'IUploader',
-    'IBlueprint',
-    'IPermissionLabels',
-=======
     u'Interface',
     u'IRoutes',
     u'IMapper',
@@ -57,8 +32,8 @@
     u'IAuthenticator',
     u'ITranslation',
     u'IUploader',
+    u'IBlueprint',
     u'IPermissionLabels',
->>>>>>> a5408647
 ]
 
 from inspect import isclass
@@ -82,15 +57,14 @@
 
 
 class IMiddleware(Interface):
-<<<<<<< HEAD
-    '''Hook into CKAN middleware stack
+    u'''Hook into CKAN middleware stack
 
     Note that methods on this interface will be called two times,
     one for the Pylons stack and one for the Flask stack (eventually
     there will be only the Flask stack).
     '''
     def make_middleware(self, app, config):
-        '''Return an app configured with this middleware
+        u'''Return an app configured with this middleware
 
         When called on the Flask stack, this method will get the actual Flask
         app so plugins wanting to install Flask extensions can do it like
@@ -108,25 +82,15 @@
                     mail = Mail(app)
 
                     return app
-=======
-    u'''Hook into Pylons middleware stack
-    '''
-    def make_middleware(self, app, config):
-        u'''Return an app configured with this middleware
->>>>>>> a5408647
         '''
         return app
 
     def make_error_log_middleware(self, app, config):
-<<<<<<< HEAD
-        '''Return an app configured with this error log middleware
+        u'''Return an app configured with this error log middleware
 
         Note that both on the Flask and Pylons middleware stacks, this
         method will receive a wrapped WSGI app, not the actual Flask or
         Pylons app.
-=======
-        u'''Return an app configured with this error log middleware
->>>>>>> a5408647
         '''
         return app
 
