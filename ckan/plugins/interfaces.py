# encoding: utf-8

u'''A collection of interfaces that CKAN plugins can implement to customize and
extend CKAN.

'''
from __future__ import annotations

from typing import (
    Any, Callable, ClassVar, Iterable, Mapping, Optional, Sequence,
    TYPE_CHECKING, Type, Union,
)

from pyutilib.component.core import Interface as _pca_Interface

from flask.blueprints import Blueprint
from flask.wrappers import Response

from ckan.model.user import User
from ckan.types import (
    Action, AuthFunction, Context, DataDict, PFeedFactory,
    PUploader, PResourceUploader, Schema, SignalMapping, Validator,
    CKANApp)

if TYPE_CHECKING:
    import click
    import ckan.model as model

    from collections import OrderedDict
    from ckan.common import CKANConfig
    from ckan.config.middleware.flask_app import CKANFlask
    from ckan.config.declaration import Declaration, Key
    from .core import SingletonPlugin


__all__ = [
    u'Interface',
    u'IMiddleware',
    u'IAuthFunctions',
    u'IDomainObjectModification',
    u'IFeed',
    u'IGroupController',
    u'IOrganizationController',
    u'IPackageController',
    u'IPluginObserver',
    u'IConfigurable',
    u'IConfigDeclaration',
    u'IConfigurer',
    u'IActions',
    u'IResourceUrlChange',
    u'IDatasetForm',
    u'IValidators',
    u'IResourceView',
    u'IResourceController',
    u'IGroupForm',
    u'ITagController',
    u'ITemplateHelpers',
    u'IFacets',
    u'IAuthenticator',
    u'ITranslation',
    u'IUploader',
    u'IBlueprint',
    u'IPermissionLabels',
    u'IForkObserver',
    u'IApiToken',
    u'IClick',
    u'ISignal',
    u'IUserForm',
]


class Interface(_pca_Interface):
    u'''Base class for custom interfaces.

    Marker base class for extension point interfaces.  This class
    is not intended to be instantiated.  Instead, the declaration
    of subclasses of Interface are recorded, and these
    classes are used to define extension points.
    '''

    # force PluginImplementations to iterate over interface in reverse order
    _reverse_iteration_order: ClassVar[bool] = False

    @classmethod
    def provided_by(cls, instance: "SingletonPlugin") -> bool:
        u'''Check that the object is an instance of the class that implements
        the interface.
        '''
        return cls.implemented_by(instance.__class__)

    @classmethod
    def implemented_by(cls, other: Type["SingletonPlugin"]) -> bool:
        u'''Check whether the class implements the current interface.
        '''
        try:
            return bool(cls in other._implements)
        except AttributeError:
            return False


class IMiddleware(Interface):
    u'''Hook into the CKAN middleware stack

    Note that methods on this interface will be called two times,
    one for the Pylons stack and one for the Flask stack (eventually
    there will be only the Flask stack).
    '''
    def make_middleware(self, app: CKANApp, config: 'CKANConfig') -> CKANApp:
        u'''Return an app configured with this middleware

        When called on the Flask stack, this method will get the actual Flask
        app so plugins wanting to install Flask extensions can do it like
        this::

            import ckan.plugins as p
            from flask_mail import Mail

            class MyPlugin(p.SingletonPlugin):

                p.implements(p.IMiddleware)

                def make_middleware(app, config):

                    mail = Mail(app)

                    return app
        '''
        return app

    def make_error_log_middleware(self, app: 'CKANFlask',
                                  config: 'CKANConfig') -> 'CKANFlask':
        u'''Return an app configured with this error log middleware

        Note that both on the Flask and Pylons middleware stacks, this
        method will receive a wrapped WSGI app, not the actual Flask or
        Pylons app.
        '''
        return app


class IDomainObjectModification(Interface):
    u'''
    Receives notification of new, changed and deleted datasets.
    '''

    def notify(self, entity: Any, operation: str) -> None:
        u'''
        Send a notification on entity modification.

        :param entity: instance of module.Package.
        :param operation: 'new', 'changed' or 'deleted'.
        '''
        pass

    def notify_after_commit(self, entity: Any, operation: Any) -> None:
        u'''
        ** DEPRECATED **

        Supposed to send a notification after entity modification, but it
        doesn't work.

        :param entity: instance of module.Package.
        :param operation: 'new', 'changed' or 'deleted'.
        '''
        pass


class IFeed(Interface):
    """
    For extending the default Atom feeds
    """

    def get_feed_class(self) -> PFeedFactory:
        """
        Allows plugins to provide a custom class to generate feed items.

        :returns: feed class
        :rtype: type

        The feed item generator's constructor is called as follows::

            feed_class(
                feed_title,        # Mandatory
                feed_link,         # Mandatory
                feed_description,  # Mandatory
                language,          # Optional, always set to 'en'
                author_name,       # Optional
                author_link,       # Optional
                feed_guid,         # Optional
                feed_url,          # Optional
                previous_page,     # Optional, url of previous page of feed
                next_page,         # Optional, url of next page of feed
                first_page,        # Optional, url of first page of feed
                last_page,         # Optional, url of last page of feed
            )

        """
        from ckan.views.feed import CKANFeed
        return CKANFeed

    def get_item_additional_fields(
            self, dataset_dict: dict[str, Any]) -> dict[str, Any]:
        """
        Allows plugins to set additional fields on a feed item.

        :param dataset_dict: the dataset metadata
        :type dataset_dict: dictionary
        :returns: the fields to set
        :rtype: dictionary
        """
        return {}


class IResourceUrlChange(Interface):
    u'''
    Receives notification of changed URL on a resource.
    '''

    def notify(self, resource: 'model.Resource') -> None:
        u'''
        Called when a resource url has changed.

        :param resource, instance of model.Resource
        '''
        pass


class IResourceView(Interface):
    u'''Add custom view renderings for different resource types.

    '''
    def info(self) -> dict[str, Any]:
        u'''
        Returns a dictionary with configuration options for the view.

        The available keys are:

        :param name: name of the view type. This should match the name of the
            actual plugin (eg ``image_view`` or ``datatables_view``).
        :param title: title of the view type. Will be displayed on the
            frontend. This should be translatable (ie wrapped with
            ``toolkit._('Title')``).
        :param default_title: default title that will be used if the view is
            created automatically (optional, defaults to 'View').
        :param default_description: default description that will be used if
            the view is created automatically (optional, defaults to '').
        :param icon: icon for the view type. Should be one of the
            `Font Awesome`_ types without the `fa fa-` prefix eg. `compass`
            (optional, defaults to 'picture').
        :param always_available: the view type should be always available when
            creating new views regardless of the format of the resource
            (optional, defaults to False).
        :param iframed: the view template should be iframed before rendering.
            You generally want this option to be True unless the view styles
            and JavaScript don't clash with the main site theme (optional,
            defaults to True).
        :param preview_enabled: the preview button should appear on the edit
            view form. Some view types have their previews integrated with the
            form (optional, defaults to False).
        :param full_page_edit: the edit form should take the full page width
            of the page (optional, defaults to False).
        :param schema: schema to validate extra configuration fields for the
            view (optional). Schemas are defined as a dictionary, with the
            keys being the field name and the values a list of validator
            functions that will get applied to the field. For instance::

                {
                    'offset': [ignore_empty, natural_number_validator],
                    'limit': [ignore_empty, natural_number_validator],
                }

        Example configuration object::

            {'name': 'image_view',
             'title': toolkit._('Image'),
             'schema': {
                'image_url': [ignore_empty, unicode]
             },
             'icon': 'image',
             'always_available': True,
             'iframed': False,
             }

        :returns: a dictionary with the view type configuration
        :rtype: dict

        .. _Font Awesome: https://fontawesome.com/search
        '''
        return {u'name': self.__class__.__name__}

    def can_view(self, data_dict: DataDict) -> bool:
        u'''
        Returns whether the plugin can render a particular resource.

        The ``data_dict`` contains the following keys:

        :param resource: dict of the resource fields
        :param package: dict of the full parent dataset

        :returns: True if the plugin can render a particular resource, False
            otherwise
        :rtype: bool
        '''
        return False

    def setup_template_variables(self, context: Context,
                                 data_dict: DataDict) -> dict[str, Any]:
        u'''
        Adds variables to be passed to the template being rendered.

        This should return a new dict instead of updating the input
        ``data_dict``.

        The ``data_dict`` contains the following keys:

        :param resource_view: dict of the resource view being rendered
        :param resource: dict of the parent resource fields
        :param package: dict of the full parent dataset

        :returns: a dictionary with the extra variables to pass
        :rtype: dict
        '''
        return {}

    def view_template(self, context: Context, data_dict: DataDict) -> str:
        u'''
        Returns a string representing the location of the template to be
        rendered when the view is displayed

        The path will be relative to the template directory you registered
        using the :py:func:`~ckan.plugins.toolkit.add_template_directory`
        on the :py:class:`~ckan.plugins.interfaces.IConfigurer.update_config`
        method, for instance ``views/my_view.html``.

        :param resource_view: dict of the resource view being rendered
        :param resource: dict of the parent resource fields
        :param package: dict of the full parent dataset

        :returns: the location of the view template.
        :rtype: string
        '''
        return ''

    def form_template(self, context: Context, data_dict: DataDict) -> str:
        u'''
        Returns a string representing the location of the template to be
        rendered when the edit view form is displayed

        The path will be relative to the template directory you registered
        using the :py:func:`~ckan.plugins.toolkit.add_template_directory`
        on the :py:class:`~ckan.plugins.interfaces.IConfigurer.update_config`
        method, for instance ``views/my_view_form.html``.

        :param resource_view: dict of the resource view being rendered
        :param resource: dict of the parent resource fields
        :param package: dict of the full parent dataset

        :returns: the location of the edit view form template.
        :rtype: string
        '''
        return ''


class ITagController(Interface):
    u'''
    Hook into the Tag view. These will usually be called just before
    committing or returning the respective object, i.e. when all validation,
    synchronization and authorization setup are complete.

    '''
    def before_view(self, tag_dict: dict[str, Any]) -> dict[str, Any]:
        u'''
        Extensions will receive this before the tag gets displayed. The
        dictionary passed will be the one that gets sent to the template.
        '''
        return tag_dict


class IGroupController(Interface):
    u'''
    Hook into the Group view. These methods will
    usually be called just before committing or returning the
    respective object i.e. when all validation, synchronization
    and authorization setup are complete.
    '''

    def read(self, entity: 'model.Group') -> None:
        u'''Called after IGroupController.before_view inside group_read.
        '''
        pass

    def create(self, entity: 'model.Group') -> None:
        u'''Called after group has been created inside group_create.
        '''
        pass

    def edit(self, entity: 'model.Group') -> None:
        u'''Called after group has been updated inside group_update.
        '''
        pass

    def delete(self, entity: 'model.Group') -> None:
        u'''Called before commit inside group_delete.
        '''
        pass

    def before_view(self, data_dict: DataDict) -> dict[str, Any]:
        u'''
        Extensions will receive this before the group gets
        displayed. The dictionary passed will be the one that gets
        sent to the template.
        '''
        return data_dict


class IOrganizationController(Interface):
    u'''
    Hook into the Organization view. These methods will
    usually be called just before committing or returning the
    respective object i.e. when all validation, synchronization
    and authorization setup are complete.
    '''

    def read(self, entity: 'model.Group') -> None:
        u'''Called after IOrganizationController.before_view inside
        organization_read.
        '''
        pass

    def create(self, entity: 'model.Group') -> None:
        u'''Called after organization had been created inside
        organization_create.
        '''
        pass

    def edit(self, entity: 'model.Group') -> None:
        u'''Called after organization had been updated inside
        organization_update.
        '''
        pass

    def delete(self, entity: 'model.Group') -> None:
        u'''Called before commit inside organization_delete.
        '''
        pass

    def before_view(self, data_dict: DataDict) -> dict[str, Any]:
        u'''
        Extensions will receive this before the organization gets
        displayed. The dictionary passed will be the one that gets
        sent to the template.
        '''
        return data_dict


class IPackageController(Interface):
    u'''
    Hook into the dataset view.
    '''

    def read(self, entity: 'model.Package') -> None:
        u'''
        Called after IPackageController.before_dataset_view inside
        package_show.
        '''
        pass

    def create(self, entity: 'model.Package') -> None:
        u'''Called after the dataset had been created inside package_create.
        '''
        pass

    def edit(self, entity: 'model.Package') -> None:
        u'''Called after the dataset had been updated inside package_update.
        '''
        pass

    def delete(self, entity: 'model.Package') -> None:
        u'''Called before commit inside package_delete.
        '''
        pass

    def after_dataset_create(
            self, context: Context, pkg_dict: dict[str, Any]) -> None:
        u'''
        Extensions will receive the validated data dict after the dataset
        has been created (Note that the create method will return a dataset
        domain object, which may not include all fields). Also the newly
        created dataset id will be added to the dict.
        '''
        pass

    def after_dataset_update(
            self, context: Context, pkg_dict: dict[str, Any]) -> None:
        u'''
        Extensions will receive the validated data dict after the dataset
        has been updated.

        Note that bulk dataset update actions (`bulk_update_private`,
        `bulk_update_public`) will bypass this callback. See
        ``ckan.plugins.toolkit.chained_action`` to wrap those actions
        if required.
        '''
        pass

    def after_dataset_delete(
            self, context: Context, pkg_dict: dict[str, Any]) -> None:
        u'''
        Extensions will receive the data dict (typically containing
        just the dataset id) after the dataset has been deleted.

        Note that the `bulk_update_delete` action will bypass this
        callback. See ``ckan.plugins.toolkit.chained_action`` to wrap
        that action if required.
        '''
        pass

    def after_dataset_show(
            self, context: Context, pkg_dict: dict[str, Any]) -> None:
        u'''
        Extensions will receive the validated data dict after the dataset
        is ready for display.
        '''
        pass

    def before_dataset_search(
            self, search_params: dict[str, Any]) -> dict[str, Any]:
        u'''
        Extensions will receive a dictionary with the query parameters,
        and should return a modified (or not) version of it.

        search_params will include an `extras` dictionary with all values
        from fields starting with `ext_`, so extensions can receive user
        input from specific fields.
        '''
        return search_params

    def after_dataset_search(
            self, search_results: dict[str, Any],
            search_params: dict[str, Any]) -> dict[str, Any]:
        u'''
        Extensions will receive the search results, as well as the search
        parameters, and should return a modified (or not) object with the
        same structure::

            {'count': '', 'results': '', 'search_facets': ''}

        Note that count and facets may need to be adjusted if the extension
        changed the results for some reason.

        search_params will include an `extras` dictionary with all values
        from fields starting with `ext_`, so extensions can receive user
        input from specific fields.

        '''

        return search_results

    def before_dataset_index(self, pkg_dict: dict[str, Any]) -> dict[str, Any]:
        u'''
        Extensions will receive what will be given to Solr for
        indexing. This is essentially a flattened dict (except for
        multi-valued fields such as tags) of all the terms sent to
        the indexer. The extension can modify this by returning an
        altered version.
        '''
        return pkg_dict

    def before_dataset_view(self, pkg_dict: dict[str, Any]) -> dict[str, Any]:
        u'''
        Extensions will receive this before the dataset gets
        displayed. The dictionary passed will be the one that gets
        sent to the template.
        '''
        return pkg_dict


class IResourceController(Interface):
    u'''
    Hook into the resource view.
    '''

    def before_resource_create(
            self, context: Context, resource: dict[str, Any]) -> None:
        u'''
        Extensions will receive this before a resource is created.

        :param context: The context object of the current request, this
            includes for example access to the ``model`` and the ``user``.
        :type context: dictionary
        :param resource: An object representing the resource to be added
            to the dataset (the one that is about to be created).
        :type resource: dictionary
        '''
        pass

    def after_resource_create(
            self, context: Context, resource: dict[str, Any]) -> None:
        u'''
        Extensions will receive this after a resource is created.

        :param context: The context object of the current request, this
            includes for example access to the ``model`` and the ``user``.
        :type context: dictionary
        :param resource: An object representing the latest resource added
            to the dataset (the one that was just created). A key in the
            resource dictionary worth mentioning is ``url_type`` which is
            set to ``upload`` when the resource file is uploaded instead
            of linked.
        :type resource: dictionary
        '''
        pass

    def before_resource_update(self, context: Context, current: dict[str, Any],
                               resource: dict[str, Any]) -> None:
        u'''
        Extensions will receive this before a resource is updated.

        :param context: The context object of the current request, this
            includes for example access to the ``model`` and the ``user``.
        :type context: dictionary
        :param current: The current resource which is about to be updated
        :type current: dictionary
        :param resource: An object representing the updated resource which
            will replace the ``current`` one.
        :type resource: dictionary
        '''
        pass

    def after_resource_update(
            self, context: Context, resource: dict[str, Any]) -> None:
        u'''
        Extensions will receive this after a resource is updated.

        :param context: The context object of the current request, this
            includes for example access to the ``model`` and the ``user``.
        :type context: dictionary
        :param resource: An object representing the updated resource in
            the dataset (the one that was just updated). As with
            ``after_resource_create``, a noteworthy key in the resource
            dictionary ``url_type`` which is set to ``upload`` when the
            resource file is uploaded instead of linked.
        :type resource: dictionary

        Note that the datastore will bypass this callback when updating
        the ``datastore_active`` flag on a resource that has been added
        to the datastore.
        '''
        pass

    def before_resource_delete(
            self, context: Context, resource: dict[str, Any],
            resources: list[dict[str, Any]]) -> None:
        u'''
        Extensions will receive this before a resource is deleted.

        :param context: The context object of the current request, this
            includes for example access to the ``model`` and the ``user``.
        :type context: dictionary
        :param resource: An object representing the resource that is about
            to be deleted. This is a dictionary with one key: ``id`` which
            holds the id ``string`` of the resource that should be deleted.
        :type resource: dictionary
        :param resources: The list of resources from which the resource will
            be deleted (including the resource to be deleted if it existed
            in the dataset).
        :type resources: list
        '''
        pass

    def after_resource_delete(
            self, context: Context,
            resources: list[dict[str, Any]]) -> None:
        u'''
        Extensions will receive this after a resource is deleted.

        :param context: The context object of the current request, this
            includes for example access to the ``model`` and the ``user``.
        :type context: dictionary
        :param resources: A list of objects representing the remaining
            resources after a resource has been removed.
        :type resource: list
        '''
        pass

    def before_resource_show(
            self, resource_dict: dict[str, Any]) -> dict[str, Any]:
        u'''
        Extensions will receive the validated data dict before the resource
        is ready for display.

        Be aware that this method is not only called for UI display, but also
        in other methods, like when a resource is deleted, because package_show
        is used to get access to the resources in a dataset.
        '''
        return resource_dict


class IPluginObserver(Interface):
    u'''
    Hook into the plugin loading mechanism itself
    '''

    def before_load(self, plugin: 'SingletonPlugin') -> None:
        u'''
        Called before a plugin is loaded.
        This method is passed the plugin class.
        '''

    def after_load(self, service: Any) -> None:
        u'''
        Called after a plugin has been loaded.
        This method is passed the instantiated service object.
        '''

    def before_unload(self, plugin: 'SingletonPlugin') -> None:
        u'''
        Called before a plugin is loaded.
        This method is passed the plugin class.
        '''

    def after_unload(self, service: Any) -> None:
        u'''
        Called after a plugin has been unloaded.
        This method is passed the instantiated service object.
        '''


class IConfigurable(Interface):
    u'''
    Hook called during the startup of CKAN

    See also :py:class:`IConfigurer`.
    '''
    def configure(self, config: 'CKANConfig') -> None:
        u'''
        Called during CKAN's initialization.

        This function allows plugins to initialize themselves during
        CKAN's initialization. It is called after most of the
        environment (e.g. the database) is already set up.

        Note that this function is not only called during the
        initialization of the main CKAN process but also during the
        execution of paster commands and background jobs, since these
        run in separate processes and are therefore initialized
        independently.

        :param config: dict-like configuration object
        :type config: :py:class:`ckan.common.CKANConfig`
        '''
        return


class IConfigDeclaration(Interface):
    """Register additional configuration options.

    While it's not necessary, declared config options can be printed out using
    CLI or additionally verified in code. This makes the task of adding new
    configuration, removing obsolete config options, checking the sanity of
    config options much simpler for extension consumers.

    """

    # plugins from the beginning of the plugin list can declare missing options
    # or override existing.
    _reverse_iteration_order = True

    def declare_config_options(self, declaration: Declaration, key: Key):
        """Register extra config options.

        Example::

            from ckan.config.declaration import Declaration, Key

            def declare_config_options(
                self, declaration: Declaration, key: Key):

                declaration.annotate("MyExt config section")
                group = key.ckanext.my_ext.feature
                declaration.declare(group.enabled, "no").set_description(
                    "Enables feature"
                )
                declaration.declare(group.mode, "simple").set_description(
                    "Execution mode"
                )

        Run ``ckan config declaration my_ext --include-docs`` and get the
        following config suggestion::

            ## MyExt config section ######################
            # Enables feature
            ckanext.my_ext.feature.enabled = no
            # Execution mode
            ckanext.my_ext.feature.mode = simple

        See :ref:`declare configuration <declare-config-options>` guide for
        details.

        :param declaration:  object containing all the config declarations
        :type declaration: :py:class:`ckan.config.declaration.Declaration`

        :param key: object for generic option access.
        :type key: :py:class:`ckan.config.declaration.Key`

        """


class IConfigurer(Interface):
    u'''
    Configure the CKAN environment via the ``config`` object

    See also :py:class:`IConfigurable`.
    '''

    # plugins from the beginning of the plugin list can alter configuration of
    # plugins from the end of the list
    _reverse_iteration_order = True

    def update_config(self, config: 'CKANConfig') -> None:
        u'''
        Called by load_environment at the earliest point that config is
        available to plugins. The config should be updated in place.

        :param config: ``config`` object
        '''

    def update_config_schema(self, schema: Schema) -> Schema:
        u'''
        Return a schema with the runtime-editable config options.

        CKAN will use the returned schema to decide which configuration options
        can be edited during runtime (using
        :py:func:`ckan.logic.action.update.config_option_update`) and to
        validate them before storing them.

        Defaults to
        :py:func:`ckan.logic.schema.default_update_configuration_schema`, which
        will be passed to all extensions implementing this method, which can
        add or remove runtime-editable config options to it.

        :param schema: a dictionary mapping runtime-editable configuration
          option keys to lists
          of validator and converter functions to be applied to those keys
        :type schema: dictionary

        :returns: a dictionary mapping runtime-editable configuration option
          keys to lists of
          validator and converter functions to be applied to those keys
        :rtype: dictionary
        '''
        return schema


class IActions(Interface):
    u'''
    Allow adding of actions to the logic layer.
    '''
    def get_actions(self) -> dict[str, Action]:
        u'''
        Should return a dict, the keys being the name of the logic
        function and the values being the functions themselves.

        By decorating a function with the ``ckan.logic.side_effect_free``
        decorator, the associated action will be made available to a GET
        request (as well as the usual POST request) through the Action API.

        By decorating a function with ``ckan.plugins.toolkit.chained_action``,
        the action will 'intercept' calls to an existing action function. This
        allows a plugin to modify the behaviour of an existing action function.
        Chained actions must be defined as
        ``action_function(original_action, context, data_dict)``, where the
        function's name matches the original action function it intercepts, the
        first parameter is the action function it intercepts (in the next
        plugin or in core ckan). The chained action may call the
        original_action function, optionally passing different values, handling
        exceptions, returning different values and/or raising different
        exceptions to the caller. When multiple plugins chain to an action, the
        first plugin declaring is called first, and if it chooses to call the
        original_action, then the chained action in the next plugin to be
        declared next is called, and so on.
        '''
        return {}


class IValidators(Interface):
    u'''
    Add extra validators to be returned by
    :py:func:`ckan.plugins.toolkit.get_validator`.
    '''

    # plugins from the beginning of the plugin list can override validators
    # registered by plugins from the end of the list
    _reverse_iteration_order = True

    def get_validators(self) -> dict[str, Validator]:
        u'''Return the validator functions provided by this plugin.

        Return a dictionary mapping validator names (strings) to
        validator functions. For example::

            {'valid_shoe_size': shoe_size_validator,
             'valid_hair_color': hair_color_validator}

        These validator functions would then be available when a
        plugin calls :py:func:`ckan.plugins.toolkit.get_validator`.
        '''
        return {}


class IAuthFunctions(Interface):
    u'''Override CKAN's authorization functions, or add new auth functions.'''

    def get_auth_functions(self) -> dict[str, AuthFunction]:
        u'''Return the authorization functions provided by this plugin.

        Return a dictionary mapping authorization function names (strings) to
        functions. For example::

            {'user_create': my_custom_user_create_function,
             'group_create': my_custom_group_create}

        When a user tries to carry out an action via the CKAN API or web
        interface and CKAN or a CKAN plugin calls
        ``check_access('some_action')`` as a result, an authorization function
        named ``'some_action'`` will be searched for in the authorization
        functions registered by plugins and in CKAN's core authorization
        functions (found in ``ckan/logic/auth/``).

        For example when action function ``'package_create'`` is called, a
        ``'package_create'`` authorization function is searched for.

        If an extension registers an authorization function with the same name
        as one of CKAN's default authorization functions (as with
        ``'user_create'`` and ``'group_create'`` above), the extension's
        function will override the default one.

        Each authorization function should take two parameters ``context`` and
        ``data_dict``, and should return a dictionary ``{'success': True}`` to
        authorize the action or ``{'success': False}`` to deny it, for
        example::

            def user_create(context, data_dict=None):
                if (some condition):
                    return {'success': True}
                else:
                    return {'success': False, 'msg': 'Not allowed to register'}

        The context object will contain a ``model`` that can be used to query
        the database, a ``user`` containing the name of the user doing the
        request (or their IP if it is an anonymous web request) and an
        ``auth_user_obj`` containing the actual model.User object (or None if
        it is an anonymous request).

        See ``ckan/logic/auth/`` for more examples.

        Note that by default, all auth functions provided by extensions are
        assumed to require a validated user or API key, otherwise a
        :py:class:`ckan.logic.NotAuthorized`: exception will be raised. This
        check will be performed *before* calling the actual auth function. If
        you want to allow anonymous access to one of your actions, its auth
        function must be decorated with the ``auth_allow_anonymous_access``
        decorator, available in the plugins toolkit.

        For example::

            import ckan.plugins as p

            @p.toolkit.auth_allow_anonymous_access
            def my_search_action(context, data_dict):
                # Note that you can still return {'success': False} if for some
                # reason access is denied.

            def my_create_action(context, data_dict):
                # Unless there is a logged in user or a valid API key provided
                # NotAuthorized will be raised before reaching this function.

        By decorating a registered auth function with the
        ``ckan.plugins.toolkit.chained_auth_function`` decorator you can create
        a chain of auth checks that are completed when auth is requested. This
        chain starts with the last chained auth function to be registered and
        ends with the original auth function (or a non-chained plugin override
        version). Chained auth functions must accept an extra parameter,
        specifically the next auth function in the chain, for example::

            auth_function(next_auth, context, data_dict).

        The chained auth function may call the next_auth function, optionally
        passing different values, handling exceptions, returning different
        values and/or raising different exceptions to the caller.
        '''
        return {}


class ITemplateHelpers(Interface):
    u'''Add custom template helper functions.

    By implementing this plugin interface plugins can provide their own
    template helper functions, which custom templates can then access via the
    ``h`` variable.

    See ``ckanext/example_itemplatehelpers`` for an example plugin.

    '''
    def get_helpers(self) -> dict[str, Callable[..., Any]]:
        u'''Return a dict mapping names to helper functions.

        The keys of the dict should be the names with which the helper
        functions will be made available to templates, and the values should be
        the functions themselves. For example, a dict like:
        ``{'example_helper': example_helper}`` allows templates to access the
        ``example_helper`` function via ``h.example_helper()``.

        Function names should start with the name of the extension providing
        the function, to prevent name clashes between extensions.

        By decorating a registered helper function with the
        ``ckan.plugins.toolkit.chained_helper`` decorator you can
        create a chain of helpers that are called in a sequence. This
        chain starts with the first chained helper to be registered and
        ends with the original helper (or a non-chained plugin
        override version). Chained helpers must accept an extra
        parameter, specifically the next helper in the chain, for
        example::

            helper(next_helper, *args, **kwargs).

        The chained helper function may call the next_helper function,
        optionally passing different values, handling exceptions,
        returning different values and/or raising different exceptions
        to the caller.

        '''
        return {}


class IDatasetForm(Interface):
    u'''Customize CKAN's dataset (package) schemas and forms.

    By implementing this interface plugins can customise CKAN's dataset schema,
    for example to add new custom fields to datasets.

    Multiple IDatasetForm plugins can be used at once, each plugin associating
    itself with different dataset types using the ``package_types()`` and
    ``is_fallback()`` methods below, and then providing different schemas and
    templates for different types of dataset.  When a dataset view action
    is invoked, the ``type`` field of the dataset will determine which
    IDatasetForm plugin (if any) gets delegated to.

    When implementing IDatasetForm, you can inherit from
    ``ckan.plugins.toolkit.DefaultDatasetForm``, which provides default
    implementations for each of the methods defined in this interface.

    See ``ckanext/example_idatasetform`` for an example plugin.

    '''
    def package_types(self) -> Sequence[str]:
        u'''Return an iterable of dataset (package) types that this plugin
        handles.

        If a request involving a dataset of one of the returned types is made,
        then this plugin instance will be delegated to.

        There cannot be two IDatasetForm plugins that return the same dataset
        type, if this happens then CKAN will raise an exception at startup.

        :rtype: iterable of strings

        '''
        return []

    def is_fallback(self) -> bool:
        u'''Return ``True`` if this plugin is the fallback plugin.

        When no IDatasetForm plugin's ``package_types()`` match the ``type`` of
        the dataset being processed, the fallback plugin is delegated to
        instead.

        There cannot be more than one IDatasetForm plugin whose
        ``is_fallback()`` method returns ``True``, if this happens CKAN will
        raise an exception at startup.

        If no IDatasetForm plugin's ``is_fallback()`` method returns ``True``,
        CKAN will use ``DefaultDatasetForm`` as the fallback.

        :rtype: bool

        '''
        return False

    def create_package_schema(self) -> Schema:
        u'''Return the schema for validating new dataset dicts.

        CKAN will use the returned schema to validate and convert data coming
        from users (via the dataset form or API) when creating new datasets,
        before entering that data into the database.

        If it inherits from ``ckan.plugins.toolkit.DefaultDatasetForm``, a
        plugin can call ``DefaultDatasetForm``'s ``create_package_schema()``
        method to get the default schema and then modify and return it.

        CKAN's ``convert_to_tags()`` or ``convert_to_extras()`` functions can
        be used to convert custom fields into dataset tags or extras for
        storing in the database.

        See ``ckanext/example_idatasetform`` for examples.

        :returns: a dictionary mapping dataset dict keys to lists of validator
          and converter functions to be applied to those keys
        :rtype: dictionary

        '''
        return {}

    def update_package_schema(self) -> Schema:
        u'''Return the schema for validating updated dataset dicts.

        CKAN will use the returned schema to validate and convert data coming
        from users (via the dataset form or API) when updating datasets, before
        entering that data into the database.

        If it inherits from ``ckan.plugins.toolkit.DefaultDatasetForm``, a
        plugin can call ``DefaultDatasetForm``'s ``update_package_schema()``
        method to get the default schema and then modify and return it.

        CKAN's ``convert_to_tags()`` or ``convert_to_extras()`` functions can
        be used to convert custom fields into dataset tags or extras for
        storing in the database.

        See ``ckanext/example_idatasetform`` for examples.

        :returns: a dictionary mapping dataset dict keys to lists of validator
          and converter functions to be applied to those keys
        :rtype: dictionary

        '''
        return {}

    def show_package_schema(self) -> Schema:
        u'''
        Return a schema to validate datasets before they're shown to the user.

        CKAN will use the returned schema to validate and convert data coming
        from the database before it is returned to the user via the API or
        passed to a template for rendering.

        If it inherits from ``ckan.plugins.toolkit.DefaultDatasetForm``, a
        plugin can call ``DefaultDatasetForm``'s ``show_package_schema()``
        method to get the default schema and then modify and return it.

        If you have used ``convert_to_tags()`` or ``convert_to_extras()`` in
        your ``create_package_schema()`` and ``update_package_schema()`` then
        you should use ``convert_from_tags()`` or ``convert_from_extras()`` in
        your ``show_package_schema()`` to convert the tags or extras in the
        database back into your custom dataset fields.

        See ``ckanext/example_idatasetform`` for examples.

        :returns: a dictionary mapping dataset dict keys to lists of validator
          and converter functions to be applied to those keys
        :rtype: dictionary

        '''
        return {}

    def setup_template_variables(self, context: Context,
                                 data_dict: DataDict) -> None:
        u'''Add variables to the template context for use in dataset templates.

        This function is called before a dataset template is rendered. If you
        have custom dataset templates that require some additional variables,
        you can add them to the template context ``ckan.plugins.toolkit.c``
        here and they will be available in your templates. See
        ``ckanext/example_idatasetform`` for an example.

        '''

    def new_template(self, package_type: str) -> str:
        u'''Return the path to the template for the new dataset page.

        The path should be relative to the plugin's templates dir, e.g.
        ``'package/new.html'``.

        :rtype: string

        '''
        return ''

    def read_template(self, package_type: str) -> str:
        u'''Return the path to the template for the dataset read page.

        The path should be relative to the plugin's templates dir, e.g.
        ``'package/read.html'``.

        If the user requests the dataset in a format other than HTML, then
        CKAN will try to render a template file with the same path as returned
        by this function, but a different filename extension,
        e.g. ``'package/read.rdf'``.  If your extension (or another one)
        does not provide this version of the template file, the user
        will get a 404 error.

        :rtype: string

        '''
        return ''

    def edit_template(self, package_type: str) -> str:
        u'''Return the path to the template for the dataset edit page.

        The path should be relative to the plugin's templates dir, e.g.
        ``'package/edit.html'``.

        :rtype: string

        '''
        return ''

    def search_template(self, package_type: str) -> str:
        u'''Return the path to the template for use in the dataset search page.

        This template is used to render each dataset that is listed in the
        search results on the dataset search page.

        The path should be relative to the plugin's templates dir, e.g.
        ``'package/search.html'``.

        :rtype: string

        '''
        return ''

    def history_template(self, package_type: str) -> str:
        u'''
        .. warning:: This template is removed. The function exists for
            compatibility. It now returns None.

        '''
        return ''

    def resource_template(self, package_type: str) -> str:
        u'''Return the path to the template for the resource read page.

        The path should be relative to the plugin's templates dir, e.g.
        ``'package/resource_read.html'``.

        :rtype: string

        '''
        return ''

    def package_form(self, package_type: str) -> str:
        u'''Return the path to the template for the dataset form.

        The path should be relative to the plugin's templates dir, e.g.
        ``'package/form.html'``.

        :rtype: string

        '''
        return ''

    def resource_form(self, package_type: str) -> str:
        u'''Return the path to the template for the resource form.

        The path should be relative to the plugin's templates dir, e.g.
        ``'package/snippets/resource_form.html'``

        :rtype: string
        '''
        return ''

    def validate(
            self, context: Context, data_dict: DataDict, schema: Schema,
            action: str) -> Optional[tuple[dict[str, Any], dict[str, Any]]]:
        u'''Customize validation of datasets.

        When this method is implemented it is used to perform all validation
        for these datasets. The default implementation calls and returns the
        result from ``ckan.plugins.toolkit.navl_validate``.

        This is an adavanced interface. Most changes to validation should be
        accomplished by customizing the schemas returned from
        ``show_package_schema()``, ``create_package_schema()``
        and ``update_package_schema()``. If you need to have a different
        schema depending on the user or value of any field stored in the
        dataset, or if you wish to use a different method for validation, then
        this method may be used.

        :param context: extra information about the request
        :type context: dictionary
        :param data_dict: the dataset to be validated
        :type data_dict: dictionary
        :param schema: a schema, typically from ``show_package_schema()``,
          ``create_package_schema()`` or ``update_package_schema()``
        :type schema: dictionary
        :param action: ``'package_show'``, ``'package_create'`` or
          ``'package_update'``
        :type action: string
        :returns: (data_dict, errors) where data_dict is the possibly-modified
          dataset and errors is a dictionary with keys matching data_dict
          and lists-of-string-error-messages as values
        :rtype: (dictionary, dictionary)
        '''
        return

    def prepare_dataset_blueprint(self, package_type: str,
                                  blueprint: Blueprint) -> Blueprint:
        u'''Update or replace dataset blueprint for given package type.

        Internally CKAN registers blueprint for every custom dataset
        type. Before default routes added to this blueprint and it
        registered inside application this method is called. It can be
        used either for registration of the view function under new
        path or under existing path(like `/new`), in which case this
        new function will be used instead of default one.

        Note, this blueprint has prefix `/{package_type}`.

        :rtype: flask.Blueprint

        '''
        return blueprint

    def prepare_resource_blueprint(self, package_type: str,
                                   blueprint: Blueprint) -> Blueprint:
        u'''Update or replace resource blueprint for given package type.

        Internally CKAN registers separate resource blueprint for
        every custom dataset type. Before default routes added to this
        blueprint and it registered inside application this method is
        called. It can be used either for registration of the view
        function under new path or under existing path(like `/new`),
        in which case this new function will be used instead of
        default one.

        Note, this blueprint has prefix `/{package_type}/<id>/resource`.

        :rtype: flask.Blueprint

        '''
        return blueprint


class IGroupForm(Interface):
    u'''
    Allows customisation of the group form and its underlying schema.

    The behaviour of the plugin is determined by 5 method hooks:

     - group_form(self)
     - form_to_db_schema(self)
     - db_to_form_schema(self)
     - setup_template_variables(self, context, data_dict)

    Furthermore, there can be many implementations of this plugin registered
    at once.  With each instance associating itself with 0 or more group
    type strings.  When a group form action is invoked, the group
    type determines which of the registered plugins to delegate to.  Each
    implementation must implement these methods which are used to determine the
    group-type -> plugin mapping:

     - is_fallback(self)
     - group_types(self)
     - group_controller(self)

    Implementations might want to consider mixing in
    ckan.lib.plugins.DefaultGroupForm which provides
    default behaviours for the 5 method hooks.

    '''

    # These methods control when the plugin is delegated to ###################

    def is_fallback(self) -> bool:
        u'''
        Returns true if this provides the fallback behaviour, when no other
        plugin instance matches a group's type.

        There must be exactly one fallback view defined, any attempt to
        register more than one will throw an exception at startup.  If there's
        no fallback registered at startup the
        ckan.lib.plugins.DefaultGroupForm used as the fallback.
        '''
        return False

    def group_types(self) -> Iterable[str]:
        u'''
        Returns an iterable of group type strings.

        If a request involving a group of one of those types is made, then
        this plugin instance will be delegated to.

        There must only be one plugin registered to each group type.  Any
        attempts to register more than one plugin instance to a given group
        type will raise an exception at startup.
        '''
        return []

    def group_controller(self) -> str:
        u'''
        Returns the name of the group view

        The group view is the view, that is used to handle requests
        of the group type(s) of this plugin.

        If this method is not provided, the default group view is used
        (`group`).
        '''
        return 'group'

    # End of control methods ##################################################

    # Hooks for customising the GroupController's behaviour          ##########
    # TODO: flesh out the docstrings a little more
    def new_template(self, group_type: str) -> str:
        u'''
        Returns a string representing the location of the template to be
        rendered for the 'new' page. Uses the default_group_type configuration
        option to determine which plugin to use the template from.
        '''
        return ''

    def index_template(self, group_type: str) -> str:
        u'''
        Returns a string representing the location of the template to be
        rendered for the index page. Uses the default_group_type configuration
        option to determine which plugin to use the template from.
        '''
        return ''

    def read_template(self, group_type: str) -> str:
        u'''
        Returns a string representing the location of the template to be
        rendered for the read page
        '''
        return ''

    def history_template(self, group_type: str) -> str:
        u'''
        Returns a string representing the location of the template to be
        rendered for the history page
        '''
        return ''

    def edit_template(self, group_type: str) -> str:
        u'''
        Returns a string representing the location of the template to be
        rendered for the edit page
        '''
        return ''

    def group_form(self, group_type: str) -> str:
        u'''
        Returns a string representing the location of the template to be
        rendered.  e.g. ``group/new_group_form.html``.
        '''
        return ''

    def form_to_db_schema(self) -> Schema:
        u'''
        Returns the schema for mapping group data from a form to a format
        suitable for the database.
        '''
        return {}

    def db_to_form_schema(self) -> Schema:
        u'''
        Returns the schema for mapping group data from the database into a
        format suitable for the form (optional)
        '''
        return {}

    def setup_template_variables(self, context: Context,
                                 data_dict: DataDict) -> None:
        u'''
        Add variables to c just prior to the template being rendered.
        '''

    def validate(
            self, context: Context, data_dict: DataDict, schema: Schema,
            action: str) -> Optional[tuple[dict[str, Any], dict[str, Any]]]:
        u'''Customize validation of groups.

        When this method is implemented it is used to perform all validation
        for these groups. The default implementation calls and returns the
        result from ``ckan.plugins.toolkit.navl_validate``.

        This is an adavanced interface. Most changes to validation should be
        accomplished by customizing the schemas returned from
        ``form_to_db_schema()`` and ``db_to_form_schema()``
        If you need to have a different
        schema depending on the user or value of any field stored in the
        group, or if you wish to use a different method for validation, then
        this method may be used.

        :param context: extra information about the request
        :type context: dictionary
        :param data_dict: the group to be validated
        :type data_dict: dictionary
        :param schema: a schema, typically from ``form_to_db_schema()``,
          or ``db_to_form_schema()``
        :type schema: dictionary
        :param action: ``'group_show'``, ``'group_create'``,
          ``'group_update'``, ``'organization_show'``,
          ``'organization_create'`` or ``'organization_update'``
        :type action: string
        :returns: (data_dict, errors) where data_dict is the possibly-modified
          group and errors is a dictionary with keys matching data_dict
          and lists-of-string-error-messages as values
        :rtype: (dictionary, dictionary)
        '''
        return

    def prepare_group_blueprint(self, group_type: str,
                                blueprint: Blueprint) -> Blueprint:
        u'''Update or replace group blueprint for given group type.

        Internally CKAN registers separate blueprint for
        every custom group type. Before default routes added to this
        blueprint and it registered inside application this method is
        called. It can be used either for registration of the view
        function under new path or under existing path(like `/new`),
        in which case this new function will be used instead of
        default one.

        Note, this blueprint has prefix `/{group_type}`.

        :rtype: flask.Blueprint

        '''
        return blueprint

    # End of hooks ############################################################


class IFacets(Interface):
    u'''Customize the search facets shown on search pages.

    By implementing this interface plugins can customize the search facets that
    are displayed for filtering search results on the dataset search page,
    organization pages and group pages.

    The ``facets_dict`` passed to each of the functions below is an
    ``OrderedDict`` in which the keys are CKAN's internal names for the facets
    and the values are the titles that will be shown for the facets in the web
    interface. The order of the keys in the dict determine the order that
    facets appear in on the page.  For example::

        {'groups': _('Groups'),
         'tags': _('Tags'),
         'res_format': _('Formats'),
         'license': _('License')}

    To preserve ordering, make sure to add new facets to the existing dict
    rather than updating it, ie do this::

        facets_dict['groups'] = p.toolkit._('Publisher')
        facets_dict['secondary_publisher'] = p.toolkit._('Secondary Publisher')

    rather than this::

        facets_dict.update({
           'groups': p.toolkit._('Publisher'),
           'secondary_publisher': p.toolkit._('Secondary Publisher'),
        })

    Dataset searches can be faceted on any field in the dataset schema that it
    makes sense to facet on. This means any dataset field that is in CKAN's
    Solr search index, basically any field that you see returned by
    :py:func:`~ckan.logic.action.get.package_show`.

    If there are multiple ``IFacets`` plugins active at once, each plugin will
    be called (in the order that they're listed in the CKAN config file) and
    they will each be able to modify the facets dict in turn.

    '''
    def dataset_facets(self,
                       facets_dict: 'OrderedDict[str, Any]',
                       package_type: str) -> 'OrderedDict[str, Any]':
        u'''Modify and return the ``facets_dict`` for the dataset search page.

        The ``package_type`` is the type of dataset that these facets apply to.
        Plugins can provide different search facets for different types of
        dataset. See :py:class:`~ckan.plugins.interfaces.IDatasetForm`.

        :param facets_dict: the search facets as currently specified
        :type facets_dict: OrderedDict

        :param package_type: the dataset type that these facets apply to
        :type package_type: string

        :returns: the updated ``facets_dict``
        :rtype: OrderedDict

        '''
        return facets_dict

    def group_facets(self, facets_dict: 'OrderedDict[str, Any]',
                     group_type: str, package_type: Optional[str]
                     ) -> 'OrderedDict[str, Any]':
        u'''Modify and return the ``facets_dict`` for a group's page.

        The ``package_type`` is the type of dataset that these facets apply to.
        Plugins can provide different search facets for different types of
        dataset. See :py:class:`~ckan.plugins.interfaces.IDatasetForm`.

        The ``group_type`` is the type of group that these facets apply to.
        Plugins can provide different search facets for different types of
        group. See :py:class:`~ckan.plugins.interfaces.IGroupForm`.

        :param facets_dict: the search facets as currently specified
        :type facets_dict: OrderedDict

        :param group_type: the group type that these facets apply to
        :type group_type: string

        :param package_type: the dataset type that these facets apply to
        :type package_type: string

        :returns: the updated ``facets_dict``
        :rtype: OrderedDict

        '''
        return facets_dict

    def organization_facets(
            self, facets_dict: 'OrderedDict[str, Any]', organization_type: str,
            package_type: Optional[str]) -> 'OrderedDict[str, Any]':
        u'''Modify and return the ``facets_dict`` for an organization's page.

        The ``package_type`` is the type of dataset that these facets apply to.
        Plugins can provide different search facets for different types of
        dataset. See :py:class:`~ckan.plugins.interfaces.IDatasetForm`.

        The ``organization_type`` is the type of organization that these facets
        apply to.  Plugins can provide different search facets for different
        types of organization. See
        :py:class:`~ckan.plugins.interfaces.IGroupForm`.

        :param facets_dict: the search facets as currently specified
        :type facets_dict: OrderedDict

        :param organization_type: the organization type that these facets apply
                                  to
        :type organization_type: string

        :param package_type: the dataset type that these facets apply to
        :type package_type: string

        :returns: the updated ``facets_dict``
        :rtype: OrderedDict

        '''
        return facets_dict


class IAuthenticator(Interface):
    u'''Allows custom authentication methods to be integrated into CKAN.

        All interface methods except for the ``abort()`` one support
        returning a Flask response object. This can be used for instance to
        issue redirects or set cookies in the response. If a response object
        is returned there will be no further processing of the current request
        and that response will be returned. This can be used by plugins to:

        * Issue a redirect::

            def identify(self):

                return toolkit.redirect_to('myplugin.custom_endpoint')

        * Set or clear cookies (or headers)::

            from Flask import make_response

            def identify(self)::

                response = make_response(toolkit.render('my_page.html'))
                response.set_cookie(cookie_name, expires=0)

                return response

    '''

    def identify(self) -> Optional[Response]:
        u'''Called to identify the user.

        If the user is identified then it should set:

         - g.user: The name of the user
         - g.userobj: The actual user object

        Alternatively, plugins can return a response object in order to prevent
        the default CKAN authorization flow. See
        the :py:class:`~ckan.plugins.interfaces.IAuthenticator` documentation
        for more details.

        '''

    def login(self) -> Optional[Response]:
        u'''Called before the login starts (that is before asking the user for
        user name and a password in the default authentication).

        Plugins can return a response object to prevent the default CKAN
        authorization flow. See
        the :py:class:`~ckan.plugins.interfaces.IAuthenticator` documentation
        for more details.
        '''

    def logout(self) -> Optional[Response]:
        u'''Called before the logout starts (that is before clicking the logout
        button in the default authentication).

        Plugins can return a response object to prevent the default CKAN
        authorization flow. See
        the :py:class:`~ckan.plugins.interfaces.IAuthenticator` documentation
        for more details.
        '''

    def abort(
        self,
        status_code: int,
        detail: str,
        headers: Optional[dict[str, Any]],
        comment: Optional[str],
    ) -> tuple[int, str, Optional[dict[str, Any]], Optional[str]]:
        """Called on abort.  This allows aborts due to authorization issues
        to be overridden"""
        return (status_code, detail, headers, comment)

    def authenticate(
        self, identity: 'Mapping[str, Any]'
    ) -> Optional["User"]:
        """Called before the authentication starts
        (that is after clicking the login button)

        Plugins should return a user object if the authentication was
        successful, or ``None``` otherwise.
        """


class ITranslation(Interface):
    u'''
    Allows extensions to provide their own translation strings.
    '''

    # replicate template-order. Templates from the plugins located in the
    # beginning of the list has higher precedence. It means that other
    # components affecting UI, such as translations, should behave in similar
    # manner.
    _reverse_iteration_order = True

    def i18n_directory(self) -> str:
        u'''Change the directory of the .mo translation files'''
        return ''

    def i18n_locales(self) -> list[str]:
        u'''Change the list of locales that this plugin handles'''
        return []

    def i18n_domain(self) -> str:
        u'''Change the gettext domain handled by this plugin'''
        return ''


class IUploader(Interface):
    u'''
    Extensions implementing this interface can provide custom uploaders to
    upload resources and group images.
    '''

    def get_uploader(self, upload_to: str,
                     old_filename: Optional[str]) -> Optional[PUploader]:
        u'''Return an uploader object to upload general files that must
        implement the following methods:

        ``__init__(upload_to, old_filename=None)``

        Set up the uploader.

        :param upload_to: name of the subdirectory within the storage
            directory to upload the file
        :type upload_to: string

        :param old_filename: name of an existing image asset, so the extension
            can replace it if necessary
        :type old_filename: string

        ``update_data_dict(data_dict, url_field, file_field, clear_field)``

        Allow the data_dict to be manipulated before it reaches any
        validators.

        :param data_dict: data_dict to be updated
        :type data_dict: dictionary

        :param url_field: name of the field where the upload is going to be
        :type url_field: string

        :param file_field: name of the key where the FieldStorage is kept (i.e
            the field where the file data actually is).
        :type file_field: string

        :param clear_field: name of a boolean field which requests the upload
            to be deleted.
        :type clear_field: string

        ``upload(max_size)``

        Perform the actual upload.

        :param max_size: upload size can be limited by this value in MBs.
        :type max_size: int

        '''

    def get_resource_uploader(
            self, resource: dict[str, Any]) -> Optional[PResourceUploader]:
        u'''Return an uploader object used to upload resource files that must
        implement the following methods:

        ``__init__(resource)``

        Set up the resource uploader.

        :param resource: resource dict
        :type resource: dictionary

        Optionally, this method can set the following two attributes
        on the class instance so they are set in the resource object:

         - filesize (int):  Uploaded file filesize.
         - mimetype (str):  Uploaded file mimetype.

        ``upload(id, max_size)``

        Perform the actual upload.

        :param id: resource id, can be used to create filepath
        :type id: string

        :param max_size: upload size can be limited by this value in MBs.
        :type max_size: int

        ``get_path(id)``

        Required by the ``resource_download`` action to determine the path to
        the file.

        :param id: resource id
        :type id: string

        '''


class IBlueprint(Interface):

    u'''Register an extension as a Flask Blueprint.'''

    def get_blueprint(self) -> Union[list[Blueprint], Blueprint]:
        u'''
        Return either a single Flask Blueprint object or a list of Flask
        Blueprint objects to be registered by the app.
        '''
        return []


class IPermissionLabels(Interface):
    u'''
    Extensions implementing this interface can override the permission
    labels applied to datasets to precisely control which datasets are
    visible to each user.

    Implementations might want to consider mixing in
    ``ckan.lib.plugins.DefaultPermissionLabels`` which provides
    default behaviours for these methods.

    See ``ckanext/example_ipermissionlabels`` for an example plugin.
    '''

    def get_dataset_labels(self, dataset_obj: 'model.Package') -> list[str]:
        u'''
        Return a list of unicode strings to be stored in the search index
        as the permission lables for a dataset dict.

        :param dataset_obj: dataset details
        :type dataset_obj: Package model object

        :returns: permission labels
        :rtype: list of unicode strings
        '''
        return []

    def get_user_dataset_labels(self,
                                user_obj: Optional['model.User']) -> list[str]:
        u'''
        Return the permission labels that give a user permission to view
        a dataset. If any of the labels returned from this method match
        any of the labels returned from :py:meth:`.get_dataset_labels`
        then this user is permitted to view that dataset.

        :param user_obj: user details
        :type user_obj: User model object or None

        :returns: permission labels
        :rtype: list of unicode strings
        '''
        return []


class IForkObserver(Interface):
    u'''
    Observe forks of the CKAN process.
    '''
    def before_fork(self) -> None:
        u'''
        Called shortly before the CKAN process is forked.
        '''


class IApiToken(Interface):
    """Extend functionality of API Tokens.

    This interface is unstable and new methods may be
    introduced in future. Always use `inherit=True` when implementing
    it.

    Example::

        p.implements(p.IApiToken, inherit=True)


    """

    def create_api_token_schema(self, schema: Schema) -> Schema:
        u'''Return the schema for validating new API tokens.

        :param schema: a dictionary mapping api_token dict keys to lists of
          validator and converter functions to be applied to those
          keys
        :type schema: dict

        :returns: a dictionary mapping api_token dict keys to lists of
          validator and converter functions to be applied to those
          keys
        :rtype: dict

        '''
        return schema

    def decode_api_token(
            self, encoded: str, **kwargs: Any) -> Optional[dict[str, Any]]:
        """Make an attempt to decode API Token provided in request.

        Decode token if it possible and return dictionary with
        mandatory `jti` key(token id for DB lookup) and optional
        additional items, which will be used further in
        `preprocess_api_token`.

        :param encoded: API Token provided in request
        :type encoded: str

        :param kwargs: any additional parameters that can be added
            in future or by plugins. Current implementation won't pass
            any additional fields, but plugins may use this feature, passing
            JWT `aud` or `iss` claims, for example
        :type kwargs: dict

        :returns: dictionary with all the decoded fields or None
        :rtype: dict | None

        """
        return None

    def encode_api_token(self, data: dict[str, Any],
                         **kwargs: Any) -> Optional[str]:
        """Make an attempt to encode API Token.

        Encode token if it possible and return string, that will be
        shown to user.

        :param data: dictionary, containing all postprocessed data
        :type data: dict

        :param kwargs: any additional parameters that can be added
            in future or by plugins. Current implementation won't pass
            any additional fields, but plugins may use this feature, passing
            JWT `aud` or `iss` claims, for example
        :type kwargs: dict

        :returns: token as encodes string or None
        :rtype: str | None

        """
        return None

    def preprocess_api_token(
            self, data: Mapping[str, Any]) -> Mapping[str, Any]:
        """Handle additional info from API Token.

        Allows decoding or extracting any kind of additional
        information from API Token, before it used for fetching
        current user from database.

        :param data: dictionary with all fields that were previously
            created in `postprocess_api_token` (potentially
            modified by some other plugin already.)
        :type data: dict

        :returns: dictionary that will be passed into other
            plugins and, finally, used for fetching User instance
        :rtype: dict

        """
        return data

    def postprocess_api_token(self, data: dict[str, Any], jti: str,
                              data_dict: dict[str, Any]) -> dict[str, Any]:
        """Encode additional information into API Token.

        Allows passing any kind of additional information into API
        Token or performing side effects, before it shown to user.

        :param data: dictionary representing newly
            generated API Token. May be already modified by some
            plugin.
        :type data: dict

        :param jti: Id of the token
        :type jti: str

        :param data_dict: data used for token creation.
        :type data_dict: dict

        :returns: dictionary with fields that will be encoded into
            final API Token
        :rtype: dict

        """
        return data

    def add_extra_fields(self, data_dict: DataDict) -> dict[str, Any]:
        """Provide additional information alongside with API Token.

        Any extra information that is not itself a part of a token,
        but can extend its functionality(for example, refresh token)
        is registered here.

        :param data_dict: dictionary that will bre returned from
            `api_token_create` API call.
        :type data_dict: dict

        :returns: dictionary with token and optional set of extra fields.
        :rtype: dict

        """
        return data_dict


class IClick(Interface):
    u'''
    Allow extensions to define click commands.
    '''
    def get_commands(self) -> list['click.Command']:
        u'''
        Return a list of command functions objects
        to be registered by the click.add_command.

        Example::

            p.implements(p.IClick)
            # IClick
            def get_commands(self):
                """Call me via: `ckan hello`"""
                import click
                @click.command()
                def hello():
                    click.echo('Hello, World!')
                return [hello]

        :returns: command functions objects
        :rtype: list of function objects
        '''
        return []


class ISignal(Interface):
    """Subscribe to CKAN signals.
    """

    def get_signal_subscriptions(self) -> SignalMapping:
        """Return a mapping of signals to their listeners.

        Note that keys are not strings, they are instances of
        ``blinker.Signal``. When using signals provided by CKAN core,
        it is better to use the references from the :doc:`plugins
        toolkit <plugins-toolkit>` for better future
        compatibility. Values should be a list of listener functions::

            def get_signal_subscriptions(self):
                import ckan.plugins.toolkit as tk

                # or, even better, but requires additional dependency:
                # pip install ckantoolkit
                import ckantoolkit as tk

                return {
                    tk.signals.request_started: [request_listener],
                    tk.signals.register_blueprint: [
                        first_blueprint_listener,
                        second_blueprint_listener
                    ]
                }

        Listeners are callables that accept one mandatory
        argument (``sender``) and an arbitrary number of
        named arguments (text). The best signature for a listener is
        ``def(sender, **kwargs)``.

        The ``sender`` argument  will be different depending on the signal
        and will be generally used to conditionally executing code on the
        listener. For example, the ``register_blueprint`` signal is sent every
        time a custom dataset/group/organization blueprint is registered
        (using :class:`ckan.plugins.interfaces.IDatasetForm`
        or :class:`ckan.plugins.interfaces.IGroupForm`). Depending on
        the kind of blueprint, ``sender`` may be 'dataset', 'group',
        'organization' or 'resource'. If you want to do some work only
        for 'dataset' blueprints, you may end up with something similar to::


            import ckan.plugins.toolkit as tk

            def dataset_blueprint_listener(sender, **kwargs):
                if sender != 'dataset':
                    return
                # Otherwise, do something..

            class ExamplePlugin(plugins.SingletonPlugin)
                plugins.implements(plugins.ISignal)

                def get_signal_subscriptions(self):

                    return {
                        tk.signals.register_blueprint: [
                            dataset_blueprint_listener,
                        ]
                    }

        Because this is a really common use case, there is additional
        form of listener registration supported. Instead of just
        callables, one can use dictionaries of form ``{'receiver':
        CALLABLE, 'sender': DESIRED_SENDER}``. The following code
        snippet has the same effect than the previous one::


            import ckan.plugins.toolkit as tk

            def dataset_blueprint_listener(sender, **kwargs):
                # do something..

            class ExamplePlugin(plugins.SingletonPlugin)
                plugins.implements(plugins.ISignal)

                def get_signal_subscriptions(self):

                    return {
                        tk.signals.register_blueprint: [{
                            'receiver': dataset_blueprint_listener,
                            'sender': 'dataset'
                        }]
                    }

        The two forms of registration can be mixed when multiple
        listeners are registered, callables and dictionaries with
        ``receiver``/``sender`` keys::

            import ckan.plugins.toolkit as tk

            def log_registration(sender, **kwargs):
                log.info("Log something")

            class ExamplePlugin(plugins.SingletonPlugin)
                plugins.implements(plugins.ISignal)

                def get_signal_subscriptions(self):
                    return {
                        tk.signals.request_started: [
                            log_registration,
                            {'receiver': log_registration, 'sender': 'dataset'}
                        ]
                    }

        Even though it is possible to change mutable arguments inside the
        listener, or return something from it, the main purpose of signals
        is the triggering of side effects, like logging, starting background
        jobs, calls to external services, etc.

        Any mutation or attempt to change CKAN behavior through signals should
        be considered unsafe and may lead to hard to track bugs in
        the future. So never modify the arguments of signal listener and
        treat them as constants.

        Always check for the presence of the desired value inside the received
        context (named arguments). Arguments passed to
        signals may change over time, and some arguments may disappear.

        :returns: mapping of subscriptions to signals
        :rtype: dict

        """
        return {}


class IUserForm(Interface):
    '''
    Allows customisation of the user form and its underlying schema.
    '''

    def new_template(self) -> str:
        '''
        Returns a string representing the location of the template to be
        rendered for the 'new' page.
<<<<<<< HEAD
=======

>>>>>>> d9b2ff85
        '''
        return ''

    def read_template(self) -> str:
        '''
        Returns a string representing the location of the template to be
        rendered for the read page

        '''
        return ''

    def edit_template(self) -> str:
        '''
        Returns a string representing the location of the template to be
        rendered for the edit page

        '''
        return ''

    def create_user_schema(self) -> Schema:
        '''
        Returns the schema for mapping user data from a form to a format
        suitable for the database.

        '''
        return {}

    def update_user_schema(self) -> Schema:
        '''
        Returns the schema for mapping user data from a form to a format
        suitable for the database.

        '''
        return {}

    def show_user_schema(self) -> Schema:
        '''
        Returns the schema for mapping user data from a form to a format
        suitable for the database.

        '''
        return {}

    def user_before_create(self, user_dict: dict[str, Any]) -> dict[str, Any]:
        '''
        Called before a new user is created.

        '''
        return user_dict

    def user_before_update(self, user_dict: dict[str, Any]) -> dict[str, Any]:
        '''
        Called before a user is updated.

        '''
        return user_dict

    def user_before_show(self, user_dict: dict[str, Any]) -> dict[str, Any]:
        '''
        Called before a user is shown.

        '''
        return user_dict

    def user_after_create(self, context: Context, user_dict: dict[str, Any]) -> dict[str, Any]:
        '''
        Called after a new user is created.

        '''
        return user_dict

    def user_after_update(self, context: Context, user_dict: dict[str, Any]) -> dict[str, Any]:
        '''
        Called after a user is updated.

        '''
        return user_dict

    def user_after_show(self, context: Context, user_dict: dict[str, Any]) -> dict[str, Any]:
        '''
        Called after a user is shown.

        '''
        return user_dict
<|MERGE_RESOLUTION|>--- conflicted
+++ resolved
@@ -2220,10 +2220,6 @@
         '''
         Returns a string representing the location of the template to be
         rendered for the 'new' page.
-<<<<<<< HEAD
-=======
-
->>>>>>> d9b2ff85
         '''
         return ''
 
@@ -2307,4 +2303,4 @@
         Called after a user is shown.
 
         '''
-        return user_dict
+        return user_dict