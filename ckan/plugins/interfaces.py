# encoding: utf-8

u'''A collection of interfaces that CKAN plugins can implement to customize and
extend CKAN.

'''
from __future__ import annotations

from typing import (
    Any, Callable, Iterable, Mapping, Optional, Sequence,
    TYPE_CHECKING, Union, List,
)

from flask.blueprints import Blueprint
from flask.wrappers import Response

from ckan.types import (
    Action, AuthFunction, Context, DataDict, PFeedFactory,
    PUploader, PResourceUploader, Schema, SignalMapping, Validator,
    CKANApp)

from .base import Interface, Plugin

if TYPE_CHECKING:
    import click
    import ckan.model as model

    from collections import OrderedDict
    from ckan.common import CKANConfig
    from ckan.config.middleware.flask_app import CKANFlask
    from ckan.config.declaration import Declaration, Key
<<<<<<< HEAD
    from ckan.lib.files import Storage, LocationTransformer
=======
    from ckan.lib.files import Storage
>>>>>>> 3a271ec4


__all__ = [
    "Interface",
    "IMiddleware",
    "IAuthFunctions",
    "IDomainObjectModification",
    "IFeed",
    "IGroupController",
    "IOrganizationController",
    "IPackageController",
    "IPluginObserver",
    "IConfigurable",
    "IConfigDeclaration",
    "IConfigurer",
    "IActions",
    "IResourceUrlChange",
    "IDatasetForm",
    "IValidators",
    "IResourceView",
    "IResourceController",
    "IGroupForm",
    "ITagController",
    "ITemplateHelpers",
    "IFacets",
    "IAuthenticator",
    "ITranslation",
    "IUploader",
    "IBlueprint",
    "IPermissionLabels",
    "IForkObserver",
    "IApiToken",
    "IClick",
    "ISignal",
    "IFiles",
]


class IMiddleware(Interface):
    u'''Hook into the CKAN middleware stack

    Note that methods on this interface will be called two times,
    one for the Pylons stack and one for the Flask stack (eventually
    there will be only the Flask stack).
    '''
    def make_middleware(self, app: CKANApp, config: 'CKANConfig') -> CKANApp:
        u'''Return an app configured with this middleware

        When called on the Flask stack, this method will get the actual Flask
        app so plugins wanting to install Flask extensions can do it like
        this::

            import ckan.plugins as p
            from flask_mail import Mail

            class MyPlugin(p.SingletonPlugin):

                p.implements(p.IMiddleware)

                def make_middleware(app, config):

                    mail = Mail(app)

                    return app
        '''
        return app

    def make_error_log_middleware(self, app: 'CKANFlask',
                                  config: 'CKANConfig') -> 'CKANFlask':
        u'''Return an app configured with this error log middleware

        Note that both on the Flask and Pylons middleware stacks, this
        method will receive a wrapped WSGI app, not the actual Flask or
        Pylons app.
        '''
        return app


class IDomainObjectModification(Interface):
    u'''
    Receives notification of new, changed and deleted datasets.
    '''

    def notify(self, entity: Any, operation: str) -> None:
        u'''
        Send a notification on entity modification.

        :param entity: instance of module.Package.
        :param operation: 'new', 'changed' or 'deleted'.
        '''
        pass


class IFeed(Interface):
    """
    For extending the default Atom feeds
    """

    def get_feed_class(self) -> PFeedFactory:
        """
        Allows plugins to provide a custom class to generate feed items.

        :returns: feed class
        :rtype: type

        The feed item generator's constructor is called as follows::

            feed_class(
                feed_title,        # Mandatory
                feed_link,         # Mandatory
                feed_description,  # Mandatory
                language,          # Optional, always set to 'en'
                author_name,       # Optional
                author_link,       # Optional
                feed_guid,         # Optional
                feed_url,          # Optional
                previous_page,     # Optional, url of previous page of feed
                next_page,         # Optional, url of next page of feed
                first_page,        # Optional, url of first page of feed
                last_page,         # Optional, url of last page of feed
            )

        """
        from ckan.views.feed import CKANFeed
        return CKANFeed

    def get_item_additional_fields(
            self, dataset_dict: dict[str, Any]) -> dict[str, Any]:
        """
        Allows plugins to set additional fields on a feed item.

        :param dataset_dict: the dataset metadata
        :type dataset_dict: dictionary
        :returns: the fields to set
        :rtype: dictionary
        """
        return {}


class IResourceUrlChange(Interface):
    u'''
    Receives notification of changed URL on a resource.
    '''

    def notify(self, resource: 'model.Resource') -> None:
        u'''
        Called when a resource url has changed.

        :param resource, instance of model.Resource
        '''
        pass


class IResourceView(Interface):
    u'''Add custom view renderings for different resource types.

    '''
    def info(self) -> dict[str, Any]:
        u'''
        Returns a dictionary with configuration options for the view.

        The available keys are:

        :param name: name of the view type. This should match the name of the
            actual plugin (eg ``image_view`` or ``datatables_view``).
        :param title: title of the view type. Will be displayed on the
            frontend. This should be translatable (ie wrapped with
            ``toolkit._('Title')``).
        :param default_title: default title that will be used if the view is
            created automatically (optional, defaults to 'View').
        :param default_description: default description that will be used if
            the view is created automatically (optional, defaults to '').
        :param icon: icon for the view type. Should be one of the
            `Font Awesome`_ types without the `fa fa-` prefix eg. `compass`
            (optional, defaults to 'picture').
        :param always_available: the view type should be always available when
            creating new views regardless of the format of the resource
            (optional, defaults to False).
        :param iframed: the view template should be iframed before rendering.
            You generally want this option to be True unless the view styles
            and JavaScript don't clash with the main site theme (optional,
            defaults to True).
        :param preview_enabled: the preview button should appear on the edit
            view form. Some view types have their previews integrated with the
            form (optional, defaults to False).
        :param full_page_edit: the edit form should take the full page width
            of the page (optional, defaults to False).
        :param schema: schema to validate extra configuration fields for the
            view (optional). Schemas are defined as a dictionary, with the
            keys being the field name and the values a list of validator
            functions that will get applied to the field. For instance::

                {
                    'offset': [ignore_empty, natural_number_validator],
                    'limit': [ignore_empty, natural_number_validator],
                }

        Example configuration object::

            {'name': 'image_view',
             'title': toolkit._('Image'),
             'schema': {
                'image_url': [ignore_empty, unicode]
             },
             'icon': 'image',
             'always_available': True,
             'iframed': False,
             }

        :returns: a dictionary with the view type configuration
        :rtype: dict

        .. _Font Awesome: https://fontawesome.com/search
        '''
        return {u'name': self.__class__.__name__}

    def can_view(self, data_dict: DataDict) -> bool:
        u'''
        Returns whether the plugin can render a particular resource.

        The ``data_dict`` contains the following keys:

        :param resource: dict of the resource fields
        :param package: dict of the full parent dataset

        :returns: True if the plugin can render a particular resource, False
            otherwise
        :rtype: bool
        '''
        return False

    def setup_template_variables(self, context: Context,
                                 data_dict: DataDict) -> dict[str, Any]:
        u'''
        Adds variables to be passed to the template being rendered.

        This should return a new dict instead of updating the input
        ``data_dict``.

        The ``data_dict`` contains the following keys:

        :param resource_view: dict of the resource view being rendered
        :param resource: dict of the parent resource fields
        :param package: dict of the full parent dataset

        :returns: a dictionary with the extra variables to pass
        :rtype: dict
        '''
        return {}

    def view_template(self, context: Context, data_dict: DataDict) -> str:
        u'''
        Returns a string representing the location of the template to be
        rendered when the view is displayed

        The path will be relative to the template directory you registered
        using the :py:func:`~ckan.plugins.toolkit.add_template_directory`
        on the :py:class:`~ckan.plugins.interfaces.IConfigurer.update_config`
        method, for instance ``views/my_view.html``.

        :param resource_view: dict of the resource view being rendered
        :param resource: dict of the parent resource fields
        :param package: dict of the full parent dataset

        :returns: the location of the view template.
        :rtype: string
        '''
        return ''

    def form_template(self, context: Context, data_dict: DataDict) -> str:
        u'''
        Returns a string representing the location of the template to be
        rendered when the edit view form is displayed

        The path will be relative to the template directory you registered
        using the :py:func:`~ckan.plugins.toolkit.add_template_directory`
        on the :py:class:`~ckan.plugins.interfaces.IConfigurer.update_config`
        method, for instance ``views/my_view_form.html``.

        :param resource_view: dict of the resource view being rendered
        :param resource: dict of the parent resource fields
        :param package: dict of the full parent dataset

        :returns: the location of the edit view form template.
        :rtype: string
        '''
        return ''


class ITagController(Interface):
    u'''
    Hook into the Tag view. These will usually be called just before
    committing or returning the respective object, i.e. when all validation,
    synchronization and authorization setup are complete.

    '''
    def before_view(self, tag_dict: dict[str, Any]) -> dict[str, Any]:
        u'''
        Extensions will receive this before the tag gets displayed. The
        dictionary passed will be the one that gets sent to the template.
        '''
        return tag_dict


class IGroupController(Interface):
    u'''
    Hook into the Group view. These methods will
    usually be called just before committing or returning the
    respective object i.e. when all validation, synchronization
    and authorization setup are complete.
    '''

    def read(self, entity: 'model.Group') -> None:
        u'''Called after IGroupController.before_view inside group_read.
        '''
        pass

    def create(self, entity: 'model.Group') -> None:
        u'''Called after group has been created inside group_create.
        '''
        pass

    def edit(self, entity: 'model.Group') -> None:
        u'''Called after group has been updated inside group_update.
        '''
        pass

    def delete(self, entity: 'model.Group') -> None:
        u'''Called before commit inside group_delete.
        '''
        pass

    def before_view(self, data_dict: DataDict) -> dict[str, Any]:
        u'''
        Extensions will receive this before the group gets
        displayed. The dictionary passed will be the one that gets
        sent to the template.
        '''
        return data_dict


class IOrganizationController(Interface):
    u'''
    Hook into the Organization view. These methods will
    usually be called just before committing or returning the
    respective object i.e. when all validation, synchronization
    and authorization setup are complete.
    '''

    def read(self, entity: 'model.Group') -> None:
        u'''Called after IOrganizationController.before_view inside
        organization_read.
        '''
        pass

    def create(self, entity: 'model.Group') -> None:
        u'''Called after organization had been created inside
        organization_create.
        '''
        pass

    def edit(self, entity: 'model.Group') -> None:
        u'''Called after organization had been updated inside
        organization_update.
        '''
        pass

    def delete(self, entity: 'model.Group') -> None:
        u'''Called before commit inside organization_delete.
        '''
        pass

    def before_view(self, data_dict: DataDict) -> dict[str, Any]:
        u'''
        Extensions will receive this before the organization gets
        displayed. The dictionary passed will be the one that gets
        sent to the template.
        '''
        return data_dict


class IPackageController(Interface):
    u'''
    Hook into the dataset view.
    '''

    def read(self, entity: 'model.Package') -> None:
        u'''
        Called after IPackageController.before_dataset_view inside
        package_show.
        '''
        pass

    def create(self, entity: 'model.Package') -> None:
        u'''Called after the dataset had been created inside package_create.
        '''
        pass

    def edit(self, entity: 'model.Package') -> None:
        u'''Called after the dataset had been updated inside package_update.
        '''
        pass

    def delete(self, entity: 'model.Package') -> None:
        u'''Called before commit inside package_delete.
        '''
        pass

    def after_dataset_create(
            self, context: Context, pkg_dict: dict[str, Any]) -> None:
        u'''
        Extensions will receive the validated data dict after the dataset
        has been created (Note that the create method will return a dataset
        domain object, which may not include all fields). Also the newly
        created dataset id will be added to the dict.
        '''
        pass

    def after_dataset_update(
            self, context: Context, pkg_dict: dict[str, Any]) -> None:
        u'''
        Extensions will receive the validated data dict after the dataset
        has been updated.

        Note that bulk dataset update actions (`bulk_update_private`,
        `bulk_update_public`) will bypass this callback. See
        ``ckan.plugins.toolkit.chained_action`` to wrap those actions
        if required.
        '''
        pass

    def after_dataset_delete(
            self, context: Context, pkg_dict: dict[str, Any]) -> None:
        u'''
        Extensions will receive the data dict (typically containing
        just the dataset id) after the dataset has been deleted.

        Note that the `bulk_update_delete` action will bypass this
        callback. See ``ckan.plugins.toolkit.chained_action`` to wrap
        that action if required.
        '''
        pass

    def after_dataset_show(
            self, context: Context, pkg_dict: dict[str, Any]) -> None:
        u'''
        Extensions will receive the validated data dict after the dataset
        is ready for display.
        '''
        pass

    def before_dataset_search(
            self, search_params: dict[str, Any]) -> dict[str, Any]:
        u'''
        Extensions will receive a dictionary with the query parameters,
        and should return a modified (or not) version of it.

        search_params will include an `extras` dictionary with all values
        from fields starting with `ext_`, so extensions can receive user
        input from specific fields.
        '''
        return search_params

    def after_dataset_search(
            self, search_results: dict[str, Any],
            search_params: dict[str, Any]) -> dict[str, Any]:
        u'''
        Extensions will receive the search results, as well as the search
        parameters, and should return a modified (or not) object with the
        same structure::

            {'count': '', 'results': '', 'search_facets': ''}

        Note that count and facets may need to be adjusted if the extension
        changed the results for some reason.

        search_params will include an `extras` dictionary with all values
        from fields starting with `ext_`, so extensions can receive user
        input from specific fields.

        '''

        return search_results

    def before_dataset_index(self, pkg_dict: dict[str, Any]) -> dict[str, Any]:
        u'''
        Extensions will receive what will be given to Solr for
        indexing. This is essentially a flattened dict (except for
        multi-valued fields such as tags) of all the terms sent to
        the indexer. The extension can modify this by returning an
        altered version.
        '''
        return pkg_dict

    def before_dataset_view(self, pkg_dict: dict[str, Any]) -> dict[str, Any]:
        u'''
        Extensions will receive this before the dataset gets
        displayed. The dictionary passed will be the one that gets
        sent to the template.
        '''
        return pkg_dict


class IResourceController(Interface):
    u'''
    Hook into the resource view.
    '''

    def before_resource_create(
            self, context: Context, resource: dict[str, Any]) -> None:
        u'''
        Extensions will receive this before a resource is created.

        :param context: The context object of the current request, this
            includes for example access to the ``model`` and the ``user``.
        :type context: dictionary
        :param resource: An object representing the resource to be added
            to the dataset (the one that is about to be created).
        :type resource: dictionary
        '''
        pass

    def after_resource_create(
            self, context: Context, resource: dict[str, Any]) -> None:
        u'''
        Extensions will receive this after a resource is created.

        :param context: The context object of the current request, this
            includes for example access to the ``model`` and the ``user``.
        :type context: dictionary
        :param resource: An object representing the latest resource added
            to the dataset (the one that was just created). A key in the
            resource dictionary worth mentioning is ``url_type`` which is
            set to ``upload`` when the resource file is uploaded instead
            of linked.
        :type resource: dictionary
        '''
        pass

    def before_resource_update(self, context: Context, current: dict[str, Any],
                               resource: dict[str, Any]) -> None:
        u'''
        Extensions will receive this before a resource is updated.

        :param context: The context object of the current request, this
            includes for example access to the ``model`` and the ``user``.
        :type context: dictionary
        :param current: The current resource which is about to be updated
        :type current: dictionary
        :param resource: An object representing the updated resource which
            will replace the ``current`` one.
        :type resource: dictionary
        '''
        pass

    def after_resource_update(
            self, context: Context, resource: dict[str, Any]) -> None:
        u'''
        Extensions will receive this after a resource is updated.

        :param context: The context object of the current request, this
            includes for example access to the ``model`` and the ``user``.
        :type context: dictionary
        :param resource: An object representing the updated resource in
            the dataset (the one that was just updated). As with
            ``after_resource_create``, a noteworthy key in the resource
            dictionary ``url_type`` which is set to ``upload`` when the
            resource file is uploaded instead of linked.
        :type resource: dictionary

        Note that the datastore will bypass this callback when updating
        the ``datastore_active`` flag on a resource that has been added
        to the datastore.
        '''
        pass

    def before_resource_delete(
            self, context: Context, resource: dict[str, Any],
            resources: list[dict[str, Any]]) -> None:
        u'''
        Extensions will receive this before a resource is deleted.

        :param context: The context object of the current request, this
            includes for example access to the ``model`` and the ``user``.
        :type context: dictionary
        :param resource: An object representing the resource that is about
            to be deleted. This is a dictionary with one key: ``id`` which
            holds the id ``string`` of the resource that should be deleted.
        :type resource: dictionary
        :param resources: The list of resources from which the resource will
            be deleted (including the resource to be deleted if it existed
            in the dataset).
        :type resources: list
        '''
        pass

    def after_resource_delete(
            self, context: Context,
            resources: list[dict[str, Any]]) -> None:
        u'''
        Extensions will receive this after a resource is deleted.

        :param context: The context object of the current request, this
            includes for example access to the ``model`` and the ``user``.
        :type context: dictionary
        :param resources: A list of objects representing the remaining
            resources after a resource has been removed.
        :type resource: list
        '''
        pass

    def before_resource_show(
            self, resource_dict: dict[str, Any]) -> dict[str, Any]:
        u'''
        Extensions will receive the validated data dict before the resource
        is ready for display.

        Be aware that this method is not only called for UI display, but also
        in other methods, like when a resource is deleted, because package_show
        is used to get access to the resources in a dataset.
        '''
        return resource_dict


class IPluginObserver(Interface):
    u'''
    Hook into the plugin loading mechanism itself
    '''

    def before_load(self, plugin: Plugin) -> None:
        u'''
        Called before a plugin is loaded.
        This method is passed the instantiated service object.
        '''

    def after_load(self, service: Plugin) -> None:
        u'''
        Called after a plugin has been loaded.
        This method is passed the instantiated service object.
        '''

    def before_unload(self, plugin: Plugin) -> None:
        u'''
        Called before a plugin is loaded.
        This method is passed the instantiated service object.
        '''

    def after_unload(self, service: Plugin) -> None:
        u'''
        Called after a plugin has been unloaded.
        This method is passed the instantiated service object.
        '''


class IConfigurable(Interface):
    u'''
    Hook called during the startup of CKAN

    See also :py:class:`IConfigurer`.
    '''
    def configure(self, config: 'CKANConfig') -> None:
        u'''
        Called during CKAN's initialization.

        This function allows plugins to initialize themselves during
        CKAN's initialization. It is called after most of the
        environment (e.g. the database) is already set up.

        Note that this function is not only called during the
        initialization of the main CKAN process but also during the
        execution of paster commands and background jobs, since these
        run in separate processes and are therefore initialized
        independently.

        :param config: dict-like configuration object
        :type config: :py:class:`ckan.common.CKANConfig`
        '''
        return


class IConfigDeclaration(Interface):
    """Register additional configuration options.

    While it's not necessary, declared config options can be printed out using
    CLI or additionally verified in code. This makes the task of adding new
    configuration, removing obsolete config options, checking the sanity of
    config options much simpler for extension consumers.

    """

    # plugins from the beginning of the plugin list can declare missing options
    # or override existing.
    _reverse_iteration_order = True

    def declare_config_options(self, declaration: Declaration, key: Key):
        """Register extra config options.

        Example::

            from ckan.config.declaration import Declaration, Key

            def declare_config_options(
                self, declaration: Declaration, key: Key):

                declaration.annotate("MyExt config section")
                group = key.ckanext.my_ext.feature
                declaration.declare(group.enabled, "no").set_description(
                    "Enables feature"
                )
                declaration.declare(group.mode, "simple").set_description(
                    "Execution mode"
                )

        Run ``ckan config declaration my_ext --include-docs`` and get the
        following config suggestion::

            ## MyExt config section ######################
            # Enables feature
            ckanext.my_ext.feature.enabled = no
            # Execution mode
            ckanext.my_ext.feature.mode = simple

        See :ref:`declare configuration <declare-config-options>` guide for
        details.

        :param declaration:  object containing all the config declarations
        :type declaration: :py:class:`ckan.config.declaration.Declaration`

        :param key: object for generic option access.
        :type key: :py:class:`ckan.config.declaration.Key`

        """


class IConfigurer(Interface):
    u'''
    Configure the CKAN environment via the ``config`` object

    See also :py:class:`IConfigurable`.
    '''

    # plugins from the beginning of the plugin list can alter configuration of
    # plugins from the end of the list
    _reverse_iteration_order = True

    def update_config(self, config: 'CKANConfig') -> None:
        u'''
        Called by load_environment at the earliest point that config is
        available to plugins. The config should be updated in place.

        :param config: ``config`` object
        '''

    def update_config_schema(self, schema: Schema) -> Schema:
        u'''
        Return a schema with the runtime-editable config options.

        CKAN will use the returned schema to decide which configuration options
        can be edited during runtime (using
        :py:func:`ckan.logic.action.update.config_option_update`) and to
        validate them before storing them.

        Defaults to
        :py:func:`ckan.logic.schema.default_update_configuration_schema`, which
        will be passed to all extensions implementing this method, which can
        add or remove runtime-editable config options to it.

        :param schema: a dictionary mapping runtime-editable configuration
          option keys to lists
          of validator and converter functions to be applied to those keys
        :type schema: dictionary

        :returns: a dictionary mapping runtime-editable configuration option
          keys to lists of
          validator and converter functions to be applied to those keys
        :rtype: dictionary
        '''
        return schema


class IActions(Interface):
    u'''
    Allow adding of actions to the logic layer.
    '''
    def get_actions(self) -> dict[str, Action]:
        u'''
        Should return a dict, the keys being the name of the logic
        function and the values being the functions themselves.

        By decorating a function with the ``ckan.logic.side_effect_free``
        decorator, the associated action will be made available to a GET
        request (as well as the usual POST request) through the Action API.

        By decorating a function with ``ckan.plugins.toolkit.chained_action``,
        the action will 'intercept' calls to an existing action function. This
        allows a plugin to modify the behaviour of an existing action function.
        Chained actions must be defined as
        ``action_function(original_action, context, data_dict)``, where the
        function's name matches the original action function it intercepts, the
        first parameter is the action function it intercepts (in the next
        plugin or in core ckan). The chained action may call the
        original_action function, optionally passing different values, handling
        exceptions, returning different values and/or raising different
        exceptions to the caller. When multiple plugins chain to an action, the
        first plugin declaring is called first, and if it chooses to call the
        original_action, then the chained action in the next plugin to be
        declared next is called, and so on.
        '''
        return {}


class IValidators(Interface):
    u'''
    Add extra validators to be returned by
    :py:func:`ckan.plugins.toolkit.get_validator`.
    '''

    # plugins from the beginning of the plugin list can override validators
    # registered by plugins from the end of the list
    _reverse_iteration_order = True

    def get_validators(self) -> dict[str, Validator]:
        u'''Return the validator functions provided by this plugin.

        Return a dictionary mapping validator names (strings) to
        validator functions. For example::

            {'valid_shoe_size': shoe_size_validator,
             'valid_hair_color': hair_color_validator}

        These validator functions would then be available when a
        plugin calls :py:func:`ckan.plugins.toolkit.get_validator`.
        '''
        return {}


class IAuthFunctions(Interface):
    u'''Override CKAN's authorization functions, or add new auth functions.'''

    def get_auth_functions(self) -> dict[str, AuthFunction]:
        u'''Return the authorization functions provided by this plugin.

        Return a dictionary mapping authorization function names (strings) to
        functions. For example::

            {'user_create': my_custom_user_create_function,
             'group_create': my_custom_group_create}

        When a user tries to carry out an action via the CKAN API or web
        interface and CKAN or a CKAN plugin calls
        ``check_access('some_action')`` as a result, an authorization function
        named ``'some_action'`` will be searched for in the authorization
        functions registered by plugins and in CKAN's core authorization
        functions (found in ``ckan/logic/auth/``).

        For example when action function ``'package_create'`` is called, a
        ``'package_create'`` authorization function is searched for.

        If an extension registers an authorization function with the same name
        as one of CKAN's default authorization functions (as with
        ``'user_create'`` and ``'group_create'`` above), the extension's
        function will override the default one.

        Each authorization function should take two parameters ``context`` and
        ``data_dict``, and should return a dictionary ``{'success': True}`` to
        authorize the action or ``{'success': False}`` to deny it, for
        example::

            def user_create(context, data_dict=None):
                if (some condition):
                    return {'success': True}
                else:
                    return {'success': False, 'msg': 'Not allowed to register'}

        The context object will contain a ``model`` that can be used to query
        the database, a ``user`` containing the name of the user doing the
        request (or their IP if it is an anonymous web request) and an
        ``auth_user_obj`` containing the actual model.User object (or None if
        it is an anonymous request).

        See ``ckan/logic/auth/`` for more examples.

        Note that by default, all auth functions provided by extensions are
        assumed to require a validated user or API key, otherwise a
        :py:class:`ckan.logic.NotAuthorized`: exception will be raised. This
        check will be performed *before* calling the actual auth function. If
        you want to allow anonymous access to one of your actions, its auth
        function must be decorated with the ``auth_allow_anonymous_access``
        decorator, available in the plugins toolkit.

        For example::

            import ckan.plugins as p

            @p.toolkit.auth_allow_anonymous_access
            def my_search_action(context, data_dict):
                # Note that you can still return {'success': False} if for some
                # reason access is denied.

            def my_create_action(context, data_dict):
                # Unless there is a logged in user or a valid API key provided
                # NotAuthorized will be raised before reaching this function.

        By decorating a registered auth function with the
        ``ckan.plugins.toolkit.chained_auth_function`` decorator you can create
        a chain of auth checks that are completed when auth is requested. This
        chain starts with the last chained auth function to be registered and
        ends with the original auth function (or a non-chained plugin override
        version). Chained auth functions must accept an extra parameter,
        specifically the next auth function in the chain, for example::

            auth_function(next_auth, context, data_dict).

        The chained auth function may call the next_auth function, optionally
        passing different values, handling exceptions, returning different
        values and/or raising different exceptions to the caller.
        '''
        return {}


class ITemplateHelpers(Interface):
    u'''Add custom template helper functions.

    By implementing this plugin interface plugins can provide their own
    template helper functions, which custom templates can then access via the
    ``h`` variable.

    See ``ckanext/example_itemplatehelpers`` for an example plugin.

    '''
    _reverse_iteration_order = True

    def get_helpers(self) -> dict[str, Callable[..., Any]]:
        u'''Return a dict mapping names to helper functions.

        The keys of the dict should be the names with which the helper
        functions will be made available to templates, and the values should be
        the functions themselves. For example, a dict like:
        ``{'example_helper': example_helper}`` allows templates to access the
        ``example_helper`` function via ``h.example_helper()``.

        Function names should start with the name of the extension providing
        the function, to prevent name clashes between extensions.

        By decorating a registered helper function with the
        ``ckan.plugins.toolkit.chained_helper`` decorator you can
        create a chain of helpers that are called in a sequence. This
        chain starts with the first chained helper to be registered and
        ends with the original helper (or a non-chained plugin
        override version). Chained helpers must accept an extra
        parameter, specifically the next helper in the chain, for
        example::

            helper(next_helper, *args, **kwargs).

        The chained helper function may call the next_helper function,
        optionally passing different values, handling exceptions,
        returning different values and/or raising different exceptions
        to the caller.

        '''
        return {}


class IDatasetForm(Interface):
    u'''Customize CKAN's dataset (package) schemas and forms.

    By implementing this interface plugins can customise CKAN's dataset schema,
    for example to add new custom fields to datasets.

    Multiple IDatasetForm plugins can be used at once, each plugin associating
    itself with different dataset types using the ``package_types()`` and
    ``is_fallback()`` methods below, and then providing different schemas and
    templates for different types of dataset.  When a dataset view action
    is invoked, the ``type`` field of the dataset will determine which
    IDatasetForm plugin (if any) gets delegated to.

    When implementing IDatasetForm, you can inherit from
    ``ckan.plugins.toolkit.DefaultDatasetForm``, which provides default
    implementations for each of the methods defined in this interface.

    See ``ckanext/example_idatasetform`` for an example plugin.

    '''
    def package_types(self) -> Sequence[str]:
        u'''Return an iterable of dataset (package) types that this plugin
        handles.

        If a request involving a dataset of one of the returned types is made,
        then this plugin instance will be delegated to.

        There cannot be two IDatasetForm plugins that return the same dataset
        type, if this happens then CKAN will raise an exception at startup.

        :rtype: iterable of strings

        '''
        return []

    def is_fallback(self) -> bool:
        u'''Return ``True`` if this plugin is the fallback plugin.

        When no IDatasetForm plugin's ``package_types()`` match the ``type`` of
        the dataset being processed, the fallback plugin is delegated to
        instead.

        There cannot be more than one IDatasetForm plugin whose
        ``is_fallback()`` method returns ``True``, if this happens CKAN will
        raise an exception at startup.

        If no IDatasetForm plugin's ``is_fallback()`` method returns ``True``,
        CKAN will use ``DefaultDatasetForm`` as the fallback.

        :rtype: bool

        '''
        return False

    def create_package_schema(self) -> Schema:
        u'''Return the schema for validating new dataset dicts.

        CKAN will use the returned schema to validate and convert data coming
        from users (via the dataset form or API) when creating new datasets,
        before entering that data into the database.

        If it inherits from ``ckan.plugins.toolkit.DefaultDatasetForm``, a
        plugin can call ``DefaultDatasetForm``'s ``create_package_schema()``
        method to get the default schema and then modify and return it.

        CKAN's ``convert_to_tags()`` or ``convert_to_extras()`` functions can
        be used to convert custom fields into dataset tags or extras for
        storing in the database.

        See ``ckanext/example_idatasetform`` for examples.

        :returns: a dictionary mapping dataset dict keys to lists of validator
          and converter functions to be applied to those keys
        :rtype: dictionary

        '''
        return {}

    def update_package_schema(self) -> Schema:
        u'''Return the schema for validating updated dataset dicts.

        CKAN will use the returned schema to validate and convert data coming
        from users (via the dataset form or API) when updating datasets, before
        entering that data into the database.

        If it inherits from ``ckan.plugins.toolkit.DefaultDatasetForm``, a
        plugin can call ``DefaultDatasetForm``'s ``update_package_schema()``
        method to get the default schema and then modify and return it.

        CKAN's ``convert_to_tags()`` or ``convert_to_extras()`` functions can
        be used to convert custom fields into dataset tags or extras for
        storing in the database.

        See ``ckanext/example_idatasetform`` for examples.

        :returns: a dictionary mapping dataset dict keys to lists of validator
          and converter functions to be applied to those keys
        :rtype: dictionary

        '''
        return {}

    def show_package_schema(self) -> Schema:
        u'''
        Return a schema to validate datasets before they're shown to the user.

        CKAN will use the returned schema to validate and convert data coming
        from the database before it is returned to the user via the API or
        passed to a template for rendering.

        If it inherits from ``ckan.plugins.toolkit.DefaultDatasetForm``, a
        plugin can call ``DefaultDatasetForm``'s ``show_package_schema()``
        method to get the default schema and then modify and return it.

        If you have used ``convert_to_tags()`` or ``convert_to_extras()`` in
        your ``create_package_schema()`` and ``update_package_schema()`` then
        you should use ``convert_from_tags()`` or ``convert_from_extras()`` in
        your ``show_package_schema()`` to convert the tags or extras in the
        database back into your custom dataset fields.

        See ``ckanext/example_idatasetform`` for examples.

        :returns: a dictionary mapping dataset dict keys to lists of validator
          and converter functions to be applied to those keys
        :rtype: dictionary

        '''
        return {}

    def setup_template_variables(self, context: Context,
                                 data_dict: DataDict) -> None:
        u'''Add variables to the template context for use in dataset templates.

        This function is called before a dataset template is rendered. If you
        have custom dataset templates that require some additional variables,
        you can add them to the template context ``ckan.plugins.toolkit.c``
        here and they will be available in your templates. See
        ``ckanext/example_idatasetform`` for an example.

        '''

    def new_template(self, package_type: str) -> str:
        u'''Return the path to the template for the new dataset page.

        The path should be relative to the plugin's templates dir, e.g.
        ``'package/new.html'``.

        :rtype: string

        '''
        return ''

    def read_template(self, package_type: str) -> str:
        u'''Return the path to the template for the dataset read page.

        The path should be relative to the plugin's templates dir, e.g.
        ``'package/read.html'``.

        If the user requests the dataset in a format other than HTML, then
        CKAN will try to render a template file with the same path as returned
        by this function, but a different filename extension,
        e.g. ``'package/read.rdf'``.  If your extension (or another one)
        does not provide this version of the template file, the user
        will get a 404 error.

        :rtype: string

        '''
        return ''

    def edit_template(self, package_type: str) -> str:
        u'''Return the path to the template for the dataset edit page.

        The path should be relative to the plugin's templates dir, e.g.
        ``'package/edit.html'``.

        :rtype: string

        '''
        return ''

    def search_template(self, package_type: str) -> str:
        u'''Return the path to the template for use in the dataset search page.

        This template is used to render each dataset that is listed in the
        search results on the dataset search page.

        The path should be relative to the plugin's templates dir, e.g.
        ``'package/search.html'``.

        :rtype: string

        '''
        return ''

    def search_template_htmx(self, package_type: str) -> str:
        '''
        Return the path to the template to use in the dataset search page
        for htmx responses.

        The path should be relative to the plugin's templates dir, e.g.
        ``'package/snippets/search_htmx.html'``.

        :rtype: string
        '''
        return ''

    def history_template(self, package_type: str) -> str:
        u'''
        .. warning:: This template is removed. The function exists for
            compatibility. It now returns None.

        '''
        return ''

    def resource_template(self, package_type: str) -> str:
        u'''Return the path to the template for the resource read page.

        The path should be relative to the plugin's templates dir, e.g.
        ``'package/resource_read.html'``.

        :rtype: string

        '''
        return ''

    def package_form(self, package_type: str) -> str:
        u'''Return the path to the template for the dataset form.

        The path should be relative to the plugin's templates dir, e.g.
        ``'package/form.html'``.

        :rtype: string

        '''
        return ''

    def resource_form(self, package_type: str) -> str:
        u'''Return the path to the template for the resource form.

        The path should be relative to the plugin's templates dir, e.g.
        ``'package/snippets/resource_form.html'``

        :rtype: string
        '''
        return ''

    def validate(
            self, context: Context, data_dict: DataDict, schema: Schema,
            action: str) -> Optional[tuple[dict[str, Any], dict[str, Any]]]:
        u'''Customize validation of datasets.

        When this method is implemented it is used to perform all validation
        for these datasets. The default implementation calls and returns the
        result from ``ckan.plugins.toolkit.navl_validate``.

        This is an adavanced interface. Most changes to validation should be
        accomplished by customizing the schemas returned from
        ``show_package_schema()``, ``create_package_schema()``
        and ``update_package_schema()``. If you need to have a different
        schema depending on the user or value of any field stored in the
        dataset, or if you wish to use a different method for validation, then
        this method may be used.

        :param context: extra information about the request
        :type context: dictionary
        :param data_dict: the dataset to be validated
        :type data_dict: dictionary
        :param schema: a schema, typically from ``show_package_schema()``,
          ``create_package_schema()`` or ``update_package_schema()``
        :type schema: dictionary
        :param action: ``'package_show'``, ``'package_create'`` or
          ``'package_update'``
        :type action: string
        :returns: (data_dict, errors) where data_dict is the possibly-modified
          dataset and errors is a dictionary with keys matching data_dict
          and lists-of-string-error-messages as values
        :rtype: (dictionary, dictionary)
        '''
        return

    def prepare_dataset_blueprint(self, package_type: str,
                                  blueprint: Blueprint) -> Blueprint:
        u'''Update or replace dataset blueprint for given package type.

        Internally CKAN registers blueprint for every custom dataset
        type. Before default routes added to this blueprint and it
        registered inside application this method is called. It can be
        used either for registration of the view function under new
        path or under existing path(like `/new`), in which case this
        new function will be used instead of default one.

        Note, this blueprint has prefix `/{package_type}`.

        :rtype: flask.Blueprint

        '''
        return blueprint

    def prepare_resource_blueprint(self, package_type: str,
                                   blueprint: Blueprint) -> Blueprint:
        u'''Update or replace resource blueprint for given package type.

        Internally CKAN registers separate resource blueprint for
        every custom dataset type. Before default routes added to this
        blueprint and it registered inside application this method is
        called. It can be used either for registration of the view
        function under new path or under existing path(like `/new`),
        in which case this new function will be used instead of
        default one.

        Note, this blueprint has prefix `/{package_type}/<id>/resource`.

        :rtype: flask.Blueprint

        '''
        return blueprint

    def resource_validation_dependencies(
            self, package_type: str) -> List[str]:
        '''
        Return a list of dataset field names that affect validation of
        resource fields.

        package_update and related actions skip re-validating unchanged
        resources unless one of the resource validation dependencies
        fields returned here has changed.
        '''
        return []


class IGroupForm(Interface):
    u'''
    Allows customisation of the group form and its underlying schema.

    The behaviour of the plugin is determined by these method hooks:

     - group_form(self)
     - create_group_schema(self)
     - update_group_schema(self)
     - show_group_schema(self)
     - setup_template_variables(self, context, data_dict)

    Furthermore, there can be many implementations of this plugin registered
    at once.  With each instance associating itself with 0 or more group
    type strings.  When a group form action is invoked, the group
    type determines which of the registered plugins to delegate to.  Each
    implementation must implement these methods which are used to determine the
    group-type -> plugin mapping:

     - is_fallback(self)
     - group_types(self)
     - group_controller(self)

    Implementations might want to consider mixing in
    ckan.lib.plugins.DefaultGroupForm which provides
    default behaviours for the 5 method hooks.

    '''

    is_organization = False

    # These methods control when the plugin is delegated to ###################

    def is_fallback(self) -> bool:
        u'''
        Returns true if this provides the fallback behaviour, when no other
        plugin instance matches a group's type.

        There must be exactly one fallback view defined, any attempt to
        register more than one will throw an exception at startup.  If there's
        no fallback registered at startup the
        ckan.lib.plugins.DefaultGroupForm used as the fallback.
        '''
        return False

    def group_types(self) -> Iterable[str]:
        u'''
        Returns an iterable of group type strings.

        If a request involving a group of one of those types is made, then
        this plugin instance will be delegated to.

        There must only be one plugin registered to each group type.  Any
        attempts to register more than one plugin instance to a given group
        type will raise an exception at startup.
        '''
        return []

    def group_controller(self) -> str:
        u'''
        Returns the name of the group view

        The group view is the view, that is used to handle requests
        of the group type(s) of this plugin.

        If this method is not provided, the default group view is used
        (`group`).
        '''
        return 'group'

    def create_group_schema(self) -> Schema:
        '''Return the schema for validating new group or organization dicts.

        CKAN will use the returned schema to validate and convert data coming
        from users (via the dataset form or API) when creating new groups,
        before entering that data into the database.

        See ``ckanext/example_igroupform`` for examples.

        :returns: a dictionary mapping dataset dict keys to lists of validator
          and converter functions to be applied to those keys
        :rtype: dictionary

        '''
        return {}

    def update_group_schema(self) -> Schema:
        '''Return the schema for validating updated group or organization
        dicts.

        CKAN will use the returned schema to validate and convert data coming
        from users (via the dataset form or API) when updating groups, before
        entering that data into the database.

        See ``ckanext/example_igroupform`` for examples.

        :returns: a dictionary mapping dataset dict keys to lists of validator
          and converter functions to be applied to those keys
        :rtype: dictionary

        '''
        return {}

    def show_group_schema(self) -> Schema:
        '''
        Return a schema to validate groups or organizations before they're
        shown to the user.

        CKAN will use the returned schema to validate and convert data coming
        from the database before it is returned to the user via the API or
        passed to a template for rendering.

        See ``ckanext/example_igroupform`` for examples.

        :returns: a dictionary mapping dataset dict keys to lists of validator
          and converter functions to be applied to those keys
        :rtype: dictionary

        '''
        return {}

    # End of control methods ##################################################

    # Hooks for customising the GroupController's behaviour          ##########
    # TODO: flesh out the docstrings a little more
    def new_template(self, group_type: str) -> str:
        u'''
        Returns a string representing the location of the template to be
        rendered for the 'new' page. Uses the default_group_type configuration
        option to determine which plugin to use the template from.
        '''
        return ''

    def index_template(self, group_type: str) -> str:
        u'''
        Returns a string representing the location of the template to be
        rendered for the index page. Uses the default_group_type configuration
        option to determine which plugin to use the template from.
        '''
        return ''

    def read_template(self, group_type: str) -> str:
        u'''
        Returns a string representing the location of the template to be
        rendered for the read page
        '''
        return ''

    def read_template_htmx(self, group_type: str) -> str:
        u'''
        Returns a string representing the location of the template to be
        rendered for the read htmx page
        '''
        return ''

    def history_template(self, group_type: str) -> str:
        u'''
        Returns a string representing the location of the template to be
        rendered for the history page
        '''
        return ''

    def edit_template(self, group_type: str) -> str:
        u'''
        Returns a string representing the location of the template to be
        rendered for the edit page
        '''
        return ''

    def group_form(self, group_type: str) -> str:
        u'''
        Returns a string representing the location of the template to be
        rendered.  e.g. ``group/new_group_form.html``.
        '''
        return ''

    def setup_template_variables(self, context: Context,
                                 data_dict: DataDict) -> None:
        u'''
        Add variables to c just prior to the template being rendered.
        '''

    def validate(
            self, context: Context, data_dict: DataDict, schema: Schema,
            action: str) -> Optional[tuple[dict[str, Any], dict[str, Any]]]:
        u'''Customize validation of groups.

        When this method is implemented it is used to perform all validation
        for these groups. The default implementation calls and returns the
        result from ``ckan.plugins.toolkit.navl_validate``.

        This is an adavanced interface. Most changes to validation should be
        accomplished by customizing the schemas returned from
        ``create_group_schema()``, ``update_group_schema()`` or
        ``show_group_schema()``.
        If you need to have a different
        schema depending on the user or value of any field stored in the
        group, or if you wish to use a different method for validation, then
        this method may be used.

        :param context: extra information about the request
        :type context: dictionary
        :param data_dict: the group to be validated
        :type data_dict: dictionary
        :param schema: a schema, typically from ``create_group_schema()``,
          ``update_group_schema()`` or ``show_group_schema()``
        :type schema: dictionary
        :param action: ``'group_show'``, ``'group_create'``,
          ``'group_update'``, ``'organization_show'``,
          ``'organization_create'`` or ``'organization_update'``
        :type action: string
        :returns: (data_dict, errors) where data_dict is the possibly-modified
          group and errors is a dictionary with keys matching data_dict
          and lists-of-string-error-messages as values
        :rtype: (dictionary, dictionary)
        '''
        return

    def prepare_group_blueprint(self, group_type: str,
                                blueprint: Blueprint) -> Blueprint:
        u'''Update or replace group blueprint for given group type.

        Internally CKAN registers separate blueprint for
        every custom group type. Before default routes added to this
        blueprint and it registered inside application this method is
        called. It can be used either for registration of the view
        function under new path or under existing path(like `/new`),
        in which case this new function will be used instead of
        default one.

        Note, this blueprint has prefix `/{group_type}`.

        :rtype: flask.Blueprint

        '''
        return blueprint

    # End of hooks ############################################################


class IFacets(Interface):
    u'''Customize the search facets shown on search pages.

    By implementing this interface plugins can customize the search facets that
    are displayed for filtering search results on the dataset search page,
    organization pages and group pages.

    The ``facets_dict`` passed to each of the functions below is an
    ``OrderedDict`` in which the keys are CKAN's internal names for the facets
    and the values are the titles that will be shown for the facets in the web
    interface. The order of the keys in the dict determine the order that
    facets appear in on the page.  For example::

        {'groups': _('Groups'),
         'tags': _('Tags'),
         'res_format': _('Formats'),
         'license': _('License')}

    To preserve ordering, make sure to add new facets to the existing dict
    rather than updating it, ie do this::

        facets_dict['groups'] = p.toolkit._('Publisher')
        facets_dict['secondary_publisher'] = p.toolkit._('Secondary Publisher')

    rather than this::

        facets_dict.update({
           'groups': p.toolkit._('Publisher'),
           'secondary_publisher': p.toolkit._('Secondary Publisher'),
        })

    Dataset searches can be faceted on any field in the dataset schema that it
    makes sense to facet on. This means any dataset field that is in CKAN's
    Solr search index, basically any field that you see returned by
    :py:func:`~ckan.logic.action.get.package_show`.

    If there are multiple ``IFacets`` plugins active at once, each plugin will
    be called (in the order that they're listed in the CKAN config file) and
    they will each be able to modify the facets dict in turn.

    '''
    def dataset_facets(self,
                       facets_dict: 'OrderedDict[str, Any]',
                       package_type: str) -> 'OrderedDict[str, Any]':
        u'''Modify and return the ``facets_dict`` for the dataset search page.

        The ``package_type`` is the type of dataset that these facets apply to.
        Plugins can provide different search facets for different types of
        dataset. See :py:class:`~ckan.plugins.interfaces.IDatasetForm`.

        :param facets_dict: the search facets as currently specified
        :type facets_dict: OrderedDict

        :param package_type: the dataset type that these facets apply to
        :type package_type: string

        :returns: the updated ``facets_dict``
        :rtype: OrderedDict

        '''
        return facets_dict

    def group_facets(self, facets_dict: 'OrderedDict[str, Any]',
                     group_type: str, package_type: Optional[str]
                     ) -> 'OrderedDict[str, Any]':
        u'''Modify and return the ``facets_dict`` for a group's page.

        The ``package_type`` is the type of dataset that these facets apply to.
        Plugins can provide different search facets for different types of
        dataset. See :py:class:`~ckan.plugins.interfaces.IDatasetForm`.

        The ``group_type`` is the type of group that these facets apply to.
        Plugins can provide different search facets for different types of
        group. See :py:class:`~ckan.plugins.interfaces.IGroupForm`.

        :param facets_dict: the search facets as currently specified
        :type facets_dict: OrderedDict

        :param group_type: the group type that these facets apply to
        :type group_type: string

        :param package_type: the dataset type that these facets apply to
        :type package_type: string

        :returns: the updated ``facets_dict``
        :rtype: OrderedDict

        '''
        return facets_dict

    def organization_facets(
            self, facets_dict: 'OrderedDict[str, Any]', organization_type: str,
            package_type: Optional[str]) -> 'OrderedDict[str, Any]':
        u'''Modify and return the ``facets_dict`` for an organization's page.

        The ``package_type`` is the type of dataset that these facets apply to.
        Plugins can provide different search facets for different types of
        dataset. See :py:class:`~ckan.plugins.interfaces.IDatasetForm`.

        The ``organization_type`` is the type of organization that these facets
        apply to.  Plugins can provide different search facets for different
        types of organization. See
        :py:class:`~ckan.plugins.interfaces.IGroupForm`.

        :param facets_dict: the search facets as currently specified
        :type facets_dict: OrderedDict

        :param organization_type: the organization type that these facets apply
                                  to
        :type organization_type: string

        :param package_type: the dataset type that these facets apply to
        :type package_type: string

        :returns: the updated ``facets_dict``
        :rtype: OrderedDict

        '''
        return facets_dict


class IAuthenticator(Interface):
    u'''Allows custom authentication methods to be integrated into CKAN.

        All interface methods except for the ``abort()`` one support
        returning a Flask response object. This can be used for instance to
        issue redirects or set cookies in the response. If a response object
        is returned there will be no further processing of the current request
        and that response will be returned. This can be used by plugins to:

        * Issue a redirect::

            def identify(self):

                return toolkit.redirect_to('myplugin.custom_endpoint')

        * Set or clear cookies (or headers)::

            from Flask import make_response

            def identify(self)::

                response = make_response(toolkit.render('my_page.html'))
                response.set_cookie(cookie_name, expires=0)

                return response

    '''

    def identify(self) -> Optional[Response]:
        u'''Called to identify the user.

        If the user is identified then it should set:

         - g.user: The name of the user
         - g.userobj: The actual user object

        Alternatively, plugins can return a response object in order to prevent
        the default CKAN authorization flow. See
        the :py:class:`~ckan.plugins.interfaces.IAuthenticator` documentation
        for more details.

        '''

    def login(self) -> Optional[Response]:
        u'''Called before the login starts (that is before asking the user for
        user name and a password in the default authentication).

        Plugins can return a response object to prevent the default CKAN
        authorization flow. See
        the :py:class:`~ckan.plugins.interfaces.IAuthenticator` documentation
        for more details.
        '''

    def logout(self) -> Optional[Response]:
        u'''Called before the logout starts (that is before clicking the logout
        button in the default authentication).

        Plugins can return a response object to prevent the default CKAN
        authorization flow. See
        the :py:class:`~ckan.plugins.interfaces.IAuthenticator` documentation
        for more details.
        '''

    def abort(
        self,
        status_code: int,
        detail: str,
        headers: Optional[dict[str, Any]],
        comment: Optional[str],
    ) -> tuple[int, str, Optional[dict[str, Any]], Optional[str]]:
        """Called on abort.  This allows aborts due to authorization issues
        to be overridden"""
        return (status_code, detail, headers, comment)

    def authenticate(
        self, identity: dict[str, Any]
    ) -> model.User | model.AnonymousUser | None:
        """Called before the authentication starts
        (that is after clicking the login button)

        Plugins should return:

        * `model.User` object if the authentication was successful
        * `model.AnonymousUser` object if the authentication failed
        * `None` to try authentication with different implementations.
        """


class ITranslation(Interface):
    u'''
    Allows extensions to provide their own translation strings.
    '''

    # replicate template-order. Templates from the plugins located in the
    # beginning of the list has higher precedence. It means that other
    # components affecting UI, such as translations, should behave in similar
    # manner.
    _reverse_iteration_order = True

    def i18n_directory(self) -> str:
        u'''Change the directory of the .mo translation files'''
        return ''

    def i18n_locales(self) -> list[str]:
        u'''Change the list of locales that this plugin handles'''
        return []

    def i18n_domain(self) -> str:
        u'''Change the gettext domain handled by this plugin'''
        return ''


class IUploader(Interface):
    u'''
    Extensions implementing this interface can provide custom uploaders to
    upload resources and group images.
    '''

    def get_uploader(self, upload_to: str,
                     old_filename: Optional[str]) -> Optional[PUploader]:
        u'''Return an uploader object to upload general files that must
        implement the following methods:

        ``__init__(upload_to, old_filename=None)``

        Set up the uploader.

        :param upload_to: name of the subdirectory within the storage
            directory to upload the file
        :type upload_to: string

        :param old_filename: name of an existing image asset, so the extension
            can replace it if necessary
        :type old_filename: string

        ``update_data_dict(data_dict, url_field, file_field, clear_field)``

        Allow the data_dict to be manipulated before it reaches any
        validators.

        :param data_dict: data_dict to be updated
        :type data_dict: dictionary

        :param url_field: name of the field where the upload is going to be
        :type url_field: string

        :param file_field: name of the key where the FieldStorage is kept (i.e
            the field where the file data actually is).
        :type file_field: string

        :param clear_field: name of a boolean field which requests the upload
            to be deleted.
        :type clear_field: string

        ``upload(max_size)``

        Perform the actual upload.

        :param max_size: upload size can be limited by this value in MBs.
        :type max_size: int

        '''

    def get_resource_uploader(
            self, resource: dict[str, Any]) -> Optional[PResourceUploader]:
        u'''Return an uploader object used to upload resource files that must
        implement the following methods:

        ``__init__(resource)``

        Set up the resource uploader.

        :param resource: resource dict
        :type resource: dictionary

        Optionally, this method can set the following two attributes
        on the class instance so they are set in the resource object:

         - filesize (int):  Uploaded file filesize.
         - mimetype (str):  Uploaded file mimetype.

        ``upload(id, max_size)``

        Perform the actual upload.

        :param id: resource id, can be used to create filepath
        :type id: string

        :param max_size: upload size can be limited by this value in MBs.
        :type max_size: int

        ``get_path(id)``

        Required by the ``resource_download`` action to determine the path to
        the file.

        :param id: resource id
        :type id: string

        '''


class IBlueprint(Interface):

    u'''Register an extension as a Flask Blueprint.'''

    def get_blueprint(self) -> Union[list[Blueprint], Blueprint]:
        u'''
        Return either a single Flask Blueprint object or a list of Flask
        Blueprint objects to be registered by the app.
        '''
        return []


class IPermissionLabels(Interface):
    u'''
    Extensions implementing this interface can override the permission
    labels applied to datasets to precisely control which datasets are
    visible to each user.

    Implementations might want to consider mixing in
    ``ckan.lib.plugins.DefaultPermissionLabels`` which provides
    default behaviours for these methods.

    See ``ckanext/example_ipermissionlabels`` for an example plugin.
    '''

    def get_dataset_labels(self, dataset_obj: model.Package) -> list[str]:
        u'''
        Return a list of unicode strings to be stored in the search index
        as the permission lables for a dataset dict.

        :param dataset_obj: dataset details
        :type dataset_obj: Package model object

        :returns: permission labels
        :rtype: list of unicode strings
        '''
        return []

    def get_user_dataset_labels(
            self, user_obj: model.User | None
    ) -> list[str]:
        u'''
        Return the permission labels that give a user permission to view
        a dataset. If any of the labels returned from this method match
        any of the labels returned from :py:meth:`.get_dataset_labels`
        then this user is permitted to view that dataset.

        :param user_obj: user details
        :type user_obj: User model object or None

        :returns: permission labels
        :rtype: list of unicode strings
        '''
        return []


class IForkObserver(Interface):
    u'''
    Observe forks of the CKAN process.
    '''
    def before_fork(self) -> None:
        u'''
        Called shortly before the CKAN process is forked.
        '''


class IApiToken(Interface):
    """Extend functionality of API Tokens.

    This interface is unstable and new methods may be
    introduced in future. Always use `inherit=True` when implementing
    it.

    Example::

        p.implements(p.IApiToken, inherit=True)


    """

    def create_api_token_schema(self, schema: Schema) -> Schema:
        u'''Return the schema for validating new API tokens.

        :param schema: a dictionary mapping api_token dict keys to lists of
          validator and converter functions to be applied to those
          keys
        :type schema: dict

        :returns: a dictionary mapping api_token dict keys to lists of
          validator and converter functions to be applied to those
          keys
        :rtype: dict

        '''
        return schema

    def decode_api_token(
            self, encoded: str, **kwargs: Any) -> Optional[dict[str, Any]]:
        """Make an attempt to decode API Token provided in request.

        Decode token if it possible and return dictionary with
        mandatory `jti` key(token id for DB lookup) and optional
        additional items, which will be used further in
        `preprocess_api_token`.

        :param encoded: API Token provided in request
        :type encoded: str

        :param kwargs: any additional parameters that can be added
            in future or by plugins. Current implementation won't pass
            any additional fields, but plugins may use this feature, passing
            JWT `aud` or `iss` claims, for example
        :type kwargs: dict

        :returns: dictionary with all the decoded fields or None
        :rtype: dict | None

        """
        return None

    def encode_api_token(self, data: dict[str, Any],
                         **kwargs: Any) -> Optional[str]:
        """Make an attempt to encode API Token.

        Encode token if it possible and return string, that will be
        shown to user.

        :param data: dictionary, containing all postprocessed data
        :type data: dict

        :param kwargs: any additional parameters that can be added
            in future or by plugins. Current implementation won't pass
            any additional fields, but plugins may use this feature, passing
            JWT `aud` or `iss` claims, for example
        :type kwargs: dict

        :returns: token as encodes string or None
        :rtype: str | None

        """
        return None

    def preprocess_api_token(
            self, data: Mapping[str, Any]) -> Mapping[str, Any]:
        """Handle additional info from API Token.

        Allows decoding or extracting any kind of additional
        information from API Token, before it used for fetching
        current user from database.

        :param data: dictionary with all fields that were previously
            created in `postprocess_api_token` (potentially
            modified by some other plugin already.)
        :type data: dict

        :returns: dictionary that will be passed into other
            plugins and, finally, used for fetching User instance
        :rtype: dict

        """
        return data

    def postprocess_api_token(self, data: dict[str, Any], jti: str,
                              data_dict: dict[str, Any]) -> dict[str, Any]:
        """Encode additional information into API Token.

        Allows passing any kind of additional information into API
        Token or performing side effects, before it shown to user.

        :param data: dictionary representing newly
            generated API Token. May be already modified by some
            plugin.
        :type data: dict

        :param jti: Id of the token
        :type jti: str

        :param data_dict: data used for token creation.
        :type data_dict: dict

        :returns: dictionary with fields that will be encoded into
            final API Token
        :rtype: dict

        """
        return data

    def add_extra_fields(self, data_dict: DataDict) -> dict[str, Any]:
        """Provide additional information alongside with API Token.

        Any extra information that is not itself a part of a token,
        but can extend its functionality(for example, refresh token)
        is registered here.

        :param data_dict: dictionary that will bre returned from
            `api_token_create` API call.
        :type data_dict: dict

        :returns: dictionary with token and optional set of extra fields.
        :rtype: dict

        """
        return data_dict


class IClick(Interface):
    u'''
    Allow extensions to define click commands.
    '''
    def get_commands(self) -> list['click.Command']:
        u'''
        Return a list of command functions objects
        to be registered by the click.add_command.

        Example::

            p.implements(p.IClick)
            # IClick
            def get_commands(self):
                """Call me via: `ckan hello`"""
                import click
                @click.command()
                def hello():
                    click.echo('Hello, World!')
                return [hello]

        :returns: command functions objects
        :rtype: list of function objects
        '''
        return []


class ISignal(Interface):
    """Subscribe to CKAN signals.
    """

    def get_signal_subscriptions(self) -> SignalMapping:
        """Return a mapping of signals to their listeners.

        Note that keys are not strings, they are instances of
        ``blinker.Signal``. When using signals provided by CKAN core,
        it is better to use the references from the :doc:`plugins
        toolkit <plugins-toolkit>` for better future
        compatibility. Values should be a list of listener functions::

            def get_signal_subscriptions(self):
                import ckan.plugins.toolkit as tk

                # or, even better, but requires additional dependency:
                # pip install ckantoolkit
                import ckantoolkit as tk

                return {
                    tk.signals.request_started: [request_listener],
                    tk.signals.register_blueprint: [
                        first_blueprint_listener,
                        second_blueprint_listener
                    ]
                }

        Listeners are callables that accept one mandatory
        argument (``sender``) and an arbitrary number of
        named arguments (text). The best signature for a listener is
        ``def(sender, **kwargs)``.

        The ``sender`` argument  will be different depending on the signal
        and will be generally used to conditionally executing code on the
        listener. For example, the ``register_blueprint`` signal is sent every
        time a custom dataset/group/organization blueprint is registered
        (using :class:`ckan.plugins.interfaces.IDatasetForm`
        or :class:`ckan.plugins.interfaces.IGroupForm`). Depending on
        the kind of blueprint, ``sender`` may be 'dataset', 'group',
        'organization' or 'resource'. If you want to do some work only
        for 'dataset' blueprints, you may end up with something similar to::


            import ckan.plugins.toolkit as tk

            def dataset_blueprint_listener(sender, **kwargs):
                if sender != 'dataset':
                    return
                # Otherwise, do something..

            class ExamplePlugin(plugins.SingletonPlugin)
                plugins.implements(plugins.ISignal)

                def get_signal_subscriptions(self):

                    return {
                        tk.signals.register_blueprint: [
                            dataset_blueprint_listener,
                        ]
                    }

        Because this is a really common use case, there is additional
        form of listener registration supported. Instead of just
        callables, one can use dictionaries of form ``{'receiver':
        CALLABLE, 'sender': DESIRED_SENDER}``. The following code
        snippet has the same effect than the previous one::


            import ckan.plugins.toolkit as tk

            def dataset_blueprint_listener(sender, **kwargs):
                # do something..

            class ExamplePlugin(plugins.SingletonPlugin)
                plugins.implements(plugins.ISignal)

                def get_signal_subscriptions(self):

                    return {
                        tk.signals.register_blueprint: [{
                            'receiver': dataset_blueprint_listener,
                            'sender': 'dataset'
                        }]
                    }

        The two forms of registration can be mixed when multiple
        listeners are registered, callables and dictionaries with
        ``receiver``/``sender`` keys::

            import ckan.plugins.toolkit as tk

            def log_registration(sender, **kwargs):
                log.info("Log something")

            class ExamplePlugin(plugins.SingletonPlugin)
                plugins.implements(plugins.ISignal)

                def get_signal_subscriptions(self):
                    return {
                        tk.signals.request_started: [
                            log_registration,
                            {'receiver': log_registration, 'sender': 'dataset'}
                        ]
                    }

        Even though it is possible to change mutable arguments inside the
        listener, or return something from it, the main purpose of signals
        is the triggering of side effects, like logging, starting background
        jobs, calls to external services, etc.

        Any mutation or attempt to change CKAN behavior through signals should
        be considered unsafe and may lead to hard to track bugs in
        the future. So never modify the arguments of signal listener and
        treat them as constants.

        Always check for the presence of the desired value inside the received
        context (named arguments). Arguments passed to
        signals may change over time, and some arguments may disappear.

        :returns: mapping of subscriptions to signals
        :rtype: dict

        """
        return {}


class IFiles(Interface):
    """Extension point for files.

    This interface is not stabilized. Implement it with `inherit=True`.

    Example::

        class MyPlugin(p.SingletonPlugin):
            p.implements(p.IFiles, inherit=True)
    """

    def files_get_storage_adapters(self) -> dict[str, type[Storage]]:
        """Return mapping of storage type to adapter class.

        Example::

            def files_get_storage_adapters(self):
                return {
                    "my_ext:dropbox": DropboxStorage,
                }

        :returns: adapters provided by the implementation
        """
<<<<<<< HEAD
        return {}

    def files_get_location_transformers(self) -> dict[str, LocationTransformer]:
        """Return additional location transformers.

        Example::

            def files_get_location_transformers(self):
                def lower_transformer(location, upload, extras):
                    returnlocation.lower()

                return {
                    "my_ext:lowercase": lower_transformer,
                }

        :returns: location transformers provided by the implementation
        """
=======
>>>>>>> 3a271ec4
        return {}<|MERGE_RESOLUTION|>--- conflicted
+++ resolved
@@ -29,11 +29,7 @@
     from ckan.common import CKANConfig
     from ckan.config.middleware.flask_app import CKANFlask
     from ckan.config.declaration import Declaration, Key
-<<<<<<< HEAD
     from ckan.lib.files import Storage, LocationTransformer
-=======
-    from ckan.lib.files import Storage
->>>>>>> 3a271ec4
 
 
 __all__ = [
@@ -2274,7 +2270,6 @@
 
         :returns: adapters provided by the implementation
         """
-<<<<<<< HEAD
         return {}
 
     def files_get_location_transformers(self) -> dict[str, LocationTransformer]:
@@ -2292,6 +2287,4 @@
 
         :returns: location transformers provided by the implementation
         """
-=======
->>>>>>> 3a271ec4
         return {}