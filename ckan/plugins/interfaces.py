# encoding: utf-8

u'''A collection of interfaces that CKAN plugins can implement to customize and
extend CKAN.

'''
from __future__ import annotations

import warnings
from typing import (Any, Callable, Iterable, Mapping, Optional, Sequence,
                    TYPE_CHECKING, Type, Union)

from pyutilib.component.core import Interface as _pca_Interface

from flask.blueprints import Blueprint
from flask.wrappers import Response

from ckan.model import User
from ckan.exceptions import CkanDeprecationWarning
from ckan.types import (
    Action, AuthFunction, Context, DataDict, PFeedFactory,
    PUploader, PResourceUploader, Schema, SignalMapping, Validator)

if TYPE_CHECKING:
    import click
    import ckan.model as model

    from collections import OrderedDict
    from ckan.common import CKANConfig
    from ckan.config.middleware.flask_app import CKANFlask
    from ckan.config.declaration import Declaration, Key
    from .core import SingletonPlugin


__all__ = [
    u'Interface',
    u'IMiddleware',
    u'IAuthFunctions',
    u'IDomainObjectModification',
    u'IFeed',
    u'IGroupController',
    u'IOrganizationController',
    u'IPackageController',
    u'IPluginObserver',
    u'IConfigurable',
    u'IConfigDeclaration',
    u'IConfigurer',
    u'IActions',
    u'IResourceUrlChange',
    u'IDatasetForm',
    u'IValidators',
    u'IResourceView',
    u'IResourceController',
    u'IGroupForm',
    u'ITagController',
    u'ITemplateHelpers',
    u'IFacets',
    u'IAuthenticator',
    u'ITranslation',
    u'IUploader',
    u'IBlueprint',
    u'IPermissionLabels',
    u'IForkObserver',
    u'IApiToken',
    u'IClick',
    u'ISignal',
]


class Interface(_pca_Interface):
    u'''Base class for custom interfaces.

    Marker base class for extension point interfaces.  This class
    is not intended to be instantiated.  Instead, the declaration
    of subclasses of Interface are recorded, and these
    classes are used to define extension points.
    '''

    @classmethod
    def provided_by(cls, instance: "SingletonPlugin") -> bool:
        u'''Check that the object is an instance of the class that implements
        the interface.
        '''
        return cls.implemented_by(instance.__class__)

    @classmethod
    def implemented_by(cls, other: Type["SingletonPlugin"]) -> bool:
        u'''Check whether the class implements the current interface.
        '''
        try:
            return bool(cls in other._implements)
        except AttributeError:
            return False


class IMiddleware(Interface):
    u'''Hook into the CKAN middleware stack

    Note that methods on this interface will be called two times,
    one for the Pylons stack and one for the Flask stack (eventually
    there will be only the Flask stack).
    '''
    def make_middleware(self, app: 'CKANFlask',
                        config: 'CKANConfig') -> 'CKANFlask':
        u'''Return an app configured with this middleware

        When called on the Flask stack, this method will get the actual Flask
        app so plugins wanting to install Flask extensions can do it like
        this::

            import ckan.plugins as p
            from flask_mail import Mail

            class MyPlugin(p.SingletonPlugin):

                p.implements(p.IMiddleware)

                def make_middleware(app, config):

                    mail = Mail(app)

                    return app
        '''
        return app

    def make_error_log_middleware(self, app: 'CKANFlask',
                                  config: 'CKANConfig') -> 'CKANFlask':
        u'''Return an app configured with this error log middleware

        Note that both on the Flask and Pylons middleware stacks, this
        method will receive a wrapped WSGI app, not the actual Flask or
        Pylons app.
        '''
        return app


class IDomainObjectModification(Interface):
    u'''
    Receives notification of new, changed and deleted datasets.
    '''

    def notify(self, entity: Any, operation: str) -> None:
        u'''
        Send a notification on entity modification.

        :param entity: instance of module.Package.
        :param operation: 'new', 'changed' or 'deleted'.
        '''
        pass

    def notify_after_commit(self, entity: Any, operation: Any) -> None:
        u'''
        ** DEPRECATED **

        Supposed to send a notification after entity modification, but it
        doesn't work.

        :param entity: instance of module.Package.
        :param operation: 'new', 'changed' or 'deleted'.
        '''
        pass


class IFeed(Interface):
    """
    For extending the default Atom feeds
    """

    def get_feed_class(self) -> PFeedFactory:
        """
        Allows plugins to provide a custom class to generate feed items.

        :returns: feed class
        :rtype: type

        The feed item generator's constructor is called as follows::

            feed_class(
                feed_title,        # Mandatory
                feed_link,         # Mandatory
                feed_description,  # Mandatory
                language,          # Optional, always set to 'en'
                author_name,       # Optional
                author_link,       # Optional
                feed_guid,         # Optional
                feed_url,          # Optional
                previous_page,     # Optional, url of previous page of feed
                next_page,         # Optional, url of next page of feed
                first_page,        # Optional, url of first page of feed
                last_page,         # Optional, url of last page of feed
            )

        """
        from ckan.views.feed import CKANFeed
        return CKANFeed

    def get_item_additional_fields(
            self, dataset_dict: dict[str, Any]) -> dict[str, Any]:
        """
        Allows plugins to set additional fields on a feed item.

        :param dataset_dict: the dataset metadata
        :type dataset_dict: dictionary
        :returns: the fields to set
        :rtype: dictionary
        """
        return {}


class IResourceUrlChange(Interface):
    u'''
    Receives notification of changed URL on a resource.
    '''

    def notify(self, resource: 'model.Resource') -> None:
        u'''
        Called when a resource url has changed.

        :param resource, instance of model.Resource
        '''
        pass


class IResourceView(Interface):
    u'''Add custom view renderings for different resource types.

    '''
    def info(self) -> dict[str, Any]:
        u'''
        Returns a dictionary with configuration options for the view.

        The available keys are:

        :param name: name of the view type. This should match the name of the
            actual plugin (eg ``image_view`` or ``recline_view``).
        :param title: title of the view type. Will be displayed on the
            frontend. This should be translatable (ie wrapped with
            ``toolkit._('Title')``).
        :param default_title: default title that will be used if the view is
            created automatically (optional, defaults to 'View').
        :param default_description: default description that will be used if
            the view is created automatically (optional, defaults to '').
        :param icon: icon for the view type. Should be one of the
            `Font Awesome`_ types without the `fa fa-` prefix eg. `compass`
            (optional, defaults to 'picture').
        :param always_available: the view type should be always available when
            creating new views regardless of the format of the resource
            (optional, defaults to False).
        :param iframed: the view template should be iframed before rendering.
            You generally want this option to be True unless the view styles
            and JavaScript don't clash with the main site theme (optional,
            defaults to True).
        :param preview_enabled: the preview button should appear on the edit
            view form. Some view types have their previews integrated with the
            form (optional, defaults to False).
        :param full_page_edit: the edit form should take the full page width
            of the page (optional, defaults to False).
        :param schema: schema to validate extra configuration fields for the
            view (optional). Schemas are defined as a dictionary, with the
            keys being the field name and the values a list of validator
            functions that will get applied to the field. For instance::

                {
                    'offset': [ignore_empty, natural_number_validator],
                    'limit': [ignore_empty, natural_number_validator],
                }

        Example configuration object::

            {'name': 'image_view',
             'title': toolkit._('Image'),
             'schema': {
                'image_url': [ignore_empty, unicode]
             },
             'icon': 'picture-o',
             'always_available': True,
             'iframed': False,
             }

        :returns: a dictionary with the view type configuration
        :rtype: dict

        .. _Font Awesome: http://fortawesome.github.io/Font-Awesome/3.2.1/icons
        '''
        return {u'name': self.__class__.__name__}

    def can_view(self, data_dict: DataDict) -> bool:
        u'''
        Returns whether the plugin can render a particular resource.

        The ``data_dict`` contains the following keys:

        :param resource: dict of the resource fields
        :param package: dict of the full parent dataset

        :returns: True if the plugin can render a particular resource, False
            otherwise
        :rtype: bool
        '''
        return False

    def setup_template_variables(self, context: Context,
                                 data_dict: DataDict) -> dict[str, Any]:
        u'''
        Adds variables to be passed to the template being rendered.

        This should return a new dict instead of updating the input
        ``data_dict``.

        The ``data_dict`` contains the following keys:

        :param resource_view: dict of the resource view being rendered
        :param resource: dict of the parent resource fields
        :param package: dict of the full parent dataset

        :returns: a dictionary with the extra variables to pass
        :rtype: dict
        '''
        return {}

    def view_template(self, context: Context, data_dict: DataDict) -> str:
        u'''
        Returns a string representing the location of the template to be
        rendered when the view is displayed

        The path will be relative to the template directory you registered
        using the :py:func:`~ckan.plugins.toolkit.add_template_directory`
        on the :py:class:`~ckan.plugins.interfaces.IConfigurer.update_config`
        method, for instance ``views/my_view.html``.

        :param resource_view: dict of the resource view being rendered
        :param resource: dict of the parent resource fields
        :param package: dict of the full parent dataset

        :returns: the location of the view template.
        :rtype: string
        '''
        return ''

    def form_template(self, context: Context, data_dict: DataDict) -> str:
        u'''
        Returns a string representing the location of the template to be
        rendered when the edit view form is displayed

        The path will be relative to the template directory you registered
        using the :py:func:`~ckan.plugins.toolkit.add_template_directory`
        on the :py:class:`~ckan.plugins.interfaces.IConfigurer.update_config`
        method, for instance ``views/my_view_form.html``.

        :param resource_view: dict of the resource view being rendered
        :param resource: dict of the parent resource fields
        :param package: dict of the full parent dataset

        :returns: the location of the edit view form template.
        :rtype: string
        '''
        return ''


class ITagController(Interface):
    u'''
    Hook into the Tag view. These will usually be called just before
    committing or returning the respective object, i.e. when all validation,
    synchronization and authorization setup are complete.

    '''
    def before_view(self, tag_dict: dict[str, Any]) -> dict[str, Any]:
        u'''
        Extensions will receive this before the tag gets displayed. The
        dictionary passed will be the one that gets sent to the template.
        '''
        return tag_dict


class IGroupController(Interface):
    u'''
    Hook into the Group view. These methods will
    usually be called just before committing or returning the
    respective object i.e. when all validation, synchronization
    and authorization setup are complete.
    '''

    def read(self, entity: 'model.Group') -> None:
        u'''Called after IGroupController.before_view inside group_read.
        '''
        pass

    def create(self, entity: 'model.Group') -> None:
        u'''Called after group has been created inside group_create.
        '''
        pass

    def edit(self, entity: 'model.Group') -> None:
        u'''Called after group has been updated inside group_update.
        '''
        pass

    def delete(self, entity: 'model.Group') -> None:
        u'''Called before commit inside group_delete.
        '''
        pass

    def before_view(self, data_dict: DataDict) -> dict[str, Any]:
        u'''
        Extensions will receive this before the group gets
        displayed. The dictionary passed will be the one that gets
        sent to the template.
        '''
        return data_dict


class IOrganizationController(Interface):
    u'''
    Hook into the Organization view. These methods will
    usually be called just before committing or returning the
    respective object i.e. when all validation, synchronization
    and authorization setup are complete.
    '''

    def read(self, entity: 'model.Group') -> None:
        u'''Called after IOrganizationController.before_view inside
        organization_read.
        '''
        pass

    def create(self, entity: 'model.Group') -> None:
        u'''Called after organization had been created inside
        organization_create.
        '''
        pass

    def edit(self, entity: 'model.Group') -> None:
        u'''Called after organization had been updated inside
        organization_update.
        '''
        pass

    def delete(self, entity: 'model.Group') -> None:
        u'''Called before commit inside organization_delete.
        '''
        pass

    def before_view(self, data_dict: DataDict) -> dict[str, Any]:
        u'''
        Extensions will receive this before the organization gets
        displayed. The dictionary passed will be the one that gets
        sent to the template.
        '''
        return data_dict


class IPackageController(Interface):
    u'''
    Hook into the dataset view.
    '''
    def __init__(self):
        # Drop support by removing this __init__ function
        for old_name, new_name in [
            ["after_create", "after_dataset_create"],
            ["after_update", "after_dataset_update"],
            ["after_delete", "after_dataset_delete"],
            ["after_show", "after_dataset_show"],
            ["before_search", "before_dataset_search"],
            ["after_search", "after_dataset_search"],
            ["before_index", "before_dataset_index"],
                ["before_view", "before_dataset_view"]]:
            if hasattr(self, old_name):
                warnings.warn(
                    "The method 'IPackageController.{}' is ".format(old_name)
                    + "deprecated. Please use '{}' instead!".format(new_name),
                    CkanDeprecationWarning)
                setattr(self, new_name, getattr(self, old_name))

    def read(self, entity: 'model.Package') -> None:
        u'''
        Called after IPackageController.before_dataset_view inside
        package_show.
        '''
        pass

    def create(self, entity: 'model.Package') -> None:
        u'''Called after the dataset had been created inside package_create.
        '''
        pass

    def edit(self, entity: 'model.Package') -> None:
        u'''Called after the dataset had been updated inside package_update.
        '''
        pass

    def delete(self, entity: 'model.Package') -> None:
        u'''Called before commit inside package_delete.
        '''
        pass

    def after_dataset_create(
            self, context: Context, pkg_dict: dict[str, Any]) -> None:
        u'''
        Extensions will receive the validated data dict after the dataset
        has been created (Note that the create method will return a dataset
        domain object, which may not include all fields). Also the newly
        created dataset id will be added to the dict.
        '''
        pass

    def after_dataset_update(
            self, context: Context, pkg_dict: dict[str, Any]) -> None:
        u'''
        Extensions will receive the validated data dict after the dataset
        has been updated.
        '''
        pass

    def after_dataset_delete(
            self, context: Context, pkg_dict: dict[str, Any]) -> None:
        u'''
        Extensions will receive the data dict (typically containing
        just the dataset id) after the dataset has been deleted.
        '''
        pass

    def after_dataset_show(
            self, context: Context, pkg_dict: dict[str, Any]) -> None:
        u'''
        Extensions will receive the validated data dict after the dataset
        is ready for display.
        '''
        pass

    def before_dataset_search(
            self, search_params: dict[str, Any]) -> dict[str, Any]:
        u'''
        Extensions will receive a dictionary with the query parameters,
        and should return a modified (or not) version of it.

        search_params will include an `extras` dictionary with all values
        from fields starting with `ext_`, so extensions can receive user
        input from specific fields.
        '''
        return search_params

    def after_dataset_search(
            self, search_results: dict[str, Any],
            search_params: dict[str, Any]) -> dict[str, Any]:
        u'''
        Extensions will receive the search results, as well as the search
        parameters, and should return a modified (or not) object with the
        same structure::

            {'count': '', 'results': '', 'search_facets': ''}

        Note that count and facets may need to be adjusted if the extension
        changed the results for some reason.

        search_params will include an `extras` dictionary with all values
        from fields starting with `ext_`, so extensions can receive user
        input from specific fields.

        '''

        return search_results

    def before_dataset_index(self, pkg_dict: dict[str, Any]) -> dict[str, Any]:
        u'''
        Extensions will receive what will be given to Solr for
        indexing. This is essentially a flattened dict (except for
        multi-valued fields such as tags) of all the terms sent to
        the indexer. The extension can modify this by returning an
        altered version.
        '''
        return pkg_dict

    def before_dataset_view(self, pkg_dict: dict[str, Any]) -> dict[str, Any]:
        u'''
        Extensions will receive this before the dataset gets
        displayed. The dictionary passed will be the one that gets
        sent to the template.
        '''
        return pkg_dict


class IResourceController(Interface):
    u'''
    Hook into the resource view.
    '''
    def __init__(self):
        # Drop support by removing this __init__ function
        for old_name, new_name in [
            ["before_create", "before_resource_create"],
            ["after_create", "after_resource_create"],
            ["before_update", "before_resource_update"],
            ["after_update", "after_resource_update"],
            ["before_delete", "before_resource_delete"],
            ["after_delete", "after_resource_delete"],
                ["before_show", "before_resource_show"]]:
            if hasattr(self, old_name):
                warnings.warn(
                    "The method 'IResourceController.{}' is ".format(old_name)
                    + "deprecated. Please use '{}' instead!".format(new_name),
                    CkanDeprecationWarning)
                setattr(self, new_name, getattr(self, old_name))

    def before_resource_create(
            self, context: Context, resource: dict[str, Any]) -> None:
        u'''
        Extensions will receive this before a resource is created.

        :param context: The context object of the current request, this
            includes for example access to the ``model`` and the ``user``.
        :type context: dictionary
        :param resource: An object representing the resource to be added
            to the dataset (the one that is about to be created).
        :type resource: dictionary
        '''
        pass

    def after_resource_create(
            self, context: Context, resource: dict[str, Any]) -> None:
        u'''
        Extensions will receive this after a resource is created.

        :param context: The context object of the current request, this
            includes for example access to the ``model`` and the ``user``.
        :type context: dictionary
        :param resource: An object representing the latest resource added
            to the dataset (the one that was just created). A key in the
            resource dictionary worth mentioning is ``url_type`` which is
            set to ``upload`` when the resource file is uploaded instead
            of linked.
        :type resource: dictionary
        '''
        pass

    def before_resource_update(self, context: Context, current: dict[str, Any],
                               resource: dict[str, Any]) -> None:
        u'''
        Extensions will receive this before a resource is updated.

        :param context: The context object of the current request, this
            includes for example access to the ``model`` and the ``user``.
        :type context: dictionary
        :param current: The current resource which is about to be updated
        :type current: dictionary
        :param resource: An object representing the updated resource which
            will replace the ``current`` one.
        :type resource: dictionary
        '''
        pass

    def after_resource_update(
            self, context: Context, resource: dict[str, Any]) -> None:
        u'''
        Extensions will receive this after a resource is updated.

        :param context: The context object of the current request, this
            includes for example access to the ``model`` and the ``user``.
        :type context: dictionary
        :param resource: An object representing the updated resource in
            the dataset (the one that was just updated). As with
            ``after_resource_create``, a noteworthy key in the resource
            dictionary ``url_type`` which is set to ``upload`` when the
            resource file is uploaded instead of linked.
        :type resource: dictionary
        '''
        pass

    def before_resource_delete(
            self, context: Context, resource: dict[str, Any],
            resources: list[dict[str, Any]]) -> None:
        u'''
        Extensions will receive this before a resource is deleted.

        :param context: The context object of the current request, this
            includes for example access to the ``model`` and the ``user``.
        :type context: dictionary
        :param resource: An object representing the resource that is about
            to be deleted. This is a dictionary with one key: ``id`` which
            holds the id ``string`` of the resource that should be deleted.
        :type resource: dictionary
        :param resources: The list of resources from which the resource will
            be deleted (including the resource to be deleted if it existed
            in the dataset).
        :type resources: list
        '''
        pass

    def after_resource_delete(
            self, context: Context,
            resources: list[dict[str, Any]]) -> None:
        u'''
        Extensions will receive this after a resource is deleted.

        :param context: The context object of the current request, this
            includes for example access to the ``model`` and the ``user``.
        :type context: dictionary
        :param resources: A list of objects representing the remaining
            resources after a resource has been removed.
        :type resource: list
        '''
        pass

    def before_resource_show(
            self, resource_dict: dict[str, Any]) -> dict[str, Any]:
        u'''
        Extensions will receive the validated data dict before the resource
        is ready for display.

        Be aware that this method is not only called for UI display, but also
        in other methods, like when a resource is deleted, because package_show
        is used to get access to the resources in a dataset.
        '''
        return resource_dict


class IPluginObserver(Interface):
    u'''
    Hook into the plugin loading mechanism itself
    '''

    def before_load(self, plugin: 'SingletonPlugin') -> None:
        u'''
        Called before a plugin is loaded.
        This method is passed the plugin class.
        '''

    def after_load(self, service: Any) -> None:
        u'''
        Called after a plugin has been loaded.
        This method is passed the instantiated service object.
        '''

    def before_unload(self, plugin: 'SingletonPlugin') -> None:
        u'''
        Called before a plugin is loaded.
        This method is passed the plugin class.
        '''

    def after_unload(self, service: Any) -> None:
        u'''
        Called after a plugin has been unloaded.
        This method is passed the instantiated service object.
        '''


class IConfigurable(Interface):
    u'''
    Hook called during the startup of CKAN

    See also :py:class:`IConfigurer`.
    '''
    def configure(self, config: 'CKANConfig') -> None:
        u'''
        Called during CKAN's initialization.

        This function allows plugins to initialize themselves during
        CKAN's initialization. It is called after most of the
        environment (e.g. the database) is already set up.

        Note that this function is not only called during the
        initialization of the main CKAN process but also during the
        execution of paster commands and background jobs, since these
        run in separate processes and are therefore initialized
        independently.

        :param config: dict-like configuration object
        :type config: :py:class:`ckan.common.CKANConfig`
        '''
        return


class IConfigDeclaration(Interface):
    """Register additional configuration options.

    While it's not necessary, declared config options can be printed out using
    CLI or additionally verified in code. This makes the task of adding new
    configuration, removing obsolete config options, checking the sanity of
    config options much simpler for extension consumers.

    """

    def declare_config_options(self, declaration: Declaration, key: Key):
        """Register extra config options.

        Example::

            from ckan.config.declaration import Declaration, Key

            def declare_config_options(
                self, declaration: Declaration, key: Key):

                declaration.annotate("MyExt config section")
                group = key.ckanext.my_ext.feature
                declaration.declare(group.enabled, "no").set_description(
                    "Enables feature"
                )
                declaration.declare(group.mode, "simple")

        Produces the following config suggestion::

            ####### MyExt config section #######
            # Enables feature
            ckanext.my_ext.feature.enabled = no
            # ckanext.my_ext.feature.mode = simple

        See :ref:`declare configuration <declare-config-options>` guide for
        details.

        :param declaration:  object containing all the config declarations
        :type declaration: :py:class:`ckan.config.declaration.Declaration`

        :param key: object for generic option access.
        :type key: :py:class:`ckan.config.declaration.Key`

        """


class IConfigurer(Interface):
    u'''
    Configure the CKAN environment via the ``config`` object

    See also :py:class:`IConfigurable`.
    '''

    def update_config(self, config: 'CKANConfig') -> None:
        u'''
        Called by load_environment at the earliest point that config is
        available to plugins. The config should be updated in place.

        :param config: ``config`` object
        '''

    def update_config_schema(self, schema: Schema) -> Schema:
        u'''
        Return a schema with the runtime-editable config options.

        CKAN will use the returned schema to decide which configuration options
        can be edited during runtime (using
        :py:func:`ckan.logic.action.update.config_option_update`) and to
        validate them before storing them.

        Defaults to
        :py:func:`ckan.logic.schema.default_update_configuration_schema`, which
        will be passed to all extensions implementing this method, which can
        add or remove runtime-editable config options to it.

        :param schema: a dictionary mapping runtime-editable configuration
          option keys to lists
          of validator and converter functions to be applied to those keys
        :type schema: dictionary

        :returns: a dictionary mapping runtime-editable configuration option
          keys to lists of
          validator and converter functions to be applied to those keys
        :rtype: dictionary
        '''
        return schema


class IActions(Interface):
    u'''
    Allow adding of actions to the logic layer.
    '''
    def get_actions(self) -> dict[str, Action]:
        u'''
        Should return a dict, the keys being the name of the logic
        function and the values being the functions themselves.

        By decorating a function with the ``ckan.logic.side_effect_free``
        decorator, the associated action will be made available to a GET
        request (as well as the usual POST request) through the Action API.

        By decorating a function with ``ckan.plugins.toolkit.chained_action``,
        the action will 'intercept' calls to an existing action function. This
        allows a plugin to modify the behaviour of an existing action function.
        Chained actions must be defined as
        ``action_function(original_action, context, data_dict)``, where the
        function's name matches the original action function it intercepts, the
        first parameter is the action function it intercepts (in the next
        plugin or in core ckan). The chained action may call the
        original_action function, optionally passing different values, handling
        exceptions, returning different values and/or raising different
        exceptions to the caller. When multiple plugins chain to an action, the
        first plugin declaring is called first, and if it chooses to call the
        original_action, then the chained action in the next plugin to be
        declared next is called, and so on.
        '''
        return {}


class IValidators(Interface):
    u'''
    Add extra validators to be returned by
    :py:func:`ckan.plugins.toolkit.get_validator`.
    '''
    def get_validators(self) -> dict[str, Validator]:
        u'''Return the validator functions provided by this plugin.

        Return a dictionary mapping validator names (strings) to
        validator functions. For example::

            {'valid_shoe_size': shoe_size_validator,
             'valid_hair_color': hair_color_validator}

        These validator functions would then be available when a
        plugin calls :py:func:`ckan.plugins.toolkit.get_validator`.
        '''
        return {}


class IAuthFunctions(Interface):
    u'''Override CKAN's authorization functions, or add new auth functions.'''

    def get_auth_functions(self) -> dict[str, AuthFunction]:
        u'''Return the authorization functions provided by this plugin.

        Return a dictionary mapping authorization function names (strings) to
        functions. For example::

            {'user_create': my_custom_user_create_function,
             'group_create': my_custom_group_create}

        When a user tries to carry out an action via the CKAN API or web
        interface and CKAN or a CKAN plugin calls
        ``check_access('some_action')`` as a result, an authorization function
        named ``'some_action'`` will be searched for in the authorization
        functions registered by plugins and in CKAN's core authorization
        functions (found in ``ckan/logic/auth/``).

        For example when action function ``'package_create'`` is called, a
        ``'package_create'`` authorization function is searched for.

        If an extension registers an authorization function with the same name
        as one of CKAN's default authorization functions (as with
        ``'user_create'`` and ``'group_create'`` above), the extension's
        function will override the default one.

        Each authorization function should take two parameters ``context`` and
        ``data_dict``, and should return a dictionary ``{'success': True}`` to
        authorize the action or ``{'success': False}`` to deny it, for
        example::

            def user_create(context, data_dict=None):
                if (some condition):
                    return {'success': True}
                else:
                    return {'success': False, 'msg': 'Not allowed to register'}

        The context object will contain a ``model`` that can be used to query
        the database, a ``user`` containing the name of the user doing the
        request (or their IP if it is an anonymous web request) and an
        ``auth_user_obj`` containing the actual model.User object (or None if
        it is an anonymous request).

        See ``ckan/logic/auth/`` for more examples.

        Note that by default, all auth functions provided by extensions are
        assumed to require a validated user or API key, otherwise a
        :py:class:`ckan.logic.NotAuthorized`: exception will be raised. This
        check will be performed *before* calling the actual auth function. If
        you want to allow anonymous access to one of your actions, its auth
        function must be decorated with the ``auth_allow_anonymous_access``
        decorator, available in the plugins toolkit.

        For example::

            import ckan.plugins as p

            @p.toolkit.auth_allow_anonymous_access
            def my_search_action(context, data_dict):
                # Note that you can still return {'success': False} if for some
                # reason access is denied.

            def my_create_action(context, data_dict):
                # Unless there is a logged in user or a valid API key provided
                # NotAuthorized will be raised before reaching this function.

        By decorating a registered auth function with the
        ``ckan.plugins.toolkit.chained_auth_function`` decorator you can create
        a chain of auth checks that are completed when auth is requested. This
        chain starts with the last chained auth function to be registered and
        ends with the original auth function (or a non-chained plugin override
        version). Chained auth functions must accept an extra parameter,
        specifically the next auth function in the chain, for example::

            auth_function(next_auth, context, data_dict).

        The chained auth function may call the next_auth function, optionally
        passing different values, handling exceptions, returning different
        values and/or raising different exceptions to the caller.
        '''
        return {}


class ITemplateHelpers(Interface):
    u'''Add custom template helper functions.

    By implementing this plugin interface plugins can provide their own
    template helper functions, which custom templates can then access via the
    ``h`` variable.

    See ``ckanext/example_itemplatehelpers`` for an example plugin.

    '''
    def get_helpers(self) -> dict[str, Callable[..., Any]]:
        u'''Return a dict mapping names to helper functions.

        The keys of the dict should be the names with which the helper
        functions will be made available to templates, and the values should be
        the functions themselves. For example, a dict like:
        ``{'example_helper': example_helper}`` allows templates to access the
        ``example_helper`` function via ``h.example_helper()``.

        Function names should start with the name of the extension providing
        the function, to prevent name clashes between extensions.

        By decorating a registered helper function with the
        ``ckan.plugins.toolkit.chained_helper`` decorator you can
        create a chain of helpers that are called in a sequence. This
        chain starts with the first chained helper to be registered and
        ends with the original helper (or a non-chained plugin
        override version). Chained helpers must accept an extra
        parameter, specifically the next helper in the chain, for
        example::

            helper(next_helper, *args, **kwargs).

        The chained helper function may call the next_helper function,
        optionally passing different values, handling exceptions,
        returning different values and/or raising different exceptions
        to the caller.

        '''
        return {}


class IDatasetForm(Interface):
    u'''Customize CKAN's dataset (package) schemas and forms.

    By implementing this interface plugins can customise CKAN's dataset schema,
    for example to add new custom fields to datasets.

    Multiple IDatasetForm plugins can be used at once, each plugin associating
    itself with different dataset types using the ``package_types()`` and
    ``is_fallback()`` methods below, and then providing different schemas and
    templates for different types of dataset.  When a dataset view action
    is invoked, the ``type`` field of the dataset will determine which
    IDatasetForm plugin (if any) gets delegated to.

    When implementing IDatasetForm, you can inherit from
    ``ckan.plugins.toolkit.DefaultDatasetForm``, which provides default
    implementations for each of the methods defined in this interface.

    See ``ckanext/example_idatasetform`` for an example plugin.

    '''
    def package_types(self) -> Sequence[str]:
        u'''Return an iterable of dataset (package) types that this plugin
        handles.

        If a request involving a dataset of one of the returned types is made,
        then this plugin instance will be delegated to.

        There cannot be two IDatasetForm plugins that return the same dataset
        type, if this happens then CKAN will raise an exception at startup.

        :rtype: iterable of strings

        '''
        return []

    def is_fallback(self) -> bool:
        u'''Return ``True`` if this plugin is the fallback plugin.

        When no IDatasetForm plugin's ``package_types()`` match the ``type`` of
        the dataset being processed, the fallback plugin is delegated to
        instead.

        There cannot be more than one IDatasetForm plugin whose
        ``is_fallback()`` method returns ``True``, if this happens CKAN will
        raise an exception at startup.

        If no IDatasetForm plugin's ``is_fallback()`` method returns ``True``,
        CKAN will use ``DefaultDatasetForm`` as the fallback.

        :rtype: bool

        '''
        return False

    def create_package_schema(self) -> Schema:
        u'''Return the schema for validating new dataset dicts.

        CKAN will use the returned schema to validate and convert data coming
        from users (via the dataset form or API) when creating new datasets,
        before entering that data into the database.

        If it inherits from ``ckan.plugins.toolkit.DefaultDatasetForm``, a
        plugin can call ``DefaultDatasetForm``'s ``create_package_schema()``
        method to get the default schema and then modify and return it.

        CKAN's ``convert_to_tags()`` or ``convert_to_extras()`` functions can
        be used to convert custom fields into dataset tags or extras for
        storing in the database.

        See ``ckanext/example_idatasetform`` for examples.

        :returns: a dictionary mapping dataset dict keys to lists of validator
          and converter functions to be applied to those keys
        :rtype: dictionary

        '''
        return {}

    def update_package_schema(self) -> Schema:
        u'''Return the schema for validating updated dataset dicts.

        CKAN will use the returned schema to validate and convert data coming
        from users (via the dataset form or API) when updating datasets, before
        entering that data into the database.

        If it inherits from ``ckan.plugins.toolkit.DefaultDatasetForm``, a
        plugin can call ``DefaultDatasetForm``'s ``update_package_schema()``
        method to get the default schema and then modify and return it.

        CKAN's ``convert_to_tags()`` or ``convert_to_extras()`` functions can
        be used to convert custom fields into dataset tags or extras for
        storing in the database.

        See ``ckanext/example_idatasetform`` for examples.

        :returns: a dictionary mapping dataset dict keys to lists of validator
          and converter functions to be applied to those keys
        :rtype: dictionary

        '''
        return {}

    def show_package_schema(self) -> Schema:
        u'''
        Return a schema to validate datasets before they're shown to the user.

        CKAN will use the returned schema to validate and convert data coming
        from the database before it is returned to the user via the API or
        passed to a template for rendering.

        If it inherits from ``ckan.plugins.toolkit.DefaultDatasetForm``, a
        plugin can call ``DefaultDatasetForm``'s ``show_package_schema()``
        method to get the default schema and then modify and return it.

        If you have used ``convert_to_tags()`` or ``convert_to_extras()`` in
        your ``create_package_schema()`` and ``update_package_schema()`` then
        you should use ``convert_from_tags()`` or ``convert_from_extras()`` in
        your ``show_package_schema()`` to convert the tags or extras in the
        database back into your custom dataset fields.

        See ``ckanext/example_idatasetform`` for examples.

        :returns: a dictionary mapping dataset dict keys to lists of validator
          and converter functions to be applied to those keys
        :rtype: dictionary

        '''
        return {}

    def setup_template_variables(self, context: Context,
                                 data_dict: DataDict) -> None:
        u'''Add variables to the template context for use in dataset templates.

        This function is called before a dataset template is rendered. If you
        have custom dataset templates that require some additional variables,
        you can add them to the template context ``ckan.plugins.toolkit.c``
        here and they will be available in your templates. See
        ``ckanext/example_idatasetform`` for an example.

        '''

    def new_template(self, package_type: str) -> str:
        u'''Return the path to the template for the new dataset page.

        The path should be relative to the plugin's templates dir, e.g.
        ``'package/new.html'``.

        :rtype: string

        '''
        return ''

    def read_template(self, package_type: str) -> str:
        u'''Return the path to the template for the dataset read page.

        The path should be relative to the plugin's templates dir, e.g.
        ``'package/read.html'``.

        If the user requests the dataset in a format other than HTML, then
        CKAN will try to render a template file with the same path as returned
        by this function, but a different filename extension,
        e.g. ``'package/read.rdf'``.  If your extension (or another one)
        does not provide this version of the template file, the user
        will get a 404 error.

        :rtype: string

        '''
        return ''

    def edit_template(self, package_type: str) -> str:
        u'''Return the path to the template for the dataset edit page.

        The path should be relative to the plugin's templates dir, e.g.
        ``'package/edit.html'``.

        :rtype: string

        '''
        return ''

    def search_template(self, package_type: str) -> str:
        u'''Return the path to the template for use in the dataset search page.

        This template is used to render each dataset that is listed in the
        search results on the dataset search page.

        The path should be relative to the plugin's templates dir, e.g.
        ``'package/search.html'``.

        :rtype: string

        '''
        return ''

    def history_template(self, package_type: str) -> str:
        u'''
        .. warning:: This template is removed. The function exists for
            compatibility. It now returns None.

        '''
        return ''

    def resource_template(self, package_type: str) -> str:
        u'''Return the path to the template for the resource read page.

        The path should be relative to the plugin's templates dir, e.g.
        ``'package/resource_read.html'``.

        :rtype: string

        '''
        return ''

    def package_form(self, package_type: str) -> str:
        u'''Return the path to the template for the dataset form.

        The path should be relative to the plugin's templates dir, e.g.
        ``'package/form.html'``.

        :rtype: string

        '''
        return ''

    def resource_form(self, package_type: str) -> str:
        u'''Return the path to the template for the resource form.

        The path should be relative to the plugin's templates dir, e.g.
        ``'package/snippets/resource_form.html'``

        :rtype: string
        '''
        return ''

    def validate(
            self, context: Context, data_dict: DataDict, schema: Schema,
            action: str) -> Optional[tuple[dict[str, Any], dict[str, Any]]]:
        u'''Customize validation of datasets.

        When this method is implemented it is used to perform all validation
        for these datasets. The default implementation calls and returns the
        result from ``ckan.plugins.toolkit.navl_validate``.

        This is an adavanced interface. Most changes to validation should be
        accomplished by customizing the schemas returned from
        ``show_package_schema()``, ``create_package_schema()``
        and ``update_package_schema()``. If you need to have a different
        schema depending on the user or value of any field stored in the
        dataset, or if you wish to use a different method for validation, then
        this method may be used.

        :param context: extra information about the request
        :type context: dictionary
        :param data_dict: the dataset to be validated
        :type data_dict: dictionary
        :param schema: a schema, typically from ``show_package_schema()``,
          ``create_package_schema()`` or ``update_package_schema()``
        :type schema: dictionary
        :param action: ``'package_show'``, ``'package_create'`` or
          ``'package_update'``
        :type action: string
        :returns: (data_dict, errors) where data_dict is the possibly-modified
          dataset and errors is a dictionary with keys matching data_dict
          and lists-of-string-error-messages as values
        :rtype: (dictionary, dictionary)
        '''
        return

    def prepare_dataset_blueprint(self, package_type: str,
                                  blueprint: Blueprint) -> Blueprint:
        u'''Update or replace dataset blueprint for given package type.

        Internally CKAN registers blueprint for every custom dataset
        type. Before default routes added to this blueprint and it
        registered inside application this method is called. It can be
        used either for registration of the view function under new
        path or under existing path(like `/new`), in which case this
        new function will be used instead of default one.

        Note, this blueprint has prefix `/{package_type}`.

        :rtype: flask.Blueprint

        '''
        return blueprint

    def prepare_resource_blueprint(self, package_type: str,
                                   blueprint: Blueprint) -> Blueprint:
        u'''Update or replace resource blueprint for given package type.

        Internally CKAN registers separate resource blueprint for
        every custom dataset type. Before default routes added to this
        blueprint and it registered inside application this method is
        called. It can be used either for registration of the view
        function under new path or under existing path(like `/new`),
        in which case this new function will be used instead of
        default one.

        Note, this blueprint has prefix `/{package_type}/<id>/resource`.

        :rtype: flask.Blueprint

        '''
        return blueprint


class IGroupForm(Interface):
    u'''
    Allows customisation of the group form and its underlying schema.

    The behaviour of the plugin is determined by 5 method hooks:

     - group_form(self)
     - form_to_db_schema(self)
     - db_to_form_schema(self)
     - check_data_dict(self, data_dict)
     - setup_template_variables(self, context, data_dict)

    Furthermore, there can be many implementations of this plugin registered
    at once.  With each instance associating itself with 0 or more group
    type strings.  When a group form action is invoked, the group
    type determines which of the registered plugins to delegate to.  Each
    implementation must implement these methods which are used to determine the
    group-type -> plugin mapping:

     - is_fallback(self)
     - group_types(self)
     - group_controller(self)

    Implementations might want to consider mixing in
    ckan.lib.plugins.DefaultGroupForm which provides
    default behaviours for the 5 method hooks.

    '''

    # These methods control when the plugin is delegated to ###################

    def is_fallback(self) -> bool:
        u'''
        Returns true if this provides the fallback behaviour, when no other
        plugin instance matches a group's type.

        There must be exactly one fallback view defined, any attempt to
        register more than one will throw an exception at startup.  If there's
        no fallback registered at startup the
        ckan.lib.plugins.DefaultGroupForm used as the fallback.
        '''
        return False

    def group_types(self) -> Iterable[str]:
        u'''
        Returns an iterable of group type strings.

        If a request involving a group of one of those types is made, then
        this plugin instance will be delegated to.

        There must only be one plugin registered to each group type.  Any
        attempts to register more than one plugin instance to a given group
        type will raise an exception at startup.
        '''
        return []

    def group_controller(self) -> str:
        u'''
        Returns the name of the group view

        The group view is the view, that is used to handle requests
        of the group type(s) of this plugin.

        If this method is not provided, the default group view is used
        (`group`).
        '''
        return 'group'

    # End of control methods ##################################################

    # Hooks for customising the GroupController's behaviour          ##########
    # TODO: flesh out the docstrings a little more
    def new_template(self, group_type: str) -> str:
        u'''
        Returns a string representing the location of the template to be
        rendered for the 'new' page. Uses the default_group_type configuration
        option to determine which plugin to use the template from.
        '''
        return ''

    def index_template(self, group_type: str) -> str:
        u'''
        Returns a string representing the location of the template to be
        rendered for the index page. Uses the default_group_type configuration
        option to determine which plugin to use the template from.
        '''
        return ''

    def read_template(self, group_type: str) -> str:
        u'''
        Returns a string representing the location of the template to be
        rendered for the read page
        '''
        return ''

    def history_template(self, group_type: str) -> str:
        u'''
        Returns a string representing the location of the template to be
        rendered for the history page
        '''
        return ''

    def edit_template(self, group_type: str) -> str:
        u'''
        Returns a string representing the location of the template to be
        rendered for the edit page
        '''
        return ''

    def group_form(self, group_type: str) -> str:
        u'''
        Returns a string representing the location of the template to be
        rendered.  e.g. ``group/new_group_form.html``.
        '''
        return ''

    def form_to_db_schema(self) -> Schema:
        u'''
        Returns the schema for mapping group data from a form to a format
        suitable for the database.
        '''
        return {}

    def db_to_form_schema(self) -> Schema:
        u'''
        Returns the schema for mapping group data from the database into a
        format suitable for the form (optional)
        '''
        return {}

    def check_data_dict(self,
                        data_dict: DataDict,
                        schema: Optional[Schema] = None) -> None:
        u'''
        Check if the return data is correct.

        raise a DataError if not.
        '''

    def setup_template_variables(self, context: Context,
                                 data_dict: DataDict) -> None:
        u'''
        Add variables to c just prior to the template being rendered.
        '''

    def validate(
            self, context: Context, data_dict: DataDict, schema: Schema,
            action: str) -> Optional[tuple[dict[str, Any], dict[str, Any]]]:
        u'''Customize validation of groups.

        When this method is implemented it is used to perform all validation
        for these groups. The default implementation calls and returns the
        result from ``ckan.plugins.toolkit.navl_validate``.

        This is an adavanced interface. Most changes to validation should be
        accomplished by customizing the schemas returned from
        ``form_to_db_schema()`` and ``db_to_form_schema()``
        If you need to have a different
        schema depending on the user or value of any field stored in the
        group, or if you wish to use a different method for validation, then
        this method may be used.

        :param context: extra information about the request
        :type context: dictionary
        :param data_dict: the group to be validated
        :type data_dict: dictionary
        :param schema: a schema, typically from ``form_to_db_schema()``,
          or ``db_to_form_schema()``
        :type schema: dictionary
        :param action: ``'group_show'``, ``'group_create'``,
          ``'group_update'``, ``'organization_show'``,
          ``'organization_create'`` or ``'organization_update'``
        :type action: string
        :returns: (data_dict, errors) where data_dict is the possibly-modified
          group and errors is a dictionary with keys matching data_dict
          and lists-of-string-error-messages as values
        :rtype: (dictionary, dictionary)
        '''
        return

    def prepare_group_blueprint(self, group_type: str,
                                blueprint: Blueprint) -> Blueprint:
        u'''Update or replace group blueprint for given group type.

        Internally CKAN registers separate blueprint for
        every custom group type. Before default routes added to this
        blueprint and it registered inside application this method is
        called. It can be used either for registration of the view
        function under new path or under existing path(like `/new`),
        in which case this new function will be used instead of
        default one.

        Note, this blueprint has prefix `/{group_type}`.

        :rtype: flask.Blueprint

        '''
        return blueprint

    # End of hooks ############################################################


class IFacets(Interface):
    u'''Customize the search facets shown on search pages.

    By implementing this interface plugins can customize the search facets that
    are displayed for filtering search results on the dataset search page,
    organization pages and group pages.

    The ``facets_dict`` passed to each of the functions below is an
    ``OrderedDict`` in which the keys are CKAN's internal names for the facets
    and the values are the titles that will be shown for the facets in the web
    interface. The order of the keys in the dict determine the order that
    facets appear in on the page.  For example::

        {'groups': _('Groups'),
         'tags': _('Tags'),
         'res_format': _('Formats'),
         'license': _('License')}

    To preserve ordering, make sure to add new facets to the existing dict
    rather than updating it, ie do this::

        facets_dict['groups'] = p.toolkit._('Publisher')
        facets_dict['secondary_publisher'] = p.toolkit._('Secondary Publisher')

    rather than this::

        facets_dict.update({
           'groups': p.toolkit._('Publisher'),
           'secondary_publisher': p.toolkit._('Secondary Publisher'),
        })

    Dataset searches can be faceted on any field in the dataset schema that it
    makes sense to facet on. This means any dataset field that is in CKAN's
    Solr search index, basically any field that you see returned by
    :py:func:`~ckan.logic.action.get.package_show`.

    If there are multiple ``IFacets`` plugins active at once, each plugin will
    be called (in the order that they're listed in the CKAN config file) and
    they will each be able to modify the facets dict in turn.

    '''
    def dataset_facets(self,
                       facets_dict: 'OrderedDict[str, Any]',
                       package_type: str) -> 'OrderedDict[str, Any]':
        u'''Modify and return the ``facets_dict`` for the dataset search page.

        The ``package_type`` is the type of dataset that these facets apply to.
        Plugins can provide different search facets for different types of
        dataset. See :py:class:`~ckan.plugins.interfaces.IDatasetForm`.

        :param facets_dict: the search facets as currently specified
        :type facets_dict: OrderedDict

        :param package_type: the dataset type that these facets apply to
        :type package_type: string

        :returns: the updated ``facets_dict``
        :rtype: OrderedDict

        '''
        return facets_dict

    def group_facets(self, facets_dict: 'OrderedDict[str, Any]',
                     group_type: str, package_type: Optional[str]
                     ) -> 'OrderedDict[str, Any]':
        u'''Modify and return the ``facets_dict`` for a group's page.

        The ``package_type`` is the type of dataset that these facets apply to.
        Plugins can provide different search facets for different types of
        dataset. See :py:class:`~ckan.plugins.interfaces.IDatasetForm`.

        The ``group_type`` is the type of group that these facets apply to.
        Plugins can provide different search facets for different types of
        group. See :py:class:`~ckan.plugins.interfaces.IGroupForm`.

        :param facets_dict: the search facets as currently specified
        :type facets_dict: OrderedDict

        :param group_type: the group type that these facets apply to
        :type group_type: string

        :param package_type: the dataset type that these facets apply to
        :type package_type: string

        :returns: the updated ``facets_dict``
        :rtype: OrderedDict

        '''
        return facets_dict

    def organization_facets(
            self, facets_dict: 'OrderedDict[str, Any]', organization_type: str,
            package_type: Optional[str]) -> 'OrderedDict[str, Any]':
        u'''Modify and return the ``facets_dict`` for an organization's page.

        The ``package_type`` is the type of dataset that these facets apply to.
        Plugins can provide different search facets for different types of
        dataset. See :py:class:`~ckan.plugins.interfaces.IDatasetForm`.

        The ``organization_type`` is the type of organization that these facets
        apply to.  Plugins can provide different search facets for different
        types of organization. See
        :py:class:`~ckan.plugins.interfaces.IGroupForm`.

        :param facets_dict: the search facets as currently specified
        :type facets_dict: OrderedDict

        :param organization_type: the organization type that these facets apply
                                  to
        :type organization_type: string

        :param package_type: the dataset type that these facets apply to
        :type package_type: string

        :returns: the updated ``facets_dict``
        :rtype: OrderedDict

        '''
        return facets_dict


class IAuthenticator(Interface):
    u'''Allows custom authentication methods to be integrated into CKAN.

        All interface methods except for the ``abort()`` one support
        returning a Flask response object. This can be used for instance to
        issue redirects or set cookies in the response. If a response object
        is returned there will be no further processing of the current request
        and that response will be returned. This can be used by plugins to:

        * Issue a redirect::

            def identify(self):

                return toolkit.redirect_to('myplugin.custom_endpoint')

        * Set or clear cookies (or headers)::

            from Flask import make_response

            def identify(self)::

                response = make_response(toolkit.render('my_page.html'))
                response.set_cookie(cookie_name, expires=0)

                return response

    '''

    def identify(self) -> Optional[Response]:
        u'''Called to identify the user.

        If the user is identified then it should set:

         - g.user: The name of the user
         - g.userobj: The actual user object

        Alternatively, plugins can return a response object in order to prevent
        the default CKAN authorization flow. See
        the :py:class:`~ckan.plugins.interfaces.IAuthenticator` documentation
        for more details.

        '''

    def login(self) -> Optional[Response]:
        u'''Called before the login starts (that is before asking the user for
        user name and a password in the default authentication).

        Plugins can return a response object to prevent the default CKAN
        authorization flow. See
        the :py:class:`~ckan.plugins.interfaces.IAuthenticator` documentation
        for more details.
        '''

    def logout(self) -> Optional[Response]:
        u'''Called before the logout starts (that is before clicking the logout
        button in the default authentication).

        Plugins can return a response object to prevent the default CKAN
        authorization flow. See
        the :py:class:`~ckan.plugins.interfaces.IAuthenticator` documentation
        for more details.
        '''

    def abort(
        self,
        status_code: int,
        detail: str,
        headers: Optional[dict[str, Any]],
        comment: Optional[str],
    ) -> tuple[int, str, Optional[dict[str, Any]], Optional[str]]:
        """Called on abort.  This allows aborts due to authorization issues
        to be overridden"""
        return (status_code, detail, headers, comment)

    def authenticate(
        self, identity: 'Mapping[str, Any]'
    ) -> Optional["User"]:
<<<<<<< HEAD
        """Called before the authentication starts (that is after clicking
        the login button)
=======
        """Called before the authentication starts
        (that is after clicking the login button)
>>>>>>> f58c0bca

        Plugins should return a user object if the authentication was
        successful, or ``None``` otherwise.
        """


class ITranslation(Interface):
    u'''
    Allows extensions to provide their own translation strings.
    '''
    def i18n_directory(self) -> str:
        u'''Change the directory of the .mo translation files'''
        return ''

    def i18n_locales(self) -> list[str]:
        u'''Change the list of locales that this plugin handles'''
        return []

    def i18n_domain(self) -> str:
        u'''Change the gettext domain handled by this plugin'''
        return ''


class IUploader(Interface):
    u'''
    Extensions implementing this interface can provide custom uploaders to
    upload resources and group images.
    '''

    def get_uploader(self, upload_to: str,
                     old_filename: Optional[str]) -> Optional[PUploader]:
        u'''Return an uploader object to upload general files that must
        implement the following methods:

        ``__init__(upload_to, old_filename=None)``

        Set up the uploader.

        :param upload_to: name of the subdirectory within the storage
            directory to upload the file
        :type upload_to: string

        :param old_filename: name of an existing image asset, so the extension
            can replace it if necessary
        :type old_filename: string

        ``update_data_dict(data_dict, url_field, file_field, clear_field)``

        Allow the data_dict to be manipulated before it reaches any
        validators.

        :param data_dict: data_dict to be updated
        :type data_dict: dictionary

        :param url_field: name of the field where the upload is going to be
        :type url_field: string

        :param file_field: name of the key where the FieldStorage is kept (i.e
            the field where the file data actually is).
        :type file_field: string

        :param clear_field: name of a boolean field which requests the upload
            to be deleted.
        :type clear_field: string

        ``upload(max_size)``

        Perform the actual upload.

        :param max_size: upload size can be limited by this value in MBs.
        :type max_size: int

        '''

    def get_resource_uploader(
            self, resource: dict[str, Any]) -> Optional[PResourceUploader]:
        u'''Return an uploader object used to upload resource files that must
        implement the following methods:

        ``__init__(resource)``

        Set up the resource uploader.

        :param resource: resource dict
        :type resource: dictionary

        Optionally, this method can set the following two attributes
        on the class instance so they are set in the resource object:

         - filesize (int):  Uploaded file filesize.
         - mimetype (str):  Uploaded file mimetype.

        ``upload(id, max_size)``

        Perform the actual upload.

        :param id: resource id, can be used to create filepath
        :type id: string

        :param max_size: upload size can be limited by this value in MBs.
        :type max_size: int

        ``get_path(id)``

        Required by the ``resource_download`` action to determine the path to
        the file.

        :param id: resource id
        :type id: string

        '''


class IBlueprint(Interface):

    u'''Register an extension as a Flask Blueprint.'''

    def get_blueprint(self) -> Union[list[Blueprint], Blueprint]:
        u'''
        Return either a single Flask Blueprint object or a list of Flask
        Blueprint objects to be registered by the app.
        '''
        return []


class IPermissionLabels(Interface):
    u'''
    Extensions implementing this interface can override the permission
    labels applied to datasets to precisely control which datasets are
    visible to each user.

    Implementations might want to consider mixing in
    ``ckan.lib.plugins.DefaultPermissionLabels`` which provides
    default behaviours for these methods.

    See ``ckanext/example_ipermissionlabels`` for an example plugin.
    '''

    def get_dataset_labels(self, dataset_obj: 'model.Package') -> list[str]:
        u'''
        Return a list of unicode strings to be stored in the search index
        as the permission lables for a dataset dict.

        :param dataset_obj: dataset details
        :type dataset_obj: Package model object

        :returns: permission labels
        :rtype: list of unicode strings
        '''
        return []

    def get_user_dataset_labels(self,
                                user_obj: Optional['model.User']) -> list[str]:
        u'''
        Return the permission labels that give a user permission to view
        a dataset. If any of the labels returned from this method match
        any of the labels returned from :py:meth:`.get_dataset_labels`
        then this user is permitted to view that dataset.

        :param user_obj: user details
        :type user_obj: User model object or None

        :returns: permission labels
        :rtype: list of unicode strings
        '''
        return []


class IForkObserver(Interface):
    u'''
    Observe forks of the CKAN process.
    '''
    def before_fork(self) -> None:
        u'''
        Called shortly before the CKAN process is forked.
        '''


class IApiToken(Interface):
    """Extend functionality of API Tokens.

    This interface is unstable and new methods may be
    introduced in future. Always use `inherit=True` when implementing
    it.

    Example::

        p.implements(p.IApiToken, inherit=True)


    """

    def create_api_token_schema(self, schema: Schema) -> Schema:
        u'''Return the schema for validating new API tokens.

        :param schema: a dictionary mapping api_token dict keys to lists of
          validator and converter functions to be applied to those
          keys
        :type schema: dict

        :returns: a dictionary mapping api_token dict keys to lists of
          validator and converter functions to be applied to those
          keys
        :rtype: dict

        '''
        return schema

    def decode_api_token(
            self, encoded: str, **kwargs: Any) -> Optional[dict[str, Any]]:
        """Make an attempt to decode API Token provided in request.

        Decode token if it possible and return dictionary with
        mandatory `jti` key(token id for DB lookup) and optional
        additional items, which will be used further in
        `preprocess_api_token`.

        :param encoded: API Token provided in request
        :type encoded: str

        :param kwargs: any additional parameters that can be added
            in future or by plugins. Current implementation won't pass
            any additional fields, but plugins may use this feature, passing
            JWT `aud` or `iss` claims, for example
        :type kwargs: dict

        :returns: dictionary with all the decoded fields or None
        :rtype: dict | None

        """
        return None

    def encode_api_token(self, data: dict[str, Any],
                         **kwargs: Any) -> Optional[str]:
        """Make an attempt to encode API Token.

        Encode token if it possible and return string, that will be
        shown to user.

        :param data: dictionary, containing all postprocessed data
        :type data: dict

        :param kwargs: any additional parameters that can be added
            in future or by plugins. Current implementation won't pass
            any additional fields, but plugins may use this feature, passing
            JWT `aud` or `iss` claims, for example
        :type kwargs: dict

        :returns: token as encodes string or None
        :rtype: str | None

        """
        return None

    def preprocess_api_token(
            self, data: Mapping[str, Any]) -> Mapping[str, Any]:
        """Handle additional info from API Token.

        Allows decoding or extracting any kind of additional
        information from API Token, before it used for fetching
        current user from database.

        :param data: dictionary with all fields that were previously
            created in `postprocess_api_token` (potentially
            modified by some other plugin already.)
        :type data: dict

        :returns: dictionary that will be passed into other
            plugins and, finally, used for fetching User instance
        :rtype: dict

        """
        return data

    def postprocess_api_token(self, data: dict[str, Any], jti: str,
                              data_dict: dict[str, Any]) -> dict[str, Any]:
        """Encode additional information into API Token.

        Allows passing any kind of additional information into API
        Token or performing side effects, before it shown to user.

        :param data: dictionary representing newly
            generated API Token. May be already modified by some
            plugin.
        :type data: dict

        :param jti: Id of the token
        :type jti: str

        :param data_dict: data used for token creation.
        :type data_dict: dict

        :returns: dictionary with fields that will be encoded into
            final API Token
        :rtype: dict

        """
        return data

    def add_extra_fields(self, data_dict: DataDict) -> dict[str, Any]:
        """Provide additional information alongside with API Token.

        Any extra information that is not itself a part of a token,
        but can extend its functionality(for example, refresh token)
        is registered here.

        :param data_dict: dictionary that will bre returned from
            `api_token_create` API call.
        :type data_dict: dict

        :returns: dictionary with token and optional set of extra fields.
        :rtype: dict

        """
        return data_dict


class IClick(Interface):
    u'''
    Allow extensions to define click commands.
    '''
    def get_commands(self) -> list['click.Command']:
        u'''
        Return a list of command functions objects
        to be registered by the click.add_command.

        Example::

            p.implements(p.IClick)
            # IClick
            def get_commands(self):
                """Call me via: `ckan hello`"""
                import click
                @click.command()
                def hello():
                    click.echo('Hello, World!')
                return [hello]

        :returns: command functions objects
        :rtype: list of function objects
        '''
        return []


class ISignal(Interface):
    """Subscribe to CKAN signals.
    """

    def get_signal_subscriptions(self) -> SignalMapping:
        """Return a mapping of signals to their listeners.

        Note that keys are not strings, they are instances of
        ``blinker.Signal``. When using signals provided by CKAN core,
        it is better to use the references from the :doc:`plugins
        toolkit <plugins-toolkit>` for better future
        compatibility. Values should be a list of listener functions::

            def get_signal_subscriptions(self):
                import ckan.plugins.toolkit as tk

                # or, even better, but requires additional dependency:
                # pip install ckantoolkit
                import ckantoolkit as tk

                return {
                    tk.signals.request_started: [request_listener],
                    tk.signals.register_blueprint: [
                        first_blueprint_listener,
                        second_blueprint_listener
                    ]
                }

        Listeners are callables that accept one mandatory
        argument (``sender``) and an arbitrary number of
        named arguments (text). The best signature for a listener is
        ``def(sender, **kwargs)``.

        The ``sender`` argument  will be different depending on the signal
        and will be generally used to conditionally executing code on the
        listener. For example, the ``register_blueprint`` signal is sent every
        time a custom dataset/group/organization blueprint is registered
        (using :class:`ckan.plugins.interfaces.IDatasetForm`
        or :class:`ckan.plugins.interfaces.IGroupForm`). Depending on
        the kind of blueprint, ``sender`` may be 'dataset', 'group',
        'organization' or 'resource'. If you want to do some work only
        for 'dataset' blueprints, you may end up with something similar to::


            import ckan.plugins.toolkit as tk

            def dataset_blueprint_listener(sender, **kwargs):
                if sender != 'dataset':
                    return
                # Otherwise, do something..

            class ExamplePlugin(plugins.SingletonPlugin)
                plugins.implements(plugins.ISignal)

                def get_signal_subscriptions(self):

                    return {
                        tk.signals.register_blueprint: [
                            dataset_blueprint_listener,
                        ]
                    }

        Because this is a really common use case, there is additional
        form of listener registration supported. Instead of just
        callables, one can use dictionaries of form ``{'receiver':
        CALLABLE, 'sender': DESIRED_SENDER}``. The following code
        snippet has the same effect than the previous one::


            import ckan.plugins.toolkit as tk

            def dataset_blueprint_listener(sender, **kwargs):
                # do something..

            class ExamplePlugin(plugins.SingletonPlugin)
                plugins.implements(plugins.ISignal)

                def get_signal_subscriptions(self):

                    return {
                        tk.signals.register_blueprint: [{
                            'receiver': dataset_blueprint_listener,
                            'sender': 'dataset'
                        }]
                    }

        The two forms of registration can be mixed when multiple
        listeners are registered, callables and dictionaries with
        ``receiver``/``sender`` keys::

            import ckan.plugins.toolkit as tk

            def log_registration(sender, **kwargs):
                log.info("Log something")

            class ExamplePlugin(plugins.SingletonPlugin)
                plugins.implements(plugins.ISignal)

                def get_signal_subscriptions(self):
                    return {
                        tk.signals.request_started: [
                            log_registration,
                            {'receiver': log_registration, 'sender': 'dataset'}
                        ]
                    }

        Even though it is possible to change mutable arguments inside the
        listener, or return something from it, the main purpose of signals
        is the triggering of side effects, like logging, starting background
        jobs, calls to external services, etc.

        Any mutation or attempt to change CKAN behavior through signals should
        be considered unsafe and may lead to hard to track bugs in
        the future. So never modify the arguments of signal listener and
        treat them as constants.

        Always check for the presence of the desired value inside the received
        context (named arguments). Arguments passed to
        signals may change over time, and some arguments may disappear.

        :returns: mapping of subscriptions to signals
        :rtype: dict

        """
        return {}<|MERGE_RESOLUTION|>--- conflicted
+++ resolved
@@ -1740,13 +1740,8 @@
     def authenticate(
         self, identity: 'Mapping[str, Any]'
     ) -> Optional["User"]:
-<<<<<<< HEAD
-        """Called before the authentication starts (that is after clicking
-        the login button)
-=======
         """Called before the authentication starts
         (that is after clicking the login button)
->>>>>>> f58c0bca
 
         Plugins should return a user object if the authentication was
         successful, or ``None``` otherwise.
