# encoding: utf-8

u'''A collection of interfaces that CKAN plugins can implement to customize and
extend CKAN.

'''
from __future__ import annotations

from typing import (
    Any, Callable, IO, Iterable, Mapping, Optional, Sequence,
    TYPE_CHECKING, Tuple, Union, List
)

from flask.blueprints import Blueprint
from flask.wrappers import Response

from ckan.types import (
    Action, AuthFunction, Context, DataDict, PFeedFactory,
    PUploader, PResourceUploader, Schema, SignalMapping, Validator,
    CKANApp)

from .base import Interface, Plugin

if TYPE_CHECKING:
    import click
    import ckan.model as model

    from collections import OrderedDict
    from ckan.common import CKANConfig
    from ckan.config.middleware.flask_app import CKANFlask
    from ckan.config.declaration import Declaration, Key
    from ckan.lib.theme import Theme


AttachmentWithType = Union[
    Tuple[str, IO[str], str],
    Tuple[str, IO[bytes], str]
]
AttachmentWithoutType = Union[Tuple[str, IO[str]], Tuple[str, IO[bytes]]]
Attachment = Union[AttachmentWithType, AttachmentWithoutType]


__all__ = [
    u'Interface',
    u'IMiddleware',
    u'IAuthFunctions',
    u'IDomainObjectModification',
    u'IFeed',
    u'IGroupController',
    u'IOrganizationController',
    u'IPackageController',
    u'IPluginObserver',
    u'IConfigurable',
    u'IConfigDeclaration',
    u'IConfigurer',
    u'IActions',
    u'IResourceUrlChange',
    u'IDatasetForm',
    u'IValidators',
    u'IResourceView',
    u'IResourceController',
    u'IGroupForm',
    u'ITagController',
    "ITheme",
    u'ITemplateHelpers',
    u'IFacets',
    u'IAuthenticator',
    u'ITranslation',
    u'IUploader',
    u'IBlueprint',
    u'IPermissionLabels',
    u'IForkObserver',
    u'IApiToken',
    u'IClick',
    u'ISignal',
    u'INotifier',
]


class IMiddleware(Interface):
    u'''Hook into the CKAN middleware stack

    Note that methods on this interface will be called two times,
    one for the Pylons stack and one for the Flask stack (eventually
    there will be only the Flask stack).
    '''
    def make_middleware(self, app: CKANApp, config: 'CKANConfig') -> CKANApp:
        u'''Return an app configured with this middleware

        When called on the Flask stack, this method will get the actual Flask
        app so plugins wanting to install Flask extensions can do it like
        this::

            import ckan.plugins as p
            from flask_mail import Mail

            class MyPlugin(p.SingletonPlugin):

                p.implements(p.IMiddleware)

                def make_middleware(app, config):

                    mail = Mail(app)

                    return app
        '''
        return app

    def make_error_log_middleware(self, app: 'CKANFlask',
                                  config: 'CKANConfig') -> 'CKANFlask':
        u'''Return an app configured with this error log middleware

        Note that both on the Flask and Pylons middleware stacks, this
        method will receive a wrapped WSGI app, not the actual Flask or
        Pylons app.
        '''
        return app


class IDomainObjectModification(Interface):
    u'''
    Receives notification of new, changed and deleted datasets.
    '''

    def notify(self, entity: Any, operation: str) -> None:
        u'''
        Send a notification on entity modification.

        :param entity: instance of module.Package.
        :param operation: 'new', 'changed' or 'deleted'.
        '''
        pass


class IFeed(Interface):
    """
    For extending the default Atom feeds
    """

    def get_feed_class(self) -> PFeedFactory:
        """
        Allows plugins to provide a custom class to generate feed items.

        :returns: feed class
        :rtype: type

        The feed item generator's constructor is called as follows::

            feed_class(
                feed_title,        # Mandatory
                feed_link,         # Mandatory
                feed_description,  # Mandatory
                language,          # Optional, always set to 'en'
                author_name,       # Optional
                author_link,       # Optional
                feed_guid,         # Optional
                feed_url,          # Optional
                previous_page,     # Optional, url of previous page of feed
                next_page,         # Optional, url of next page of feed
                first_page,        # Optional, url of first page of feed
                last_page,         # Optional, url of last page of feed
            )

        """
        from ckan.views.feed import CKANFeed
        return CKANFeed

    def get_item_additional_fields(
            self, dataset_dict: dict[str, Any]) -> dict[str, Any]:
        """
        Allows plugins to set additional fields on a feed item.

        :param dataset_dict: the dataset metadata
        :type dataset_dict: dictionary
        :returns: the fields to set
        :rtype: dictionary
        """
        return {}


class IResourceUrlChange(Interface):
    u'''
    Receives notification of changed URL on a resource.
    '''

    def notify(self, resource: 'model.Resource') -> None:
        u'''
        Called when a resource url has changed.

        :param resource, instance of model.Resource
        '''
        pass


class IResourceView(Interface):
    u'''Add custom view renderings for different resource types.

    '''
    def info(self) -> dict[str, Any]:
        u'''
        Returns a dictionary with configuration options for the view.

        The available keys are:

        :param name: name of the view type. This should match the name of the
            actual plugin (eg ``image_view`` or ``datatables_view``).
        :param title: title of the view type. Will be displayed on the
            frontend. This should be translatable (ie wrapped with
            ``toolkit._('Title')``).
        :param default_title: default title that will be used if the view is
            created automatically (optional, defaults to 'View').
        :param default_description: default description that will be used if
            the view is created automatically (optional, defaults to '').
        :param icon: icon for the view type. Should be one of the
            `Font Awesome`_ types without the `fa fa-` prefix eg. `compass`
            (optional, defaults to 'picture').
        :param always_available: the view type should be always available when
            creating new views regardless of the format of the resource
            (optional, defaults to False).
        :param iframed: the view template should be iframed before rendering.
            You generally want this option to be True unless the view styles
            and JavaScript don't clash with the main site theme (optional,
            defaults to True).
        :param preview_enabled: the preview button should appear on the edit
            view form. Some view types have their previews integrated with the
            form (optional, defaults to False).
        :param full_page_edit: the edit form should take the full page width
            of the page (optional, defaults to False).
        :param schema: schema to validate extra configuration fields for the
            view (optional). Schemas are defined as a dictionary, with the
            keys being the field name and the values a list of validator
            functions that will get applied to the field. For instance::

                {
                    'offset': [ignore_empty, natural_number_validator],
                    'limit': [ignore_empty, natural_number_validator],
                }

        Example configuration object::

            {'name': 'image_view',
             'title': toolkit._('Image'),
             'schema': {
                'image_url': [ignore_empty, unicode]
             },
             'icon': 'image',
             'always_available': True,
             'iframed': False,
             }

        :returns: a dictionary with the view type configuration
        :rtype: dict

        .. _Font Awesome: https://fontawesome.com/search
        '''
        return {u'name': self.__class__.__name__}

    def can_view(self, data_dict: DataDict) -> bool:
        u'''
        Returns whether the plugin can render a particular resource.

        The ``data_dict`` contains the following keys:

        :param resource: dict of the resource fields
        :param package: dict of the full parent dataset

        :returns: True if the plugin can render a particular resource, False
            otherwise
        :rtype: bool
        '''
        return False

    def setup_template_variables(self, context: Context,
                                 data_dict: DataDict) -> dict[str, Any]:
        u'''
        Adds variables to be passed to the template being rendered.

        This should return a new dict instead of updating the input
        ``data_dict``.

        The ``data_dict`` contains the following keys:

        :param resource_view: dict of the resource view being rendered
        :param resource: dict of the parent resource fields
        :param package: dict of the full parent dataset

        :returns: a dictionary with the extra variables to pass
        :rtype: dict
        '''
        return {}

    def view_template(self, context: Context, data_dict: DataDict) -> str:
        u'''
        Returns a string representing the location of the template to be
        rendered when the view is displayed

        The path will be relative to the template directory you registered
        using the :py:func:`~ckan.plugins.toolkit.add_template_directory`
        on the :py:class:`~ckan.plugins.interfaces.IConfigurer.update_config`
        method, for instance ``views/my_view.html``.

        :param resource_view: dict of the resource view being rendered
        :param resource: dict of the parent resource fields
        :param package: dict of the full parent dataset

        :returns: the location of the view template.
        :rtype: string
        '''
        return ''

    def form_template(self, context: Context, data_dict: DataDict) -> str:
        u'''
        Returns a string representing the location of the template to be
        rendered when the edit view form is displayed

        The path will be relative to the template directory you registered
        using the :py:func:`~ckan.plugins.toolkit.add_template_directory`
        on the :py:class:`~ckan.plugins.interfaces.IConfigurer.update_config`
        method, for instance ``views/my_view_form.html``.

        :param resource_view: dict of the resource view being rendered
        :param resource: dict of the parent resource fields
        :param package: dict of the full parent dataset

        :returns: the location of the edit view form template.
        :rtype: string
        '''
        return ''


class ITagController(Interface):
    u'''
    Hook into the Tag view. These will usually be called just before
    committing or returning the respective object, i.e. when all validation,
    synchronization and authorization setup are complete.

    '''
    def before_view(self, tag_dict: dict[str, Any]) -> dict[str, Any]:
        u'''
        Extensions will receive this before the tag gets displayed. The
        dictionary passed will be the one that gets sent to the template.
        '''
        return tag_dict


class IGroupController(Interface):
    u'''
    Hook into the Group view. These methods will
    usually be called just before committing or returning the
    respective object i.e. when all validation, synchronization
    and authorization setup are complete.
    '''

    def read(self, entity: 'model.Group') -> None:
        u'''Called after IGroupController.before_view inside group_read.
        '''
        pass

    def create(self, entity: 'model.Group') -> None:
        u'''Called after group has been created inside group_create.
        '''
        pass

    def edit(self, entity: 'model.Group') -> None:
        u'''Called after group has been updated inside group_update.
        '''
        pass

    def delete(self, entity: 'model.Group') -> None:
        u'''Called before commit inside group_delete.
        '''
        pass

    def before_view(self, data_dict: DataDict) -> dict[str, Any]:
        u'''
        Extensions will receive this before the group gets
        displayed. The dictionary passed will be the one that gets
        sent to the template.
        '''
        return data_dict


class IOrganizationController(Interface):
    u'''
    Hook into the Organization view. These methods will
    usually be called just before committing or returning the
    respective object i.e. when all validation, synchronization
    and authorization setup are complete.
    '''

    def read(self, entity: 'model.Group') -> None:
        u'''Called after IOrganizationController.before_view inside
        organization_read.
        '''
        pass

    def create(self, entity: 'model.Group') -> None:
        u'''Called after organization had been created inside
        organization_create.
        '''
        pass

    def edit(self, entity: 'model.Group') -> None:
        u'''Called after organization had been updated inside
        organization_update.
        '''
        pass

    def delete(self, entity: 'model.Group') -> None:
        u'''Called before commit inside organization_delete.
        '''
        pass

    def before_view(self, data_dict: DataDict) -> dict[str, Any]:
        u'''
        Extensions will receive this before the organization gets
        displayed. The dictionary passed will be the one that gets
        sent to the template.
        '''
        return data_dict


class IPackageController(Interface):
    u'''
    Hook into the dataset view.
    '''

    def read(self, entity: 'model.Package') -> None:
        u'''
        Called after IPackageController.before_dataset_view inside
        package_show.
        '''
        pass

    def create(self, entity: 'model.Package') -> None:
        u'''Called after the dataset had been created inside package_create.
        '''
        pass

    def edit(self, entity: 'model.Package') -> None:
        u'''Called after the dataset had been updated inside package_update.
        '''
        pass

    def delete(self, entity: 'model.Package') -> None:
        u'''Called before commit inside package_delete.
        '''
        pass

    def after_dataset_create(
            self, context: Context, pkg_dict: dict[str, Any]) -> None:
        u'''
        Extensions will receive the validated data dict after the dataset
        has been created (Note that the create method will return a dataset
        domain object, which may not include all fields). Also the newly
        created dataset id will be added to the dict.
        '''
        pass

    def after_dataset_update(
            self, context: Context, pkg_dict: dict[str, Any]) -> None:
        u'''
        Extensions will receive the validated data dict after the dataset
        has been updated.

        Note that bulk dataset update actions (`bulk_update_private`,
        `bulk_update_public`) will bypass this callback. See
        ``ckan.plugins.toolkit.chained_action`` to wrap those actions
        if required.
        '''
        pass

    def after_dataset_delete(
            self, context: Context, pkg_dict: dict[str, Any]) -> None:
        u'''
        Extensions will receive the data dict (typically containing
        just the dataset id) after the dataset has been deleted.

        Note that the `bulk_update_delete` action will bypass this
        callback. See ``ckan.plugins.toolkit.chained_action`` to wrap
        that action if required.
        '''
        pass

    def after_dataset_show(
            self, context: Context, pkg_dict: dict[str, Any]) -> None:
        u'''
        Extensions will receive the validated data dict after the dataset
        is ready for display.
        '''
        pass

    def before_dataset_search(
            self, search_params: dict[str, Any]) -> dict[str, Any]:
        u'''
        Extensions will receive a dictionary with the query parameters,
        and should return a modified (or not) version of it.

        search_params will include an `extras` dictionary with all values
        from fields starting with `ext_`, so extensions can receive user
        input from specific fields.
        '''
        return search_params

    def after_dataset_search(
            self, search_results: dict[str, Any],
            search_params: dict[str, Any]) -> dict[str, Any]:
        u'''
        Extensions will receive the search results, as well as the search
        parameters, and should return a modified (or not) object with the
        same structure::

            {'count': '', 'results': '', 'search_facets': ''}

        Note that count and facets may need to be adjusted if the extension
        changed the results for some reason.

        search_params will include an `extras` dictionary with all values
        from fields starting with `ext_`, so extensions can receive user
        input from specific fields.

        '''

        return search_results

    def before_dataset_index(self, pkg_dict: dict[str, Any]) -> dict[str, Any]:
        u'''
        Extensions will receive what will be given to Solr for
        indexing. This is essentially a flattened dict (except for
        multi-valued fields such as tags) of all the terms sent to
        the indexer. The extension can modify this by returning an
        altered version.
        '''
        return pkg_dict

    def before_dataset_view(self, pkg_dict: dict[str, Any]) -> dict[str, Any]:
        u'''
        Extensions will receive this before the dataset gets
        displayed. The dictionary passed will be the one that gets
        sent to the template.
        '''
        return pkg_dict


class IResourceController(Interface):
    u'''
    Hook into the resource view.
    '''

    def before_resource_create(
            self, context: Context, resource: dict[str, Any]) -> None:
        u'''
        Extensions will receive this before a resource is created.

        :param context: The context object of the current request, this
            includes for example access to the ``model`` and the ``user``.
        :type context: dictionary
        :param resource: An object representing the resource to be added
            to the dataset (the one that is about to be created).
        :type resource: dictionary
        '''
        pass

    def after_resource_create(
            self, context: Context, resource: dict[str, Any]) -> None:
        u'''
        Extensions will receive this after a resource is created.

        :param context: The context object of the current request, this
            includes for example access to the ``model`` and the ``user``.
        :type context: dictionary
        :param resource: An object representing the latest resource added
            to the dataset (the one that was just created). A key in the
            resource dictionary worth mentioning is ``url_type`` which is
            set to ``upload`` when the resource file is uploaded instead
            of linked.
        :type resource: dictionary
        '''
        pass

    def before_resource_update(self, context: Context, current: dict[str, Any],
                               resource: dict[str, Any]) -> None:
        u'''
        Extensions will receive this before a resource is updated.

        :param context: The context object of the current request, this
            includes for example access to the ``model`` and the ``user``.
        :type context: dictionary
        :param current: The current resource which is about to be updated
        :type current: dictionary
        :param resource: An object representing the updated resource which
            will replace the ``current`` one.
        :type resource: dictionary
        '''
        pass

    def after_resource_update(
            self, context: Context, resource: dict[str, Any]) -> None:
        u'''
        Extensions will receive this after a resource is updated.

        :param context: The context object of the current request, this
            includes for example access to the ``model`` and the ``user``.
        :type context: dictionary
        :param resource: An object representing the updated resource in
            the dataset (the one that was just updated). As with
            ``after_resource_create``, a noteworthy key in the resource
            dictionary ``url_type`` which is set to ``upload`` when the
            resource file is uploaded instead of linked.
        :type resource: dictionary

        Note that the datastore will bypass this callback when updating
        the ``datastore_active`` flag on a resource that has been added
        to the datastore.
        '''
        pass

    def before_resource_delete(
            self, context: Context, resource: dict[str, Any],
            resources: list[dict[str, Any]]) -> None:
        u'''
        Extensions will receive this before a resource is deleted.

        :param context: The context object of the current request, this
            includes for example access to the ``model`` and the ``user``.
        :type context: dictionary
        :param resource: An object representing the resource that is about
            to be deleted. This is a dictionary with one key: ``id`` which
            holds the id ``string`` of the resource that should be deleted.
        :type resource: dictionary
        :param resources: The list of resources from which the resource will
            be deleted (including the resource to be deleted if it existed
            in the dataset).
        :type resources: list
        '''
        pass

    def after_resource_delete(
            self, context: Context,
            resources: list[dict[str, Any]]) -> None:
        u'''
        Extensions will receive this after a resource is deleted.

        :param context: The context object of the current request, this
            includes for example access to the ``model`` and the ``user``.
        :type context: dictionary
        :param resources: A list of objects representing the remaining
            resources after a resource has been removed.
        :type resource: list
        '''
        pass

    def before_resource_show(
            self, resource_dict: dict[str, Any]) -> dict[str, Any]:
        u'''
        Extensions will receive the validated data dict before the resource
        is ready for display.

        Be aware that this method is not only called for UI display, but also
        in other methods, like when a resource is deleted, because package_show
        is used to get access to the resources in a dataset.
        '''
        return resource_dict


class IPluginObserver(Interface):
    u'''
    Hook into the plugin loading mechanism itself
    '''

    def before_load(self, plugin: Plugin) -> None:
        u'''
        Called before a plugin is loaded.
        This method is passed the instantiated service object.
        '''

    def after_load(self, service: Plugin) -> None:
        u'''
        Called after a plugin has been loaded.
        This method is passed the instantiated service object.
        '''

    def before_unload(self, plugin: Plugin) -> None:
        u'''
        Called before a plugin is loaded.
        This method is passed the instantiated service object.
        '''

    def after_unload(self, service: Plugin) -> None:
        u'''
        Called after a plugin has been unloaded.
        This method is passed the instantiated service object.
        '''


class IConfigurable(Interface):
    u'''
    Hook called during the startup of CKAN

    See also :py:class:`IConfigurer`.
    '''
    def configure(self, config: 'CKANConfig') -> None:
        u'''
        Called during CKAN's initialization.

        This function allows plugins to initialize themselves during
        CKAN's initialization. It is called after most of the
        environment (e.g. the database) is already set up.

        Note that this function is not only called during the
        initialization of the main CKAN process but also during the
        execution of paster commands and background jobs, since these
        run in separate processes and are therefore initialized
        independently.

        :param config: dict-like configuration object
        :type config: :py:class:`ckan.common.CKANConfig`
        '''
        return


class IConfigDeclaration(Interface):
    """Register additional configuration options.

    While it's not necessary, declared config options can be printed out using
    CLI or additionally verified in code. This makes the task of adding new
    configuration, removing obsolete config options, checking the sanity of
    config options much simpler for extension consumers.

    """

    # plugins from the beginning of the plugin list can declare missing options
    # or override existing.
    _reverse_iteration_order = True

    def declare_config_options(self, declaration: Declaration, key: Key):
        """Register extra config options.

        Example::

            from ckan.config.declaration import Declaration, Key

            def declare_config_options(
                self, declaration: Declaration, key: Key):

                declaration.annotate("MyExt config section")
                group = key.ckanext.my_ext.feature
                declaration.declare(group.enabled, "no").set_description(
                    "Enables feature"
                )
                declaration.declare(group.mode, "simple").set_description(
                    "Execution mode"
                )

        Run ``ckan config declaration my_ext --include-docs`` and get the
        following config suggestion::

            ## MyExt config section ######################
            # Enables feature
            ckanext.my_ext.feature.enabled = no
            # Execution mode
            ckanext.my_ext.feature.mode = simple

        See :ref:`declare configuration <declare-config-options>` guide for
        details.

        :param declaration:  object containing all the config declarations
        :type declaration: :py:class:`ckan.config.declaration.Declaration`

        :param key: object for generic option access.
        :type key: :py:class:`ckan.config.declaration.Key`

        """


class IConfigurer(Interface):
    u'''
    Configure the CKAN environment via the ``config`` object

    See also :py:class:`IConfigurable`.
    '''

    # plugins from the beginning of the plugin list can alter configuration of
    # plugins from the end of the list
    _reverse_iteration_order = True

    def update_config(self, config: 'CKANConfig') -> None:
        u'''
        Called by load_environment at the earliest point that config is
        available to plugins. The config should be updated in place.

        :param config: ``config`` object
        '''

    def update_config_schema(self, schema: Schema) -> Schema:
        u'''
        Return a schema with the runtime-editable config options.

        CKAN will use the returned schema to decide which configuration options
        can be edited during runtime (using
        :py:func:`ckan.logic.action.update.config_option_update`) and to
        validate them before storing them.

        Defaults to
        :py:func:`ckan.logic.schema.default_update_configuration_schema`, which
        will be passed to all extensions implementing this method, which can
        add or remove runtime-editable config options to it.

        :param schema: a dictionary mapping runtime-editable configuration
          option keys to lists
          of validator and converter functions to be applied to those keys
        :type schema: dictionary

        :returns: a dictionary mapping runtime-editable configuration option
          keys to lists of
          validator and converter functions to be applied to those keys
        :rtype: dictionary
        '''
        return schema


class IActions(Interface):
    u'''
    Allow adding of actions to the logic layer.
    '''
    def get_actions(self) -> dict[str, Action]:
        u'''
        Should return a dict, the keys being the name of the logic
        function and the values being the functions themselves.

        By decorating a function with the ``ckan.logic.side_effect_free``
        decorator, the associated action will be made available to a GET
        request (as well as the usual POST request) through the Action API.

        By decorating a function with ``ckan.plugins.toolkit.chained_action``,
        the action will 'intercept' calls to an existing action function. This
        allows a plugin to modify the behaviour of an existing action function.
        Chained actions must be defined as
        ``action_function(original_action, context, data_dict)``, where the
        function's name matches the original action function it intercepts, the
        first parameter is the action function it intercepts (in the next
        plugin or in core ckan). The chained action may call the
        original_action function, optionally passing different values, handling
        exceptions, returning different values and/or raising different
        exceptions to the caller. When multiple plugins chain to an action, the
        first plugin declaring is called first, and if it chooses to call the
        original_action, then the chained action in the next plugin to be
        declared next is called, and so on.
        '''
        return {}


class IValidators(Interface):
    u'''
    Add extra validators to be returned by
    :py:func:`ckan.plugins.toolkit.get_validator`.
    '''

    # plugins from the beginning of the plugin list can override validators
    # registered by plugins from the end of the list
    _reverse_iteration_order = True

    def get_validators(self) -> dict[str, Validator]:
        u'''Return the validator functions provided by this plugin.

        Return a dictionary mapping validator names (strings) to
        validator functions. For example::

            {'valid_shoe_size': shoe_size_validator,
             'valid_hair_color': hair_color_validator}

        These validator functions would then be available when a
        plugin calls :py:func:`ckan.plugins.toolkit.get_validator`.
        '''
        return {}


class IAuthFunctions(Interface):
    u'''Override CKAN's authorization functions, or add new auth functions.'''

    def get_auth_functions(self) -> dict[str, AuthFunction]:
        u'''Return the authorization functions provided by this plugin.

        Return a dictionary mapping authorization function names (strings) to
        functions. For example::

            {'user_create': my_custom_user_create_function,
             'group_create': my_custom_group_create}

        When a user tries to carry out an action via the CKAN API or web
        interface and CKAN or a CKAN plugin calls
        ``check_access('some_action')`` as a result, an authorization function
        named ``'some_action'`` will be searched for in the authorization
        functions registered by plugins and in CKAN's core authorization
        functions (found in ``ckan/logic/auth/``).

        For example when action function ``'package_create'`` is called, a
        ``'package_create'`` authorization function is searched for.

        If an extension registers an authorization function with the same name
        as one of CKAN's default authorization functions (as with
        ``'user_create'`` and ``'group_create'`` above), the extension's
        function will override the default one.

        Each authorization function should take two parameters ``context`` and
        ``data_dict``, and should return a dictionary ``{'success': True}`` to
        authorize the action or ``{'success': False}`` to deny it, for
        example::

            def user_create(context, data_dict=None):
                if (some condition):
                    return {'success': True}
                else:
                    return {'success': False, 'msg': 'Not allowed to register'}

        The context object will contain a ``model`` that can be used to query
        the database, a ``user`` containing the name of the user doing the
        request (or their IP if it is an anonymous web request) and an
        ``auth_user_obj`` containing the actual model.User object (or None if
        it is an anonymous request).

        See ``ckan/logic/auth/`` for more examples.

        Note that by default, all auth functions provided by extensions are
        assumed to require a validated user or API key, otherwise a
        :py:class:`ckan.logic.NotAuthorized`: exception will be raised. This
        check will be performed *before* calling the actual auth function. If
        you want to allow anonymous access to one of your actions, its auth
        function must be decorated with the ``auth_allow_anonymous_access``
        decorator, available in the plugins toolkit.

        For example::

            import ckan.plugins as p

            @p.toolkit.auth_allow_anonymous_access
            def my_search_action(context, data_dict):
                # Note that you can still return {'success': False} if for some
                # reason access is denied.

            def my_create_action(context, data_dict):
                # Unless there is a logged in user or a valid API key provided
                # NotAuthorized will be raised before reaching this function.

        By decorating a registered auth function with the
        ``ckan.plugins.toolkit.chained_auth_function`` decorator you can create
        a chain of auth checks that are completed when auth is requested. This
        chain starts with the last chained auth function to be registered and
        ends with the original auth function (or a non-chained plugin override
        version). Chained auth functions must accept an extra parameter,
        specifically the next auth function in the chain, for example::

            auth_function(next_auth, context, data_dict).

        The chained auth function may call the next_auth function, optionally
        passing different values, handling exceptions, returning different
        values and/or raising different exceptions to the caller.
        '''
        return {}


class ITemplateHelpers(Interface):
    u'''Add custom template helper functions.

    By implementing this plugin interface plugins can provide their own
    template helper functions, which custom templates can then access via the
    ``h`` variable.

    See ``ckanext/example_itemplatehelpers`` for an example plugin.

    '''
    _reverse_iteration_order = True

    def get_helpers(self) -> dict[str, Callable[..., Any]]:
        u'''Return a dict mapping names to helper functions.

        The keys of the dict should be the names with which the helper
        functions will be made available to templates, and the values should be
        the functions themselves. For example, a dict like:
        ``{'example_helper': example_helper}`` allows templates to access the
        ``example_helper`` function via ``h.example_helper()``.

        Function names should start with the name of the extension providing
        the function, to prevent name clashes between extensions.

        By decorating a registered helper function with the
        ``ckan.plugins.toolkit.chained_helper`` decorator you can
        create a chain of helpers that are called in a sequence. This
        chain starts with the first chained helper to be registered and
        ends with the original helper (or a non-chained plugin
        override version). Chained helpers must accept an extra
        parameter, specifically the next helper in the chain, for
        example::

            helper(next_helper, *args, **kwargs).

        The chained helper function may call the next_helper function,
        optionally passing different values, handling exceptions,
        returning different values and/or raising different exceptions
        to the caller.

        '''
        return {}


class IDatasetForm(Interface):
    u'''Customize CKAN's dataset (package) schemas and forms.

    By implementing this interface plugins can customise CKAN's dataset schema,
    for example to add new custom fields to datasets.

    Multiple IDatasetForm plugins can be used at once, each plugin associating
    itself with different dataset types using the ``package_types()`` and
    ``is_fallback()`` methods below, and then providing different schemas and
    templates for different types of dataset.  When a dataset view action
    is invoked, the ``type`` field of the dataset will determine which
    IDatasetForm plugin (if any) gets delegated to.

    When implementing IDatasetForm, you can inherit from
    ``ckan.plugins.toolkit.DefaultDatasetForm``, which provides default
    implementations for each of the methods defined in this interface.

    See ``ckanext/example_idatasetform`` for an example plugin.

    '''
    def package_types(self) -> Sequence[str]:
        u'''Return an iterable of dataset (package) types that this plugin
        handles.

        If a request involving a dataset of one of the returned types is made,
        then this plugin instance will be delegated to.

        There cannot be two IDatasetForm plugins that return the same dataset
        type, if this happens then CKAN will raise an exception at startup.

        :rtype: iterable of strings

        '''
        return []

    def is_fallback(self) -> bool:
        u'''Return ``True`` if this plugin is the fallback plugin.

        When no IDatasetForm plugin's ``package_types()`` match the ``type`` of
        the dataset being processed, the fallback plugin is delegated to
        instead.

        There cannot be more than one IDatasetForm plugin whose
        ``is_fallback()`` method returns ``True``, if this happens CKAN will
        raise an exception at startup.

        If no IDatasetForm plugin's ``is_fallback()`` method returns ``True``,
        CKAN will use ``DefaultDatasetForm`` as the fallback.

        :rtype: bool

        '''
        return False

    def create_package_schema(self) -> Schema:
        u'''Return the schema for validating new dataset dicts.

        CKAN will use the returned schema to validate and convert data coming
        from users (via the dataset form or API) when creating new datasets,
        before entering that data into the database.

        If it inherits from ``ckan.plugins.toolkit.DefaultDatasetForm``, a
        plugin can call ``DefaultDatasetForm``'s ``create_package_schema()``
        method to get the default schema and then modify and return it.

        CKAN's ``convert_to_tags()`` or ``convert_to_extras()`` functions can
        be used to convert custom fields into dataset tags or extras for
        storing in the database.

        See ``ckanext/example_idatasetform`` for examples.

        :returns: a dictionary mapping dataset dict keys to lists of validator
          and converter functions to be applied to those keys
        :rtype: dictionary

        '''
        return {}

    def update_package_schema(self) -> Schema:
        u'''Return the schema for validating updated dataset dicts.

        CKAN will use the returned schema to validate and convert data coming
        from users (via the dataset form or API) when updating datasets, before
        entering that data into the database.

        If it inherits from ``ckan.plugins.toolkit.DefaultDatasetForm``, a
        plugin can call ``DefaultDatasetForm``'s ``update_package_schema()``
        method to get the default schema and then modify and return it.

        CKAN's ``convert_to_tags()`` or ``convert_to_extras()`` functions can
        be used to convert custom fields into dataset tags or extras for
        storing in the database.

        See ``ckanext/example_idatasetform`` for examples.

        :returns: a dictionary mapping dataset dict keys to lists of validator
          and converter functions to be applied to those keys
        :rtype: dictionary

        '''
        return {}

    def show_package_schema(self) -> Schema:
        u'''
        Return a schema to validate datasets before they're shown to the user.

        CKAN will use the returned schema to validate and convert data coming
        from the database before it is returned to the user via the API or
        passed to a template for rendering.

        If it inherits from ``ckan.plugins.toolkit.DefaultDatasetForm``, a
        plugin can call ``DefaultDatasetForm``'s ``show_package_schema()``
        method to get the default schema and then modify and return it.

        If you have used ``convert_to_tags()`` or ``convert_to_extras()`` in
        your ``create_package_schema()`` and ``update_package_schema()`` then
        you should use ``convert_from_tags()`` or ``convert_from_extras()`` in
        your ``show_package_schema()`` to convert the tags or extras in the
        database back into your custom dataset fields.

        See ``ckanext/example_idatasetform`` for examples.

        :returns: a dictionary mapping dataset dict keys to lists of validator
          and converter functions to be applied to those keys
        :rtype: dictionary

        '''
        return {}

    def setup_template_variables(self, context: Context,
                                 data_dict: DataDict) -> None:
        u'''Add variables to the template context for use in dataset templates.

        This function is called before a dataset template is rendered. If you
        have custom dataset templates that require some additional variables,
        you can add them to the template context ``ckan.plugins.toolkit.c``
        here and they will be available in your templates. See
        ``ckanext/example_idatasetform`` for an example.

        '''

    def new_template(self, package_type: str) -> str:
        u'''Return the path to the template for the new dataset page.

        The path should be relative to the plugin's templates dir, e.g.
        ``'package/new.html'``.

        :rtype: string

        '''
        return ''

    def read_template(self, package_type: str) -> str:
        u'''Return the path to the template for the dataset read page.

        The path should be relative to the plugin's templates dir, e.g.
        ``'package/read.html'``.

        If the user requests the dataset in a format other than HTML, then
        CKAN will try to render a template file with the same path as returned
        by this function, but a different filename extension,
        e.g. ``'package/read.rdf'``.  If your extension (or another one)
        does not provide this version of the template file, the user
        will get a 404 error.

        :rtype: string

        '''
        return ''

    def edit_template(self, package_type: str) -> str:
        u'''Return the path to the template for the dataset edit page.

        The path should be relative to the plugin's templates dir, e.g.
        ``'package/edit.html'``.

        :rtype: string

        '''
        return ''

    def search_template(self, package_type: str) -> str:
        u'''Return the path to the template for use in the dataset search page.

        This template is used to render each dataset that is listed in the
        search results on the dataset search page.

        The path should be relative to the plugin's templates dir, e.g.
        ``'package/search.html'``.

        :rtype: string

        '''
        return ''

    def search_template_htmx(self, package_type: str) -> str:
        '''
        Return the path to the template to use in the dataset search page
        for htmx responses.

        The path should be relative to the plugin's templates dir, e.g.
        ``'package/snippets/search_htmx.html'``.

        :rtype: string
        '''
        return ''

    def history_template(self, package_type: str) -> str:
        u'''
        .. warning:: This template is removed. The function exists for
            compatibility. It now returns None.

        '''
        return ''

    def resource_template(self, package_type: str) -> str:
        u'''Return the path to the template for the resource read page.

        The path should be relative to the plugin's templates dir, e.g.
        ``'package/resource_read.html'``.

        :rtype: string

        '''
        return ''

    def package_form(self, package_type: str) -> str:
        u'''Return the path to the template for the dataset form.

        The path should be relative to the plugin's templates dir, e.g.
        ``'package/form.html'``.

        :rtype: string

        '''
        return ''

    def resource_form(self, package_type: str) -> str:
        u'''Return the path to the template for the resource form.

        The path should be relative to the plugin's templates dir, e.g.
        ``'package/snippets/resource_form.html'``

        :rtype: string
        '''
        return ''

    def validate(
            self, context: Context, data_dict: DataDict, schema: Schema,
            action: str) -> Optional[tuple[dict[str, Any], dict[str, Any]]]:
        u'''Customize validation of datasets.

        When this method is implemented it is used to perform all validation
        for these datasets. The default implementation calls and returns the
        result from ``ckan.plugins.toolkit.navl_validate``.

        This is an advanced interface. Most changes to validation should be
        accomplished by customizing the schemas returned from
        ``show_package_schema()``, ``create_package_schema()``
        and ``update_package_schema()``. If you need to have a different
        schema depending on the user or value of any field stored in the
        dataset, or if you wish to use a different method for validation, then
        this method may be used.

        :param context: extra information about the request
        :type context: dictionary
        :param data_dict: the dataset to be validated
        :type data_dict: dictionary
        :param schema: a schema, typically from ``show_package_schema()``,
          ``create_package_schema()`` or ``update_package_schema()``
        :type schema: dictionary
        :param action: ``'package_show'``, ``'package_create'`` or
          ``'package_update'``
        :type action: string
        :returns: (data_dict, errors) where data_dict is the possibly-modified
          dataset and errors is a dictionary with keys matching data_dict
          and lists-of-string-error-messages as values
        :rtype: (dictionary, dictionary)
        '''
        return

    def prepare_dataset_blueprint(self, package_type: str,
                                  blueprint: Blueprint) -> Blueprint:
        u'''Update or replace dataset blueprint for given package type.

        Internally CKAN registers blueprint for every custom dataset
        type. Before default routes added to this blueprint and it
        registered inside application this method is called. It can be
        used either for registration of the view function under new
        path or under existing path(like `/new`), in which case this
        new function will be used instead of default one.

        Note, this blueprint has prefix `/{package_type}`.

        :rtype: flask.Blueprint

        '''
        return blueprint

    def prepare_resource_blueprint(self, package_type: str,
                                   blueprint: Blueprint) -> Blueprint:
        u'''Update or replace resource blueprint for given package type.

        Internally CKAN registers separate resource blueprint for
        every custom dataset type. Before default routes added to this
        blueprint and it registered inside application this method is
        called. It can be used either for registration of the view
        function under new path or under existing path(like `/new`),
        in which case this new function will be used instead of
        default one.

        Note, this blueprint has prefix `/{package_type}/<id>/resource`.

        :rtype: flask.Blueprint

        '''
        return blueprint

    def resource_validation_dependencies(
            self, package_type: str) -> List[str]:
        '''
        Return a list of dataset field names that affect validation of
        resource fields.

        package_update and related actions skip re-validating unchanged
        resources unless one of the resource validation dependencies
        fields returned here has changed.
        '''
        return []


class IGroupForm(Interface):
    u'''
    Allows customisation of the group form and its underlying schema.

    The behaviour of the plugin is determined by these method hooks:

     - group_form(self)
     - create_group_schema(self)
     - update_group_schema(self)
     - show_group_schema(self)
     - setup_template_variables(self, context, data_dict)

    Furthermore, there can be many implementations of this plugin registered
    at once.  With each instance associating itself with 0 or more group
    type strings.  When a group form action is invoked, the group
    type determines which of the registered plugins to delegate to.  Each
    implementation must implement these methods which are used to determine the
    group-type -> plugin mapping:

     - is_fallback(self)
     - group_types(self)
     - group_controller(self)

    Implementations might want to consider mixing in
    ckan.lib.plugins.DefaultGroupForm which provides
    default behaviours for the 5 method hooks.

    '''

    is_organization = False

    # These methods control when the plugin is delegated to ###################

    def is_fallback(self) -> bool:
        u'''
        Returns true if this provides the fallback behaviour, when no other
        plugin instance matches a group's type.

        There must be exactly one fallback view defined, any attempt to
        register more than one will throw an exception at startup.  If there's
        no fallback registered at startup the
        ckan.lib.plugins.DefaultGroupForm used as the fallback.
        '''
        return False

    def group_types(self) -> Iterable[str]:
        u'''
        Returns an iterable of group type strings.

        If a request involving a group of one of those types is made, then
        this plugin instance will be delegated to.

        There must only be one plugin registered to each group type.  Any
        attempts to register more than one plugin instance to a given group
        type will raise an exception at startup.
        '''
        return []

    def group_controller(self) -> str:
        u'''
        Returns the name of the group view

        The group view is the view, that is used to handle requests
        of the group type(s) of this plugin.

        If this method is not provided, the default group view is used
        (`group`).
        '''
        return 'group'

    def create_group_schema(self) -> Schema:
        '''Return the schema for validating new group or organization dicts.

        CKAN will use the returned schema to validate and convert data coming
        from users (via the dataset form or API) when creating new groups,
        before entering that data into the database.

        See ``ckanext/example_igroupform`` for examples.

        :returns: a dictionary mapping dataset dict keys to lists of validator
          and converter functions to be applied to those keys
        :rtype: dictionary

        '''
        return {}

    def update_group_schema(self) -> Schema:
        '''Return the schema for validating updated group or organization
        dicts.

        CKAN will use the returned schema to validate and convert data coming
        from users (via the dataset form or API) when updating groups, before
        entering that data into the database.

        See ``ckanext/example_igroupform`` for examples.

        :returns: a dictionary mapping dataset dict keys to lists of validator
          and converter functions to be applied to those keys
        :rtype: dictionary

        '''
        return {}

    def show_group_schema(self) -> Schema:
        '''
        Return a schema to validate groups or organizations before they're
        shown to the user.

        CKAN will use the returned schema to validate and convert data coming
        from the database before it is returned to the user via the API or
        passed to a template for rendering.

        See ``ckanext/example_igroupform`` for examples.

        :returns: a dictionary mapping dataset dict keys to lists of validator
          and converter functions to be applied to those keys
        :rtype: dictionary

        '''
        return {}

    # End of control methods ##################################################

    # Hooks for customising the GroupController's behaviour          ##########
    # TODO: flesh out the docstrings a little more
    def new_template(self, group_type: str) -> str:
        u'''
        Returns a string representing the location of the template to be
        rendered for the 'new' page. Uses the default_group_type configuration
        option to determine which plugin to use the template from.
        '''
        return ''

    def index_template(self, group_type: str) -> str:
        u'''
        Returns a string representing the location of the template to be
        rendered for the index page. Uses the default_group_type configuration
        option to determine which plugin to use the template from.
        '''
        return ''

    def read_template(self, group_type: str) -> str:
        u'''
        Returns a string representing the location of the template to be
        rendered for the read page
        '''
        return ''

    def read_template_htmx(self, group_type: str) -> str:
        u'''
        Returns a string representing the location of the template to be
        rendered for the read htmx page
        '''
        return ''

    def history_template(self, group_type: str) -> str:
        u'''
        Returns a string representing the location of the template to be
        rendered for the history page
        '''
        return ''

    def edit_template(self, group_type: str) -> str:
        u'''
        Returns a string representing the location of the template to be
        rendered for the edit page
        '''
        return ''

    def group_form(self, group_type: str) -> str:
        u'''
        Returns a string representing the location of the template to be
        rendered.  e.g. ``group/new_group_form.html``.
        '''
        return ''

    def setup_template_variables(self, context: Context,
                                 data_dict: DataDict) -> None:
        u'''
        Add variables to c just prior to the template being rendered.
        '''

    def validate(
            self, context: Context, data_dict: DataDict, schema: Schema,
            action: str) -> Optional[tuple[dict[str, Any], dict[str, Any]]]:
        u'''Customize validation of groups.

        When this method is implemented it is used to perform all validation
        for these groups. The default implementation calls and returns the
        result from ``ckan.plugins.toolkit.navl_validate``.

        This is an advanced interface. Most changes to validation should be
        accomplished by customizing the schemas returned from
        ``create_group_schema()``, ``update_group_schema()`` or
        ``show_group_schema()``.
        If you need to have a different
        schema depending on the user or value of any field stored in the
        group, or if you wish to use a different method for validation, then
        this method may be used.

        :param context: extra information about the request
        :type context: dictionary
        :param data_dict: the group to be validated
        :type data_dict: dictionary
        :param schema: a schema, typically from ``create_group_schema()``,
          ``update_group_schema()`` or ``show_group_schema()``
        :type schema: dictionary
        :param action: ``'group_show'``, ``'group_create'``,
          ``'group_update'``, ``'organization_show'``,
          ``'organization_create'`` or ``'organization_update'``
        :type action: string
        :returns: (data_dict, errors) where data_dict is the possibly-modified
          group and errors is a dictionary with keys matching data_dict
          and lists-of-string-error-messages as values
        :rtype: (dictionary, dictionary)
        '''
        return

    def prepare_group_blueprint(self, group_type: str,
                                blueprint: Blueprint) -> Blueprint:
        u'''Update or replace group blueprint for given group type.

        Internally CKAN registers separate blueprint for
        every custom group type. Before default routes added to this
        blueprint and it registered inside application this method is
        called. It can be used either for registration of the view
        function under new path or under existing path(like `/new`),
        in which case this new function will be used instead of
        default one.

        Note, this blueprint has prefix `/{group_type}`.

        :rtype: flask.Blueprint

        '''
        return blueprint

    # End of hooks ############################################################


class IFacets(Interface):
    u'''Customize the search facets shown on search pages.

    By implementing this interface plugins can customize the search facets that
    are displayed for filtering search results on the dataset search page,
    organization pages and group pages.

    The ``facets_dict`` passed to each of the functions below is an
    ``OrderedDict`` in which the keys are CKAN's internal names for the facets
    and the values are the titles that will be shown for the facets in the web
    interface. The order of the keys in the dict determine the order that
    facets appear in on the page.  For example::

        {'groups': _('Groups'),
         'tags': _('Tags'),
         'res_format': _('Formats'),
         'license': _('License')}

    To preserve ordering, make sure to add new facets to the existing dict
    rather than updating it, ie do this::

        facets_dict['groups'] = p.toolkit._('Publisher')
        facets_dict['secondary_publisher'] = p.toolkit._('Secondary Publisher')

    rather than this::

        facets_dict.update({
           'groups': p.toolkit._('Publisher'),
           'secondary_publisher': p.toolkit._('Secondary Publisher'),
        })

    Dataset searches can be faceted on any field in the dataset schema that it
    makes sense to facet on. This means any dataset field that is in CKAN's
    Solr search index, basically any field that you see returned by
    :py:func:`~ckan.logic.action.get.package_show`.

    If there are multiple ``IFacets`` plugins active at once, each plugin will
    be called (in the order that they're listed in the CKAN config file) and
    they will each be able to modify the facets dict in turn.

    '''
    def dataset_facets(self,
                       facets_dict: 'OrderedDict[str, Any]',
                       package_type: str) -> 'OrderedDict[str, Any]':
        u'''Modify and return the ``facets_dict`` for the dataset search page.

        The ``package_type`` is the type of dataset that these facets apply to.
        Plugins can provide different search facets for different types of
        dataset. See :py:class:`~ckan.plugins.interfaces.IDatasetForm`.

        :param facets_dict: the search facets as currently specified
        :type facets_dict: OrderedDict

        :param package_type: the dataset type that these facets apply to
        :type package_type: string

        :returns: the updated ``facets_dict``
        :rtype: OrderedDict

        '''
        return facets_dict

    def group_facets(self, facets_dict: 'OrderedDict[str, Any]',
                     group_type: str, package_type: Optional[str]
                     ) -> 'OrderedDict[str, Any]':
        u'''Modify and return the ``facets_dict`` for a group's page.

        The ``package_type`` is the type of dataset that these facets apply to.
        Plugins can provide different search facets for different types of
        dataset. See :py:class:`~ckan.plugins.interfaces.IDatasetForm`.

        The ``group_type`` is the type of group that these facets apply to.
        Plugins can provide different search facets for different types of
        group. See :py:class:`~ckan.plugins.interfaces.IGroupForm`.

        :param facets_dict: the search facets as currently specified
        :type facets_dict: OrderedDict

        :param group_type: the group type that these facets apply to
        :type group_type: string

        :param package_type: the dataset type that these facets apply to
        :type package_type: string

        :returns: the updated ``facets_dict``
        :rtype: OrderedDict

        '''
        return facets_dict

    def organization_facets(
            self, facets_dict: 'OrderedDict[str, Any]', organization_type: str,
            package_type: Optional[str]) -> 'OrderedDict[str, Any]':
        u'''Modify and return the ``facets_dict`` for an organization's page.

        The ``package_type`` is the type of dataset that these facets apply to.
        Plugins can provide different search facets for different types of
        dataset. See :py:class:`~ckan.plugins.interfaces.IDatasetForm`.

        The ``organization_type`` is the type of organization that these facets
        apply to.  Plugins can provide different search facets for different
        types of organization. See
        :py:class:`~ckan.plugins.interfaces.IGroupForm`.

        :param facets_dict: the search facets as currently specified
        :type facets_dict: OrderedDict

        :param organization_type: the organization type that these facets apply
                                  to
        :type organization_type: string

        :param package_type: the dataset type that these facets apply to
        :type package_type: string

        :returns: the updated ``facets_dict``
        :rtype: OrderedDict

        '''
        return facets_dict


class IAuthenticator(Interface):
    u'''Allows custom authentication methods to be integrated into CKAN.

        All interface methods except for the ``abort()`` one support
        returning a Flask response object. This can be used for instance to
        issue redirects or set cookies in the response. If a response object
        is returned there will be no further processing of the current request
        and that response will be returned. This can be used by plugins to:

        * Issue a redirect::

            def identify(self):

                return toolkit.redirect_to('myplugin.custom_endpoint')

        * Set or clear cookies (or headers)::

            from Flask import make_response

            def identify(self)::

                response = make_response(toolkit.render('my_page.html'))
                response.set_cookie(cookie_name, expires=0)

                return response

    '''

    def identify(self) -> Optional[Response]:
        u'''Called to identify the user.

        If the user is identified then it should set:

         - g.user: The name of the user
         - g.userobj: The actual user object

        Alternatively, plugins can return a response object in order to prevent
        the default CKAN authorization flow. See
        the :py:class:`~ckan.plugins.interfaces.IAuthenticator` documentation
        for more details.

        '''

    def login(self) -> Optional[Response]:
        u'''Called before the login starts (that is before asking the user for
        user name and a password in the default authentication).

        Plugins can return a response object to prevent the default CKAN
        authorization flow. See
        the :py:class:`~ckan.plugins.interfaces.IAuthenticator` documentation
        for more details.
        '''

    def logout(self) -> Optional[Response]:
        u'''Called before the logout starts (that is before clicking the logout
        button in the default authentication).

        Plugins can return a response object to prevent the default CKAN
        authorization flow. See
        the :py:class:`~ckan.plugins.interfaces.IAuthenticator` documentation
        for more details.
        '''

    def abort(
        self,
        status_code: int,
        detail: str,
        headers: Optional[dict[str, Any]],
        comment: Optional[str],
    ) -> tuple[int, str, Optional[dict[str, Any]], Optional[str]]:
        """Called on abort.  This allows aborts due to authorization issues
        to be overridden"""
        return (status_code, detail, headers, comment)

    def authenticate(
        self, identity: dict[str, Any]
    ) -> model.User | model.AnonymousUser | None:
        """Called before the authentication starts
        (that is after clicking the login button)

        Plugins should return:

        * `model.User` object if the authentication was successful
        * `model.AnonymousUser` object if the authentication failed
        * `None` to try authentication with different implementations.
        """


class ITranslation(Interface):
    u'''
    Allows extensions to provide their own translation strings.
    '''

    # replicate template-order. Templates from the plugins located in the
    # beginning of the list has higher precedence. It means that other
    # components affecting UI, such as translations, should behave in similar
    # manner.
    _reverse_iteration_order = True

    def i18n_directory(self) -> str:
        u'''Change the directory of the .mo translation files'''
        return ''

    def i18n_locales(self) -> list[str]:
        u'''Change the list of locales that this plugin handles'''
        return []

    def i18n_domain(self) -> str:
        u'''Change the gettext domain handled by this plugin'''
        return ''


class IUploader(Interface):
    u'''
    Extensions implementing this interface can provide custom uploaders to
    upload resources and group images.
    '''

    def get_uploader(self, upload_to: str,
                     old_filename: Optional[str]) -> Optional[PUploader]:
        u'''Return an uploader object to upload general files that must
        implement the following methods:

        ``__init__(upload_to, old_filename=None)``

        Set up the uploader.

        :param upload_to: name of the subdirectory within the storage
            directory to upload the file
        :type upload_to: string

        :param old_filename: name of an existing image asset, so the extension
            can replace it if necessary
        :type old_filename: string

        ``update_data_dict(data_dict, url_field, file_field, clear_field)``

        Allow the data_dict to be manipulated before it reaches any
        validators.

        :param data_dict: data_dict to be updated
        :type data_dict: dictionary

        :param url_field: name of the field where the upload is going to be
        :type url_field: string

        :param file_field: name of the key where the FieldStorage is kept (i.e
            the field where the file data actually is).
        :type file_field: string

        :param clear_field: name of a boolean field which requests the upload
            to be deleted.
        :type clear_field: string

        ``upload(max_size)``

        Perform the actual upload.

        :param max_size: upload size can be limited by this value in MBs.
        :type max_size: int

        '''

    def get_resource_uploader(
            self, resource: dict[str, Any]) -> Optional[PResourceUploader]:
        u'''Return an uploader object used to upload resource files that must
        implement the following methods:

        ``__init__(resource)``

        Set up the resource uploader.

        :param resource: resource dict
        :type resource: dictionary

        Optionally, this method can set the following two attributes
        on the class instance so they are set in the resource object:

         - filesize (int):  Uploaded file filesize.
         - mimetype (str):  Uploaded file mimetype.

        ``upload(id, max_size)``

        Perform the actual upload.

        :param id: resource id, can be used to create filepath
        :type id: string

        :param max_size: upload size can be limited by this value in MBs.
        :type max_size: int

        ``get_path(id)``

        Required by the ``resource_download`` action to determine the path to
        the file.

        :param id: resource id
        :type id: string

        '''


class IBlueprint(Interface):

    u'''Register an extension as a Flask Blueprint.'''

    def get_blueprint(self) -> Union[list[Blueprint], Blueprint]:
        u'''
        Return either a single Flask Blueprint object or a list of Flask
        Blueprint objects to be registered by the app.
        '''
        return []


class IPermissionLabels(Interface):
    u'''
    Extensions implementing this interface can override the permission
    labels applied to datasets to precisely control which datasets are
    visible to each user.

    Implementations might want to consider mixing in
    ``ckan.lib.plugins.DefaultPermissionLabels`` which provides
    default behaviours for these methods.

    See ``ckanext/example_ipermissionlabels`` for an example plugin.
    '''

    def get_dataset_labels(self, dataset_obj: model.Package) -> list[str]:
        u'''
        Return a list of unicode strings to be stored in the search index
        as the permission labels for a dataset dict.

        :param dataset_obj: dataset details
        :type dataset_obj: Package model object

        :returns: permission labels
        :rtype: list of unicode strings
        '''
        return []

    def get_user_dataset_labels(
            self, user_obj: model.User | None
    ) -> list[str]:
        u'''
        Return the permission labels that give a user permission to view
        a dataset. If any of the labels returned from this method match
        any of the labels returned from :py:meth:`.get_dataset_labels`
        then this user is permitted to view that dataset.

        :param user_obj: user details
        :type user_obj: User model object or None

        :returns: permission labels
        :rtype: list of unicode strings
        '''
        return []


class IForkObserver(Interface):
    u'''
    Observe forks of the CKAN process.
    '''
    def before_fork(self) -> None:
        u'''
        Called shortly before the CKAN process is forked.
        '''


class IApiToken(Interface):
    """Extend functionality of API Tokens.

    This interface is unstable and new methods may be
    introduced in future. Always use `inherit=True` when implementing
    it.

    Example::

        p.implements(p.IApiToken, inherit=True)


    """

    def create_api_token_schema(self, schema: Schema) -> Schema:
        u'''Return the schema for validating new API tokens.

        :param schema: a dictionary mapping api_token dict keys to lists of
          validator and converter functions to be applied to those
          keys
        :type schema: dict

        :returns: a dictionary mapping api_token dict keys to lists of
          validator and converter functions to be applied to those
          keys
        :rtype: dict

        '''
        return schema

    def decode_api_token(
            self, encoded: str, **kwargs: Any) -> Optional[dict[str, Any]]:
        """Make an attempt to decode API Token provided in request.

        Decode token if it possible and return dictionary with
        mandatory `jti` key(token id for DB lookup) and optional
        additional items, which will be used further in
        `preprocess_api_token`.

        :param encoded: API Token provided in request
        :type encoded: str

        :param kwargs: any additional parameters that can be added
            in future or by plugins. Current implementation won't pass
            any additional fields, but plugins may use this feature, passing
            JWT `aud` or `iss` claims, for example
        :type kwargs: dict

        :returns: dictionary with all the decoded fields or None
        :rtype: dict | None

        """
        return None

    def encode_api_token(self, data: dict[str, Any],
                         **kwargs: Any) -> Optional[str]:
        """Make an attempt to encode API Token.

        Encode token if it possible and return string, that will be
        shown to user.

        :param data: dictionary, containing all postprocessed data
        :type data: dict

        :param kwargs: any additional parameters that can be added
            in future or by plugins. Current implementation won't pass
            any additional fields, but plugins may use this feature, passing
            JWT `aud` or `iss` claims, for example
        :type kwargs: dict

        :returns: token as encodes string or None
        :rtype: str | None

        """
        return None

    def preprocess_api_token(
            self, data: Mapping[str, Any]) -> Mapping[str, Any]:
        """Handle additional info from API Token.

        Allows decoding or extracting any kind of additional
        information from API Token, before it used for fetching
        current user from database.

        :param data: dictionary with all fields that were previously
            created in `postprocess_api_token` (potentially
            modified by some other plugin already.)
        :type data: dict

        :returns: dictionary that will be passed into other
            plugins and, finally, used for fetching User instance
        :rtype: dict

        """
        return data

    def postprocess_api_token(self, data: dict[str, Any], jti: str,
                              data_dict: dict[str, Any]) -> dict[str, Any]:
        """Encode additional information into API Token.

        Allows passing any kind of additional information into API
        Token or performing side effects, before it shown to user.

        :param data: dictionary representing newly
            generated API Token. May be already modified by some
            plugin.
        :type data: dict

        :param jti: Id of the token
        :type jti: str

        :param data_dict: data used for token creation.
        :type data_dict: dict

        :returns: dictionary with fields that will be encoded into
            final API Token
        :rtype: dict

        """
        return data

    def add_extra_fields(self, data_dict: DataDict) -> dict[str, Any]:
        """Provide additional information alongside with API Token.

        Any extra information that is not itself a part of a token,
        but can extend its functionality(for example, refresh token)
        is registered here.

        :param data_dict: dictionary that will bre returned from
            `api_token_create` API call.
        :type data_dict: dict

        :returns: dictionary with token and optional set of extra fields.
        :rtype: dict

        """
        return data_dict


class IClick(Interface):
    u'''
    Allow extensions to define click commands.
    '''
    def get_commands(self) -> list['click.Command']:
        u'''
        Return a list of command functions objects
        to be registered by the click.add_command.

        Example::

            p.implements(p.IClick)
            # IClick
            def get_commands(self):
                """Call me via: `ckan hello`"""
                import click
                @click.command()
                def hello():
                    click.echo('Hello, World!')
                return [hello]

        :returns: command functions objects
        :rtype: list of function objects
        '''
        return []


class ISignal(Interface):
    """Subscribe to CKAN signals.
    """

    def get_signal_subscriptions(self) -> SignalMapping:
        """Return a mapping of signals to their listeners.

        Note that keys are not strings, they are instances of
        ``blinker.Signal``. When using signals provided by CKAN core,
        it is better to use the references from the :doc:`plugins
        toolkit <plugins-toolkit>` for better future
        compatibility. Values should be a list of listener functions::

            def get_signal_subscriptions(self):
                import ckan.plugins.toolkit as tk

                # or, even better, but requires additional dependency:
                # pip install ckantoolkit
                import ckantoolkit as tk

                return {
                    tk.signals.request_started: [request_listener],
                    tk.signals.register_blueprint: [
                        first_blueprint_listener,
                        second_blueprint_listener
                    ]
                }

        Listeners are callables that accept one mandatory
        argument (``sender``) and an arbitrary number of
        named arguments (text). The best signature for a listener is
        ``def(sender, **kwargs)``.

        The ``sender`` argument  will be different depending on the signal
        and will be generally used to conditionally executing code on the
        listener. For example, the ``register_blueprint`` signal is sent every
        time a custom dataset/group/organization blueprint is registered
        (using :class:`ckan.plugins.interfaces.IDatasetForm`
        or :class:`ckan.plugins.interfaces.IGroupForm`). Depending on
        the kind of blueprint, ``sender`` may be 'dataset', 'group',
        'organization' or 'resource'. If you want to do some work only
        for 'dataset' blueprints, you may end up with something similar to::


            import ckan.plugins.toolkit as tk

            def dataset_blueprint_listener(sender, **kwargs):
                if sender != 'dataset':
                    return
                # Otherwise, do something..

            class ExamplePlugin(plugins.SingletonPlugin)
                plugins.implements(plugins.ISignal)

                def get_signal_subscriptions(self):

                    return {
                        tk.signals.register_blueprint: [
                            dataset_blueprint_listener,
                        ]
                    }

        Because this is a really common use case, there is additional
        form of listener registration supported. Instead of just
        callables, one can use dictionaries of form ``{'receiver':
        CALLABLE, 'sender': DESIRED_SENDER}``. The following code
        snippet has the same effect than the previous one::


            import ckan.plugins.toolkit as tk

            def dataset_blueprint_listener(sender, **kwargs):
                # do something..

            class ExamplePlugin(plugins.SingletonPlugin)
                plugins.implements(plugins.ISignal)

                def get_signal_subscriptions(self):

                    return {
                        tk.signals.register_blueprint: [{
                            'receiver': dataset_blueprint_listener,
                            'sender': 'dataset'
                        }]
                    }

        The two forms of registration can be mixed when multiple
        listeners are registered, callables and dictionaries with
        ``receiver``/``sender`` keys::

            import ckan.plugins.toolkit as tk

            def log_registration(sender, **kwargs):
                log.info("Log something")

            class ExamplePlugin(plugins.SingletonPlugin)
                plugins.implements(plugins.ISignal)

                def get_signal_subscriptions(self):
                    return {
                        tk.signals.request_started: [
                            log_registration,
                            {'receiver': log_registration, 'sender': 'dataset'}
                        ]
                    }

        Even though it is possible to change mutable arguments inside the
        listener, or return something from it, the main purpose of signals
        is the triggering of side effects, like logging, starting background
        jobs, calls to external services, etc.

        Any mutation or attempt to change CKAN behavior through signals should
        be considered unsafe and may lead to hard to track bugs in
        the future. So never modify the arguments of signal listener and
        treat them as constants.

        Always check for the presence of the desired value inside the received
        context (named arguments). Arguments passed to
        signals may change over time, and some arguments may disappear.

        :returns: mapping of subscriptions to signals
        :rtype: dict

        """
        return {}


<<<<<<< HEAD
class ITheme(Interface):
    """Allow extensions to provide custom themes for CKAN."""

    def register_themes(self) -> dict[str, Theme]:
        """Register themes provided by extension.

        The returned dictionary must map theme names to
        :py:class:`~ckan.lib.theme.Theme` objects.

        Example::

            def register_themes(self):
                from ckan.lib.theme import Theme

                return {
                    "mytheme": Theme("/path/to/mytheme"),
                    "myothertheme": Theme(
                        "/path/to/myothertheme",
                        extends="templates",
                    ),
                }

        :returns: themes provided by the extension
        :rtype: dict

        """
        return {}
=======
class INotifier(Interface):
    """
    Allow plugins to add custom notification mechanisms. CKAN by default uses
    email notifications. This interface allows plugins to add custom
    notification mechanisms.
    """

    def notify_recipient(
        self,
        already_notified: bool,
        recipient_name: str,
        recipient_email: str,
        subject: str,
        body: str,
        body_html: Optional[str] = None,
        headers: Optional[dict[str, Any]] = None,
        attachments: Optional[Iterable[Attachment]] = None,
    ) -> bool:
        """Sends an notification to a user.

        .. note:: This custom notification could replace the default
            email mechanism.

        :param already_notified: if the notification has already
                                 been sent by a previous plugin
        :type already_notified: bool

        :param recipient_name: the name of the recipient
        :type recipient_name: string

        :param recipient_email: the email address of the recipient
        :type recipient_email: string

        :param subject: the notification subject
        :type subject: string

        :param body: the notification body, in plain text
        :type body: string

        :param body_html: the notification body, in html format (optional)
        :type body_html: string

        :param headers: extra headers to add to notification, in the form
            {'Header name': 'Header value'}
        :type headers: dict

        :param attachments: a list of tuples containing file attachments
            to add to the notification.
            Tuples should contain the file name and a file-like
            object pointing to the file contents::

                [
                    ('some_report.csv', file_object),
                ]

            Optionally, you can add a third element to the tuple containing the
            media type::

                [
                    ('some_report.csv', file_object, 'text/csv'),
                ]
        :type attachments: list

        :returns: True if the notification was sent successfully,
                  False otherwise. If return False, CKAN will
                  continue to send the email via SMTP.
        :rtype: bool

        """
        return False

    def notify_about_topic(self,
                           already_notified: bool,
                           topic: str,
                           details: Optional[dict[str, Any]] = None) -> bool:
        """Sends details specific to the notification topic.
        This happens prior to `notify_recipient`.

        Core topics:
            - request_password_reset
            - user_invited

        :param already_notified: if the notification has already
                                 been sent by a previous plugin
        :type already_notified: bool

        :param topic: the notification topic label
        :type topic: string

        :param details: details about the notification topic
            {'user': model.User}
        :type details: dict

        :returns: True if the notification was handled successfully,
                  False otherwise. If return False, CKAN will
                  continue to send the email via SMTP.
        :rtype: bool

        """
        return False
>>>>>>> 743d5659
<|MERGE_RESOLUTION|>--- conflicted
+++ resolved
@@ -2256,7 +2256,6 @@
         return {}
 
 
-<<<<<<< HEAD
 class ITheme(Interface):
     """Allow extensions to provide custom themes for CKAN."""
 
@@ -2284,7 +2283,8 @@
 
         """
         return {}
-=======
+
+
 class INotifier(Interface):
     """
     Allow plugins to add custom notification mechanisms. CKAN by default uses
@@ -2384,5 +2384,4 @@
         :rtype: bool
 
         """
-        return False
->>>>>>> 743d5659
+        return False