# encoding: utf-8

'''
Provides plugin services to the CKAN
'''

from contextlib import contextmanager
import logging
from pkg_resources import iter_entry_points
from pyutilib.component.core import PluginGlobals, implements
from pyutilib.component.core import ExtensionPoint as PluginImplementations
from pyutilib.component.core import SingletonPlugin as _pca_SingletonPlugin
from pyutilib.component.core import Plugin as _pca_Plugin
from paste.deploy.converters import asbool

import interfaces

<<<<<<< HEAD
=======
from ckan.common import config

>>>>>>> 5f4949c9

__all__ = [
    'PluginImplementations', 'implements',
    'PluginNotFoundException', 'Plugin', 'SingletonPlugin',
    'load', 'load_all', 'unload', 'unload_all',
    'get_plugin', 'plugins_update',
    'use_plugin', 'plugin_loaded',
]

log = logging.getLogger(__name__)

# Entry point group.
PLUGINS_ENTRY_POINT_GROUP = 'ckan.plugins'

# Entry point group for system plugins (those that are part of core ckan and
# do not need to be explicitly enabled by the user)
SYSTEM_PLUGINS_ENTRY_POINT_GROUP = 'ckan.system_plugins'

# Entry point for test plugins.
TEST_PLUGINS_ENTRY_POINT_GROUP = 'ckan.test_plugins'

GROUPS = [
    PLUGINS_ENTRY_POINT_GROUP,
    SYSTEM_PLUGINS_ENTRY_POINT_GROUP,
    TEST_PLUGINS_ENTRY_POINT_GROUP,
]
# These lists are used to ensure that the correct extensions are enabled.
_PLUGINS = []
_PLUGINS_CLASS = []

# To aid retrieving extensions by name
_PLUGINS_SERVICE = {}


@contextmanager
def use_plugin(*plugins):
    '''Load plugin(s) for testing purposes

    e.g.
    ```
    import ckan.plugins as p
    with p.use_plugin('my_plugin') as my_plugin:
        # run tests with plugin loaded
    ```
    '''

    p = load(*plugins)
    try:
        yield p
    finally:
        unload(*plugins)


class PluginNotFoundException(Exception):
    '''
    Raised when a requested plugin cannot be found.
    '''


class Plugin(_pca_Plugin):
    '''
    Base class for plugins which require multiple instances.

    Unless you need multiple instances of your plugin object you should
    probably use SingletonPlugin.
    '''


class SingletonPlugin(_pca_SingletonPlugin):
    '''
    Base class for plugins which are singletons (ie most of them)

    One singleton instance of this class will be created when the plugin is
    loaded. Subsequent calls to the class constructor will always return the
    same singleton instance.
    '''


def get_plugin(plugin):
    ''' Get an instance of a active plugin by name.  This is helpful for
    testing. '''
    if plugin in _PLUGINS_SERVICE:
        return _PLUGINS_SERVICE[plugin]


def plugins_update():
    ''' This is run when plugins have been loaded or unloaded and allows us
    to run any specific code to ensure that the new plugin setting are
    correctly setup '''

    # It is posible for extra SingletonPlugin extensions to be activated if
    # the file containing them is imported, for example if two or more
    # extensions are defined in the same file.  Therefore we do a sanity
    # check and disable any that should not be active.
    for env in PluginGlobals.env_registry.values():
        for service in env.services.copy():
            if service.__class__ not in _PLUGINS_CLASS:
                service.deactivate()

    # Reset CKAN to reflect the currently enabled extensions.
    import ckan.config.environment as environment
    environment.update_config()


def load_all():
    '''
    Load all plugins listed in the 'ckan.plugins' config directive.
    '''
    # Clear any loaded plugins
    unload_all()

    plugins = config.get('ckan.plugins', '').split() + find_system_plugins()
    # Add the synchronous search plugin, unless already loaded or
    # explicitly disabled
    if 'synchronous_search' not in plugins and \
            asbool(config.get('ckan.search.automatic_indexing', True)):
        log.debug('Loading the synchronous search plugin')
        plugins.append('synchronous_search')

    load(*plugins)


def load(*plugins):
    '''
    Load named plugin(s).
    '''
    output = []

    observers = PluginImplementations(interfaces.IPluginObserver)
    for plugin in plugins:
        if plugin in _PLUGINS:
            raise Exception('Plugin `%s` already loaded' % plugin)

        service = _get_service(plugin)
        for observer_plugin in observers:
            observer_plugin.before_load(service)
        service.activate()
        for observer_plugin in observers:
            observer_plugin.after_load(service)

        _PLUGINS.append(plugin)
        _PLUGINS_CLASS.append(service.__class__)

        if isinstance(service, SingletonPlugin):
            _PLUGINS_SERVICE[plugin] = service

        output.append(service)
    plugins_update()

    # Return extension instance if only one was loaded.  If more that one
    # has been requested then a list of instances is returned in the order
    # they were asked for.
    if len(output) == 1:
        return output[0]
    return output


def unload_all():
    '''
    Unload (deactivate) all loaded plugins in the reverse order that they
    were loaded.
    '''
    unload(*reversed(_PLUGINS))


def unload(*plugins):
    '''
    Unload named plugin(s).
    '''

    observers = PluginImplementations(interfaces.IPluginObserver)

    for plugin in plugins:
        if plugin in _PLUGINS:
            _PLUGINS.remove(plugin)
            if plugin in _PLUGINS_SERVICE:
                del _PLUGINS_SERVICE[plugin]
        else:
            raise Exception('Cannot unload plugin `%s`' % plugin)

        service = _get_service(plugin)
        for observer_plugin in observers:
            observer_plugin.before_unload(service)

        service.deactivate()

        _PLUGINS_CLASS.remove(service.__class__)

        for observer_plugin in observers:
            observer_plugin.after_unload(service)
    plugins_update()


def plugin_loaded(name):
    '''
    See if a particular plugin is loaded.
    '''
    if name in _PLUGINS:
        return True
    return False


def find_system_plugins():
    '''
    Return all plugins in the ckan.system_plugins entry point group.

    These are essential for operation and therefore cannot be
    enabled/disabled through the configuration file.
    '''

    eps = []
    for ep in iter_entry_points(group=SYSTEM_PLUGINS_ENTRY_POINT_GROUP):
        ep.load()
        eps.append(ep.name)
    return eps


def _get_service(plugin_name):
    '''
    Return a service (ie an instance of a plugin class).

    :param plugin_name: the name of a plugin entry point
    :type plugin_name: string

    :return: the service object
    '''

    if isinstance(plugin_name, basestring):
        for group in GROUPS:
            iterator = iter_entry_points(
                group=group,
                name=plugin_name
            )
            plugin = next(iterator, None)
            if plugin:
                return plugin.load()(name=plugin_name)
        raise PluginNotFoundException(plugin_name)
    else:
        raise TypeError('Expected a plugin name', plugin_name)<|MERGE_RESOLUTION|>--- conflicted
+++ resolved
@@ -15,11 +15,7 @@
 
 import interfaces
 
-<<<<<<< HEAD
-=======
 from ckan.common import config
-
->>>>>>> 5f4949c9
 
 __all__ = [
     'PluginImplementations', 'implements',
