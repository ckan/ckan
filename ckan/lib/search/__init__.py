--- conflicted
+++ resolved
@@ -324,12 +324,7 @@
             timeout=timeout,
             auth=HTTPBasicAuth(solr_user, solr_password))
     else:
-<<<<<<< HEAD
         response = requests.get(url, timeout=timeout)
-=======
-        response = requests.get(
-            url, timeout=timeout)
->>>>>>> 04b02e43
 
     return response
 
