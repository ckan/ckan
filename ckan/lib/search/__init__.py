import logging
import sys
import cgitb
import warnings
import xml.dom.minidom
import urllib2

from pylons import config
from paste.deploy.converters import asbool

import ckan.model as model
import ckan.plugins as p
import ckan.logic as logic

from common import (SearchIndexError, SearchError, SearchQueryError,
                    make_connection, is_available, SolrSettings)
from index import PackageSearchIndex, NoopSearchIndex
from query import (TagSearchQuery, ResourceSearchQuery, PackageSearchQuery,
                   QueryOptions, convert_legacy_parameters_to_solr)

log = logging.getLogger(__name__)



def text_traceback():
    with warnings.catch_warnings():
        warnings.simplefilter("ignore")
        res = 'the original traceback:'.join(
            cgitb.text(sys.exc_info()).split('the original traceback:')[1:]
        ).strip()
    return res

SIMPLE_SEARCH = asbool(config.get('ckan.simple_search', False))

SUPPORTED_SCHEMA_VERSIONS = ['2.0']

DEFAULT_OPTIONS = {
    'limit': 20,
    'offset': 0,
    # about presenting the results
    'order_by': 'rank',
    'return_objects': False,
    'ref_entity_with_attr': 'name',
    'all_fields': False,
    'search_tags': True,
    'callback': None,  # simply passed through
}

_INDICES = {
    'package': PackageSearchIndex
}

_QUERIES = {
    'tag': TagSearchQuery,
    'resource': ResourceSearchQuery,
    'package': PackageSearchQuery
}

SOLR_SCHEMA_FILE_OFFSET = '/admin/file/?file=schema.xml'

if SIMPLE_SEARCH:
    import sql as sql
    _INDICES['package'] = NoopSearchIndex
    _QUERIES['package'] = sql.PackageSearchQuery


def _normalize_type(_type):
    if isinstance(_type, model.domain_object.DomainObject):
        _type = _type.__class__
    if isinstance(_type, type):
        _type = _type.__name__
    return _type.strip().lower()


def index_for(_type):
    """ Get a SearchIndex instance sub-class suitable for
        the specified type. """
    try:
        _type_n = _normalize_type(_type)
        return _INDICES[_type_n]()
    except KeyError, ke:
        log.warn("Unknown search type: %s" % _type)
        return NoopSearchIndex()


def query_for(_type):
    """ Get a SearchQuery instance sub-class suitable for the specified
        type. """
    try:
        _type_n = _normalize_type(_type)
        return _QUERIES[_type_n]()
    except KeyError, ke:
        raise SearchError("Unknown search type: %s" % _type)


def dispatch_by_operation(entity_type, entity, operation):
    """Call the appropriate index method for a given notification."""
    try:
        index = index_for(entity_type)
        if operation == model.domain_object.DomainObjectOperation.new:
            index.insert_dict(entity)
        elif operation == model.domain_object.DomainObjectOperation.changed:
            index.update_dict(entity)
        elif operation == model.domain_object.DomainObjectOperation.deleted:
            index.remove_dict(entity)
        else:
            log.warn("Unknown operation: %s" % operation)
    except Exception, ex:
        log.exception(ex)
        # we really need to know about any exceptions, so reraise
        # (see #1172)
        raise


class SynchronousSearchPlugin(p.SingletonPlugin):
    """Update the search index automatically."""
    p.implements(p.IDomainObjectModification, inherit=True)

    def notify(self, entity, operation):
        if not isinstance(entity, model.Package):
            return
        if operation != model.domain_object.DomainObjectOperation.deleted:
            dispatch_by_operation(
                entity.__class__.__name__,
                logic.get_action('package_show')(
                    {'model': model, 'ignore_auth': True, 'validate': False},
                    {'id': entity.id}),
                operation
            )
        elif operation == model.domain_object.DomainObjectOperation.deleted:
            dispatch_by_operation(entity.__class__.__name__,
                                  {'id': entity.id}, operation)
        else:
            log.warn("Discarded Sync. indexing for: %s" % entity)


def rebuild(package_id=None, only_missing=False, force=False, refresh=False, defer_commit=False):
    '''
        Rebuilds the search index.

        If a dataset id is provided, only this dataset will be reindexed.
        When reindexing all datasets, if only_missing is True, only the
        datasets not already indexed will be processed. If force equals
        True, if an exception is found, the exception will be logged, but
        the process will carry on.
    '''
<<<<<<< HEAD
=======
    from ckan import model
>>>>>>> 75ba3102
    log.info("Rebuilding search index...")

    package_index = index_for(model.Package)

    if package_id:
<<<<<<< HEAD
        pkg_dict = logic.get_action('package_show')(
            {'model': model, 'ignore_auth': True, 'validate': False},
            {'id': package_id})
=======
        pkg_dict = get_action('package_show')(
                    {'model': model, 'ignore_auth': True, 'validate': False},
                    {'id': package_id})
>>>>>>> 75ba3102
        log.info('Indexing just package %r...', pkg_dict['name'])
        package_index.remove_dict(pkg_dict)
        package_index.insert_dict(pkg_dict)
    else:
        package_ids = [r[0] for r in model.Session.query(model.Package.id).
                       filter(model.Package.state == 'active').
                       order_by(model.Package.name).all()]
        if only_missing:
            log.info('Indexing only missing packages...')
            package_query = query_for(model.Package)
            indexed_pkg_ids = set(package_query.get_all_entity_ids(
                max_results=len(package_ids)))
            # Packages not indexed
            package_ids = set(package_ids) - indexed_pkg_ids

            if len(package_ids) == 0:
                log.info('All datasets are already indexed')
                return
        else:
            log.info('Rebuilding the whole index...')
            # When refreshing, the index is not previously cleared
            if not refresh:
                package_index.clear()

        for pkg_id in package_ids:
            try:
                package_index.update_dict(
                    logic.get_action('package_show')(
                        {'model': model, 'ignore_auth': True,
                         'validate': False},
                        {'id': pkg_id}
                    ),
                    defer_commit
                )
            except Exception, e:
                log.error('Error while indexing dataset %s: %s' %
                          (pkg_id, str(e)))
                if force:
                    log.error(text_traceback())
                    continue
                else:
                    raise

    model.Session.commit()
    log.info('Finished rebuilding search index.')
<<<<<<< HEAD


def commit():
    package_index = index_for(model.Package)
    package_index.commit()
    log.info('Commited pending changes on the search index')
=======
>>>>>>> 75ba3102

def check():
    package_query = query_for(model.Package)

    log.debug("Checking packages search index...")
    pkgs_q = model.Session.query(model.Package).filter_by(
        state=model.State.ACTIVE)
    pkgs = set([pkg.id for pkg in pkgs_q])
    indexed_pkgs = set(package_query.get_all_entity_ids(max_results=len(pkgs)))
    pkgs_not_indexed = pkgs - indexed_pkgs
    print 'Packages not indexed = %i out of %i' % (len(pkgs_not_indexed),
                                                   len(pkgs))
    for pkg_id in pkgs_not_indexed:
        pkg = model.Session.query(model.Package).get(pkg_id)
        print pkg.revision.timestamp.strftime('%Y-%m-%d'), pkg.name


def show(package_reference):
    package_query = query_for(model.Package)

    return package_query.get_index(package_reference)


def clear(package_reference=None):
    package_index = index_for(model.Package)
    if package_reference:
        log.debug("Clearing search index for dataset %s..." %
                  package_reference)
        package_index.delete_package({'id': package_reference})
    elif not SIMPLE_SEARCH:
        log.debug("Clearing search index...")
        package_index.clear()


def check_solr_schema_version(schema_file=None):
    '''
        Checks if the schema version of the SOLR server is compatible
        with this CKAN version.

        The schema will be retrieved from the SOLR server, using the
        offset defined in SOLR_SCHEMA_FILE_OFFSET
        ('/admin/file/?file=schema.xml'). The schema_file parameter
        allows to override this pointing to different schema file, but
        it should only be used for testing purposes.

        If the CKAN instance is configured to not use SOLR or the SOLR
        server is not available, the function will return False, as the
        version check does not apply. If the SOLR server is available,
        a SearchError exception will be thrown if the version could not
        be extracted or it is not included in the supported versions list.

        :schema_file: Absolute path to an alternative schema file. Should
                      be only used for testing purposes (Default is None)
    '''


    if SIMPLE_SEARCH:
        # Not using the SOLR search backend
        return False

    if not is_available():
        # Something is wrong with the SOLR server
        log.warn('Problems were found while connecting to the SOLR server')
        return False

    # Try to get the schema XML file to extract the version
    if not schema_file:
        solr_url, solr_user, solr_password = SolrSettings.get()

        http_auth = None
        if solr_user is not None and solr_password is not None:
            http_auth = solr_user + ':' + solr_password
            http_auth = 'Basic ' + http_auth.encode('base64').strip()

        url = solr_url.strip('/') + SOLR_SCHEMA_FILE_OFFSET

        req = urllib2.Request(url=url)
        if http_auth:
            req.add_header('Authorization', http_auth)

        res = urllib2.urlopen(req)
    else:
        url = 'file://%s' % schema_file
        res = urllib2.urlopen(url)

    tree = xml.dom.minidom.parseString(res.read())

    version = tree.documentElement.getAttribute('version')
    if not len(version):
        raise SearchError('Could not extract version info from the SOLR'
                          ' schema, using file: \n%s' % url)

    if not version in SUPPORTED_SCHEMA_VERSIONS:
        raise SearchError('SOLR schema version not supported: %s. Supported'
                          ' versions are [%s]'
                          % (version, ', '.join(SUPPORTED_SCHEMA_VERSIONS)))
    return True<|MERGE_RESOLUTION|>--- conflicted
+++ resolved
@@ -144,24 +144,14 @@
         True, if an exception is found, the exception will be logged, but
         the process will carry on.
     '''
-<<<<<<< HEAD
-=======
-    from ckan import model
->>>>>>> 75ba3102
     log.info("Rebuilding search index...")
 
     package_index = index_for(model.Package)
 
     if package_id:
-<<<<<<< HEAD
         pkg_dict = logic.get_action('package_show')(
             {'model': model, 'ignore_auth': True, 'validate': False},
             {'id': package_id})
-=======
-        pkg_dict = get_action('package_show')(
-                    {'model': model, 'ignore_auth': True, 'validate': False},
-                    {'id': package_id})
->>>>>>> 75ba3102
         log.info('Indexing just package %r...', pkg_dict['name'])
         package_index.remove_dict(pkg_dict)
         package_index.insert_dict(pkg_dict)
@@ -207,15 +197,13 @@
 
     model.Session.commit()
     log.info('Finished rebuilding search index.')
-<<<<<<< HEAD
 
 
 def commit():
     package_index = index_for(model.Package)
     package_index.commit()
     log.info('Commited pending changes on the search index')
-=======
->>>>>>> 75ba3102
+
 
 def check():
     package_query = query_for(model.Package)
@@ -271,7 +259,6 @@
                       be only used for testing purposes (Default is None)
     '''
 
-
     if SIMPLE_SEARCH:
         # Not using the SOLR search backend
         return False
