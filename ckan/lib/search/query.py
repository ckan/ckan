--- conflicted
+++ resolved
@@ -360,34 +360,6 @@
                         'Unknown sort order' in e.args[0]:
                     raise SearchQueryError('Invalid "sort" parameter')
             raise SearchError('SOLR returned an error running query: %r Error: %r' %
-<<<<<<< HEAD
-                              (query, e))
-        self.count = solr_response.hits
-        self.results = solr_response.docs
-
-
-        # #1683 Filter out the last row that is sometimes out of order
-        self.results = self.results[:rows_to_return]
-
-        # get any extras and add to 'extras' dict
-        for result in self.results:
-            extra_keys = filter(lambda x: x.startswith('extras_'), result.keys())
-            extras = {}
-            for extra_key in extra_keys:
-                value = result.pop(extra_key)
-                extras[extra_key[len('extras_'):]] = value
-            if extra_keys:
-                result['extras'] = extras
-
-        # if just fetching the id or name, return a list instead of a dict
-        if query.get('fl') in ['id', 'name']:
-            self.results = [r.get(query.get('fl')) for r in self.results]
-
-        # get facets and convert facets list to a dict
-        self.facets = solr_response.facets.get('facet_fields', {})
-        for field, values in six.iteritems(self.facets):
-            self.facets[field] = dict(zip(values[0::2], values[1::2]))
-=======
                               (query, e.reason))
         try:
             data = json.loads(solr_response)
@@ -422,6 +394,5 @@
             raise SearchError(e)
         finally:
             conn.close()
->>>>>>> 1ed2d844
 
         return {'results': self.results, 'count': self.count}