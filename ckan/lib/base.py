# encoding: utf-8

"""The base Controller API

Provides the BaseController class for subclassing.
"""
import logging
import time

from paste.deploy.converters import asbool
from pylons import cache, session
from pylons.controllers import WSGIController
from pylons.controllers.util import abort as _abort
from pylons.controllers.util import redirect_to, redirect
from pylons.decorators import jsonify
from pylons.i18n import N_, gettext, ngettext
from pylons.templating import cached_template, pylons_globals
from webhelpers.html import literal

import ckan.exceptions
import ckan
import ckan.lib.i18n as i18n
import ckan.lib.render as render_
import ckan.lib.helpers as h
import ckan.lib.app_globals as app_globals
import ckan.plugins as p
import ckan.model as model
import ckan.lib.maintain as maintain

# These imports are for legacy usages and will be removed soon these should
# be imported directly from ckan.common for internal ckan code and via the
# plugins.toolkit for extensions.
from ckan.common import json, _, ungettext, c, g, request, response, config

log = logging.getLogger(__name__)

APIKEY_HEADER_NAME_KEY = 'apikey_header_name'
APIKEY_HEADER_NAME_DEFAULT = 'X-CKAN-API-Key'


def abort(status_code=None, detail='', headers=None, comment=None):
    '''Abort the current request immediately by returning an HTTP exception.

    This is a wrapper for :py:func:`pylons.controllers.util.abort` that adds
    some CKAN custom behavior, including allowing
    :py:class:`~ckan.plugins.interfaces.IAuthenticator` plugins to alter the
    abort response, and showing flash messages in the web interface.

    '''
    if status_code == 403:
        # Allow IAuthenticator plugins to alter the abort
        for item in p.PluginImplementations(p.IAuthenticator):
            result = item.abort(status_code, detail, headers, comment)
            (status_code, detail, headers, comment) = result

    if detail and status_code != 503:
        h.flash_error(detail)
    # #1267 Convert detail to plain text, since WebOb 0.9.7.1 (which comes
    # with Lucid) causes an exception when unicode is received.
    detail = detail.encode('utf8')
    return _abort(status_code=status_code,
                  detail=detail,
                  headers=headers,
                  comment=comment)


def render_snippet(template_name, **kw):
    ''' Helper function for rendering snippets. Rendered html has
    comment tags added to show the template used. NOTE: unlike other
    render functions this takes a list of keywords instead of a dict for
    the extra template variables. '''
    # allow cache_force to be set in render function
    cache_force = kw.pop('cache_force', None)
    output = render(template_name, extra_vars=kw, cache_force=cache_force,
                    renderer='snippet')
    if config.get('debug'):
        output = ('\n<!-- Snippet %s start -->\n%s\n<!-- Snippet %s end -->\n'
                  % (template_name, output, template_name))
    return literal(output)


def render_jinja2(template_name, extra_vars):
    env = config['pylons.app_globals'].jinja_env
    template = env.get_template(template_name)
    return template.render(**extra_vars)


def render(template_name, extra_vars=None, cache_key=None, cache_type=None,
<<<<<<< HEAD
           cache_expire=None, cache_force=None, renderer=None):
    '''Render a template and return the output.

    This is CKAN's main template rendering function.

    .. todo::

       Document the parameters of :py:func:`ckan.plugins.toolkit.render`.
=======
           cache_expire=None, method='xhtml', loader_class=MarkupTemplate,
           cache_force=None, renderer=None):
    env = config['pylons.app_globals'].jinja_env
    template = env.get_template(template_name)
>>>>>>> 1ed2d844

    extras = extra_vars or {}
    extras.update(pylons_globals())

    del extras['url']
    del extras['config']

<<<<<<< HEAD
        try:
            template_path, template_type = render_.template_info(template_name)
        except render_.TemplateNotFound:
            raise

        log.debug('rendering %s [%s]' % (template_path, template_type))
        if config.get('debug'):
            context_vars = globs.get('c')
            if context_vars:
                context_vars = dir(context_vars)
            debug_info = {'template_name': template_name,
                          'template_path': template_path,
                          'template_type': template_type,
                          'vars': globs,
                          'c_vars': context_vars,
                          'renderer': renderer}
            if 'CKAN_DEBUG_INFO' not in request.environ:
                request.environ['CKAN_DEBUG_INFO'] = []
            request.environ['CKAN_DEBUG_INFO'].append(debug_info)

        del globs['config']
        return render_jinja2(template_name, globs)

    if 'Pragma' in response.headers:
        del response.headers["Pragma"]

    ## Caching Logic
    allow_cache = True
    # Force cache or not if explicit.
    if cache_force is not None:
        allow_cache = cache_force
    # Do not allow caching of pages for logged in users/flash messages etc.
    elif session.last_accessed:
        allow_cache = False
    # Tests etc.
    elif 'REMOTE_USER' in request.environ:
        allow_cache = False
    # Don't cache if based on a non-cachable template used in this.
    elif request.environ.get('__no_cache__'):
        allow_cache = False
    # Don't cache if we have set the __no_cache__ param in the query string.
    elif request.params.get('__no_cache__'):
        allow_cache = False
   # Don't cache if we have extra vars containing data.
    elif extra_vars:
        for k, v in extra_vars.iteritems():
            allow_cache = False
            break
    # Record cachability for the page cache if enabled
    request.environ['CKAN_PAGE_CACHABLE'] = allow_cache

    if allow_cache:
        response.headers["Cache-Control"] = "public"
        try:
            cache_expire = int(config.get('ckan.cache_expires', 0))
            response.headers["Cache-Control"] += \
                ", max-age=%s, must-revalidate" % cache_expire
        except ValueError:
            pass
    else:
        # We do not want caching.
        response.headers["Cache-Control"] = "private"
        # Prevent any further rendering from being cached.
        request.environ['__no_cache__'] = True

    # Render Time :)
    try:
        return cached_template(template_name, render_template)
    except ckan.exceptions.CkanUrlException, e:
        raise ckan.exceptions.CkanUrlException(
            '\nAn Exception has been raised for template %s\n%s' %
            (template_name, e.message))
    except render_.TemplateNotFound:
        raise
=======
    return template.render(**extras)
>>>>>>> 1ed2d844


class ValidationException(Exception):
    pass


class BaseController(WSGIController):
    '''Base class for CKAN controller classes to inherit from.

    '''
    repo = model.repo
    log = logging.getLogger(__name__)

    def __before__(self, action, **params):
        c.__timer = time.time()
        app_globals.app_globals._check_uptodate()

        self._identify_user()

        i18n.handle_request(request, c)

        maintain.deprecate_context_item(
            'new_activities',
            'Use `h.new_activities` instead.')

    def _identify_user(self):
        '''Try to identify the user
        If the user is identified then:
          c.user = user name (unicode)
          c.userobj = user object
          c.author = user name
        otherwise:
          c.user = None
          c.userobj = None
          c.author = user's IP address (unicode)'''
        # see if it was proxied first
        c.remote_addr = request.environ.get('HTTP_X_FORWARDED_FOR', '')
        if not c.remote_addr:
            c.remote_addr = request.environ.get('REMOTE_ADDR',
                                                'Unknown IP Address')

        # Authentication plugins get a chance to run here break as soon as a
        # user is identified.
        authenticators = p.PluginImplementations(p.IAuthenticator)
        if authenticators:
            for item in authenticators:
                item.identify()
                if c.user:
                    break

        # We haven't identified the user so try the default methods
        if not c.user:
            self._identify_user_default()

        # If we have a user but not the userobj let's get the userobj.  This
        # means that IAuthenticator extensions do not need to access the user
        # model directly.
        if c.user and not c.userobj:
            c.userobj = model.User.by_name(c.user)

        # general settings
        if c.user:
            c.author = c.user
        else:
            c.author = c.remote_addr
        c.author = unicode(c.author)

    def _identify_user_default(self):
        '''
        Identifies the user using two methods:
        a) If they logged into the web interface then repoze.who will
           set REMOTE_USER.
        b) For API calls they may set a header with an API key.
        '''

        # environ['REMOTE_USER'] is set by repoze.who if it authenticates a
        # user's cookie. But repoze.who doesn't check the user (still) exists
        # in our database - we need to do that here. (Another way would be
        # with an userid_checker, but that would mean another db access.
        # See: http://docs.repoze.org/who/1.0/narr.html#module-repoze.who\
        # .plugins.sql )
        c.user = request.environ.get('REMOTE_USER', '')
        if c.user:
            c.user = c.user.decode('utf8')
            c.userobj = model.User.by_name(c.user)
            if c.userobj is None or not c.userobj.is_active():

                # This occurs when a user that was still logged in is deleted,
                # or when you are logged in, clean db and then restart (or
                # when you change your username) There is no user object, so
                # even though repoze thinks you are logged in and your cookie
                # has ckan_display_name, we need to force user to logout and
                # login again to get the User object.

                ev = request.environ
                if 'repoze.who.plugins' in ev:
                    pth = getattr(ev['repoze.who.plugins']['friendlyform'],
                                  'logout_handler_path')
                    h.redirect_to(pth)
        else:
            c.userobj = self._get_user_for_apikey()
            if c.userobj is not None:
                c.user = c.userobj.name

    def __call__(self, environ, start_response):
        """Invoke the Controller"""
        # WSGIController.__call__ dispatches to the Controller method
        # the request is routed to. This routing information is
        # available in environ['pylons.routes_dict']

        try:
            res = WSGIController.__call__(self, environ, start_response)
        finally:
            model.Session.remove()

        for cookie in request.cookies:
            # Remove the ckan session cookie if not used e.g. logged out
            if cookie == 'ckan' and not c.user:
                # Check session for valid data (including flash messages)
                # (DGU also uses session for a shopping basket-type behaviour)
                is_valid_cookie_data = False
                for key, value in session.items():
                    if not key.startswith('_') and value:
                        is_valid_cookie_data = True
                        break
                if not is_valid_cookie_data:
                    if session.id:
                        self.log.debug('No valid session data - '
                                       'deleting session')
                        self.log.debug('Session: %r', session.items())
                        session.delete()
                    else:
                        self.log.debug('No session id - '
                                       'deleting session cookie')
                        response.delete_cookie(cookie)
            # Remove auth_tkt repoze.who cookie if user not logged in.
            elif cookie == 'auth_tkt' and not session.id:
                response.delete_cookie(cookie)

        return res

    def __after__(self, action, **params):
        # Do we have CORS settings in config?
        if config.get('ckan.cors.origin_allow_all') \
                and request.headers.get('Origin'):
            self._set_cors()
        r_time = time.time() - c.__timer
        url = request.environ['CKAN_CURRENT_URL'].split('?')[0]
        log.info(' %s render time %.3f seconds' % (url, r_time))

    def _set_cors(self):
        '''
        Set up Access Control Allow headers if either origin_allow_all is
        True, or the request Origin is in the origin_whitelist.
        '''
        cors_origin_allowed = None

        if asbool(config.get('ckan.cors.origin_allow_all')):
            cors_origin_allowed = "*"
        elif config.get('ckan.cors.origin_whitelist') and \
                request.headers.get('Origin') \
                in config['ckan.cors.origin_whitelist'].split():
            # set var to the origin to allow it.
            cors_origin_allowed = request.headers.get('Origin')
        if cors_origin_allowed is not None:
            response.headers['Access-Control-Allow-Origin'] = \
                cors_origin_allowed
            response.headers['Access-Control-Allow-Methods'] = \
                "POST, PUT, GET, DELETE, OPTIONS"
            response.headers['Access-Control-Allow-Headers'] = \
                "X-CKAN-API-KEY, Authorization, Content-Type"

    def _get_user_for_apikey(self):
        apikey_header_name = config.get(APIKEY_HEADER_NAME_KEY,
                                        APIKEY_HEADER_NAME_DEFAULT)
        apikey = request.headers.get(apikey_header_name, '')
        if not apikey:
            apikey = request.environ.get(apikey_header_name, '')
        if not apikey:
            # For misunderstanding old documentation (now fixed).
            apikey = request.environ.get('HTTP_AUTHORIZATION', '')
        if not apikey:
            apikey = request.environ.get('Authorization', '')
            # Forget HTTP Auth credentials (they have spaces).
            if ' ' in apikey:
                apikey = ''
        if not apikey:
            return None
        self.log.debug("Received API Key: %s" % apikey)
        apikey = unicode(apikey)
        query = model.Session.query(model.User)
        user = query.filter_by(apikey=apikey).first()
        return user


# Include the '_' function in the public names
__all__ = [__name for __name in locals().keys() if not __name.startswith('_')
           or __name == '_']<|MERGE_RESOLUTION|>--- conflicted
+++ resolved
@@ -86,7 +86,6 @@
 
 
 def render(template_name, extra_vars=None, cache_key=None, cache_type=None,
-<<<<<<< HEAD
            cache_expire=None, cache_force=None, renderer=None):
     '''Render a template and return the output.
 
@@ -95,12 +94,7 @@
     .. todo::
 
        Document the parameters of :py:func:`ckan.plugins.toolkit.render`.
-=======
-           cache_expire=None, method='xhtml', loader_class=MarkupTemplate,
-           cache_force=None, renderer=None):
-    env = config['pylons.app_globals'].jinja_env
-    template = env.get_template(template_name)
->>>>>>> 1ed2d844
+    '''
 
     extras = extra_vars or {}
     extras.update(pylons_globals())
@@ -108,84 +102,7 @@
     del extras['url']
     del extras['config']
 
-<<<<<<< HEAD
-        try:
-            template_path, template_type = render_.template_info(template_name)
-        except render_.TemplateNotFound:
-            raise
-
-        log.debug('rendering %s [%s]' % (template_path, template_type))
-        if config.get('debug'):
-            context_vars = globs.get('c')
-            if context_vars:
-                context_vars = dir(context_vars)
-            debug_info = {'template_name': template_name,
-                          'template_path': template_path,
-                          'template_type': template_type,
-                          'vars': globs,
-                          'c_vars': context_vars,
-                          'renderer': renderer}
-            if 'CKAN_DEBUG_INFO' not in request.environ:
-                request.environ['CKAN_DEBUG_INFO'] = []
-            request.environ['CKAN_DEBUG_INFO'].append(debug_info)
-
-        del globs['config']
-        return render_jinja2(template_name, globs)
-
-    if 'Pragma' in response.headers:
-        del response.headers["Pragma"]
-
-    ## Caching Logic
-    allow_cache = True
-    # Force cache or not if explicit.
-    if cache_force is not None:
-        allow_cache = cache_force
-    # Do not allow caching of pages for logged in users/flash messages etc.
-    elif session.last_accessed:
-        allow_cache = False
-    # Tests etc.
-    elif 'REMOTE_USER' in request.environ:
-        allow_cache = False
-    # Don't cache if based on a non-cachable template used in this.
-    elif request.environ.get('__no_cache__'):
-        allow_cache = False
-    # Don't cache if we have set the __no_cache__ param in the query string.
-    elif request.params.get('__no_cache__'):
-        allow_cache = False
-   # Don't cache if we have extra vars containing data.
-    elif extra_vars:
-        for k, v in extra_vars.iteritems():
-            allow_cache = False
-            break
-    # Record cachability for the page cache if enabled
-    request.environ['CKAN_PAGE_CACHABLE'] = allow_cache
-
-    if allow_cache:
-        response.headers["Cache-Control"] = "public"
-        try:
-            cache_expire = int(config.get('ckan.cache_expires', 0))
-            response.headers["Cache-Control"] += \
-                ", max-age=%s, must-revalidate" % cache_expire
-        except ValueError:
-            pass
-    else:
-        # We do not want caching.
-        response.headers["Cache-Control"] = "private"
-        # Prevent any further rendering from being cached.
-        request.environ['__no_cache__'] = True
-
-    # Render Time :)
-    try:
-        return cached_template(template_name, render_template)
-    except ckan.exceptions.CkanUrlException, e:
-        raise ckan.exceptions.CkanUrlException(
-            '\nAn Exception has been raised for template %s\n%s' %
-            (template_name, e.message))
-    except render_.TemplateNotFound:
-        raise
-=======
     return template.render(**extras)
->>>>>>> 1ed2d844
 
 
 class ValidationException(Exception):
