--- conflicted
+++ resolved
@@ -7,12 +7,7 @@
 import logging
 import time
 
-<<<<<<< HEAD
-from paste.deploy.converters import asbool
 from pylons import cache, config
-=======
-from pylons import cache, config, session
->>>>>>> 77a436eb
 from pylons.controllers import WSGIController
 from pylons.controllers.util import abort as _abort
 from pylons.controllers.util import redirect_to, redirect
