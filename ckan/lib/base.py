--- conflicted
+++ resolved
@@ -99,7 +99,6 @@
 
     This is CKAN's main template rendering function.
 
-<<<<<<< HEAD
     :params template_name: relative path to template inside registered tpl_dir
     :type template_name: str
     :params extra_vars: additional variables available in template
@@ -134,19 +133,7 @@
     def render_template():
         globs = extra_vars or {}
         globs.update(pylons_globals())
-=======
-    .. todo::
-
-       Document the parameters of :py:func:`ckan.plugins.toolkit.render`.
-    '''
-    env = config['pylons.app_globals'].jinja_env
-    template = env.get_template(template_name)
->>>>>>> 7f87f155
-
-    extras = extra_vars or {}
-    extras.update(pylons_globals())
-
-<<<<<<< HEAD
+
         try:
             template_path, template_type = render_.template_info(template_name)
         except render_.TemplateNotFound:
@@ -218,12 +205,6 @@
         request.environ['__no_cache__'] = True
 
     return render_template
-=======
-    del extras['url']
-    del extras['config']
-
-    return template.render(**extras)
->>>>>>> 7f87f155
 
 
 class ValidationException(Exception):
