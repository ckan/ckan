# encoding: utf-8

"""The base functionality for web-views.

Provides functions for rendering templates, aborting the request, etc.

"""
from __future__ import annotations

import logging
from typing import Any, NoReturn, Optional

from jinja2.exceptions import TemplateNotFound, TemplatesNotFound

from flask import (
    render_template as flask_render_template,
    abort as flask_abort
)

import ckan.lib.helpers as h
import ckan.plugins as p

from ckan.common import request, config, session, g, CacheType

log = logging.getLogger(__name__)


def abort(status_code: int,
          detail: str = '',
          headers: Optional[dict[str, Any]] = None,
          comment: Optional[str] = None) -> NoReturn:
    '''Abort the current request immediately by returning an HTTP exception.

    This is a wrapper for :py:func:`flask.abort` that adds
    some CKAN custom behavior, including allowing
    :py:class:`~ckan.plugins.interfaces.IAuthenticator` plugins to alter the
    abort response, and showing flash messages in the web interface.

    '''
    if status_code == 403:
        # Allow IAuthenticator plugins to alter the abort
        for item in p.PluginImplementations(p.IAuthenticator):
            result = item.abort(status_code, detail, headers, comment)
            (status_code, detail, headers, comment) = result

    if detail and status_code != 503:
        h.flash_error(detail)

    flask_abort(status_code, detail)


def render_snippet(*template_names: str, **kw: Any) -> str:
    ''' Helper function for rendering snippets. Rendered html has
    comment tags added to show the template used. NOTE: unlike other
    render functions this takes a list of keywords instead of a dict for
    the extra template variables.

    :param template_names: the template to render, optionally with fallback
        values, for when the template can't be found. For each, specify the
        relative path to the template inside the registered tpl_dir.
    :type template_names: str
    :param kw: extra template variables to supply to the template
    :type kw: named arguments of any type that are supported by the template
    '''

    last_exc = None
    for template_name in template_names:
        try:
            output = render(template_name, extra_vars=kw)
            if config.get('debug'):
                output = (
                    '\n<!-- Snippet %s start -->\n%s\n<!-- Snippet %s end -->'
                    '\n' % (template_name, output, template_name))
            return h.literal(output)
        except TemplateNotFound as exc:
            if exc.name == template_name:
                # the specified template doesn't exist - try the next
                # fallback, but store the exception in case it was
                # last one
                last_exc = exc
                continue
            # a nested template doesn't exist - don't fallback
            raise exc
    else:
        raise last_exc or TemplatesNotFound(template_names)


def render(template_name: str,
           extra_vars: Optional[dict[str, Any]] = None) -> str:
    '''Render a template and return the output.

    This is CKAN's main template rendering function.

    :params template_name: relative path to template inside registered tpl_dir
    :type template_name: str
    :params extra_vars: additional variables available in template
    :type extra_vars: dict

    '''
    if extra_vars is None:
        extra_vars = {}

    _allow_caching()
    return flask_render_template(template_name, **extra_vars)


def _allow_caching(cache_force: Optional[bool] = None):
    """Will configure cache type if not already set prior.

    cache_force is depreciated, use 'h.set_cache_level' function instead
    """
    if cache_force is not None:
        log.error("cache_force is deprecated use "
                  "h.set_cache_level(CacheType.PUBLIC, True)")

    # Any rendered template will have Very header added, unless OVERRIDDEN flag is found
    if h.cache_level() != CacheType.OVERRIDDEN:
        if h.limit_cache_for_page() is None:
            g.limit_cache_for_page = True

    if h.cache_level():
<<<<<<< HEAD
        log.error("Cache Level found: %r, skipping default cache config", h.cache_level)
        return

    # Do not allow caching of pages for logged in users/flash messages etc.
    elif ('user' in g and g.user) or _is_valid_session_cookie_data():
=======
        # log.error("Cache Level found:%r, skipping cache config", h.cache_level)
        return
    else:
        h.set_cache_level(CacheType.PUBLIC)

    # Do not allow caching of pages for logged in users/flash messages etc.
    if ('user' in g and g.user) or _is_valid_session_cookie_data():
>>>>>>> 034da6c9
        h.set_cache_level(CacheType.PRIVATE)
    # Tests etc.
    elif session.get("_user_id"):
        h.set_cache_level(CacheType.PRIVATE)

    # Don't cache if based on a non-cachable template used in this.
    if request.environ.get('__no_cache__'):
        # Depreciated, use h.set_cache_level(CacheType.NO_CACHE)
<<<<<<< HEAD
=======
        log.warning("request.environ['__no_cache__'] is depreciated, "
                    "use h.set_cache_level(CacheType.NO_CACHE)")
>>>>>>> 034da6c9
        h.set_cache_level(CacheType.NO_CACHE)
    # Don't cache if we have set the __no_cache__ param in the query string.
    elif request.args.get('__no_cache__'):
        # Depreciated, use header Cache-Control: no-cache
<<<<<<< HEAD
=======
        log.warning("request.args['__no_cache__'] is depreciated, "
                    "use h.set_cache_level(CacheType.NO_CACHE)")
>>>>>>> 034da6c9
        h.set_cache_level(CacheType.NO_CACHE)

    # Don't allow public cache if caching is not enabled in config
    if not config.get('ckan.cache.public.enabled'):
        h.set_cache_level(CacheType.PRIVATE)

    # Don't allow private cache if caching is not enabled in config
    if (h.cache_level() == CacheType.PRIVATE
<<<<<<< HEAD
       and config.get('ckan.cache.private.enabled')):
        h.set_cache_level(CacheType.NO_CACHE)

    if h.cache_level() is None:
        log.error("Cache Level not set")
        h.set_cache_level(CacheType.PUBLIC)
=======
       and not config.get('ckan.cache.private.enabled')):
        h.set_cache_level(CacheType.NO_CACHE)
>>>>>>> 034da6c9


def _is_valid_session_cookie_data() -> bool:
    is_valid_cookie_data = False
    for key, value in session.items():
        if key == config.get("WTF_CSRF_FIELD_NAME"):
            continue
        if not key.startswith(u'_') and value:
            is_valid_cookie_data = True
            break

    return is_valid_cookie_data<|MERGE_RESOLUTION|>--- conflicted
+++ resolved
@@ -119,13 +119,6 @@
             g.limit_cache_for_page = True
 
     if h.cache_level():
-<<<<<<< HEAD
-        log.error("Cache Level found: %r, skipping default cache config", h.cache_level)
-        return
-
-    # Do not allow caching of pages for logged in users/flash messages etc.
-    elif ('user' in g and g.user) or _is_valid_session_cookie_data():
-=======
         # log.error("Cache Level found:%r, skipping cache config", h.cache_level)
         return
     else:
@@ -133,7 +126,6 @@
 
     # Do not allow caching of pages for logged in users/flash messages etc.
     if ('user' in g and g.user) or _is_valid_session_cookie_data():
->>>>>>> 034da6c9
         h.set_cache_level(CacheType.PRIVATE)
     # Tests etc.
     elif session.get("_user_id"):
@@ -142,20 +134,14 @@
     # Don't cache if based on a non-cachable template used in this.
     if request.environ.get('__no_cache__'):
         # Depreciated, use h.set_cache_level(CacheType.NO_CACHE)
-<<<<<<< HEAD
-=======
         log.warning("request.environ['__no_cache__'] is depreciated, "
                     "use h.set_cache_level(CacheType.NO_CACHE)")
->>>>>>> 034da6c9
         h.set_cache_level(CacheType.NO_CACHE)
     # Don't cache if we have set the __no_cache__ param in the query string.
     elif request.args.get('__no_cache__'):
         # Depreciated, use header Cache-Control: no-cache
-<<<<<<< HEAD
-=======
         log.warning("request.args['__no_cache__'] is depreciated, "
                     "use h.set_cache_level(CacheType.NO_CACHE)")
->>>>>>> 034da6c9
         h.set_cache_level(CacheType.NO_CACHE)
 
     # Don't allow public cache if caching is not enabled in config
@@ -164,17 +150,8 @@
 
     # Don't allow private cache if caching is not enabled in config
     if (h.cache_level() == CacheType.PRIVATE
-<<<<<<< HEAD
-       and config.get('ckan.cache.private.enabled')):
-        h.set_cache_level(CacheType.NO_CACHE)
-
-    if h.cache_level() is None:
-        log.error("Cache Level not set")
-        h.set_cache_level(CacheType.PUBLIC)
-=======
        and not config.get('ckan.cache.private.enabled')):
         h.set_cache_level(CacheType.NO_CACHE)
->>>>>>> 034da6c9
 
 
 def _is_valid_session_cookie_data() -> bool:
