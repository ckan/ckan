--- conflicted
+++ resolved
@@ -7,12 +7,8 @@
 import logging
 import time
 
-<<<<<<< HEAD
-from pylons import cache, config
-=======
 from paste.deploy.converters import asbool
 from pylons import cache, session
->>>>>>> 5f4949c9
 from pylons.controllers import WSGIController
 from pylons.controllers.util import abort as _abort
 from pylons.controllers.util import redirect_to, redirect
@@ -38,12 +34,8 @@
 # These imports are for legacy usages and will be removed soon these should
 # be imported directly from ckan.common for internal ckan code and via the
 # plugins.toolkit for extensions.
-<<<<<<< HEAD
-from ckan.common import (json, _, ungettext, c, g, request, response,
+from ckan.common import (json, _, ungettext, c, g, request, response, config,
                          is_flask, session)
-=======
-from ckan.common import json, _, ungettext, c, g, request, response, config
->>>>>>> 5f4949c9
 
 log = logging.getLogger(__name__)
 
@@ -263,71 +255,6 @@
         url = request.environ['CKAN_CURRENT_URL'].split('?')[0]
         log.info(' %s render time %.3f seconds' % (url, r_time))
 
-<<<<<<< HEAD
-    def _get_page_number(self, params, key='page', default=1):
-        """
-        Returns the page number from the provided params after
-        verifies that it is an integer.
-
-        If it fails it will abort the request with a 400 error
-        """
-        p = params.get(key, default)
-
-        try:
-            p = int(p)
-            if p < 1:
-                raise ValueError("Negative number not allowed")
-        except ValueError, e:
-            abort(400, ('"page" parameter must be a positive integer'))
-
-        return p
-=======
-    def _set_cors(self):
-        '''
-        Set up Access Control Allow headers if either origin_allow_all is
-        True, or the request Origin is in the origin_whitelist.
-        '''
-        cors_origin_allowed = None
-
-        if asbool(config.get('ckan.cors.origin_allow_all')):
-            cors_origin_allowed = "*"
-        elif config.get('ckan.cors.origin_whitelist') and \
-                request.headers.get('Origin') \
-                in config['ckan.cors.origin_whitelist'].split():
-            # set var to the origin to allow it.
-            cors_origin_allowed = request.headers.get('Origin')
-        if cors_origin_allowed is not None:
-            response.headers['Access-Control-Allow-Origin'] = \
-                cors_origin_allowed
-            response.headers['Access-Control-Allow-Methods'] = \
-                "POST, PUT, GET, DELETE, OPTIONS"
-            response.headers['Access-Control-Allow-Headers'] = \
-                "X-CKAN-API-KEY, Authorization, Content-Type"
-
-    def _get_user_for_apikey(self):
-        apikey_header_name = config.get(APIKEY_HEADER_NAME_KEY,
-                                        APIKEY_HEADER_NAME_DEFAULT)
-        apikey = request.headers.get(apikey_header_name, '')
-        if not apikey:
-            apikey = request.environ.get(apikey_header_name, '')
-        if not apikey:
-            # For misunderstanding old documentation (now fixed).
-            apikey = request.environ.get('HTTP_AUTHORIZATION', '')
-        if not apikey:
-            apikey = request.environ.get('Authorization', '')
-            # Forget HTTP Auth credentials (they have spaces).
-            if ' ' in apikey:
-                apikey = ''
-        if not apikey:
-            return None
-        self.log.debug("Received API Key: %s" % apikey)
-        apikey = unicode(apikey)
-        query = model.Session.query(model.User)
-        user = query.filter_by(apikey=apikey).first()
-        return user
->>>>>>> 5f4949c9
-
-
 # Include the '_' function in the public names
 __all__ = [__name for __name in locals().keys() if not __name.startswith('_')
            or __name == '_']