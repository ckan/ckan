# encoding: utf-8

'''Helper functions

Consists of functions to typically be used within templates, but also
available to Controllers. This module is available to templates as 'h'.
'''
import email.utils
import datetime
import logging
import re
import os
import pytz
import tzlocal
import urllib
import pprint
import copy
import urlparse
from urllib import urlencode

from paste.deploy import converters
from webhelpers.html import HTML, literal, tags, tools
from webhelpers import paginate
import webhelpers.text as whtext
import webhelpers.date as date
from markdown import markdown
from bleach import clean as clean_html, ALLOWED_TAGS, ALLOWED_ATTRIBUTES
from pylons import url as _pylons_default_url
from ckan.common import config, is_flask_request
from flask import redirect as _flask_redirect
from routes import redirect_to as _routes_redirect_to
from routes import url_for as _routes_default_url_for
from flask import url_for as _flask_default_url_for
from werkzeug.routing import BuildError as FlaskRouteBuildError
import i18n

import ckan.exceptions
import ckan.model as model
import ckan.lib.formatters as formatters
import ckan.lib.maintain as maintain
import ckan.lib.datapreview as datapreview
import ckan.logic as logic
import ckan.lib.uploader as uploader
import ckan.authz as authz
import ckan.plugins as p
import ckan

from ckan.common import _, ungettext, c, request, session, json
from markupsafe import Markup, escape


log = logging.getLogger(__name__)

DEFAULT_FACET_NAMES = u'organization groups tags res_format license_id'

MARKDOWN_TAGS = set([
    'del', 'dd', 'dl', 'dt', 'h1', 'h2',
    'h3', 'img', 'kbd', 'p', 'pre', 's',
    'sup', 'sub', 'strike', 'br', 'hr'
]).union(ALLOWED_TAGS)

MARKDOWN_ATTRIBUTES = copy.deepcopy(ALLOWED_ATTRIBUTES)
MARKDOWN_ATTRIBUTES.setdefault('img', []).extend(['src', 'alt', 'title'])


class HelperAttributeDict(dict):
    def __init__(self, *args, **kwargs):
        super(HelperAttributeDict, self).__init__(*args, **kwargs)
        self.__dict__ = self

    def __getitem__(self, key):
        try:
            value = super(HelperAttributeDict, self).__getitem__(key)
        except KeyError:
            raise ckan.exceptions.HelperError(
                'Helper \'{key}\' has not been defined.'.format(
                    key=key
                )
            )
        return value


# Builtin helper functions.
_builtin_functions = {}
helper_functions = HelperAttributeDict()


def core_helper(f, name=None):
    """
    Register a function as a builtin helper method.
    """
    def _get_name(func_or_class):
        # Handles both methods and class instances.
        try:
            return func_or_class.__name__
        except AttributeError:
            return func_or_class.__class__.__name__

    _builtin_functions[name or _get_name(f)] = f
    return f


def _datestamp_to_datetime(datetime_):
    ''' Converts a datestamp to a datetime.  If a datetime is provided it
    just gets returned.

    :param datetime_: the timestamp
    :type datetime_: string or datetime

    :rtype: datetime
    '''
    if isinstance(datetime_, basestring):
        try:
            datetime_ = date_str_to_datetime(datetime_)
        except TypeError:
            return None
        except ValueError:
            return None
    # check we are now a datetime
    if not isinstance(datetime_, datetime.datetime):
        return None

    if datetime_.tzinfo is not None:
        return datetime_

    # all dates are considered UTC internally,
    # change output if `ckan.display_timezone` is available
    datetime_ = datetime_.replace(tzinfo=pytz.utc)
    datetime_ = datetime_.astimezone(get_display_timezone())

    return datetime_


@core_helper
def redirect_to(*args, **kw):
    '''Issue a redirect: return an HTTP response with a ``302 Moved`` header.

    This is a wrapper for :py:func:`routes.redirect_to` that maintains the
    user's selected language when redirecting.

    The arguments to this function identify the route to redirect to, they're
    the same arguments as :py:func:`ckan.plugins.toolkit.url_for` accepts,
    for example::

        import ckan.plugins.toolkit as toolkit

        # Redirect to /dataset/my_dataset.
        toolkit.redirect_to(controller='package', action='read',
                            id='my_dataset')

    Or, using a named route::

        toolkit.redirect_to('dataset_read', id='changed')

    '''
    if are_there_flash_messages():
        kw['__no_cache__'] = True

    # Routes router doesn't like unicode args
    uargs = map(lambda arg: str(arg) if isinstance(arg, unicode) else arg,
                args)
    _url = url_for(*uargs, **kw)
    if _url.startswith('/'):
        _url = str(config['ckan.site_url'].rstrip('/') + _url)

    if is_flask_request():
        return _flask_redirect(_url)
    else:
        return _routes_redirect_to(_url)


@maintain.deprecated('h.url is deprecated please use h.url_for')
@core_helper
def url(*args, **kw):
    '''
    Deprecated: please use `url_for` instead
    '''
    return url_for(*args, **kw)


@core_helper
def get_site_protocol_and_host():
    '''Return the protocol and host of the configured `ckan.site_url`.
    This is needed to generate valid, full-qualified URLs.

    If `ckan.site_url` is set like this::

        ckan.site_url = http://example.com

    Then this function would return a tuple `('http', 'example.com')`
    If the setting is missing, `(None, None)` is returned instead.

    '''
    site_url = config.get('ckan.site_url', None)
    if site_url is not None:
        parsed_url = urlparse.urlparse(site_url)
        return (
            parsed_url.scheme.encode('utf-8'),
            parsed_url.netloc.encode('utf-8')
        )
    return (None, None)


@core_helper
def url_for(*args, **kw):
    '''Return the URL for an endpoint given some parameters.

    This is a wrapper for :py:func:`flask.url_for`
    and :py:func:`routes.url_for` that adds some extra features that CKAN
    needs.

    To build a URL for a Flask view, pass the name of the blueprint and the
    view function separated by a period ``.``, plus any URL parameters::

        url_for('api.action', ver=3, logic_function='status_show')
        # Returns /api/3/action/status_show

    For a fully qualified URL pass the ``_external=True`` parameter. This
    takes the ``ckan.site_url`` and ``ckan.root_path`` settings into account::
<<<<<<< HEAD

        url_for('api.action', ver=3, logic_function='status_show',
                _external=True)
        # Returns http://example.com/api/3/action/status_show

    URLs built by Pylons use the Routes syntax::

=======

        url_for('api.action', ver=3, logic_function='status_show',
                _external=True)
        # Returns http://example.com/api/3/action/status_show

    URLs built by Pylons use the Routes syntax::

>>>>>>> ca0eb542
        url_for(controller='package', action='read', id='my_dataset')
        # Returns '/dataset/my_dataset'

    Or, using a named route::

        url_for('dataset_read', id='changed')
        # Returns '/dataset/changed'

    Use ``qualified=True`` for a fully qualified URL when targeting a Pylons
    endpoint.

    For backwards compatibility, an effort is made to support the Pylons syntax
    when building a Flask URL, but this support might be dropped in the future,
    so calls should be updated.
    '''
    # Get the actual string code for the locale
    locale = kw.pop('locale', None)
    if locale and isinstance(locale, i18n.Locale):
        locale = i18n.get_identifier_from_locale_class(locale)

    # remove __ckan_no_root and add after to not pollute url
    no_root = kw.pop('__ckan_no_root', False)

    # All API URLs generated should provide the version number
    if kw.get('controller') == 'api' or args and args[0].startswith('api.'):
        ver = kw.get('ver')
        if not ver:
            raise Exception('API URLs must specify the version (eg ver=3)')
<<<<<<< HEAD

    try:
        # First try to build the URL with the Flask router, making a copy of
        # the params in case they are modified
        flask_args = tuple(args)
        flask_kw = kw.copy()

        my_url = _url_for_flask(*flask_args, **flask_kw)

    except FlaskRouteBuildError:
        # If it doesn't succeed, fallback to the Pylons router, using the
        # original parameters
=======
    try:
        # First try to build the URL with the Flask router
        my_url = _url_for_flask(*args, **kw)

    except FlaskRouteBuildError:
        # If it doesn't succeed, fallback to the Pylons router
>>>>>>> ca0eb542
        my_url = _url_for_pylons(*args, **kw)

    # Add back internal params
    kw['__ckan_no_root'] = no_root

    # Rewrite the URL to take the locale and root_path into account
    return _local_url(my_url, locale=locale, **kw)


def _url_for_flask(*args, **kw):
    '''Build a URL using the Flask router

    This function should not be called directly, use ``url_for`` instead

    This function tries to support the Pylons syntax for ``url_for`` and adapt
    it to the Flask one, eg::

        # Pylons
        url_for(controller='api', action='action', ver=3, qualified=True)

        # Flask
        url_for('api.action', ver=3, _external=True)


    Raises :py:exception:`werkzeug.routing.BuildError` if it couldn't
    generate a URL.
    '''
    if (len(args) and '_' in args[0]
            and '.' not in args[0]
            and not args[0].startswith('/')):
        # Try to translate Python named routes to Flask endpoints
        # eg `dataset_new` -> `dataset.new`
        args = (args[0].replace('_', '.', 1), )
    elif kw.get('controller') and kw.get('action'):
        # If `controller` and `action` are passed, build a Flask endpoint
        # from them
        # eg controller='user', action='login' -> 'user.login'
        args = ('{0}.{1}'.format(kw.pop('controller'), kw.pop('action')),)

    # Support Pylons' way of asking for full URLs

    external = kw.pop('_external', False) or kw.pop('qualified', False)

    # The API routes used to require a slash on the version number, make sure
    # we remove it
    if (args and args[0].startswith('api.') and
            isinstance(kw.get('ver'), basestring) and
            kw['ver'].startswith('/')):
        kw['ver'] = kw['ver'].replace('/', '')

    # Try to build the URL with flask.url_for
    my_url = _flask_default_url_for(*args, **kw)

    if external:
        # Don't rely on the host generated by Flask, as SERVER_NAME might not
        # be set or might be not be up to date (as in tests changing
        # `ckan.site_url`). Contrary to the Routes mapper, there is no way in
        # Flask to pass the host explicitly, so we rebuild the URL manually
        # based on `ckan.site_url`, which is essentially what we did on Pylons
        protocol, host = get_site_protocol_and_host()
        parts = urlparse.urlparse(my_url)
        my_url = urlparse.urlunparse((protocol, host, parts.path, parts.params,
                                      parts.query, parts.fragment))

    return my_url


def _url_for_pylons(*args, **kw):
    '''Build a URL using the Pylons (Routes) router

    This function should not be called directly, use ``url_for`` instead
    '''

    # We need to provide protocol and host to get full URLs, get them from
    # ckan.site_url
    if kw.get('qualified', False) or kw.get('_external', False):
        kw['protocol'], kw['host'] = get_site_protocol_and_host()

    # The Pylons API routes require a slask on the version number for some
    # reason
    if kw.get('controller') == 'api' and kw.get('ver'):
        if (isinstance(kw['ver'], int) or
                not kw['ver'].startswith('/')):
            kw['ver'] = '/%s' % kw['ver']

    # Try to build the URL with routes.url_for
    return _routes_default_url_for(*args, **kw)


@core_helper
def url_for_static(*args, **kw):
    '''Returns the URL for static content that doesn't get translated (eg CSS)

    It'll raise CkanUrlException if called with an external URL

    This is a wrapper for :py:func:`routes.url_for`
    '''
    if args:
        url = urlparse.urlparse(args[0])
        url_is_external = (url.scheme != '' or url.netloc != '')
        if url_is_external:
            CkanUrlException = ckan.exceptions.CkanUrlException
            raise CkanUrlException('External URL passed to url_for_static()')
    return url_for_static_or_external(*args, **kw)


@core_helper
def url_for_static_or_external(*args, **kw):
    '''Returns the URL for static content that doesn't get translated (eg CSS),
    or external URLs

    This is a wrapper for :py:func:`routes.url_for`
    '''
    def fix_arg(arg):
        url = urlparse.urlparse(str(arg))
        url_is_relative = (url.scheme == '' and url.netloc == '' and
                           not url.path.startswith('/'))
        if url_is_relative:
            return '/' + url.geturl()
        return url.geturl()

    if args:
        args = (fix_arg(args[0]), ) + args[1:]
    if kw.get('qualified', False):
        kw['protocol'], kw['host'] = get_site_protocol_and_host()
    my_url = _routes_default_url_for(*args, **kw)
    return _local_url(my_url, locale='default', **kw)


@core_helper
def is_url(*args, **kw):
    '''
    Returns True if argument parses as a http, https or ftp URL
    '''
    if not args:
        return False
    try:
        url = urlparse.urlparse(args[0])
    except ValueError:
        return False

    default_valid_schemes = ('http', 'https', 'ftp')

    valid_schemes = config.get('ckan.valid_url_schemes', '').lower().split()

    return url.scheme in (valid_schemes or default_valid_schemes)


def _local_url(url_to_amend, **kw):
    # If the locale keyword param is provided then the url is rewritten
    # using that locale .If return_to is provided this is used as the url
    # (as part of the language changing feature).
    # A locale of default will not add locale info to the url.

    default_locale = False
    locale = kw.pop('locale', None)
    no_root = kw.pop('__ckan_no_root', False)
    allowed_locales = ['default'] + i18n.get_locales()
    if locale and locale not in allowed_locales:
        locale = None
    if locale:
        if locale == 'default':
            default_locale = True
    else:
        try:
            locale = request.environ.get('CKAN_LANG')
            default_locale = request.environ.get('CKAN_LANG_IS_DEFAULT', True)
        except TypeError:
            default_locale = True

    root = ''
    if kw.get('qualified', False):
        # if qualified is given we want the full url ie http://...
        protocol, host = get_site_protocol_and_host()
        root = _routes_default_url_for('/',
                                       qualified=True,
                                       host=host,
                                       protocol=protocol)[:-1]
    # ckan.root_path is defined when we have none standard language
    # position in the url
    root_path = config.get('ckan.root_path', None)
    if root_path:
        # FIXME this can be written better once the merge
        # into the ecportal core is done - Toby
        # we have a special root specified so use that
        if default_locale:
            root_path = re.sub('/{{LANG}}', '', root_path)
        else:
            root_path = re.sub('{{LANG}}', str(locale), root_path)
        # make sure we don't have a trailing / on the root
        if root_path[-1] == '/':
            root_path = root_path[:-1]
    else:
        if default_locale:
            root_path = ''
        else:
            root_path = '/' + str(locale)

    url_path = url_to_amend[len(root):]
    url = '%s%s%s' % (root, root_path, url_path)

    # stop the root being added twice in redirects
    if no_root and url_to_amend.startswith(root):
        url = url_to_amend[len(root):]
        if not default_locale:
            url = '/%s%s' % (locale, url)

    if url == '/packages':
        error = 'There is a broken url being created %s' % kw
        raise ckan.exceptions.CkanUrlException(error)

    return url


@core_helper
def url_is_local(url):
    '''Returns True if url is local'''
    if not url or url.startswith('//'):
        return False
    parsed = urlparse.urlparse(url)
    if parsed.scheme:
        domain = urlparse.urlparse(url_for('/', qualified=True)).netloc
        if domain != parsed.netloc:
            return False
    return True


@core_helper
def full_current_url():
    ''' Returns the fully qualified current url (eg http://...) useful
    for sharing etc '''
    return (url_for(request.environ['CKAN_CURRENT_URL'], qualified=True))


@core_helper
def current_url():
    ''' Returns current url unquoted'''
    return urllib.unquote(request.environ['CKAN_CURRENT_URL'])


@core_helper
def lang():
    ''' Return the language code for the current locale eg `en` '''
    return request.environ.get('CKAN_LANG')


@core_helper
def ckan_version():
    '''Return CKAN version'''
    return ckan.__version__


@core_helper
def lang_native_name(lang=None):
    ''' Return the langage name currently used in it's localised form
        either from parameter or current environ setting'''
    lang = lang or lang()
    locale = i18n.get_locales_dict().get(lang)
    if locale:
        return locale.display_name or locale.english_name
    return lang


class Message(object):
    '''A message returned by ``Flash.pop_messages()``.

    Converting the message to a string returns the message text. Instances
    also have the following attributes:

    * ``message``: the message text.
    * ``category``: the category specified when the message was created.
    '''

    def __init__(self, category, message, allow_html):
        self.category = category
        self.message = message
        self.allow_html = allow_html

    def __str__(self):
        return self.message

    __unicode__ = __str__

    def __html__(self):
        if self.allow_html:
            return self.message
        else:
            return escape(self.message)


class _Flash(object):

    # List of allowed categories.  If None, allow any category.
    categories = ["", "alert-info", "alert-error", "alert-success"]

    # Default category if none is specified.
    default_category = ""

    def __init__(self, session_key="flash", categories=None,
                 default_category=None):
        self.session_key = session_key
        if categories is not None:
            self.categories = categories
        if default_category is not None:
            self.default_category = default_category
        if self.categories and self.default_category not in self.categories:
            raise ValueError("unrecognized default category %r"
                             % (self.default_category, ))

    def __call__(self, message, category=None, ignore_duplicate=False,
                 allow_html=False):
        if not category:
            category = self.default_category
        elif self.categories and category not in self.categories:
            raise ValueError("unrecognized category %r" % (category, ))
        # Don't store Message objects in the session, to avoid unpickling
        # errors in edge cases.
        new_message_tuple = (category, message, allow_html)
        messages = session.setdefault(self.session_key, [])
        # ``messages`` is a mutable list, so changes to the local variable are
        # reflected in the session.
        if ignore_duplicate:
            for i, m in enumerate(messages):
                if m[1] == message:
                    if m[0] != category:
                        messages[i] = new_message_tuple
                        session.save()
                    return  # Original message found, so exit early.
        messages.append(new_message_tuple)
        session.save()

    def pop_messages(self):
        messages = session.pop(self.session_key, [])
        # only save session if it has changed
        if messages:
            session.save()
        return [Message(*m) for m in messages]

    def are_there_messages(self):
        return bool(session.get(self.session_key))


flash = _Flash()
# this is here for backwards compatability
_flash = flash


@core_helper
def flash_notice(message, allow_html=False):
    ''' Show a flash message of type notice '''
    flash(message, category='alert-info', allow_html=allow_html)


@core_helper
def flash_error(message, allow_html=False):
    ''' Show a flash message of type error '''
    flash(message, category='alert-error', allow_html=allow_html)


@core_helper
def flash_success(message, allow_html=False):
    ''' Show a flash message of type success '''
    flash(message, category='alert-success', allow_html=allow_html)


@core_helper
def are_there_flash_messages():
    ''' Returns True if there are flash messages for the current user '''
    return flash.are_there_messages()


def _link_active(kwargs):
    ''' creates classes for the link_to calls '''
    highlight_actions = kwargs.get('highlight_actions',
                                   kwargs.get('action', '')).split()
    return (c.controller == kwargs.get('controller')
            and c.action in highlight_actions)


def _link_to(text, *args, **kwargs):
    '''Common link making code for several helper functions'''
    assert len(args) < 2, 'Too many unnamed arguments'

    def _link_class(kwargs):
        ''' creates classes for the link_to calls '''
        suppress_active_class = kwargs.pop('suppress_active_class', False)
        if not suppress_active_class and _link_active(kwargs):
            active = ' active'
        else:
            active = ''
        kwargs.pop('highlight_actions', '')
        return kwargs.pop('class_', '') + active or None

    def _create_link_text(text, **kwargs):
        ''' Update link text to add a icon or span if specified in the
        kwargs '''
        if kwargs.pop('inner_span', None):
            text = literal('<span>') + text + literal('</span>')
        if icon:
            text = literal('<i class="fa fa-%s"></i> ' % icon) + text
        return text

    icon = kwargs.pop('icon', None)
    class_ = _link_class(kwargs)
    return tags.link_to(
        _create_link_text(text, **kwargs),
        url_for(*args, **kwargs),
        class_=class_
    )


@core_helper
def nav_link(text, *args, **kwargs):
    '''
    :param class_: pass extra class(es) to add to the ``<a>`` tag
    :param icon: name of ckan icon to use within the link
    :param condition: if ``False`` then no link is returned

    '''
    if len(args) > 1:
        raise Exception('Too many unnamed parameters supplied')
    if args:
        kwargs['controller'] = kwargs.get('controller')
        log.warning('h.nav_link() please supply controller as a named '
                    'parameter not a positional one')
    named_route = kwargs.pop('named_route', '')
    if kwargs.pop('condition', True):
        if named_route:
            link = _link_to(text, named_route, **kwargs)
        else:
            link = _link_to(text, **kwargs)
    else:
        link = ''
    return link


@core_helper
@maintain.deprecated('h.nav_named_link is deprecated please '
                     'use h.nav_link\nNOTE: you will need to pass the '
                     'route_name as a named parameter')
def nav_named_link(text, named_route, **kwargs):
    '''Create a link for a named route.
    Deprecated in ckan 2.0 '''
    return nav_link(text, named_route=named_route, **kwargs)


@core_helper
@maintain.deprecated('h.subnav_link is deprecated please '
                     'use h.nav_link\nNOTE: if action is passed as the second '
                     'parameter make sure it is passed as a named parameter '
                     'eg. `action=\'my_action\'')
def subnav_link(text, action, **kwargs):
    '''Create a link for a named route.
    Deprecated in ckan 2.0 '''
    kwargs['action'] = action
    return nav_link(text, **kwargs)


@core_helper
@maintain.deprecated('h.subnav_named_route is deprecated please '
                     'use h.nav_link\nNOTE: you will need to pass the '
                     'route_name as a named parameter')
def subnav_named_route(text, named_route, **kwargs):
    '''Generate a subnav element based on a named route
    Deprecated in ckan 2.0 '''
    return nav_link(text, named_route=named_route, **kwargs)


@core_helper
def build_nav_main(*args):
    ''' build a set of menu items.

    args: tuples of (menu type, title) eg ('login', _('Login'))
    outputs <li><a href="...">title</a></li>
    '''
    output = ''
    for item in args:
        menu_item, title = item[:2]
        if len(item) == 3 and not check_access(item[2]):
            continue
        output += _make_menu_item(menu_item, title)
    return output


@core_helper
def build_nav_icon(menu_item, title, **kw):
    '''Build a navigation item used for example in ``user/read_base.html``.

    Outputs ``<li><a href="..."><i class="icon.."></i> title</a></li>``.

    :param menu_item: the name of the defined menu item defined in
      config/routing as the named route of the same name
    :type menu_item: string
    :param title: text used for the link
    :type title: string
    :param kw: additional keywords needed for creating url eg ``id=...``

    :rtype: HTML literal

    '''
    return _make_menu_item(menu_item, title, **kw)


@core_helper
def build_nav(menu_item, title, **kw):
    '''Build a navigation item used for example breadcrumbs.

    Outputs ``<li><a href="...">title</a></li>``.

    :param menu_item: the name of the defined menu item defined in
      config/routing as the named route of the same name
    :type menu_item: string
    :param title: text used for the link
    :type title: string
    :param  kw: additional keywords needed for creating url eg ``id=...``

    :rtype: HTML literal

    '''
    return _make_menu_item(menu_item, title, icon=None, **kw)


@core_helper
def build_extra_admin_nav():
    '''Build extra navigation items used in ``admin/base.html`` for values
    defined in the config option ``ckan.admin_tabs``. Typically this is
    populated by extensions.

    :rtype: HTML literal

    '''
    admin_tabs_dict = config.get('ckan.admin_tabs')
    output = ''
    if admin_tabs_dict:
        for key in admin_tabs_dict:
            output += build_nav_icon(key, admin_tabs_dict[key])
    return output


def _make_menu_item(menu_item, title, **kw):
    ''' build a navigation item used for example breadcrumbs

    outputs <li><a href="..."></i> title</a></li>

    :param menu_item: the name of the defined menu item defined in
    config/routing as the named route of the same name
    :type menu_item: string
    :param title: text used for the link
    :type title: string
    :param **kw: additional keywords needed for creating url eg id=...

    :rtype: HTML literal

    This function is called by wrapper functions.
    '''
    _menu_items = config['routes.named_routes']
    if menu_item not in _menu_items:
        raise Exception('menu item `%s` cannot be found' % menu_item)
    item = copy.copy(_menu_items[menu_item])
    item.update(kw)
    active = _link_active(item)
    needed = item.pop('needed')
    for need in needed:
        if need not in kw:
            raise Exception('menu item `%s` need parameter `%s`'
                            % (menu_item, need))
    link = _link_to(title, menu_item, suppress_active_class=True, **item)
    if active:
        return literal('<li class="active">') + link + literal('</li>')
    return literal('<li>') + link + literal('</li>')


@core_helper
def default_group_type():
    return str(config.get('ckan.default.group_type', 'group'))


@core_helper
def get_facet_items_dict(facet, limit=None, exclude_active=False):
    '''Return the list of unselected facet items for the given facet, sorted
    by count.

    Returns the list of unselected facet contraints or facet items (e.g. tag
    names like "russian" or "tolstoy") for the given search facet (e.g.
    "tags"), sorted by facet item count (i.e. the number of search results that
    match each facet item).

    Reads the complete list of facet items for the given facet from
    c.search_facets, and filters out the facet items that the user has already
    selected.

    Arguments:
    facet -- the name of the facet to filter.
    limit -- the max. number of facet items to return.
    exclude_active -- only return unselected facets.

    '''
    if not c.search_facets or \
            not c.search_facets.get(facet) or \
            not c.search_facets.get(facet).get('items'):
        return []
    facets = []
    for facet_item in c.search_facets.get(facet)['items']:
        if not len(facet_item['name'].strip()):
            continue
        if not (facet, facet_item['name']) in request.params.items():
            facets.append(dict(active=False, **facet_item))
        elif not exclude_active:
            facets.append(dict(active=True, **facet_item))
    # Sort descendingly by count and ascendingly by case-sensitive display name
    facets.sort(key=lambda it: (-it['count'], it['display_name'].lower()))
    if c.search_facets_limits and limit is None:
        limit = c.search_facets_limits.get(facet)
    # zero treated as infinite for hysterical raisins
    if limit is not None and limit > 0:
        return facets[:limit]
    return facets


@core_helper
def has_more_facets(facet, limit=None, exclude_active=False):
    '''
    Returns True if there are more facet items for the given facet than the
    limit.

    Reads the complete list of facet items for the given facet from
    c.search_facets, and filters out the facet items that the user has already
    selected.

    Arguments:
    facet -- the name of the facet to filter.
    limit -- the max. number of facet items.
    exclude_active -- only return unselected facets.

    '''
    facets = []
    for facet_item in c.search_facets.get(facet)['items']:
        if not len(facet_item['name'].strip()):
            continue
        if not (facet, facet_item['name']) in request.params.items():
            facets.append(dict(active=False, **facet_item))
        elif not exclude_active:
            facets.append(dict(active=True, **facet_item))
    if c.search_facets_limits and limit is None:
        limit = c.search_facets_limits.get(facet)
    if limit is not None and len(facets) > limit:
        return True
    return False


@core_helper
def unselected_facet_items(facet, limit=10):
    '''Return the list of unselected facet items for the given facet, sorted
    by count.

    Returns the list of unselected facet contraints or facet items (e.g. tag
    names like "russian" or "tolstoy") for the given search facet (e.g.
    "tags"), sorted by facet item count (i.e. the number of search results that
    match each facet item).

    Reads the complete list of facet items for the given facet from
    c.search_facets, and filters out the facet items that the user has already
    selected.

    Arguments:
    facet -- the name of the facet to filter.
    limit -- the max. number of facet items to return.

    '''
    return get_facet_items_dict(facet, limit=limit, exclude_active=True)


@core_helper
@maintain.deprecated('h.get_facet_title is deprecated in 2.0 and will be '
                     'removed.')
def get_facet_title(name):
    '''Deprecated in ckan 2.0 '''
    # if this is set in the config use this
    config_title = config.get('search.facets.%s.title' % name)
    if config_title:
        return config_title

    facet_titles = {'organization': _('Organizations'),
                    'groups': _('Groups'),
                    'tags': _('Tags'),
                    'res_format': _('Formats'),
                    'license': _('Licenses'), }
    return facet_titles.get(name, name.capitalize())


@core_helper
def get_param_int(name, default=10):
    try:
        return int(request.params.get(name, default))
    except ValueError:
        return default


def _url_with_params(url, params):
    if not params:
        return url
    params = [(k, v.encode('utf-8') if isinstance(v, basestring) else str(v))
              for k, v in params]
    return url + u'?' + urlencode(params)


def _search_url(params):
    url = url_for(controller='package', action='search')
    return _url_with_params(url, params)


@core_helper
def sorted_extras(package_extras, auto_clean=False, subs=None, exclude=None):
    ''' Used for outputting package extras

    :param package_extras: the package extras
    :type package_extras: dict
    :param auto_clean: If true capitalize and replace -_ with spaces
    :type auto_clean: bool
    :param subs: substitutes to use instead of given keys
    :type subs: dict {'key': 'replacement'}
    :param exclude: keys to exclude
    :type exclude: list of strings
    '''

    # If exclude is not supplied use values defined in the config
    if not exclude:
        exclude = config.get('package_hide_extras', [])
    output = []
    for extra in sorted(package_extras, key=lambda x: x['key']):
        if extra.get('state') == 'deleted':
            continue
        k, v = extra['key'], extra['value']
        if k in exclude:
            continue
        if subs and k in subs:
            k = subs[k]
        elif auto_clean:
            k = k.replace('_', ' ').replace('-', ' ').title()
        if isinstance(v, (list, tuple)):
            v = ", ".join(map(unicode, v))
        output.append((k, v))
    return output


@core_helper
def check_access(action, data_dict=None):
    context = {'model': model,
               'user': c.user}
    if not data_dict:
        data_dict = {}
    try:
        logic.check_access(action, context, data_dict)
        authorized = True
    except logic.NotAuthorized:
        authorized = False

    return authorized


@core_helper
@maintain.deprecated("helpers.get_action() is deprecated and will be removed "
                     "in a future version of CKAN. Instead, please use the "
                     "extra_vars param to render() in your controller to pass "
                     "results from action functions to your templates.")
def get_action(action_name, data_dict=None):
    '''Calls an action function from a template. Deprecated in CKAN 2.3.'''
    if data_dict is None:
        data_dict = {}
    return logic.get_action(action_name)({}, data_dict)


@core_helper
def linked_user(user, maxlength=0, avatar=20):
    if not isinstance(user, model.User):
        user_name = unicode(user)
        user = model.User.get(user_name)
        if not user:
            return user_name
    if user:
        name = user.name if model.User.VALID_NAME.match(user.name) else user.id
        displayname = user.display_name

        if maxlength and len(user.display_name) > maxlength:
            displayname = displayname[:maxlength] + '...'

        return tags.literal(u'{icon} {link}'.format(
            icon=gravatar(
                email_hash=user.email_hash,
                size=avatar
            ),
            link=tags.link_to(
                displayname,
                url_for(controller='user', action='read', id=name)
            )
        ))


@core_helper
def group_name_to_title(name):
    group = model.Group.by_name(name)
    if group is not None:
        return group.display_name
    return name


@core_helper
def markdown_extract(text, extract_length=190):
    ''' return the plain text representation of markdown encoded text.  That
    is the texted without any html tags.  If extract_length is 0 then it
    will not be truncated.'''
    if not text:
        return ''
    plain = RE_MD_HTML_TAGS.sub('', markdown(text))
    if not extract_length or len(plain) < extract_length:
        return literal(plain)

    return literal(
        unicode(
            whtext.truncate(
                plain,
                length=extract_length,
                indicator='...',
                whole_word=True
            )
        )
    )


@core_helper
def icon_url(name):
    return url_for_static('/images/icons/%s.png' % name)


@core_helper
def icon_html(url, alt=None, inline=True):
    classes = ''
    if inline:
        classes += 'inline-icon '
    return literal(('<img src="%s" height="16px" width="16px" alt="%s" ' +
                    'class="%s" /> ') % (url, alt, classes))


@core_helper
def icon(name, alt=None, inline=True):
    return icon_html(icon_url(name), alt, inline)


@core_helper
def resource_icon(res):
    if False:
        icon_name = 'page_white'
        # if (res.is_404?): icon_name = 'page_white_error'
        # also: 'page_white_gear'
        # also: 'page_white_link'
        return icon(icon_name)
    else:
        return icon(format_icon(res.get('format', '')))


@core_helper
def format_icon(_format):
    _format = _format.lower()
    if ('json' in _format):
        return 'page_white_cup'
    if ('csv' in _format):
        return 'page_white_gear'
    if ('xls' in _format):
        return 'page_white_excel'
    if ('zip' in _format):
        return 'page_white_compressed'
    if ('api' in _format):
        return 'page_white_database'
    if ('plain text' in _format):
        return 'page_white_text'
    if ('xml' in _format):
        return 'page_white_code'
    return 'page_white'


@core_helper
def dict_list_reduce(list_, key, unique=True):
    ''' Take a list of dicts and create a new one containing just the
    values for the key with unique values if requested. '''
    new_list = []
    for item in list_:
        value = item.get(key)
        if not value or (unique and value in new_list):
            continue
        new_list.append(value)
    return new_list


@core_helper
def linked_gravatar(email_hash, size=100, default=None):
    return literal(
        '<a href="https://gravatar.com/" target="_blank" ' +
        'title="%s" alt="">' % _('Update your avatar at gravatar.com') +
        '%s</a>' % gravatar(email_hash, size, default)
    )


_VALID_GRAVATAR_DEFAULTS = ['404', 'mm', 'identicon', 'monsterid',
                            'wavatar', 'retro']


@core_helper
def gravatar(email_hash, size=100, default=None):
    if default is None:
        default = config.get('ckan.gravatar_default', 'identicon')

    if default not in _VALID_GRAVATAR_DEFAULTS:
        # treat the default as a url
        default = urllib.quote(default, safe='')

    return literal('''<img src="//gravatar.com/avatar/%s?s=%d&amp;d=%s"
        class="gravatar" width="%s" height="%s" alt="Gravatar" />'''
                   % (email_hash, size, default, size, size)
                   )


@core_helper
def pager_url(page, partial=None, **kwargs):
    routes_dict = _pylons_default_url.environ['pylons.routes_dict']
    kwargs['controller'] = routes_dict['controller']
    kwargs['action'] = routes_dict['action']
    if routes_dict.get('id'):
        kwargs['id'] = routes_dict['id']
    kwargs['page'] = page
    return url_for(**kwargs)


class Page(paginate.Page):
    # Curry the pager method of the webhelpers.paginate.Page class, so we have
    # our custom layout set as default.

    def pager(self, *args, **kwargs):
        kwargs.update(
            format=u"<div class='pagination-wrapper'><ul class='pagination'>"
            "$link_previous ~2~ $link_next</ul></div>",
            symbol_previous=u'«', symbol_next=u'»',
            curpage_attr={'class': 'active'}, link_attr={}
        )
        return super(Page, self).pager(*args, **kwargs)

    # Put each page link into a <li> (for Bootstrap to style it)

    def _pagerlink(self, page, text, extra_attributes=None):
        anchor = super(Page, self)._pagerlink(page, text)
        extra_attributes = extra_attributes or {}
        return HTML.li(anchor, **extra_attributes)

    # Change 'current page' link from <span> to <li><a>
    # and '..' into '<li><a>..'
    # (for Bootstrap to style them properly)

    def _range(self, regexp_match):
        html = super(Page, self)._range(regexp_match)
        # Convert ..
        dotdot = '<span class="pager_dotdot">..</span>'
        dotdot_link = HTML.li(HTML.a('...', href='#'), class_='disabled')
        html = re.sub(dotdot, dotdot_link, html)

        # Convert current page
        text = '%s' % self.page
        current_page_span = str(HTML.span(c=text, **self.curpage_attr))
        current_page_link = self._pagerlink(self.page, text,
                                            extra_attributes=self.curpage_attr)
        return re.sub(current_page_span, current_page_link, html)


@core_helper
def get_page_number(params, key='page', default=1):
    '''
    Return the page number from the provided params after verifying that it is
    an positive integer.

    If it fails it will abort the request with a 400 error.
    '''
    p = params.get(key, default)

    try:
        p = int(p)
        if p < 1:
            raise ValueError("Negative number not allowed")
    except ValueError:
        import ckan.lib.base as base
        base.abort(400, ('"{key}" parameter must be a positive integer'
                   .format(key=key)))

    return p


@core_helper
def get_display_timezone():
    ''' Returns a pytz timezone for the display_timezone setting in the
    configuration file or UTC if not specified.
    :rtype: timezone
    '''
    timezone_name = config.get('ckan.display_timezone') or 'utc'

    if timezone_name == 'server':
        return tzlocal.get_localzone()

    return pytz.timezone(timezone_name)


@core_helper
def render_datetime(datetime_, date_format=None, with_hours=False):
    '''Render a datetime object or timestamp string as a localised date or
    in the requested format.
    If timestamp is badly formatted, then a blank string is returned.

    :param datetime_: the date
    :type datetime_: datetime or ISO string format
    :param date_format: a date format
    :type date_format: string
    :param with_hours: should the `hours:mins` be shown
    :type with_hours: bool

    :rtype: string
    '''
    datetime_ = _datestamp_to_datetime(datetime_)
    if not datetime_:
        return ''

    # if date_format was supplied we use it
    if date_format:

        # See http://bugs.python.org/issue1777412
        if datetime_.year < 1900:
            year = str(datetime_.year)

            date_format = re.sub('(?<!%)((%%)*)%y',
                                 r'\g<1>{year}'.format(year=year[-2:]),
                                 date_format)
            date_format = re.sub('(?<!%)((%%)*)%Y',
                                 r'\g<1>{year}'.format(year=year),
                                 date_format)

            datetime_ = datetime.datetime(2016, datetime_.month, datetime_.day,
                                          datetime_.hour, datetime_.minute,
                                          datetime_.second)

            return datetime_.strftime(date_format)

        return datetime_.strftime(date_format)
    # the localised date
    return formatters.localised_nice_date(datetime_, show_date=True,
                                          with_hours=with_hours)


@core_helper
def date_str_to_datetime(date_str):
    '''Convert ISO-like formatted datestring to datetime object.

    This function converts ISO format date- and datetime-strings into
    datetime objects.  Times may be specified down to the microsecond.  UTC
    offset or timezone information may **not** be included in the string.

    Note - Although originally documented as parsing ISO date(-times), this
           function doesn't fully adhere to the format.  This function will
           throw a ValueError if the string contains UTC offset information.
           So in that sense, it is less liberal than ISO format.  On the
           other hand, it is more liberal of the accepted delimiters between
           the values in the string.  Also, it allows microsecond precision,
           despite that not being part of the ISO format.
    '''

    time_tuple = re.split('[^\d]+', date_str, maxsplit=5)

    # Extract seconds and microseconds
    if len(time_tuple) >= 6:
        m = re.match('(?P<seconds>\d{2})(\.(?P<microseconds>\d{6}))?$',
                     time_tuple[5])
        if not m:
            raise ValueError('Unable to parse %s as seconds.microseconds' %
                             time_tuple[5])
        seconds = int(m.groupdict().get('seconds'))
        microseconds = int(m.groupdict(0).get('microseconds'))
        time_tuple = time_tuple[:5] + [seconds, microseconds]

    return datetime.datetime(*map(int, time_tuple))


@core_helper
def parse_rfc_2822_date(date_str, assume_utc=True):
    '''
    Parse a date string of the form specified in RFC 2822, and return a
    datetime.

    RFC 2822 is the date format used in HTTP headers.  It should contain
    timezone information, but that cannot be relied upon.

    If date_str doesn't contain timezone information, then the 'assume_utc'
    flag determines whether we assume this string is local (with respect to the
    server running this code), or UTC.  In practice, what this means is that if
    assume_utc is True, then the returned datetime is 'aware', with an
    associated tzinfo of offset zero.  Otherwise, the returned datetime is
    'naive'.

    If timezone information is available in date_str, then the returned
    datetime is 'aware', ie - it has an associated tz_info object.

    Returns None if the string cannot be parsed as a valid datetime.
    '''
    time_tuple = email.utils.parsedate_tz(date_str)

    # Not parsable
    if not time_tuple:
        return None

    # No timezone information available in the string
    if time_tuple[-1] is None and not assume_utc:
        return datetime.datetime.fromtimestamp(
            email.utils.mktime_tz(time_tuple))
    else:
        offset = 0 if time_tuple[-1] is None else time_tuple[-1]
        tz_info = _RFC2282TzInfo(offset)
    return datetime.datetime(*time_tuple[:6], microsecond=0, tzinfo=tz_info)


class _RFC2282TzInfo(datetime.tzinfo):
    '''
    A datetime.tzinfo implementation used by parse_rfc_2822_date() function.

    In order to return timezone information, a concrete implementation of
    datetime.tzinfo is required.  This class represents tzinfo that knows
    about it's offset from UTC, has no knowledge of daylight savings time, and
    no knowledge of the timezone name.

    '''

    def __init__(self, offset):
        '''
        offset from UTC in seconds.
        '''
        self.offset = datetime.timedelta(seconds=offset)

    def utcoffset(self, dt):
        return self.offset

    def dst(self, dt):
        '''
        Dates parsed from an RFC 2822 string conflate timezone and dst, and so
        it's not possible to determine whether we're in DST or not, hence
        returning None.
        '''
        return None

    def tzname(self, dt):
        return None


@core_helper
@maintain.deprecated('h.time_ago_in_words_from_str is deprecated in 2.2 '
                     'and will be removed.  Please use '
                     'h.time_ago_from_timestamp instead')
def time_ago_in_words_from_str(date_str, granularity='month'):
    '''Deprecated in 2.2 use time_ago_from_timestamp'''
    if date_str:
        return date.time_ago_in_words(date_str_to_datetime(date_str),
                                      granularity=granularity)
    else:
        return _('Unknown')


@core_helper
def time_ago_from_timestamp(timestamp):
    ''' Returns a string like `5 months ago` for a datetime relative to now
    :param timestamp: the timestamp or datetime
    :type timestamp: string or datetime

    :rtype: string
    '''
    datetime_ = _datestamp_to_datetime(timestamp)
    if not datetime_:
        return _('Unknown')

    # the localised date
    return formatters.localised_nice_date(datetime_, show_date=False)


@core_helper
def button_attr(enable, type='primary'):
    if enable:
        return 'class="btn %s"' % type
    return 'disabled class="btn disabled"'


@core_helper
def dataset_display_name(package_or_package_dict):
    if isinstance(package_or_package_dict, dict):
        return get_translated(package_or_package_dict, 'title') or \
            package_or_package_dict['name']
    else:
        # FIXME: we probably shouldn't use the same functions for
        # package dicts and real package objects
        return package_or_package_dict.title or package_or_package_dict.name


@core_helper
def dataset_link(package_or_package_dict):
    if isinstance(package_or_package_dict, dict):
        name = package_or_package_dict['name']
    else:
        name = package_or_package_dict.name
    text = dataset_display_name(package_or_package_dict)
    return tags.link_to(
        text,
        url_for(controller='package', action='read', id=name)
    )


@core_helper
def resource_display_name(resource_dict):
    # TODO: (?) support resource objects as well
    name = get_translated(resource_dict, 'name')
    description = get_translated(resource_dict, 'description')
    if name:
        return name
    elif description:
        description = description.split('.')[0]
        max_len = 60
        if len(description) > max_len:
            description = description[:max_len] + '...'
        return description
    else:
        return _("Unnamed resource")


@core_helper
def resource_link(resource_dict, package_id):
    text = resource_display_name(resource_dict)
    url = url_for(controller='package',
                  action='resource_read',
                  id=package_id,
                  resource_id=resource_dict['id'])
    return tags.link_to(text, url)


@core_helper
def tag_link(tag):
    url = url_for(controller='tag', action='read', id=tag['name'])
    return tags.link_to(tag.get('title', tag['name']), url)


@core_helper
def group_link(group):
    url = url_for(controller='group', action='read', id=group['name'])
    return tags.link_to(group['title'], url)


@core_helper
def organization_link(organization):
    url = url_for(controller='organization', action='read',
                  id=organization['name'])
    return tags.link_to(organization['name'], url)


@core_helper
def dump_json(obj, **kw):
    return json.dumps(obj, **kw)


@core_helper
def auto_log_message():
    if (c.action == 'new'):
        return _('Created new dataset.')
    elif (c.action == 'editresources'):
        return _('Edited resources.')
    elif (c.action == 'edit'):
        return _('Edited settings.')
    return ''


@core_helper
def activity_div(template, activity, actor, object=None, target=None):
    actor = '<span class="actor">%s</span>' % actor
    if object:
        object = '<span class="object">%s</span>' % object
    if target:
        target = '<span class="target">%s</span>' % target
    rendered_datetime = render_datetime(activity['timestamp'])
    date = '<span class="date">%s</span>' % rendered_datetime
    template = template.format(actor=actor, date=date,
                               object=object, target=target)
    template = '<div class="activity">%s %s</div>' % (template, date)
    return literal(template)


@core_helper
def snippet(template_name, **kw):
    ''' This function is used to load html snippets into pages. keywords
    can be used to pass parameters into the snippet rendering '''
    import ckan.lib.base as base
    return base.render_snippet(template_name, **kw)


@core_helper
def convert_to_dict(object_type, objs):
    ''' This is a helper function for converting lists of objects into
    lists of dicts. It is for backwards compatability only. '''

    def dictize_revision_list(revision, context):
        # conversionof revision lists

        def process_names(items):
            array = []
            for item in items:
                array.append(item.name)
            return array

        rev = {'id': revision.id,
               'state': revision.state,
               'timestamp': revision.timestamp,
               'author': revision.author,
               'packages': process_names(revision.packages),
               'groups': process_names(revision.groups),
               'message': revision.message, }
        return rev
    import ckan.lib.dictization.model_dictize as md
    converters = {'package': md.package_dictize,
                  'revisions': dictize_revision_list}
    converter = converters[object_type]
    items = []
    context = {'model': model}
    for obj in objs:
        item = converter(obj, context)
        items.append(item)
    return items


# these are the types of objects that can be followed
_follow_objects = ['dataset', 'user', 'group']


@core_helper
def follow_button(obj_type, obj_id):
    '''Return a follow button for the given object type and id.

    If the user is not logged in return an empty string instead.

    :param obj_type: the type of the object to be followed when the follow
        button is clicked, e.g. 'user' or 'dataset'
    :type obj_type: string
    :param obj_id: the id of the object to be followed when the follow button
        is clicked
    :type obj_id: string

    :returns: a follow button as an HTML snippet
    :rtype: string

    '''
    obj_type = obj_type.lower()
    assert obj_type in _follow_objects
    # If the user is logged in show the follow/unfollow button
    if c.user:
        context = {'model': model, 'session': model.Session, 'user': c.user}
        action = 'am_following_%s' % obj_type
        following = logic.get_action(action)(context, {'id': obj_id})
        return snippet('snippets/follow_button.html',
                       following=following,
                       obj_id=obj_id,
                       obj_type=obj_type)
    return ''


@core_helper
def follow_count(obj_type, obj_id):
    '''Return the number of followers of an object.

    :param obj_type: the type of the object, e.g. 'user' or 'dataset'
    :type obj_type: string
    :param obj_id: the id of the object
    :type obj_id: string

    :returns: the number of followers of the object
    :rtype: int

    '''
    obj_type = obj_type.lower()
    assert obj_type in _follow_objects
    action = '%s_follower_count' % obj_type
    context = {'model': model, 'session': model.Session, 'user': c.user}
    return logic.get_action(action)(context, {'id': obj_id})


def _create_url_with_params(params=None, controller=None, action=None,
                            extras=None):
    ''' internal function for building urls with parameters. '''

    if not controller:
        controller = c.controller
    if not action:
        action = c.action
    if not extras:
        extras = {}

    url = url_for(controller=controller, action=action, **extras)
    return _url_with_params(url, params)


@core_helper
def add_url_param(alternative_url=None, controller=None, action=None,
                  extras=None, new_params=None):
    '''
    Adds extra parameters to existing ones

    controller action & extras (dict) are used to create the base url via
    :py:func:`~ckan.lib.helpers.url_for` controller & action default to the
    current ones

    This can be overriden providing an alternative_url, which will be used
    instead.
    '''

    params_nopage = [(k, v) for k, v in request.params.items() if k != 'page']
    params = set(params_nopage)
    if new_params:
        params |= set(new_params.items())
    if alternative_url:
        return _url_with_params(alternative_url, params)
    return _create_url_with_params(params=params, controller=controller,
                                   action=action, extras=extras)


@core_helper
def remove_url_param(key, value=None, replace=None, controller=None,
                     action=None, extras=None, alternative_url=None):
    ''' Remove one or multiple keys from the current parameters.
    The first parameter can be either a string with the name of the key to
    remove or a list of keys to remove.
    A specific key/value pair can be removed by passing a second value
    argument otherwise all pairs matching the key will be removed. If replace
    is given then a new param key=replace will be added.
    Note that the value and replace parameters only apply to the first key
    provided (or the only one provided if key is a string).

    controller action & extras (dict) are used to create the base url
    via :py:func:`~ckan.lib.helpers.url_for`
    controller & action default to the current ones

    This can be overriden providing an alternative_url, which will be used
    instead.

    '''
    if isinstance(key, basestring):
        keys = [key]
    else:
        keys = key

    params_nopage = [(k, v) for k, v in request.params.items() if k != 'page']
    params = list(params_nopage)
    if value:
        params.remove((keys[0], value))
    else:
        for key in keys:
            [params.remove((k, v)) for (k, v) in params[:] if k == key]
    if replace is not None:
        params.append((keys[0], replace))

    if alternative_url:
        return _url_with_params(alternative_url, params)

    return _create_url_with_params(params=params, controller=controller,
                                   action=action, extras=extras)


@core_helper
def include_resource(resource):
    import ckan.lib.fanstatic_resources as fanstatic_resources
    r = getattr(fanstatic_resources, resource)
    r.need()


@core_helper
def urls_for_resource(resource):
    ''' Returns a list of urls for the resource specified.  If the resource
    is a group or has dependencies then there can be multiple urls.

    NOTE: This is for special situations only and is not the way to generally
    include resources.  It is advised not to use this function.'''
    import ckan.lib.fanstatic_resources as fanstatic_resources

    r = getattr(fanstatic_resources, resource)
    resources = list(r.resources)
    core = fanstatic_resources.fanstatic_extensions.core
    f = core.get_needed()
    lib = r.library
    root_path = f.library_url(lib)

    resources = core.sort_resources(resources)
    if f._bundle:
        resources = core.bundle_resources(resources)
    out = []
    for resource in resources:
        if isinstance(resource, core.Bundle):
            paths = [resource.relpath for resource in resource.resources()]
            relpath = ';'.join(paths)
            relpath = core.BUNDLE_PREFIX + relpath
        else:
            relpath = resource.relpath

        out.append('%s/%s' % (root_path, relpath))
    return out


@core_helper
def debug_inspect(arg):
    ''' Output pprint.pformat view of supplied arg '''
    return literal('<pre>') + pprint.pformat(arg) + literal('</pre>')


@core_helper
def popular(type_, number, min=1, title=None):
    ''' display a popular icon. '''
    if type_ == 'views':
        title = ungettext('{number} view', '{number} views', number)
    elif type_ == 'recent views':
        title = ungettext('{number} recent view', '{number} recent views',
                          number)
    elif not title:
        raise Exception('popular() did not recieve a valid type_ or title')
    return snippet('snippets/popular.html',
                   title=title, number=number, min=min)


@core_helper
def groups_available(am_member=False):
    '''Return a list of the groups that the user is authorized to edit.

    :param am_member: if True return only the groups the logged-in user is a
      member of, otherwise return all groups that the user is authorized to
      edit (for example, sysadmin users are authorized to edit all groups)
      (optional, default: False)
    :type am-member: boolean

    '''
    context = {}
    data_dict = {'available_only': True, 'am_member': am_member}
    return logic.get_action('group_list_authz')(context, data_dict)


@core_helper
def organizations_available(
        permission='manage_group', include_dataset_count=False):
    '''Return a list of organizations that the current user has the specified
    permission for.
    '''
    context = {'user': c.user}
    data_dict = {
        'permission': permission,
        'include_dataset_count': include_dataset_count}
    return logic.get_action('organization_list_for_user')(context, data_dict)


@core_helper
def roles_translated():
    '''Return a dict of available roles with their translations'''
    return authz.roles_trans()


@core_helper
def user_in_org_or_group(group_id):
    ''' Check if user is in a group or organization '''
    # we need a user
    if not c.userobj:
        return False
    # sysadmins can do anything
    if c.userobj.sysadmin:
        return True
    query = model.Session.query(model.Member) \
        .filter(model.Member.state == 'active') \
        .filter(model.Member.table_name == 'user') \
        .filter(model.Member.group_id == group_id) \
        .filter(model.Member.table_id == c.userobj.id)
    return len(query.all()) != 0


@core_helper
def dashboard_activity_stream(user_id, filter_type=None, filter_id=None,
                              offset=0):
    '''Return the dashboard activity stream of the current user.

    :param user_id: the id of the user
    :type user_id: string

    :param filter_type: the type of thing to filter by
    :type filter_type: string

    :param filter_id: the id of item to filter by
    :type filter_id: string

    :returns: an activity stream as an HTML snippet
    :rtype: string

    '''
    context = {'model': model, 'session': model.Session, 'user': c.user}

    if filter_type:
        action_functions = {
            'dataset': 'package_activity_list_html',
            'user': 'user_activity_list_html',
            'group': 'group_activity_list_html',
            'organization': 'organization_activity_list_html',
        }
        action_function = logic.get_action(action_functions.get(filter_type))
        return action_function(context, {'id': filter_id, 'offset': offset})
    else:
        return logic.get_action('dashboard_activity_list_html')(
            context, {'offset': offset})


@core_helper
def recently_changed_packages_activity_stream(limit=None):
    if limit:
        data_dict = {'limit': limit}
    else:
        data_dict = {}
    context = {'model': model, 'session': model.Session, 'user': c.user}
    return logic.get_action('recently_changed_packages_activity_list_html')(
        context, data_dict)


@core_helper
def escape_js(str_to_escape):
    '''Escapes special characters from a JS string.

       Useful e.g. when you need to pass JSON to the templates

       :param str_to_escape: string to be escaped
       :rtype: string
    '''
    return str_to_escape.replace('\\', '\\\\') \
        .replace('\'', '\\\'') \
        .replace('"', '\\\"')


@core_helper
def get_pkg_dict_extra(pkg_dict, key, default=None):
    '''Returns the value for the dataset extra with the provided key.

    If the key is not found, it returns a default value, which is None by
    default.

    :param pkg_dict: dictized dataset
    :key: extra key to lookup
    :default: default value returned if not found
    '''

    extras = pkg_dict['extras'] if 'extras' in pkg_dict else []

    for extra in extras:
        if extra['key'] == key:
            return extra['value']

    return default


@core_helper
def get_request_param(parameter_name, default=None):
    ''' This function allows templates to access query string parameters
    from the request. This is useful for things like sort order in
    searches. '''
    return request.params.get(parameter_name, default)


# find all inner text of html eg `<b>moo</b>` gets `moo` but not of <a> tags
# as this would lead to linkifying links if they are urls.
RE_MD_GET_INNER_HTML = re.compile(
    r'(^|(?:<(?!a\b)[^>]*>))([^<]+)(?=<|$)',
    flags=re.UNICODE
)

# find all `internal links` eg. tag:moo, dataset:1234, tag:"my tag"
RE_MD_INTERNAL_LINK = re.compile(
    r'\b(tag|package|dataset|group):((")?(?(3)[ \w\-.]+|[\w\-.]+)(?(3)"))',
    flags=re.UNICODE
)

# find external links eg http://foo.com, https://bar.org/foobar.html
# but ignore trailing punctuation since it is probably not part of the link
RE_MD_EXTERNAL_LINK = re.compile(
    r'(\bhttps?:\/\/[\w\-\.,@?^=%&;:\/~\\+#]*'
    '[\w\-@?^=%&:\/~\\+#]'  # but last character can't be punctuation [.,;]
    ')',
    flags=re.UNICODE
)

# find all tags but ignore < in the strings so that we can use it correctly
# in markdown
RE_MD_HTML_TAGS = re.compile('<[^><]*>')


@core_helper
def html_auto_link(data):
    '''Linkifies HTML

    `tag` converted to a tag link

    `dataset` converted to a dataset link

    `group` converted to a group link

    `http://` converted to a link
    '''

    LINK_FNS = {
        'tag': tag_link,
        'group': group_link,
        'dataset': dataset_link,
        'package': dataset_link,
    }

    def makelink(matchobj):
        obj = matchobj.group(1)
        name = matchobj.group(2)
        title = '%s:%s' % (obj, name)
        return LINK_FNS[obj]({'name': name.strip('"'), 'title': title})

    def link(matchobj):
        return '<a href="%s" target="_blank" rel="nofollow">%s</a>' \
            % (matchobj.group(1), matchobj.group(1))

    def process(matchobj):
        data = matchobj.group(2)
        data = RE_MD_INTERNAL_LINK.sub(makelink, data)
        data = RE_MD_EXTERNAL_LINK.sub(link, data)
        return matchobj.group(1) + data

    data = RE_MD_GET_INNER_HTML.sub(process, data)
    return data


@core_helper
def render_markdown(data, auto_link=True, allow_html=False):
    ''' Returns the data as rendered markdown

    :param auto_link: Should ckan specific links be created e.g. `group:xxx`
    :type auto_link: bool
    :param allow_html: If True then html entities in the markdown data.
        This is dangerous if users have added malicious content.
        If False all html tags are removed.
    :type allow_html: bool
    '''
    if not data:
        return ''
    if allow_html:
        data = markdown(data.strip())
    else:
        data = RE_MD_HTML_TAGS.sub('', data.strip())
        data = clean_html(
            markdown(data), strip=True,
            tags=MARKDOWN_TAGS, attributes=MARKDOWN_ATTRIBUTES)
    # tags can be added by tag:... or tag:"...." and a link will be made
    # from it
    if auto_link:
        data = html_auto_link(data)
    return literal(data)


@core_helper
def format_resource_items(items):
    ''' Take a resource item list and format nicely with blacklisting etc. '''
    blacklist = ['name', 'description', 'url', 'tracking_summary']
    output = []
    # regular expressions for detecting types in strings
    reg_ex_datetime = '^\d{4}-\d{2}-\d{2}T\d{2}:\d{2}:\d{2}(\.\d{6})?$'
    reg_ex_int = '^-?\d{1,}$'
    reg_ex_float = '^-?\d{1,}\.\d{1,}$'
    for key, value in items:
        if not value or key in blacklist:
            continue
        # size is treated specially as we want to show in MiB etc
        if key == 'size':
            try:
                value = formatters.localised_filesize(int(value))
            except ValueError:
                # Sometimes values that can't be converted to ints can sneak
                # into the db. In this case, just leave them as they are.
                pass
        elif isinstance(value, basestring):
            # check if strings are actually datetime/number etc
            if re.search(reg_ex_datetime, value):
                datetime_ = date_str_to_datetime(value)
                value = formatters.localised_nice_date(datetime_)
            elif re.search(reg_ex_float, value):
                value = formatters.localised_number(float(value))
            elif re.search(reg_ex_int, value):
                value = formatters.localised_number(int(value))
        elif ((isinstance(value, int) or isinstance(value, float))
                and value not in (True, False)):
            value = formatters.localised_number(value)
        key = key.replace('_', ' ')
        output.append((key, value))
    return sorted(output, key=lambda x: x[0])


@core_helper
def resource_preview(resource, package):
    '''
    Returns a rendered snippet for a embedded resource preview.

    Depending on the type, different previews are loaded.
    This could be an img tag where the image is loaded directly or an iframe
    that embeds a web page or a recline preview.
    '''

    if not resource['url']:
        return False

    datapreview.res_format(resource)
    directly = False
    data_dict = {'resource': resource, 'package': package}

    if datapreview.get_preview_plugin(data_dict, return_first=True):
        url = url_for(controller='package', action='resource_datapreview',
                      resource_id=resource['id'], id=package['id'],
                      qualified=True)
    else:
        return False

    return snippet("dataviewer/snippets/data_preview.html",
                   embed=directly,
                   resource_url=url,
                   raw_resource_url=resource.get('url'))


@core_helper
def get_allowed_view_types(resource, package):
    data_dict = {'resource': resource, 'package': package}
    plugins = datapreview.get_allowed_view_plugins(data_dict)

    allowed_view_types = []
    for plugin in plugins:
        info = plugin.info()
        allowed_view_types.append((info['name'],
                                   info.get('title', info['name']),
                                   info.get('icon', 'image')))
    allowed_view_types.sort(key=lambda item: item[1])
    return allowed_view_types


@core_helper
def rendered_resource_view(resource_view, resource, package, embed=False):
    '''
    Returns a rendered resource view snippet.
    '''
    view_plugin = datapreview.get_view_plugin(resource_view['view_type'])
    context = {}
    data_dict = {'resource_view': resource_view,
                 'resource': resource,
                 'package': package}
    vars = view_plugin.setup_template_variables(context, data_dict) or {}
    template = view_plugin.view_template(context, data_dict)
    data_dict.update(vars)

    if not resource_view_is_iframed(resource_view) and embed:
        template = "package/snippets/resource_view_embed.html"

    import ckan.lib.base as base
    return literal(base.render(template, extra_vars=data_dict))


@core_helper
def view_resource_url(resource_view, resource, package, **kw):
    '''
    Returns url for resource. made to be overridden by extensions. i.e
    by resource proxy.
    '''
    return resource['url']


@core_helper
def resource_view_is_filterable(resource_view):
    '''
    Returns True if the given resource view support filters.
    '''
    view_plugin = datapreview.get_view_plugin(resource_view['view_type'])
    return view_plugin.info().get('filterable', False)


@core_helper
def resource_view_get_fields(resource):
    '''Returns sorted list of text and time fields of a datastore resource.'''

    if not resource.get('datastore_active'):
        return []

    data = {
        'resource_id': resource['id'],
        'limit': 0
    }
    result = logic.get_action('datastore_search')({}, data)

    fields = [field['id'] for field in result.get('fields', [])]

    return sorted(fields)


@core_helper
def resource_view_is_iframed(resource_view):
    '''
    Returns true if the given resource view should be displayed in an iframe.
    '''
    view_plugin = datapreview.get_view_plugin(resource_view['view_type'])
    return view_plugin.info().get('iframed', True)


@core_helper
def resource_view_icon(resource_view):
    '''
    Returns the icon for a particular view type.
    '''
    view_plugin = datapreview.get_view_plugin(resource_view['view_type'])
    return view_plugin.info().get('icon', 'picture')


@core_helper
def resource_view_display_preview(resource_view):
    '''
    Returns if the view should display a preview.
    '''
    view_plugin = datapreview.get_view_plugin(resource_view['view_type'])
    return view_plugin.info().get('preview_enabled', True)


@core_helper
def resource_view_full_page(resource_view):
    '''
    Returns if the edit view page should be full page.
    '''
    view_plugin = datapreview.get_view_plugin(resource_view['view_type'])
    return view_plugin.info().get('full_page_edit', False)


@core_helper
def remove_linebreaks(string):
    '''Remove linebreaks from string to make it usable in JavaScript'''
    return unicode(string).replace('\n', '')


@core_helper
def list_dict_filter(list_, search_field, output_field, value):
    ''' Takes a list of dicts and returns the value of a given key if the
    item has a matching value for a supplied key

    :param list_: the list to search through for matching items
    :type list_: list of dicts

    :param search_field: the key to use to find matching items
    :type search_field: string

    :param output_field: the key to use to output the value
    :type output_field: string

    :param value: the value to search for
    '''

    for item in list_:
        if item.get(search_field) == value:
            return item.get(output_field, value)
    return value


@core_helper
def SI_number_span(number):
    ''' outputs a span with the number in SI unit eg 14700 -> 14.7k '''
    number = int(number)
    if number < 1000:
        output = literal('<span>')
    else:
        output = literal('<span title="' + formatters.localised_number(number)
                         + '">')
    return output + formatters.localised_SI_number(number) + literal('</span>')


# add some formatter functions
localised_number = formatters.localised_number
localised_SI_number = formatters.localised_SI_number
localised_nice_date = formatters.localised_nice_date
localised_filesize = formatters.localised_filesize


@core_helper
def new_activities():
    '''Return the number of activities for the current user.

    See :func:`logic.action.get.dashboard_new_activities_count` for more
    details.

    '''
    if not c.userobj:
        return None
    action = logic.get_action('dashboard_new_activities_count')
    return action({}, {})


@core_helper
def uploads_enabled():
    if uploader.get_storage_path():
        return True
    return False


@core_helper
def get_featured_organizations(count=1):
    '''Returns a list of favourite organization in the form
    of organization_list action function
    '''
    config_orgs = config.get('ckan.featured_orgs', '').split()
    orgs = featured_group_org(get_action='organization_show',
                              list_action='organization_list',
                              count=count,
                              items=config_orgs)
    return orgs


@core_helper
def get_featured_groups(count=1):
    '''Returns a list of favourite group the form
    of organization_list action function
    '''
    config_groups = config.get('ckan.featured_groups', '').split()
    groups = featured_group_org(get_action='group_show',
                                list_action='group_list',
                                count=count,
                                items=config_groups)
    return groups


@core_helper
def featured_group_org(items, get_action, list_action, count):
    def get_group(id):
        context = {'ignore_auth': True,
                   'limits': {'packages': 2},
                   'for_view': True}
        data_dict = {'id': id,
                     'include_datasets': True}

        try:
            out = logic.get_action(get_action)(context, data_dict)
        except logic.NotFound:
            return None
        return out

    groups_data = []

    extras = logic.get_action(list_action)({}, {})

    # list of found ids to prevent duplicates
    found = []
    for group_name in items + extras:
        group = get_group(group_name)
        if not group:
            continue
        # check if duplicate
        if group['id'] in found:
            continue
        found.append(group['id'])
        groups_data.append(group)
        if len(groups_data) == count:
            break

    return groups_data


@core_helper
def get_site_statistics():
    stats = {}
    stats['dataset_count'] = logic.get_action('package_search')(
        {}, {"rows": 1})['count']
    stats['group_count'] = len(logic.get_action('group_list')({}, {}))
    stats['organization_count'] = len(
        logic.get_action('organization_list')({}, {}))
    return stats


_RESOURCE_FORMATS = None


@core_helper
def resource_formats():
    ''' Returns the resource formats as a dict, sourced from the resource
    format JSON file.

    :param key:  potential user input value
    :param value:  [canonical mimetype lowercased, canonical format
                    (lowercase), human readable form]

    Fuller description of the fields are described in
    `ckan/config/resource_formats.json`.
    '''
    global _RESOURCE_FORMATS
    if not _RESOURCE_FORMATS:
        _RESOURCE_FORMATS = {}
        format_file_path = config.get('ckan.resource_formats')
        if not format_file_path:
            format_file_path = os.path.join(
                os.path.dirname(os.path.realpath(ckan.config.__file__)),
                'resource_formats.json'
            )
        with open(format_file_path) as format_file:
            try:
                file_resource_formats = json.loads(format_file.read())
            except ValueError, e:
                # includes simplejson.decoder.JSONDecodeError
                raise ValueError('Invalid JSON syntax in %s: %s' %
                                 (format_file_path, e))

            for format_line in file_resource_formats:
                if format_line[0] == '_comment':
                    continue
                line = [format_line[2], format_line[0], format_line[1]]
                alternatives = format_line[3] if len(format_line) == 4 else []
                for item in line + alternatives:
                    if item:
                        item = item.lower()
                        if item in _RESOURCE_FORMATS \
                                and _RESOURCE_FORMATS[item] != line:
                            raise ValueError('Duplicate resource format '
                                             'identifier in %s: %s' %
                                             (format_file_path, item))
                        _RESOURCE_FORMATS[item] = line

    return _RESOURCE_FORMATS


@core_helper
def unified_resource_format(format):
    formats = resource_formats()
    format_clean = format.lower()
    if format_clean in formats:
        format_new = formats[format_clean][1]
    else:
        format_new = format
    return format_new


@core_helper
def check_config_permission(permission):
    return authz.check_config_permission(permission)


@core_helper
def get_organization(org=None, include_datasets=False):
    if org is None:
        return {}
    try:
        return logic.get_action('organization_show')(
            {}, {'id': org, 'include_datasets': include_datasets})
    except (logic.NotFound, logic.ValidationError, logic.NotAuthorized):
        return {}


@core_helper
def license_options(existing_license_id=None):
    '''Returns [(l.title, l.id), ...] for the licenses configured to be
    offered. Always includes the existing_license_id, if supplied.
    '''
    register = model.Package.get_license_register()
    sorted_licenses = sorted(register.values(), key=lambda x: x.title)
    license_ids = [license.id for license in sorted_licenses]
    if existing_license_id and existing_license_id not in license_ids:
        license_ids.insert(0, existing_license_id)
    return [
        (license_id,
         register[license_id].title if license_id in register else license_id)
        for license_id in license_ids]


@core_helper
def get_translated(data_dict, field):
    language = i18n.get_lang()
    try:
        return data_dict[field + u'_translated'][language]
    except KeyError:
        val = data_dict.get(field, '')
        return _(val) if val and isinstance(val, basestring) else val


@core_helper
def facets():
    u'''Returns a list of the current facet names'''
    return config.get(u'search.facets', DEFAULT_FACET_NAMES).split()


@core_helper
def mail_to(email_address, name):
    email = escape(email_address)
    author = escape(name)
    html = Markup(u'<a href=mailto:{0}>{1}</a>'.format(email, author))
    return html


@core_helper
def radio(selected, id, checked):
    if checked:
        return literal((u'<input checked="checked" id="%s_%s" name="%s" \
            value="%s" type="radio">') % (selected, id, selected, id))
    return literal(('<input id="%s_%s" name="%s" \
        value="%s" type="radio">') % (selected, id, selected, id))


core_helper(flash, name='flash')
core_helper(localised_number)
core_helper(localised_SI_number)
core_helper(localised_nice_date)
core_helper(localised_filesize)
# Useful additionsfrom the i18n library.
core_helper(i18n.get_available_locales)
core_helper(i18n.get_locales_dict)
# Useful additions from the webhelpers library.
core_helper(tags.literal)
core_helper(tags.link_to)
core_helper(tags.file)
core_helper(tags.submit)
core_helper(whtext.truncate)
# Useful additions from the paste library.
core_helper(converters.asbool)
# Useful additions from the stdlib.
core_helper(urlencode)
core_helper(clean_html, name='clean_html')


def load_plugin_helpers():
    """
    (Re)loads the list of helpers provided by plugins.
    """
    global helper_functions

    helper_functions.clear()
    helper_functions.update(_builtin_functions)

    for plugin in reversed(list(p.PluginImplementations(p.ITemplateHelpers))):
        helper_functions.update(plugin.get_helpers())<|MERGE_RESOLUTION|>--- conflicted
+++ resolved
@@ -217,7 +217,6 @@
 
     For a fully qualified URL pass the ``_external=True`` parameter. This
     takes the ``ckan.site_url`` and ``ckan.root_path`` settings into account::
-<<<<<<< HEAD
 
         url_for('api.action', ver=3, logic_function='status_show',
                 _external=True)
@@ -225,15 +224,6 @@
 
     URLs built by Pylons use the Routes syntax::
 
-=======
-
-        url_for('api.action', ver=3, logic_function='status_show',
-                _external=True)
-        # Returns http://example.com/api/3/action/status_show
-
-    URLs built by Pylons use the Routes syntax::
-
->>>>>>> ca0eb542
         url_for(controller='package', action='read', id='my_dataset')
         # Returns '/dataset/my_dataset'
 
@@ -262,27 +252,12 @@
         ver = kw.get('ver')
         if not ver:
             raise Exception('API URLs must specify the version (eg ver=3)')
-<<<<<<< HEAD
-
-    try:
-        # First try to build the URL with the Flask router, making a copy of
-        # the params in case they are modified
-        flask_args = tuple(args)
-        flask_kw = kw.copy()
-
-        my_url = _url_for_flask(*flask_args, **flask_kw)
-
-    except FlaskRouteBuildError:
-        # If it doesn't succeed, fallback to the Pylons router, using the
-        # original parameters
-=======
     try:
         # First try to build the URL with the Flask router
         my_url = _url_for_flask(*args, **kw)
 
     except FlaskRouteBuildError:
         # If it doesn't succeed, fallback to the Pylons router
->>>>>>> ca0eb542
         my_url = _url_for_pylons(*args, **kw)
 
     # Add back internal params
