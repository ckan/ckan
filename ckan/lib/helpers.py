--- conflicted
+++ resolved
@@ -43,11 +43,8 @@
 import ckan.logic as logic
 import ckan.lib.uploader as uploader
 import ckan.authz as authz
-<<<<<<< HEAD
 from ckan.plugins.core import plugin_loaded
 
-=======
->>>>>>> 3b1c6c89
 from ckan.common import (
     _, ungettext, g, c, request, session, json, OrderedDict
 )
@@ -2194,7 +2191,6 @@
         for license_id in license_ids]
 
 
-<<<<<<< HEAD
 def get_translated(data_dict, field):
     language = i18n.get_lang()
     try:
@@ -2203,13 +2199,11 @@
         val = data_dict.get(field, '')
         return _(val) if val and isinstance(val, basestring) else val
 
-=======
 def mail_to(email_address, name):
     email = escape(email_address)
     author = escape(name)
     html = Markup(u'<a href=mailto:{0}>{1}</a>'.format(email, author))
     return html
->>>>>>> 3b1c6c89
 
 
 # these are the functions that will end up in `h` template helpers
@@ -2333,9 +2327,6 @@
     'check_config_permission',
     'view_resource_url',
     'license_options',
-<<<<<<< HEAD
-    'plugin_loaded'
-=======
+    'plugin_loaded',
     'clean_html',
->>>>>>> 3b1c6c89
 ]