# encoding: utf-8

'''Helper functions

Consists of functions to typically be used within templates, but also
available to Controllers. This module is available to templates as 'h'.
'''
import email.utils
import datetime
import logging
import re
import os
import pytz
import tzlocal
import pprint
import copy
import uuid
import unicodedata

import dominate.tags as dom_tags
from markdown import markdown
from bleach import clean as bleach_clean, ALLOWED_TAGS, ALLOWED_ATTRIBUTES
from ckan.common import config, is_flask_request, asbool
from flask import redirect as _flask_redirect
from flask import _request_ctx_stack
from flask import url_for as _flask_default_url_for
from werkzeug.routing import BuildError as FlaskRouteBuildError
from ckan.lib import i18n

import six
from six import string_types, text_type
from six.moves.urllib.parse import (
    urlencode, quote, unquote, urlparse, urlunparse
)
from six.moves import map
import jinja2

import ckan.exceptions
import ckan.model as model
import ckan.lib.formatters as formatters
import ckan.lib.maintain as maintain
import ckan.lib.datapreview as datapreview
import ckan.logic as logic
import ckan.lib.uploader as uploader
import ckan.authz as authz
import ckan.plugins as p
import ckan

from ckan.lib.pagination import Page
from ckan.common import _, ungettext, c, g, request, session, json
<<<<<<< HEAD
from ckan.lib.webassets_tools import include_asset, render_assets
=======
from ckan.plugins.core import plugin_loaded
>>>>>>> 1890557e
from markupsafe import Markup, escape

if six.PY2:
    from pylons import url as _pylons_default_url
    from routes import redirect_to as _routes_redirect_to
    from routes import url_for as _routes_default_url_for


log = logging.getLogger(__name__)

DEFAULT_FACET_NAMES = u'organization groups tags res_format license_id'

MARKDOWN_TAGS = set([
    'del', 'dd', 'dl', 'dt', 'h1', 'h2',
    'h3', 'img', 'kbd', 'p', 'pre', 's',
    'sup', 'sub', 'strike', 'br', 'hr'
]).union(ALLOWED_TAGS)

MARKDOWN_ATTRIBUTES = copy.deepcopy(ALLOWED_ATTRIBUTES)
MARKDOWN_ATTRIBUTES.setdefault('img', []).extend(['src', 'alt', 'title'])

LEGACY_ROUTE_NAMES = {
    'home': 'home.index',
    'about': 'home.about',
    'search': 'dataset.search',
    'dataset_read': 'dataset.read',
    'dataset_activity': 'dataset.activity',
    'dataset_groups': 'dataset.groups',
    'group_index': 'group.index',
    'group_about': 'group.about',
    'group_read': 'group.read',
    'group_activity': 'group.activity',
    'organizations_index': 'organization.index',
    'organization_activity': 'organization.activity',
    'organization_read': 'organization.read',
    'organization_about': 'organization.about',
}


class HelperAttributeDict(dict):
    def __init__(self, *args, **kwargs):
        super(HelperAttributeDict, self).__init__(*args, **kwargs)
        self.__dict__ = self

    def __getitem__(self, key):
        try:
            value = super(HelperAttributeDict, self).__getitem__(key)
        except KeyError:
            raise ckan.exceptions.HelperError(
                'Helper \'{key}\' has not been defined.'.format(
                    key=key
                )
            )
        return value

    def __repr__(self):
        return '<template helper functions>'


# Builtin helper functions.
_builtin_functions = {}
helper_functions = HelperAttributeDict()


class literal(Markup):
    """Represents an HTML literal.

    """
    __slots__ = ()

    @classmethod
    def escape(cls, s):
        if s is None:
            return Markup(u"")
        return super(literal, cls).escape(s)


def core_helper(f, name=None):
    """
    Register a function as a builtin helper method.
    """
    def _get_name(func_or_class):
        # Handles both methods and class instances.
        try:
            return func_or_class.__name__
        except AttributeError:
            return func_or_class.__class__.__name__

    _builtin_functions[name or _get_name(f)] = f
    return f


def _datestamp_to_datetime(datetime_):
    ''' Converts a datestamp to a datetime.  If a datetime is provided it
    just gets returned.

    :param datetime_: the timestamp
    :type datetime_: string or datetime

    :rtype: datetime
    '''
    if isinstance(datetime_, string_types):
        try:
            datetime_ = date_str_to_datetime(datetime_)
        except TypeError:
            return None
        except ValueError:
            return None
    # check we are now a datetime
    if not isinstance(datetime_, datetime.datetime):
        return None

    if datetime_.tzinfo is not None:
        return datetime_

    # all dates are considered UTC internally,
    # change output if `ckan.display_timezone` is available
    datetime_ = datetime_.replace(tzinfo=pytz.utc)
    datetime_ = datetime_.astimezone(get_display_timezone())

    return datetime_


@core_helper
def redirect_to(*args, **kw):
    '''Issue a redirect: return an HTTP response with a ``302 Moved`` header.

    This is a wrapper for :py:func:`routes.redirect_to` that maintains the
    user's selected language when redirecting.

    The arguments to this function identify the route to redirect to, they're
    the same arguments as :py:func:`ckan.plugins.toolkit.url_for` accepts,
    for example::

        import ckan.plugins.toolkit as toolkit

        # Redirect to /dataset/my_dataset.
        toolkit.redirect_to('dataset.read',
                            id='my_dataset')

    Or, using a named route::

        toolkit.redirect_to('dataset.read', id='changed')

    If given a single string as argument, this redirects without url parsing

        toolkit.redirect_to('http://example.com')
        toolkit.redirect_to('/dataset')
        toolkit.redirect_to('/some/other/path')

    '''
    if are_there_flash_messages():
        kw['__no_cache__'] = True

    # Routes router doesn't like unicode args
    uargs = [str(arg) if isinstance(arg, text_type) else arg for arg in args]

    _url = ''
    skip_url_parsing = False
    parse_url = kw.pop('parse_url', False)
    if uargs and len(uargs) == 1 and isinstance(uargs[0], string_types) \
            and (uargs[0].startswith('/') or is_url(uargs[0])) \
            and parse_url is False:
        skip_url_parsing = True
        _url = uargs[0]

    if skip_url_parsing is False:
        _url = url_for(*uargs, **kw)

    if _url.startswith('/'):
        _url = str(config['ckan.site_url'].rstrip('/') + _url)

    if is_flask_request():
        return _flask_redirect(_url)
    else:
        return _routes_redirect_to(_url)


@maintain.deprecated('h.url is deprecated please use h.url_for')
@core_helper
def url(*args, **kw):
    '''
    Deprecated: please use `url_for` instead
    '''
    return url_for(*args, **kw)


@core_helper
def get_site_protocol_and_host():
    '''Return the protocol and host of the configured `ckan.site_url`.
    This is needed to generate valid, full-qualified URLs.

    If `ckan.site_url` is set like this::

        ckan.site_url = http://example.com

    Then this function would return a tuple `('http', 'example.com')`
    If the setting is missing, `(None, None)` is returned instead.

    '''
    site_url = config.get('ckan.site_url', None)
    if site_url is not None:
        parsed_url = urlparse(site_url)
        if six.PY2:
            return (
                parsed_url.scheme.encode('utf-8'),
                parsed_url.netloc.encode('utf-8')
            )
        else:
            return (parsed_url.scheme, parsed_url.netloc)
    return (None, None)


@core_helper
def get_site_protocol_and_host():
    '''Return the protocol and host of the configured `ckan.site_url`.
    This is needed to generate valid, full-qualified URLs.

    If `ckan.site_url` is set like this::

        ckan.site_url = http://example.com

    Then this function would return a tuple `('http', 'example.com')`
    If the setting is missing, `(None, None)` is returned instead.

    '''
    site_url = config.get('ckan.site_url', None)
    if site_url is not None:
        parsed_url = urlparse.urlparse(site_url)
        return (
            parsed_url.scheme.encode('utf-8'),
            parsed_url.netloc.encode('utf-8')
        )
    return (None, None)


def _get_auto_flask_context():
    '''
    Provides a Flask test request context if we are outside the context
    of a web request (tests or CLI)
    '''

    from ckan.config.middleware import _internal_test_request_context

    # This is a normal web request, there is a request context present
    if _request_ctx_stack.top:
        return None

    # We are outside a web request. A test web application was created
    # (and with it a test request context with the relevant configuration)
    if _internal_test_request_context:
        return _internal_test_request_context

    from ckan.tests.pytest_ckan.ckan_setup import _tests_test_request_context
    if _tests_test_request_context:
        return _tests_test_request_context

    if six.PY2:

        from ckan.lib.cli import _cli_test_request_context

        # We are outside a web request. This is a CLI command. A test request
        # context was created when setting it up
        if _cli_test_request_context:
            return _cli_test_request_context


@core_helper
def url_for(*args, **kw):
    '''Return the URL for an endpoint given some parameters.

    This is a wrapper for :py:func:`flask.url_for`
    and :py:func:`routes.url_for` that adds some extra features that CKAN
    needs.

    To build a URL for a Flask view, pass the name of the blueprint and the
    view function separated by a period ``.``, plus any URL parameters::

        url_for('api.action', ver=3, logic_function='status_show')
        # Returns /api/3/action/status_show

    For a fully qualified URL pass the ``_external=True`` parameter. This
    takes the ``ckan.site_url`` and ``ckan.root_path`` settings into account::

        url_for('api.action', ver=3, logic_function='status_show',
                _external=True)
        # Returns http://example.com/api/3/action/status_show

    URLs built by Pylons use the Routes syntax::

        url_for(controller='my_ctrl', action='my_action', id='my_dataset')
        # Returns '/dataset/my_dataset'

    Or, using a named route::

        url_for('dataset.read', id='changed')
        # Returns '/dataset/changed'

    Use ``qualified=True`` for a fully qualified URL when targeting a Pylons
    endpoint.

    For backwards compatibility, an effort is made to support the Pylons syntax
    when building a Flask URL, but this support might be dropped in the future,
    so calls should be updated.
    '''
    # Get the actual string code for the locale
    locale = kw.pop('locale', None)
    if locale and isinstance(locale, i18n.Locale):
        locale = i18n.get_identifier_from_locale_class(locale)

    # remove __ckan_no_root and add after to not pollute url
    no_root = kw.pop('__ckan_no_root', False)

    _auto_flask_context = _get_auto_flask_context()
    try:
        if _auto_flask_context:
            _auto_flask_context.push()

        # First try to build the URL with the Flask router
        # Temporary mapping for pylons to flask route names
        if len(args):
            args = (map_pylons_to_flask_route_name(args[0]),)
        my_url = _url_for_flask(*args, **kw)

    except FlaskRouteBuildError:
        if six.PY2:
            # If it doesn't succeed, fallback to the Pylons router
            my_url = _url_for_pylons(*args, **kw)
        else:
            raise
    finally:
        if _auto_flask_context:
            _auto_flask_context.pop()

    # Add back internal params
    kw['__ckan_no_root'] = no_root

    # Rewrite the URL to take the locale and root_path into account
    return _local_url(my_url, locale=locale, **kw)


def _url_for_flask(*args, **kw):
    '''Build a URL using the Flask router

    This function should not be called directly, use ``url_for`` instead

    This function tries to support the Pylons syntax for ``url_for`` and adapt
    it to the Flask one, eg::

        # Pylons
        url_for(controller='api', action='action', ver=3, qualified=True)

        # Flask
        url_for('api.action', ver=3, _external=True)


    Raises :py:exception:`werkzeug.routing.BuildError` if it couldn't
    generate a URL.
    '''
    if (len(args) and '_' in args[0]
            and '.' not in args[0]
            and not args[0].startswith('/')):
        # Try to translate Python named routes to Flask endpoints
        # eg `dataset_new` -> `dataset.new`
        args = (args[0].replace('_', '.', 1), )
    elif kw.get('controller') and kw.get('action'):
        # If `controller` and `action` are passed, build a Flask endpoint
        # from them
        # eg controller='user', action='login' -> 'user.login'
        args = ('{0}.{1}'.format(kw.pop('controller'), kw.pop('action')),)

    # Support Pylons' way of asking for full URLs

    external = kw.pop('_external', False) or kw.pop('qualified', False)

    # The API routes used to require a slash on the version number, make sure
    # we remove it
    if (args and args[0].startswith('api.') and
            isinstance(kw.get('ver'), string_types) and
            kw['ver'].startswith('/')):
        kw['ver'] = kw['ver'].replace('/', '')

    # Try to build the URL with flask.url_for
    try:
        my_url = _flask_default_url_for(*args, **kw)
    except FlaskRouteBuildError:
        # Check if this a relative path
        if len(args) and args[0].startswith('/'):
            my_url = args[0]
            if request.environ.get('SCRIPT_NAME'):
                my_url = request.environ['SCRIPT_NAME'] + my_url
            kw.pop('host', None)
            kw.pop('protocol', None)
            if kw:
                query_args = []
                for key, val in kw.items():
                    if isinstance(val, (list, tuple)):
                        for value in val:
                            if value is None:
                                continue
                            query_args.append(
                                u'{}={}'.format(
                                    quote(str(key)),
                                    quote(str(value))
                                )
                            )
                    else:
                        if val is None:
                            continue
                        query_args.append(
                            u'{}={}'.format(
                                quote(str(key)),
                                quote(str(val))
                            )
                        )
                if query_args:
                    my_url += '?'
                my_url += '&'.join(query_args)
        else:
            raise

    if external:
        # Don't rely on the host generated by Flask, as SERVER_NAME might not
        # be set or might be not be up to date (as in tests changing
        # `ckan.site_url`). Contrary to the Routes mapper, there is no way in
        # Flask to pass the host explicitly, so we rebuild the URL manually
        # based on `ckan.site_url`, which is essentially what we did on Pylons
        protocol, host = get_site_protocol_and_host()
        parts = urlparse(my_url)
        my_url = urlunparse((protocol, host, parts.path, parts.params,
                             parts.query, parts.fragment))

    return my_url


def _url_for_pylons(*args, **kw):
    '''Build a URL using the Pylons (Routes) router

    This function should not be called directly, use ``url_for`` instead
    '''

    # We need to provide protocol and host to get full URLs, get them from
    # ckan.site_url
    if kw.pop('_external', None):
        kw['qualified'] = True
    if kw.get('qualified'):
        kw['protocol'], kw['host'] = get_site_protocol_and_host()

    # The Pylons API routes require a slask on the version number for some
    # reason
    if kw.get('controller') == 'api' and kw.get('ver'):
        if (isinstance(kw['ver'], int) or
                not kw['ver'].startswith('/')):
            kw['ver'] = '/%s' % kw['ver']

    if args:
        args = (six.ensure_str(args[0]), ) + args[1:]
    # Try to build the URL with routes.url_for
    return _routes_default_url_for(*args, **kw)


@core_helper
def url_for_static(*args, **kw):
    '''Returns the URL for static content that doesn't get translated (eg CSS)

    It'll raise CkanUrlException if called with an external URL

    This is a wrapper for :py:func:`routes.url_for`
    '''
    if args:
        url = urlparse(args[0])
        url_is_external = (url.scheme != '' or url.netloc != '')
        if url_is_external:
            CkanUrlException = ckan.exceptions.CkanUrlException
            raise CkanUrlException('External URL passed to url_for_static()')
    return url_for_static_or_external(*args, **kw)


@core_helper
def url_for_static_or_external(*args, **kw):
    '''Returns the URL for static content that doesn't get translated (eg CSS),
    or external URLs
    '''
    def fix_arg(arg):
        url = urlparse(str(arg))
        url_is_relative = (url.scheme == '' and url.netloc == '' and
                           not url.path.startswith('/'))
        if url_is_relative:
            return False, '/' + url.geturl()

        return bool(url.scheme), url.geturl()

    if args:
        is_external, fixed_url = fix_arg(args[0])
        if is_external:
            return fixed_url
        args = (fixed_url, ) + args[1:]
    if kw.get('qualified', False):
        kw['protocol'], kw['host'] = get_site_protocol_and_host()
    kw['locale'] = 'default'
    return url_for(*args, **kw)


@core_helper
def is_url(*args, **kw):
    '''
    Returns True if argument parses as a http, https or ftp URL
    '''
    if not args:
        return False
    try:
        url = urlparse(args[0])
    except ValueError:
        return False

    default_valid_schemes = ('http', 'https', 'ftp')

    valid_schemes = config.get('ckan.valid_url_schemes', '').lower().split()

    return url.scheme in (valid_schemes or default_valid_schemes)


def _local_url(url_to_amend, **kw):
    # If the locale keyword param is provided then the url is rewritten
    # using that locale .If return_to is provided this is used as the url
    # (as part of the language changing feature).
    # A locale of default will not add locale info to the url.

    default_locale = False
    locale = kw.pop('locale', None)
    no_root = kw.pop('__ckan_no_root', False)
    allowed_locales = ['default'] + i18n.get_locales()
    if locale and locale not in allowed_locales:
        locale = None

    _auto_flask_context = _get_auto_flask_context()

    if _auto_flask_context:
        _auto_flask_context.push()

    if locale:
        if locale == 'default':
            default_locale = True
    else:
        try:
            locale = request.environ.get('CKAN_LANG')
            default_locale = request.environ.get('CKAN_LANG_IS_DEFAULT', True)
        except TypeError:
            default_locale = True

    root = ''
    if kw.get('qualified', False) or kw.get('_external', False):
        # if qualified is given we want the full url ie http://...
        protocol, host = get_site_protocol_and_host()

        parts = urlparse(
            _flask_default_url_for('home.index', _external=True)
        )

        path = parts.path.rstrip('/')
        root = urlunparse(
            (protocol, host, path,
                parts.params, parts.query, parts.fragment))

    if _auto_flask_context:
        _auto_flask_context.pop()

    # ckan.root_path is defined when we have none standard language
    # position in the url
    root_path = config.get('ckan.root_path', None)
    if root_path:
        # FIXME this can be written better once the merge
        # into the ecportal core is done - Toby
        # we have a special root specified so use that
        if default_locale:
            root_path = re.sub('/{{LANG}}', '', root_path)
        else:
            root_path = re.sub('{{LANG}}', str(locale), root_path)
        # make sure we don't have a trailing / on the root
        if root_path[-1] == '/':
            root_path = root_path[:-1]
    else:
        if default_locale:
            root_path = ''
        else:
            root_path = '/' + str(locale)

    url_path = url_to_amend[len(root):]
    url = '%s%s%s' % (root, root_path, url_path)

    # stop the root being added twice in redirects
    if no_root and url_to_amend.startswith(root):
        url = url_to_amend[len(root):]
        if not default_locale:
            url = '/%s%s' % (locale, url)

    if url == '/packages':
        error = 'There is a broken url being created %s' % kw
        raise ckan.exceptions.CkanUrlException(error)

    return url


@core_helper
def url_is_local(url):
    '''Returns True if url is local'''
    if not url or url.startswith('//'):
        return False
    parsed = urlparse(url)
    if parsed.scheme:
        domain = urlparse(url_for('/', qualified=True)).netloc
        if domain != parsed.netloc:
            return False
    return True


@core_helper
def full_current_url():
    ''' Returns the fully qualified current url (eg http://...) useful
    for sharing etc '''
    return (url_for(request.environ['CKAN_CURRENT_URL'], qualified=True))

def current_url():
    ''' Returns current url unquoted'''
    return urllib.unquote(request.environ['CKAN_CURRENT_URL'])

@core_helper
def current_url():
    ''' Returns current url unquoted'''
    return unquote(request.environ['CKAN_CURRENT_URL'])


@core_helper
def lang():
    ''' Return the language code for the current locale eg `en` '''
    return request.environ.get('CKAN_LANG')


@core_helper
def strxfrm(s):
    # type: (str) -> str
    '''
    Transform a string to one that can be used in locale-aware comparisons.
    Override this helper if you have different text sorting needs.
    '''
    return unicodedata.normalize('NFD', s).lower()


@core_helper
def ckan_version():
    '''Return CKAN version'''
    return ckan.__version__


@core_helper
def lang_native_name(lang=None):
    ''' Return the language name currently used in it's localised form
        either from parameter or current environ setting'''
    lang = lang or lang()
    locale = i18n.get_locales_dict().get(lang)
    if locale:
        return locale.display_name or locale.english_name
    return lang


@core_helper
def is_rtl_language():
    return lang() in config.get('ckan.i18n.rtl_languages',
                                'he ar fa_IR').split()


@core_helper
def get_rtl_css():
    return config.get('ckan.i18n.rtl_css', '/base/css/main-rtl.css')


class Message(object):
    '''A message returned by ``Flash.pop_messages()``.

    Converting the message to a string returns the message text. Instances
    also have the following attributes:

    * ``message``: the message text.
    * ``category``: the category specified when the message was created.
    '''

    def __init__(self, category, message, allow_html):
        self.category = category
        self.message = message
        self.allow_html = allow_html

    def __str__(self):
        return self.message

    __unicode__ = __str__

    def __html__(self):
        if self.allow_html:
            return self.message
        else:
            return escape(self.message)


class _Flash(object):

    # List of allowed categories.  If None, allow any category.
    categories = ["", "alert-info", "alert-error", "alert-success"]

    # Default category if none is specified.
    default_category = ""

    def __init__(self, session_key="flash", categories=None,
                 default_category=None):
        self.session_key = session_key
        if categories is not None:
            self.categories = categories
        if default_category is not None:
            self.default_category = default_category
        if self.categories and self.default_category not in self.categories:
            raise ValueError("unrecognized default category %r"
                             % (self.default_category, ))

    def __call__(self, message, category=None, ignore_duplicate=False,
                 allow_html=False):
        if not category:
            category = self.default_category
        elif self.categories and category not in self.categories:
            raise ValueError("unrecognized category %r" % (category, ))
        # Don't store Message objects in the session, to avoid unpickling
        # errors in edge cases.
        new_message_tuple = (category, message, allow_html)
        messages = session.setdefault(self.session_key, [])
        # ``messages`` is a mutable list, so changes to the local variable are
        # reflected in the session.
        if ignore_duplicate:
            for i, m in enumerate(messages):
                if m[1] == message:
                    if m[0] != category:
                        messages[i] = new_message_tuple
                        session.save()
                    return  # Original message found, so exit early.
        messages.append(new_message_tuple)
        session.save()

    def pop_messages(self):
        messages = session.pop(self.session_key, [])
        # only save session if it has changed
        if messages:
            session.save()
        return [Message(*m) for m in messages]

    def are_there_messages(self):
        return bool(session.get(self.session_key))


flash = _Flash()
# this is here for backwards compatability
_flash = flash


@core_helper
def flash_notice(message, allow_html=False):
    ''' Show a flash message of type notice '''
    flash(message, category='alert-info', allow_html=allow_html)


@core_helper
def flash_error(message, allow_html=False):
    ''' Show a flash message of type error '''
    flash(message, category='alert-error', allow_html=allow_html)


@core_helper
def flash_success(message, allow_html=False):
    ''' Show a flash message of type success '''
    flash(message, category='alert-success', allow_html=allow_html)


@core_helper
def are_there_flash_messages():
    ''' Returns True if there are flash messages for the current user '''
    return flash.are_there_messages()


def _link_active(kwargs):
    ''' creates classes for the link_to calls '''
    if is_flask_request():
        return _link_active_flask(kwargs)
    else:
        return _link_active_pylons(kwargs)


def _link_active_pylons(kwargs):
    highlight_actions = kwargs.get('highlight_actions',
                                   kwargs.get('action', '')).split()
    return (c.controller == kwargs.get('controller')
            and c.action in highlight_actions)


def _link_active_flask(kwargs):
    blueprint, endpoint = p.toolkit.get_endpoint()
    return(kwargs.get('controller') == blueprint and
           kwargs.get('action') == endpoint)


def _link_to(text, *args, **kwargs):
    '''Common link making code for several helper functions'''
    assert len(args) < 2, 'Too many unnamed arguments'

    def _link_class(kwargs):
        ''' creates classes for the link_to calls '''
        suppress_active_class = kwargs.pop('suppress_active_class', False)
        if not suppress_active_class and _link_active(kwargs):
            active = ' active'
        else:
            active = ''
        kwargs.pop('highlight_actions', '')
        return kwargs.pop('class_', '') + active or None

    def _create_link_text(text, **kwargs):
        ''' Update link text to add a icon or span if specified in the
        kwargs '''
        if kwargs.pop('inner_span', None):
            text = literal('<span>') + text + literal('</span>')
        if icon:
            text = literal('<i class="fa fa-%s"></i> ' % icon) + text
        return text

    icon = kwargs.pop('icon', None)
    cls = _link_class(kwargs)
    return link_to(
        _create_link_text(text, **kwargs),
        url_for(*args, **kwargs),
        cls=cls
    )


def _preprocess_dom_attrs(attrs):
    """Strip leading underscore from keys of dict.

    This hack was used in `webhelpers` library for some attributes,
    like `class` that cannot be used because it special meaning in
    Python.
    """
    return {
        key.rstrip('_'): value
        for key, value in attrs.items()
        if value is not None
    }


def _make_safe_id_component(idstring):
    """Make a string safe for including in an id attribute.

    The HTML spec says that id attributes 'must begin with
    a letter ([A-Za-z]) and may be followed by any number
    of letters, digits ([0-9]), hyphens ("-"), underscores
    ("_"), colons (":"), and periods (".")'. These regexps
    are slightly over-zealous, in that they remove colons
    and periods unnecessarily.

    Whitespace is transformed into underscores, and then
    anything which is not a hyphen or a character that
    matches \\w (alphanumerics and underscore) is removed.

    """
    # Transform all whitespace to underscore
    idstring = re.sub(r'\s', "_", '%s' % idstring)
    # Remove everything that is not a hyphen or a member of \w
    idstring = re.sub(r'(?!-)\W', "", idstring).lower()
    return idstring


def _input_tag(type, name, value=None, id=None, **attrs):
    attrs = _preprocess_dom_attrs(attrs)
    attrs.update(type=type, name=name, value=value)
    if u"id" not in attrs:
        attrs[u"id"] = id if id else _make_safe_id_component(name)

    return dom_tags.input(**attrs)


@core_helper
def link_to(label, url, **attrs):
    attrs = _preprocess_dom_attrs(attrs)
    attrs['href'] = url
    if label == '' or label is None:
        label = url
    return literal(dom_tags.a(label, **attrs))


@core_helper
def file(name, value=None, id=None, **attrs):
    """Create a file upload field.

    If you are using file uploads then you will also need to set the
    multipart option for the form.

    Example::

        >>> file('myfile')
        literal(u'<input id="myfile" name="myfile" type="file" />')

    """
    return literal(_input_tag(u"file", name, value, id, **attrs))


@core_helper
def submit(name, value=None, id=None, **attrs):
    """Create a submit field.
    """
    return literal(_input_tag(u"submit", name, value, id, **attrs))


@core_helper
def nav_link(text, *args, **kwargs):
    '''
    :param class_: pass extra class(es) to add to the ``<a>`` tag
    :param icon: name of ckan icon to use within the link
    :param condition: if ``False`` then no link is returned

    '''
    if is_flask_request():
        return nav_link_flask(text, *args, **kwargs)
    else:
        return nav_link_pylons(text, *args, **kwargs)


def nav_link_flask(text, *args, **kwargs):
    if len(args) > 1:
        raise Exception('Too many unnamed parameters supplied')
    blueprint, endpoint = p.toolkit.get_endpoint()
    if args:
        kwargs['controller'] = blueprint or None
        kwargs['action'] = endpoint or None
    named_route = kwargs.pop('named_route', '')
    if kwargs.pop('condition', True):
        if named_route:
            link = _link_to(text, named_route, **kwargs)
        else:
            link = _link_to(text, **kwargs)
    else:
        link = ''
    return link


def nav_link_pylons(text, *args, **kwargs):
    if len(args) > 1:
        raise Exception('Too many unnamed parameters supplied')
    if args:
        kwargs['controller'] = kwargs.get('controller')
        log.warning('h.nav_link() please supply controller as a named '
                    'parameter not a positional one')
    named_route = kwargs.pop('named_route', '')
    if kwargs.pop('condition', True):
        if named_route:
            link = _link_to(text, named_route, **kwargs)
        else:
            link = _link_to(text, **kwargs)
    else:
        link = ''
    return link


@core_helper
@maintain.deprecated('h.nav_named_link is deprecated please '
                     'use h.nav_link\nNOTE: you will need to pass the '
                     'route_name as a named parameter')
def nav_named_link(text, named_route, **kwargs):
    '''Create a link for a named route.
    Deprecated in ckan 2.0 '''
    return nav_link(text, named_route=named_route, **kwargs)


@core_helper
@maintain.deprecated('h.subnav_link is deprecated please '
                     'use h.nav_link\nNOTE: if action is passed as the second '
                     'parameter make sure it is passed as a named parameter '
                     'eg. `action=\'my_action\'')
def subnav_link(text, action, **kwargs):
    '''Create a link for a named route.
    Deprecated in ckan 2.0 '''
    kwargs['action'] = action
    return nav_link(text, **kwargs)


@core_helper
@maintain.deprecated('h.subnav_named_route is deprecated please '
                     'use h.nav_link\nNOTE: you will need to pass the '
                     'route_name as a named parameter')
def subnav_named_route(text, named_route, **kwargs):
    '''Generate a subnav element based on a named route
    Deprecated in ckan 2.0 '''
    return nav_link(text, named_route=named_route, **kwargs)


@core_helper
def build_nav_main(*args):
    ''' build a set of menu items.

    args: tuples of (menu type, title) eg ('login', _('Login'))
    outputs <li><a href="...">title</a></li>
    '''
    output = ''
    for item in args:
        menu_item, title = item[:2]
        if len(item) == 3 and not check_access(item[2]):
            continue
        output += _make_menu_item(menu_item, title)
    return output


@core_helper
def build_nav_icon(menu_item, title, **kw):
    '''Build a navigation item used for example in ``user/read_base.html``.

    Outputs ``<li><a href="..."><i class="icon.."></i> title</a></li>``.

    :param menu_item: the name of the defined menu item defined in
      config/routing as the named route of the same name
    :type menu_item: string
    :param title: text used for the link
    :type title: string
    :param kw: additional keywords needed for creating url eg ``id=...``

    :rtype: HTML literal

    '''
    return _make_menu_item(menu_item, title, **kw)


@core_helper
def build_nav(menu_item, title, **kw):
    '''Build a navigation item used for example breadcrumbs.

    Outputs ``<li><a href="...">title</a></li>``.

    :param menu_item: the name of the defined menu item defined in
      config/routing as the named route of the same name
    :type menu_item: string
    :param title: text used for the link
    :type title: string
    :param  kw: additional keywords needed for creating url eg ``id=...``

    :rtype: HTML literal

    '''
    return _make_menu_item(menu_item, title, icon=None, **kw)


def map_pylons_to_flask_route_name(menu_item):
    '''returns flask routes for old fashioned route names'''
    # Pylons to Flask legacy route names mappings
    mappings = config.get('ckan.legacy_route_mappings')
    if mappings:
        if isinstance(mappings, string_types):
            LEGACY_ROUTE_NAMES.update(json.loads(mappings))
        elif isinstance(mappings, dict):
            LEGACY_ROUTE_NAMES.update(mappings)

    if menu_item in LEGACY_ROUTE_NAMES:
        log.info('Route name "{}" is deprecated and will be removed. '
                 'Please update calls to use "{}" instead'
                 .format(menu_item, LEGACY_ROUTE_NAMES[menu_item]))
    return LEGACY_ROUTE_NAMES.get(menu_item, menu_item)


@core_helper
def build_extra_admin_nav():
    '''Build extra navigation items used in ``admin/base.html`` for values
    defined in the config option ``ckan.admin_tabs``. Typically this is
    populated by extensions.

    :rtype: HTML literal

    '''
    admin_tabs_dict = config.get('ckan.admin_tabs')
    output = ''
    if admin_tabs_dict:
        for k, v in six.iteritems(admin_tabs_dict):
            if v['icon']:
                output += build_nav_icon(k, v['label'], icon=v['icon'])
            else:
                output += build_nav(k, v['label'])
    return output


def _make_menu_item(menu_item, title, **kw):
    ''' build a navigation item used for example breadcrumbs

    outputs <li><a href="..."></i> title</a></li>

    :param menu_item: the name of the defined menu item defined in
    config/routing as the named route of the same name
    :type menu_item: string
    :param title: text used for the link
    :type title: string
    :param **kw: additional keywords needed for creating url eg id=...

    :rtype: HTML literal

    This function is called by wrapper functions.
    '''
    menu_item = map_pylons_to_flask_route_name(menu_item)
    _menu_items = config['routes.named_routes']
    if menu_item not in _menu_items:
        raise Exception('menu item `%s` cannot be found' % menu_item)
    item = copy.copy(_menu_items[menu_item])
    item.update(kw)
    active = _link_active(item)
    needed = item.pop('needed')
    for need in needed:
        if need not in kw:
            raise Exception('menu item `%s` need parameter `%s`'
                            % (menu_item, need))
    link = _link_to(title, menu_item, suppress_active_class=True, **item)
    if active:
        return literal('<li class="active">') + link + literal('</li>')
    return literal('<li>') + link + literal('</li>')


@core_helper
def default_group_type():
    return str(config.get('ckan.default.group_type', 'group'))


@core_helper
def get_facet_items_dict(
        facet, search_facets=None, limit=None, exclude_active=False):
    '''Return the list of unselected facet items for the given facet, sorted
    by count.

    Returns the list of unselected facet contraints or facet items (e.g. tag
    names like "russian" or "tolstoy") for the given search facet (e.g.
    "tags"), sorted by facet item count (i.e. the number of search results that
    match each facet item).

    Reads the complete list of facet items for the given facet from
    c.search_facets, and filters out the facet items that the user has already
    selected.

    Arguments:
    facet -- the name of the facet to filter.
    search_facets -- dict with search facets(c.search_facets in Pylons)
    limit -- the max. number of facet items to return.
    exclude_active -- only return unselected facets.

    '''
    if search_facets is None:
        search_facets = getattr(c, u'search_facets', None)

    if not search_facets \
       or not isinstance(search_facets, dict) \
       or not search_facets.get(facet, {}).get('items'):
        return []
    facets = []
    for facet_item in search_facets.get(facet)['items']:
        if not len(facet_item['name'].strip()):
            continue
        params_items = request.params.items(multi=True) \
            if is_flask_request() else request.params.items()
        if not (facet, facet_item['name']) in params_items:
            facets.append(dict(active=False, **facet_item))
        elif not exclude_active:
            facets.append(dict(active=True, **facet_item))
    # Sort descendingly by count and ascendingly by case-sensitive display name
    facets.sort(key=lambda it: (-it['count'], it['display_name'].lower()))
    if hasattr(c, 'search_facets_limits'):
        if c.search_facets_limits and limit is None:
            limit = c.search_facets_limits.get(facet)
    # zero treated as infinite for hysterical raisins
    if limit is not None and limit > 0:
        return facets[:limit]
    return facets


@core_helper
def has_more_facets(facet, search_facets, limit=None, exclude_active=False):
    '''
    Returns True if there are more facet items for the given facet than the
    limit.

    Reads the complete list of facet items for the given facet from
    c.search_facets, and filters out the facet items that the user has already
    selected.

    Arguments:
    facet -- the name of the facet to filter.
    search_facets -- dict with search facets(c.search_facets in Pylons)
    limit -- the max. number of facet items.
    exclude_active -- only return unselected facets.

    '''
    facets = []
    for facet_item in search_facets.get(facet)['items']:
        if not len(facet_item['name'].strip()):
            continue
        params_items = request.params.items(multi=True) \
            if is_flask_request() else request.params.items()
        if not (facet, facet_item['name']) in params_items:
            facets.append(dict(active=False, **facet_item))
        elif not exclude_active:
            facets.append(dict(active=True, **facet_item))
    if getattr(c, 'search_facets_limits', None) and limit is None:
        limit = c.search_facets_limits.get(facet)
    if limit is not None and len(facets) > limit:
        return True
    return False


@core_helper
def unselected_facet_items(facet, limit=10):
    '''Return the list of unselected facet items for the given facet, sorted
    by count.

    Returns the list of unselected facet contraints or facet items (e.g. tag
    names like "russian" or "tolstoy") for the given search facet (e.g.
    "tags"), sorted by facet item count (i.e. the number of search results that
    match each facet item).

    Reads the complete list of facet items for the given facet from
    c.search_facets, and filters out the facet items that the user has already
    selected.

    Arguments:
    facet -- the name of the facet to filter.
    limit -- the max. number of facet items to return.

    '''
    return get_facet_items_dict(
        facet, c.search_facets, limit=limit, exclude_active=True)


@core_helper
@maintain.deprecated('h.get_facet_title is deprecated in 2.0 and will be '
                     'removed.')
def get_facet_title(name):
    '''Deprecated in ckan 2.0 '''
    # if this is set in the config use this
    config_title = config.get('search.facets.%s.title' % name)
    if config_title:
        return config_title

    facet_titles = {'organization': _('Organizations'),
                    'groups': _('Groups'),
                    'tags': _('Tags'),
                    'res_format': _('Formats'),
                    'license': _('Licenses'), }
    return facet_titles.get(name, name.capitalize())


@core_helper
def get_param_int(name, default=10):
    try:
        return int(request.params.get(name, default))
    except ValueError:
        return default


def _url_with_params(url, params):
    if not params:
        return url
    params = [(k, v.encode('utf-8') if isinstance(v, string_types) else str(v))
              for k, v in params]
    return url + u'?' + urlencode(params)


@core_helper
def sorted_extras(package_extras, auto_clean=False, subs=None, exclude=None):
    ''' Used for outputting package extras

    :param package_extras: the package extras
    :type package_extras: dict
    :param auto_clean: If true capitalize and replace -_ with spaces
    :type auto_clean: bool
    :param subs: substitutes to use instead of given keys
    :type subs: dict {'key': 'replacement'}
    :param exclude: keys to exclude
    :type exclude: list of strings
    '''

    # If exclude is not supplied use values defined in the config
    if not exclude:
        exclude = config.get('package_hide_extras', [])
    output = []
    for extra in sorted(package_extras, key=lambda x: x['key']):
        if extra.get('state') == 'deleted':
            continue
        k, v = extra['key'], extra['value']
        if k in exclude:
            continue
        if subs and k in subs:
            k = subs[k]
        elif auto_clean:
            k = k.replace('_', ' ').replace('-', ' ').title()
        if isinstance(v, (list, tuple)):
            v = ", ".join(map(text_type, v))
        output.append((k, v))
    return output


@core_helper
def check_access(action, data_dict=None):
    if not getattr(g, u'user', None):
        g.user = ''
    context = {'model': model,
               'user': g.user}
    if not data_dict:
        data_dict = {}
    try:
        logic.check_access(action, context, data_dict)
        authorized = True
    except logic.NotAuthorized:
        authorized = False

    return authorized


@core_helper
@maintain.deprecated("helpers.get_action() is deprecated and will be removed "
                     "in a future version of CKAN. Instead, please use the "
                     "extra_vars param to render() in your controller to pass "
                     "results from action functions to your templates.")
def get_action(action_name, data_dict=None):
    '''Calls an action function from a template. Deprecated in CKAN 2.3.'''
    if data_dict is None:
        data_dict = {}
    return logic.get_action(action_name)({}, data_dict)


@core_helper
def linked_user(user, maxlength=0, avatar=20):
    if not isinstance(user, model.User):
        user_name = text_type(user)
        user = model.User.get(user_name)
        if not user:
            return user_name
    if user:
        name = user.name if model.User.VALID_NAME.match(user.name) else user.id
        displayname = user.display_name

        if maxlength and len(user.display_name) > maxlength:
            displayname = displayname[:maxlength] + '...'

        return literal(u'{icon} {link}'.format(
            icon=user_image(
                user.id,
                size=avatar
            ),
            link=link_to(
                displayname,
                url_for('user.read', id=name)
            )
        ))


@core_helper
def group_name_to_title(name):
    group = model.Group.by_name(name)
    if group is not None:
        return group.display_name
    return name


@core_helper
def truncate(text, length=30, indicator='...', whole_word=False):
    """Truncate ``text`` with replacement characters.

    ``length``
        The maximum length of ``text`` before replacement
    ``indicator``
        If ``text`` exceeds the ``length``, this string will replace
        the end of the string
    ``whole_word``
        If true, shorten the string further to avoid breaking a word in the
        middle.  A word is defined as any string not containing whitespace.
        If the entire text before the break is a single word, it will have to
        be broken.

    Example::

        >>> truncate('Once upon a time in a world far far away', 14)
        'Once upon a...'

    TODO: try to replace it with built-in `textwrap.shorten`
    (available starting from Python 3.4) when support for Python 2
    completely dropped.
    """
    if not text:
        return ""
    if len(text) <= length:
        return text
    short_length = length - len(indicator)
    if not whole_word:
        return text[:short_length] + indicator
    # Go back to end of previous word.
    i = short_length
    while i >= 0 and not text[i].isspace():
        i -= 1
    while i >= 0 and text[i].isspace():
        i -= 1
    if i <= 0:
        # Entire text before break is one word, or we miscalculated.
        return text[:short_length] + indicator
    return text[:i + 1] + indicator


@core_helper
def markdown_extract(text, extract_length=190):
    ''' return the plain text representation of markdown encoded text.  That
    is the texted without any html tags.  If extract_length is 0 then it
    will not be truncated.'''
    if not text:
        return ''
    plain = RE_MD_HTML_TAGS.sub('', markdown(text))
    if not extract_length or len(plain) < extract_length:
        return literal(plain)

    return literal(
        text_type(
            truncate(
                plain,
                length=extract_length,
                indicator='...',
                whole_word=True
            )
        )
    )


@core_helper
def icon_url(name):
    return url_for_static('/images/icons/%s.png' % name)


@core_helper
def icon_html(url, alt=None, inline=True):
    classes = ''
    if inline:
        classes += 'inline-icon '
    return literal(('<img src="%s" height="16px" width="16px" alt="%s" ' +
                    'class="%s" /> ') % (url, alt, classes))


@core_helper
def icon(name, alt=None, inline=True):
    return icon_html(icon_url(name), alt, inline)


@core_helper
def resource_icon(res):
    if False:
        icon_name = 'page_white'
        # if (res.is_404?): icon_name = 'page_white_error'
        # also: 'page_white_gear'
        # also: 'page_white_link'
        return icon(icon_name)
    else:
        return icon(format_icon(res.get('format', '')))


@core_helper
def format_icon(_format):
    _format = _format.lower()
    if ('json' in _format):
        return 'page_white_cup'
    if ('csv' in _format):
        return 'page_white_gear'
    if ('xls' in _format):
        return 'page_white_excel'
    if ('zip' in _format):
        return 'page_white_compressed'
    if ('api' in _format):
        return 'page_white_database'
    if ('plain text' in _format):
        return 'page_white_text'
    if ('xml' in _format):
        return 'page_white_code'
    return 'page_white'


@core_helper
def dict_list_reduce(list_, key, unique=True):
    ''' Take a list of dicts and create a new one containing just the
    values for the key with unique values if requested. '''
    new_list = []
    for item in list_:
        value = item.get(key)
        if not value or (unique and value in new_list):
            continue
        new_list.append(value)
    return new_list


_VALID_GRAVATAR_DEFAULTS = ['404', 'mm', 'identicon', 'monsterid',
                            'wavatar', 'retro']


@core_helper
def gravatar(email_hash, size=100, default=None):
    if default is None:
        default = config.get('ckan.gravatar_default', 'identicon')

    if default not in _VALID_GRAVATAR_DEFAULTS:
        # treat the default as a url
        default = quote(default, safe='')

    return literal('''<img src="//gravatar.com/avatar/%s?s=%d&amp;d=%s"
        class="user-image" width="%s" height="%s" alt="Gravatar" />'''
                   % (email_hash, size, default, size, size)
                   )


_PLAUSIBLE_HOST_IDNA = re.compile(r'^[-\w.:\[\]]*$')


@core_helper
def sanitize_url(url):
    '''
    Return a sanitized version of a user-provided url for use in an
    <a href> or <img src> attribute, e.g.:

    <a href="{{ h.sanitize_url(user_link) }}">

    Sanitizing urls is tricky. This is a best-effort to produce something
    valid from the sort of text users might paste into a web form, not
    intended to cover all possible valid edge-case urls.

    On parsing errors an empty string will be returned.
    '''
    try:
        parsed_url = urlparse(url)
        netloc = parsed_url.netloc.encode('idna').decode('ascii')
        if not _PLAUSIBLE_HOST_IDNA.match(netloc):
            return ''
        # quote with allowed characters from
        # https://www.ietf.org/rfc/rfc3986.txt
        parsed_url = parsed_url._replace(
            scheme=quote(unquote(parsed_url.scheme), '+'),
            path=quote(unquote(parsed_url.path), "/"),
            query=quote(unquote(parsed_url.query), "?/&="),
            params=quote(unquote(parsed_url.params), "?/&="),
            fragment=quote(unquote(parsed_url.fragment), "?/&="),
        )
        return urlunparse(parsed_url)
    except ValueError:
        return ''


@core_helper
def user_image(user_id, size=100):
    try:
        user_dict = logic.get_action('user_show')(
            {'ignore_auth': True},
            {'id': user_id}
        )
    except logic.NotFound:
        return ''

    gravatar_default = config.get('ckan.gravatar_default', 'identicon')

    if user_dict['image_display_url']:
        return literal('''<img src="{url}"
                       class="user-image"
                       width="{size}" height="{size}" alt="{alt}" />'''.format(
            url=sanitize_url(user_dict['image_display_url']),
            size=size,
            alt=user_dict['name']
        ))
    elif gravatar_default == 'disabled':
        return snippet(
            'user/snippets/placeholder.html',
            size=size, user_name=user_dict['display_name'])
    else:
        return gravatar(user_dict['email_hash'], size, gravatar_default)


@core_helper
def pager_url(page, partial=None, **kwargs):
    pargs = []
    if is_flask_request():
        pargs.append(request.endpoint)
        # FIXME: add `id` param to kwargs if it really required somewhere
    else:
        routes_dict = _pylons_default_url.environ['pylons.routes_dict']
        kwargs['controller'] = routes_dict['controller']
        kwargs['action'] = routes_dict['action']
        if routes_dict.get('id'):
            kwargs['id'] = routes_dict['id']
    kwargs['page'] = page
    return url_for(*pargs, **kwargs)


@core_helper
def get_page_number(params, key='page', default=1):
    '''
    Return the page number from the provided params after verifying that it is
    an positive integer.

    If it fails it will abort the request with a 400 error.
    '''
    p = params.get(key, default)

    try:
        p = int(p)
        if p < 1:
            raise ValueError("Negative number not allowed")
    except ValueError:
        import ckan.lib.base as base
        base.abort(400, ('"{key}" parameter must be a positive integer'
                   .format(key=key)))

    return p


@core_helper
def get_display_timezone():
    ''' Returns a pytz timezone for the display_timezone setting in the
    configuration file or UTC if not specified.
    :rtype: timezone
    '''
    timezone_name = config.get('ckan.display_timezone') or 'utc'

    if timezone_name == 'server':
        return tzlocal.get_localzone()

    return pytz.timezone(timezone_name)


@core_helper
def render_datetime(datetime_, date_format=None, with_hours=False,
                    with_seconds=False):
    '''Render a datetime object or timestamp string as a localised date or
    in the requested format.
    If timestamp is badly formatted, then a blank string is returned.

    :param datetime_: the date
    :type datetime_: datetime or ISO string format
    :param date_format: a date format
    :type date_format: string
    :param with_hours: should the `hours:mins` be shown
    :type with_hours: bool
    :param with_seconds: should the `hours:mins:seconds` be shown
    :type with_seconds: bool

    :rtype: string
    '''
    datetime_ = _datestamp_to_datetime(datetime_)
    if not datetime_:
        return ''

    # if date_format was supplied we use it
    if date_format:

        # See http://bugs.python.org/issue1777412
        if datetime_.year < 1900:
            year = str(datetime_.year)

            date_format = re.sub('(?<!%)((%%)*)%y',
                                 r'\g<1>{year}'.format(year=year[-2:]),
                                 date_format)
            date_format = re.sub('(?<!%)((%%)*)%Y',
                                 r'\g<1>{year}'.format(year=year),
                                 date_format)

            datetime_ = datetime.datetime(2016, datetime_.month, datetime_.day,
                                          datetime_.hour, datetime_.minute,
                                          datetime_.second)

            return datetime_.strftime(date_format)

        return datetime_.strftime(date_format)
    # the localised date
    return formatters.localised_nice_date(datetime_, show_date=True,
                                          with_hours=with_hours,
                                          with_seconds=with_seconds)


@core_helper
def date_str_to_datetime(date_str):
    '''Convert ISO-like formatted datestring to datetime object.

    This function converts ISO format date- and datetime-strings into
    datetime objects.  Times may be specified down to the microsecond.  UTC
    offset or timezone information may **not** be included in the string.

    Note - Although originally documented as parsing ISO date(-times), this
           function doesn't fully adhere to the format.  This function will
           throw a ValueError if the string contains UTC offset information.
           So in that sense, it is less liberal than ISO format.  On the
           other hand, it is more liberal of the accepted delimiters between
           the values in the string.  Also, it allows microsecond precision,
           despite that not being part of the ISO format.
    '''

    time_tuple = re.split(r'[^\d]+', date_str, maxsplit=5)

    # Extract seconds and microseconds
    if len(time_tuple) >= 6:
        m = re.match(r'(?P<seconds>\d{2})(\.(?P<microseconds>\d+))?$',
                     time_tuple[5])
        if not m:
            raise ValueError('Unable to parse %s as seconds.microseconds' %
                             time_tuple[5])
        seconds = int(m.groupdict().get('seconds'))
        microseconds = int((str(m.groupdict(0).get('microseconds')) +
                            '00000')[0:6])
        time_tuple = time_tuple[:5] + [seconds, microseconds]

    return datetime.datetime(*list(int(item) for item in time_tuple))


@core_helper
def parse_rfc_2822_date(date_str, assume_utc=True):
    '''Parse a date string of the form specified in RFC 2822, and return a
    datetime.

    RFC 2822 is the date format used in HTTP headers.  It should contain
    timezone information, but that cannot be relied upon.

    If date_str doesn't contain timezone information, then the 'assume_utc'
    flag determines whether we assume this string is local (with respect to the
    server running this code), or UTC.  In practice, what this means is that if
    assume_utc is True, then the returned datetime is 'aware', with an
    associated tzinfo of offset zero.  Otherwise, the returned datetime is
    'naive'.

    If timezone information is available in date_str, then the returned
    datetime is 'aware', ie - it has an associated tz_info object.

    Returns None if the string cannot be parsed as a valid datetime.

    Note: in Python3, `email.utils` always assume UTC if there is no
    timezone, so `assume_utc` has no sense in this version.

    '''
    time_tuple = email.utils.parsedate_tz(date_str)

    # Not parsable
    if not time_tuple:
        return None

    # No timezone information available in the string
    if time_tuple[-1] is None and not assume_utc:
        return datetime.datetime.fromtimestamp(
            email.utils.mktime_tz(time_tuple))
    else:
        offset = 0 if time_tuple[-1] is None else time_tuple[-1]
        tz_info = _RFC2282TzInfo(offset)
    return datetime.datetime(*time_tuple[:6], microsecond=0, tzinfo=tz_info)


class _RFC2282TzInfo(datetime.tzinfo):
    '''
    A datetime.tzinfo implementation used by parse_rfc_2822_date() function.

    In order to return timezone information, a concrete implementation of
    datetime.tzinfo is required.  This class represents tzinfo that knows
    about it's offset from UTC, has no knowledge of daylight savings time, and
    no knowledge of the timezone name.

    '''

    def __init__(self, offset):
        '''
        offset from UTC in seconds.
        '''
        self.offset = datetime.timedelta(seconds=offset)

    def utcoffset(self, dt):
        return self.offset

    def dst(self, dt):
        '''
        Dates parsed from an RFC 2822 string conflate timezone and dst, and so
        it's not possible to determine whether we're in DST or not, hence
        returning None.
        '''
        return None

    def tzname(self, dt):
        return None


@core_helper
def time_ago_from_timestamp(timestamp):
    ''' Returns a string like `5 months ago` for a datetime relative to now
    :param timestamp: the timestamp or datetime
    :type timestamp: string or datetime

    :rtype: string
    '''
    datetime_ = _datestamp_to_datetime(timestamp)
    if not datetime_:
        return _('Unknown')

    # the localised date
    return formatters.localised_nice_date(datetime_, show_date=False)


@core_helper
def button_attr(enable, type='primary'):
    if enable:
        return 'class="btn %s"' % type
    return 'disabled class="btn disabled"'


@core_helper
def dataset_display_name(package_or_package_dict):
    if isinstance(package_or_package_dict, dict):
        return get_translated(package_or_package_dict, 'title') or \
            package_or_package_dict['name']
    else:
        # FIXME: we probably shouldn't use the same functions for
        # package dicts and real package objects
        return package_or_package_dict.title or package_or_package_dict.name


@core_helper
def dataset_link(package_or_package_dict):
    if isinstance(package_or_package_dict, dict):
        name = package_or_package_dict['name']
        type_ = package_or_package_dict.get('type', 'dataset')
    else:
        name = package_or_package_dict.name
        type_ = package_or_package_dict.type
    text = dataset_display_name(package_or_package_dict)
    return link_to(
        text,
        url_for('{}.read'.format(type_), id=name)
    )


@core_helper
def resource_display_name(resource_dict):
    # TODO: (?) support resource objects as well
    name = get_translated(resource_dict, 'name')
    description = get_translated(resource_dict, 'description')
    if name:
        return name
    elif description:
        description = description.split('.')[0]
        max_len = 60
        if len(description) > max_len:
            description = description[:max_len] + '...'
        return description
    else:
        return _("Unnamed resource")


@core_helper
def resource_link(resource_dict, package_id, package_type='dataset'):
    text = resource_display_name(resource_dict)
    url = url_for('{}_resource.read'.format(package_type),
                  id=package_id,
                  resource_id=resource_dict['id'])
    return link_to(text, url)


@core_helper
def tag_link(tag, package_type='dataset'):
    url = url_for('{}.search'.format(package_type), tags=tag['name'])
    return link_to(tag.get('title', tag['name']), url)


@core_helper
def group_link(group):
    url = url_for('group.read', id=group['name'])
    return link_to(group['title'], url)


@core_helper
def organization_link(organization):
    url = url_for(controller='organization', action='read',
                  id=organization['name'])
    return link_to(organization['title'], url)


@core_helper
def dump_json(obj, **kw):
    return json.dumps(obj, **kw)


@core_helper
def auto_log_message():
    if (c.action == 'new'):
        return _('Created new dataset.')
    elif (c.action == 'editresources'):
        return _('Edited resources.')
    elif (c.action == 'edit'):
        return _('Edited settings.')
    return ''


@core_helper
def activity_div(template, activity, actor, object=None, target=None):
    actor = '<span class="actor">%s</span>' % actor
    if object:
        object = '<span class="object">%s</span>' % object
    if target:
        target = '<span class="target">%s</span>' % target
    rendered_datetime = render_datetime(activity['timestamp'])
    date = '<span class="date">%s</span>' % rendered_datetime
    template = template.format(actor=actor, date=date,
                               object=object, target=target)
    template = '<div class="activity">%s %s</div>' % (template, date)
    return literal(template)


@core_helper
def snippet(template_name, **kw):
    ''' This function is used to load html snippets into pages. keywords
    can be used to pass parameters into the snippet rendering '''
    import ckan.lib.base as base
    return base.render_snippet(template_name, **kw)


@core_helper
def convert_to_dict(object_type, objs):
    ''' This is a helper function for converting lists of objects into
    lists of dicts. It is for backwards compatability only. '''

    import ckan.lib.dictization.model_dictize as md
    converters = {'package': md.package_dictize}
    converter = converters[object_type]
    items = []
    context = {'model': model}
    for obj in objs:
        item = converter(obj, context)
        items.append(item)
    return items


# these are the types of objects that can be followed
_follow_objects = ['dataset', 'user', 'group']


@core_helper
def follow_button(obj_type, obj_id):
    '''Return a follow button for the given object type and id.

    If the user is not logged in return an empty string instead.

    :param obj_type: the type of the object to be followed when the follow
        button is clicked, e.g. 'user' or 'dataset'
    :type obj_type: string
    :param obj_id: the id of the object to be followed when the follow button
        is clicked
    :type obj_id: string

    :returns: a follow button as an HTML snippet
    :rtype: string

    '''
    obj_type = obj_type.lower()
    assert obj_type in _follow_objects
    # If the user is logged in show the follow/unfollow button
    if c.user:
        context = {'model': model, 'session': model.Session, 'user': c.user}
        action = 'am_following_%s' % obj_type
        following = logic.get_action(action)(context, {'id': obj_id})
        return snippet('snippets/follow_button.html',
                       following=following,
                       obj_id=obj_id,
                       obj_type=obj_type)
    return ''


@core_helper
def follow_count(obj_type, obj_id):
    '''Return the number of followers of an object.

    :param obj_type: the type of the object, e.g. 'user' or 'dataset'
    :type obj_type: string
    :param obj_id: the id of the object
    :type obj_id: string

    :returns: the number of followers of the object
    :rtype: int

    '''
    obj_type = obj_type.lower()
    assert obj_type in _follow_objects
    action = '%s_follower_count' % obj_type
    context = {'model': model, 'session': model.Session, 'user': c.user}
    return logic.get_action(action)(context, {'id': obj_id})


def _create_url_with_params(params=None, controller=None, action=None,
                            extras=None):
    ''' internal function for building urls with parameters. '''
    if not controller:
        controller = getattr(c, 'controller', False) or request.blueprint
    if not action:
        action = getattr(c, 'action', False) or p.toolkit.get_endpoint()[1]
    if not extras:
        extras = {}

    url = url_for(controller=controller, action=action, **extras)
    return _url_with_params(url, params)


@core_helper
def add_url_param(alternative_url=None, controller=None, action=None,
                  extras=None, new_params=None):
    '''
    Adds extra parameters to existing ones

    controller action & extras (dict) are used to create the base url via
    :py:func:`~ckan.lib.helpers.url_for` controller & action default to the
    current ones

    This can be overriden providing an alternative_url, which will be used
    instead.
    '''

    params_items = request.params.items(multi=True) \
        if is_flask_request() else request.params.items()
    params_nopage = [
        (k, v) for k, v in params_items
        if k != 'page'
    ]
    if new_params:
        params_nopage += list(new_params.items())
    if alternative_url:
        return _url_with_params(alternative_url, params_nopage)
    return _create_url_with_params(params=params_nopage, controller=controller,
                                   action=action, extras=extras)


@core_helper
def remove_url_param(key, value=None, replace=None, controller=None,
                     action=None, extras=None, alternative_url=None):
    ''' Remove one or multiple keys from the current parameters.
    The first parameter can be either a string with the name of the key to
    remove or a list of keys to remove.
    A specific key/value pair can be removed by passing a second value
    argument otherwise all pairs matching the key will be removed. If replace
    is given then a new param key=replace will be added.
    Note that the value and replace parameters only apply to the first key
    provided (or the only one provided if key is a string).

    controller action & extras (dict) are used to create the base url
    via :py:func:`~ckan.lib.helpers.url_for`
    controller & action default to the current ones

    This can be overriden providing an alternative_url, which will be used
    instead.

    '''
    if isinstance(key, string_types):
        keys = [key]
    else:
        keys = key

    params_items = request.params.items(multi=True) \
        if is_flask_request() else request.params.items()
    params_nopage = [
        (k, v) for k, v in params_items
        if k != 'page'
    ]
    params = list(params_nopage)
    if value:
        params.remove((keys[0], value))
    else:
        for key in keys:
            [params.remove((k, v)) for (k, v) in params[:] if k == key]
    if replace is not None:
        params.append((keys[0], replace))

    if alternative_url:
        return _url_with_params(alternative_url, params)

    return _create_url_with_params(params=params, controller=controller,
                                   action=action, extras=extras)

def canonical_search_url():
    ''' Return a url with all parameters removed except for the pagination parameter
    This is useful for creating canonical urls for search pages, so that search engines do not
    index many multiples of different search pages due to other search and faceting parameters
    '''
    try:
        page_param = [(k, v) for k, v in request.params.items() if k == 'page']
        return _search_url(page_param)
    except ckan.exceptions.CkanUrlException:
        return _search_url(None)

@core_helper
def include_resource(resource):
    import ckan.lib.fanstatic_resources as fanstatic_resources
    r = getattr(fanstatic_resources, resource)
    r.need()


@core_helper
def urls_for_resource(resource):
    ''' Returns a list of urls for the resource specified.  If the resource
    is a group or has dependencies then there can be multiple urls.

    NOTE: This is for special situations only and is not the way to generally
    include resources.  It is advised not to use this function.'''
    import ckan.lib.fanstatic_resources as fanstatic_resources

    r = getattr(fanstatic_resources, resource)
    resources = list(r.resources)
    core = fanstatic_resources.fanstatic_extensions.core
    f = core.get_needed()
    lib = r.library
    root_path = f.library_url(lib)

    resources = core.sort_resources(resources)
    if f._bundle:
        resources = core.bundle_resources(resources)
    out = []
    for resource in resources:
        if isinstance(resource, core.Bundle):
            paths = [resource.relpath for resource in resource.resources()]
            relpath = ';'.join(paths)
            relpath = core.BUNDLE_PREFIX + relpath
        else:
            relpath = resource.relpath

        out.append('%s/%s' % (root_path, relpath))
    return out


@core_helper
def debug_inspect(arg):
    ''' Output pprint.pformat view of supplied arg '''
    return literal('<pre>') + pprint.pformat(arg) + literal('</pre>')


@core_helper
def popular(type_, number, min=1, title=None):
    ''' display a popular icon. '''
    if type_ == 'views':
        title = ungettext('{number} view', '{number} views', number)
    elif type_ == 'recent views':
        title = ungettext('{number} recent view', '{number} recent views',
                          number)
    elif not title:
        raise Exception('popular() did not recieve a valid type_ or title')
    return snippet('snippets/popular.html',
                   title=title, number=number, min=min)


@core_helper
def groups_available(am_member=False):
    '''Return a list of the groups that the user is authorized to edit.

    :param am_member: if True return only the groups the logged-in user is a
      member of, otherwise return all groups that the user is authorized to
      edit (for example, sysadmin users are authorized to edit all groups)
      (optional, default: False)
    :type am-member: bool

    '''
    context = {}
    data_dict = {'available_only': True, 'am_member': am_member}
    return logic.get_action('group_list_authz')(context, data_dict)


@core_helper
def organizations_available(
        permission='manage_group', include_dataset_count=False):
    '''Return a list of organizations that the current user has the specified
    permission for.
    '''
    context = {'user': c.user}
    data_dict = {
        'permission': permission,
        'include_dataset_count': include_dataset_count}
    return logic.get_action('organization_list_for_user')(context, data_dict)


@core_helper
def roles_translated():
    '''Return a dict of available roles with their translations'''
    return authz.roles_trans()


@core_helper
def user_in_org_or_group(group_id):
    ''' Check if user is in a group or organization '''
    # we need a user
    if not c.userobj:
        return False
    # sysadmins can do anything
    if c.userobj.sysadmin:
        return True
    query = model.Session.query(model.Member) \
        .filter(model.Member.state == 'active') \
        .filter(model.Member.table_name == 'user') \
        .filter(model.Member.group_id == group_id) \
        .filter(model.Member.table_id == c.userobj.id)
    return len(query.all()) != 0


@core_helper
def dashboard_activity_stream(user_id, filter_type=None, filter_id=None,
                              offset=0):
    '''Return the dashboard activity stream of the current user.

    :param user_id: the id of the user
    :type user_id: string

    :param filter_type: the type of thing to filter by
    :type filter_type: string

    :param filter_id: the id of item to filter by
    :type filter_id: string

    :returns: an activity stream as an HTML snippet
    :rtype: string

    '''
    context = {'model': model, 'session': model.Session, 'user': c.user}

    if filter_type:
        action_functions = {
            'dataset': 'package_activity_list',
            'user': 'user_activity_list',
            'group': 'group_activity_list',
            'organization': 'organization_activity_list',
        }
        action_function = logic.get_action(action_functions.get(filter_type))
        return action_function(context, {'id': filter_id, 'offset': offset})
    else:
        return logic.get_action('dashboard_activity_list')(
            context, {'offset': offset})


@core_helper
def recently_changed_packages_activity_stream(limit=None):
    if limit:
        data_dict = {'limit': limit}
    else:
        data_dict = {}
    context = {'model': model, 'session': model.Session, 'user': c.user}
    return logic.get_action('recently_changed_packages_activity_list')(
        context, data_dict)


@core_helper
def escape_js(str_to_escape):
    '''Escapes special characters from a JS string.

       Useful e.g. when you need to pass JSON to the templates

       :param str_to_escape: string to be escaped
       :rtype: string
    '''
    return str_to_escape.replace('\\', '\\\\') \
        .replace('\'', '\\\'') \
        .replace('"', '\\\"')


@core_helper
def get_pkg_dict_extra(pkg_dict, key, default=None):
    '''Returns the value for the dataset extra with the provided key.

    If the key is not found, it returns a default value, which is None by
    default.

    :param pkg_dict: dictized dataset
    :key: extra key to lookup
    :default: default value returned if not found
    '''

    extras = pkg_dict['extras'] if 'extras' in pkg_dict else []

    for extra in extras:
        if extra['key'] == key:
            return extra['value']

    return default


@core_helper
def get_request_param(parameter_name, default=None):
    ''' This function allows templates to access query string parameters
    from the request. This is useful for things like sort order in
    searches. '''
    return request.params.get(parameter_name, default)


# find all inner text of html eg `<b>moo</b>` gets `moo` but not of <a> tags
# as this would lead to linkifying links if they are urls.
RE_MD_GET_INNER_HTML = re.compile(
    r'(^|(?:<(?!a\b)[^>]*>))([^<]+)(?=<|$)',
    flags=re.UNICODE
)

# find all `internal links` eg. tag:moo, dataset:1234, tag:"my tag"
RE_MD_INTERNAL_LINK = re.compile(
    r'\b(tag|package|dataset|group):((")?(?(3)[ \w\-.]+|[\w\-.]+)(?(3)"))',
    flags=re.UNICODE
)

# find external links eg http://foo.com, https://bar.org/foobar.html
# but ignore trailing punctuation since it is probably not part of the link
RE_MD_EXTERNAL_LINK = re.compile(
    r'(\bhttps?:\/\/[\w\-\.,@?^=%&;:\/~\\+#]*'
    r'[\w\-@?^=%&:\/~\\+#]'  # but last character can't be punctuation [.,;]
    ')',
    flags=re.UNICODE
)

# find all tags but ignore < in the strings so that we can use it correctly
# in markdown
RE_MD_HTML_TAGS = re.compile('<[^><]*>')


@core_helper
def html_auto_link(data):
    '''Linkifies HTML

    `tag` converted to a tag link

    `dataset` converted to a dataset link

    `group` converted to a group link

    `http://` converted to a link
    '''

    LINK_FNS = {
        'tag': tag_link,
        'group': group_link,
        'dataset': dataset_link,
        'package': dataset_link,
    }

    def makelink(matchobj):
        obj = matchobj.group(1)
        name = matchobj.group(2)
        title = '%s:%s' % (obj, name)
        return LINK_FNS[obj]({'name': name.strip('"'), 'title': title})

    def link(matchobj):
        return '<a href="%s" target="_blank" rel="nofollow">%s</a>' \
            % (matchobj.group(1), matchobj.group(1))

    def process(matchobj):
        data = matchobj.group(2)
        data = RE_MD_INTERNAL_LINK.sub(makelink, data)
        data = RE_MD_EXTERNAL_LINK.sub(link, data)
        return matchobj.group(1) + data

    data = RE_MD_GET_INNER_HTML.sub(process, data)
    return data


@core_helper
def render_markdown(data, auto_link=True, allow_html=False):
    ''' Returns the data as rendered markdown

    :param auto_link: Should ckan specific links be created e.g. `group:xxx`
    :type auto_link: bool
    :param allow_html: If True then html entities in the markdown data.
        This is dangerous if users have added malicious content.
        If False all html tags are removed.
    :type allow_html: bool
    '''
    if not data:
        return ''
    if allow_html:
        data = markdown(data.strip())
    else:
        data = RE_MD_HTML_TAGS.sub('', data.strip())
        data = bleach_clean(
            markdown(data), strip=True,
            tags=MARKDOWN_TAGS, attributes=MARKDOWN_ATTRIBUTES)
    # tags can be added by tag:... or tag:"...." and a link will be made
    # from it
    if auto_link:
        data = html_auto_link(data)
    return literal(data)


@core_helper
def format_resource_items(items):
    ''' Take a resource item list and format nicely with blacklisting etc. '''
    blacklist = ['name', 'description', 'url', 'tracking_summary']
    output = []
    # regular expressions for detecting types in strings
    reg_ex_datetime = r'^\d{4}-\d{2}-\d{2}T\d{2}:\d{2}:\d{2}(\.\d{6})?$'
    reg_ex_int = r'^-?\d{1,}$'
    reg_ex_float = r'^-?\d{1,}\.\d{1,}$'
    for key, value in items:
        if not value or key in blacklist:
            continue
        # size is treated specially as we want to show in MiB etc
        if key == 'size':
            try:
                value = formatters.localised_filesize(int(value))
            except ValueError:
                # Sometimes values that can't be converted to ints can sneak
                # into the db. In this case, just leave them as they are.
                pass
        elif isinstance(value, string_types):
            # check if strings are actually datetime/number etc
            if re.search(reg_ex_datetime, value):
                datetime_ = date_str_to_datetime(value)
                value = formatters.localised_nice_date(datetime_)
            elif re.search(reg_ex_float, value):
                value = formatters.localised_number(float(value))
            elif re.search(reg_ex_int, value):
                value = formatters.localised_number(int(value))
        elif ((isinstance(value, int) or isinstance(value, float))
                and value not in (True, False)):
            value = formatters.localised_number(value)
        key = key.replace('_', ' ')
        output.append((key, value))
    return sorted(output, key=lambda x: x[0])


@core_helper
def resource_preview(resource, package):
    '''
    Returns a rendered snippet for a embedded resource preview.

    Depending on the type, different previews are loaded.
    This could be an img tag where the image is loaded directly or an iframe
    that embeds a web page or a recline preview.
    '''

    if not resource['url']:
        return False

    datapreview.res_format(resource)
    directly = False
    data_dict = {'resource': resource, 'package': package}

    if datapreview.get_preview_plugin(data_dict, return_first=True):
        url = url_for('{}_resource.datapreview'.format(package['type']),
                      resource_id=resource['id'], id=package['id'],
                      qualified=True)
    else:
        return False

    return snippet("dataviewer/snippets/data_preview.html",
                   embed=directly,
                   resource_url=url,
                   raw_resource_url=resource.get('url'))


@core_helper
def get_allowed_view_types(resource, package):
    data_dict = {'resource': resource, 'package': package}
    plugins = datapreview.get_allowed_view_plugins(data_dict)

    allowed_view_types = []
    for plugin in plugins:
        info = plugin.info()
        allowed_view_types.append((info['name'],
                                   info.get('title', info['name']),
                                   info.get('icon', 'image')))
    allowed_view_types.sort(key=lambda item: item[1])
    return allowed_view_types


@core_helper
def rendered_resource_view(resource_view, resource, package, embed=False):
    '''
    Returns a rendered resource view snippet.
    '''
    view_plugin = datapreview.get_view_plugin(resource_view['view_type'])
    context = {}
    data_dict = {'resource_view': resource_view,
                 'resource': resource,
                 'package': package}
    vars = view_plugin.setup_template_variables(context, data_dict) or {}
    template = view_plugin.view_template(context, data_dict)
    data_dict.update(vars)

    if not resource_view_is_iframed(resource_view) and embed:
        template = "package/snippets/resource_view_embed.html"

    import ckan.lib.base as base
    return literal(base.render(template, extra_vars=data_dict))


@core_helper
def view_resource_url(resource_view, resource, package, **kw):
    '''
    Returns url for resource. made to be overridden by extensions. i.e
    by resource proxy.
    '''
    return resource['url']


@core_helper
def resource_view_is_filterable(resource_view):
    '''
    Returns True if the given resource view support filters.
    '''
    view_plugin = datapreview.get_view_plugin(resource_view['view_type'])
    return view_plugin.info().get('filterable', False)


@core_helper
def resource_view_get_fields(resource):
    '''Returns sorted list of text and time fields of a datastore resource.'''

    if not resource.get('datastore_active'):
        return []

    data = {
        'resource_id': resource['id'],
        'limit': 0,
        'include_total': False,
    }
    try:
        result = logic.get_action('datastore_search')({}, data)
    except logic.NotFound:
        return []

    fields = [field['id'] for field in result.get('fields', [])]

    return sorted(fields)


@core_helper
def get_resource_view(resource_view_id):
    '''Returns a resource view dict for the resource_view_id
    '''
    try:
        return logic.get_action('resource_view_show')(
            {}, {'id': resource_view_id})
    except logic.NotFound:
        return None


@core_helper
def resource_view_is_iframed(resource_view):
    '''
    Returns true if the given resource view should be displayed in an iframe.
    '''
    view_plugin = datapreview.get_view_plugin(resource_view['view_type'])
    return view_plugin.info().get('iframed', True)


@core_helper
def resource_view_icon(resource_view):
    '''
    Returns the icon for a particular view type.
    '''
    view_plugin = datapreview.get_view_plugin(resource_view['view_type'])
    return view_plugin.info().get('icon', 'picture')


@core_helper
def resource_view_type(resource_view):
    view_plugin = datapreview.get_view_plugin(resource_view['view_type'])
    return view_plugin.info().get('title')


@core_helper
def resource_view_display_preview(resource_view):
    '''
    Returns if the view should display a preview.
    '''
    view_plugin = datapreview.get_view_plugin(resource_view['view_type'])
    return view_plugin.info().get('preview_enabled', True)


@core_helper
def resource_view_full_page(resource_view):
    '''
    Returns if the edit view page should be full page.
    '''
    view_plugin = datapreview.get_view_plugin(resource_view['view_type'])
    return view_plugin.info().get('full_page_edit', False)


@core_helper
def remove_linebreaks(string):
    '''Remove linebreaks from string to make it usable in JavaScript'''
    return text_type(string).replace('\n', '')


@core_helper
def list_dict_filter(list_, search_field, output_field, value):
    ''' Takes a list of dicts and returns the value of a given key if the
    item has a matching value for a supplied key

    :param list_: the list to search through for matching items
    :type list_: list of dicts

    :param search_field: the key to use to find matching items
    :type search_field: string

    :param output_field: the key to use to output the value
    :type output_field: string

    :param value: the value to search for
    '''

    for item in list_:
        if item.get(search_field) == value:
            return item.get(output_field, value)
    return value


@core_helper
def SI_number_span(number):
    ''' outputs a span with the number in SI unit eg 14700 -> 14.7k '''
    number = int(number)
    if number < 1000:
        output = literal('<span>')
    else:
        output = literal('<span title="' + formatters.localised_number(number)
                         + '">')
    return output + formatters.localised_SI_number(number) + literal('</span>')


# add some formatter functions
localised_number = formatters.localised_number
localised_SI_number = formatters.localised_SI_number
localised_nice_date = formatters.localised_nice_date
localised_filesize = formatters.localised_filesize


@core_helper
def new_activities():
    '''Return the number of activities for the current user.

    See :func:`logic.action.get.dashboard_new_activities_count` for more
    details.

    '''
    if not c.userobj:
        return None
    action = logic.get_action('dashboard_new_activities_count')
    return action({}, {})


@core_helper
def uploads_enabled():
    if uploader.get_storage_path():
        return True
    return False


@core_helper
def get_featured_organizations(count=1):
    '''Returns a list of favourite organization in the form
    of organization_list action function
    '''
    config_orgs = config.get('ckan.featured_orgs', '').split()
    orgs = featured_group_org(get_action='organization_show',
                              list_action='organization_list',
                              count=count,
                              items=config_orgs)
    return orgs


@core_helper
def get_featured_groups(count=1):
    '''Returns a list of favourite group the form
    of organization_list action function
    '''
    config_groups = config.get('ckan.featured_groups', '').split()
    groups = featured_group_org(get_action='group_show',
                                list_action='group_list',
                                count=count,
                                items=config_groups)
    return groups


@core_helper
def featured_group_org(items, get_action, list_action, count):
    def get_group(id):
        context = {'ignore_auth': True,
                   'limits': {'packages': 2},
                   'for_view': True}
        data_dict = {'id': id,
                     'include_datasets': True}

        try:
            out = logic.get_action(get_action)(context, data_dict)
        except logic.NotFound:
            return None
        return out

    groups_data = []

    extras = logic.get_action(list_action)({}, {})

    # list of found ids to prevent duplicates
    found = []
    for group_name in items + extras:
        group = get_group(group_name)
        if not group:
            continue
        # check if duplicate
        if group['id'] in found:
            continue
        found.append(group['id'])
        groups_data.append(group)
        if len(groups_data) == count:
            break

    return groups_data


@core_helper
def get_site_statistics():
    stats = {}
    stats['dataset_count'] = logic.get_action('package_search')(
        {}, {"rows": 1})['count']
    stats['group_count'] = len(logic.get_action('group_list')({}, {}))
    stats['organization_count'] = len(
        logic.get_action('organization_list')({}, {}))
    return stats


_RESOURCE_FORMATS = None


@core_helper
def resource_formats():
    ''' Returns the resource formats as a dict, sourced from the resource
    format JSON file.

    :param key:  potential user input value
    :param value:  [canonical mimetype lowercased, canonical format
                    (lowercase), human readable form]

    Fuller description of the fields are described in
    `ckan/config/resource_formats.json`.
    '''
    global _RESOURCE_FORMATS
    if not _RESOURCE_FORMATS:
        _RESOURCE_FORMATS = {}
        format_file_path = config.get('ckan.resource_formats')
        if not format_file_path:
            format_file_path = os.path.join(
                os.path.dirname(os.path.realpath(ckan.config.__file__)),
                'resource_formats.json'
            )
        with open(format_file_path) as format_file:
            try:
                file_resource_formats = json.loads(format_file.read())
            except ValueError as e:
                # includes simplejson.decoder.JSONDecodeError
                raise ValueError('Invalid JSON syntax in %s: %s' %
                                 (format_file_path, e))

            for format_line in file_resource_formats:
                if format_line[0] == '_comment':
                    continue
                line = [format_line[2], format_line[0], format_line[1]]
                alternatives = format_line[3] if len(format_line) == 4 else []
                for item in line + alternatives:
                    if item:
                        item = item.lower()
                        if item in _RESOURCE_FORMATS \
                                and _RESOURCE_FORMATS[item] != line:
                            raise ValueError('Duplicate resource format '
                                             'identifier in %s: %s' %
                                             (format_file_path, item))
                        _RESOURCE_FORMATS[item] = line

    return _RESOURCE_FORMATS


@core_helper
def unified_resource_format(format):
    formats = resource_formats()
    format_clean = format.lower()
    if format_clean in formats:
        format_new = formats[format_clean][1]
    else:
        format_new = format
    return format_new


@core_helper
def resource_url_type(resource_id):
    '''api_info ajax snippet: "which extension manages this resource_id?"'''
    # ajax snippets have no permissions checking and require things like
    # this for full functionality, should we stop using them instead?
    query = model.Session.query(model.Resource.url_type).filter(
        model.Resource.id == resource_id,
    )
    result = query.one_or_none()
    return result[0] if result else ''


@core_helper
def check_config_permission(permission):
    return authz.check_config_permission(permission)


@core_helper
def get_organization(org=None, include_datasets=False):
    if org is None:
        return {}
    try:
        return logic.get_action('organization_show')(
            {}, {'id': org, 'include_datasets': include_datasets})
    except (logic.NotFound, logic.ValidationError, logic.NotAuthorized):
        return {}


@core_helper
def license_options(existing_license_id=None):
    '''Returns [(l.title, l.id), ...] for the licenses configured to be
    offered. Always includes the existing_license_id, if supplied.
    '''
    register = model.Package.get_license_register()
    sorted_licenses = sorted(register.values(), key=lambda x: x.title)
    license_ids = [license.id for license in sorted_licenses]
    if existing_license_id and existing_license_id not in license_ids:
        license_ids.insert(0, existing_license_id)
    return [
        (license_id,
         _(register[license_id].title)
            if license_id in register else license_id)
        for license_id in license_ids]


@core_helper
def get_translated(data_dict, field):
    language = i18n.get_lang()
    try:
        return data_dict[field + u'_translated'][language]
    except KeyError:
        val = data_dict.get(field, '')
        return _(val) if val and isinstance(val, string_types) else val


@core_helper
def facets():
    u'''Returns a list of the current facet names'''
    return config.get(u'search.facets', DEFAULT_FACET_NAMES).split()


@core_helper
def mail_to(email_address, name):
    email = escape(email_address)
    author = escape(name)
    html = Markup(u'<a href=mailto:{0}>{1}</a>'.format(email, author))
    return html


@core_helper
def radio(selected, id, checked):
    if checked:
        return literal((u'<input checked="checked" id="%s_%s" name="%s" \
            value="%s" type="radio">') % (selected, id, selected, id))
    return literal(('<input id="%s_%s" name="%s" \
        value="%s" type="radio">') % (selected, id, selected, id))


@core_helper
def clean_html(html):
    return bleach_clean(text_type(html))


core_helper(flash, name='flash')
core_helper(localised_number)
core_helper(localised_SI_number)
core_helper(localised_nice_date)
core_helper(localised_filesize)
# Useful additionsfrom the i18n library.
core_helper(i18n.get_available_locales)
core_helper(i18n.get_locales_dict)
core_helper(literal)
# Useful additions from the common module
core_helper(asbool)
# Useful additions from the stdlib.
core_helper(urlencode)
<<<<<<< HEAD
core_helper(include_asset)
core_helper(render_assets)
=======
core_helper(clean_html, name='clean_html')
core_helper(plugin_loaded)
>>>>>>> 1890557e


def load_plugin_helpers():
    """
    (Re)loads the list of helpers provided by plugins.
    """
    global helper_functions

    helper_functions.clear()
    helper_functions.update(_builtin_functions)

    for plugin in reversed(list(p.PluginImplementations(p.ITemplateHelpers))):
        helper_functions.update(plugin.get_helpers())


@core_helper
def sanitize_id(id_):
    '''Given an id (uuid4), if it has any invalid characters it raises
    ValueError.
    '''
    return str(uuid.UUID(id_))


@core_helper
def compare_pkg_dicts(old, new, old_activity_id):
    '''
    Takes two package dictionaries that represent consecutive versions of
    the same dataset and returns a list of detailed & formatted summaries of
    the changes between the two versions. old and new are the two package
    dictionaries. The function assumes that both dictionaries will have
    all of the default package dictionary keys, and also checks for fields
    added by extensions and extra fields added by the user in the web
    interface.

    Returns a list of dictionaries, each of which corresponds to a change
    to the dataset made in this revision. The dictionaries each contain a
    string indicating the type of change made as well as other data necessary
    to form a detailed summary of the change.
    '''
    from ckan.lib.changes import check_metadata_changes, check_resource_changes
    change_list = []

    check_metadata_changes(change_list, old, new)

    check_resource_changes(change_list, old, new, old_activity_id)

    # if the dataset was updated but none of the fields we check were changed,
    # display a message stating that
    if len(change_list) == 0:
        change_list.append({u'type': 'no_change'})

    return change_list


@core_helper
def activity_list_select(pkg_activity_list, current_activity_id):
    '''
    Builds an HTML formatted list of options for the select lists
    on the "Changes" summary page.
    '''
    select_list = []
    template = jinja2.Template(
        u'<option value="{{activity_id}}" {{selected}}>'
        '{{timestamp}}</option>',
        autoescape=True)
    for activity in pkg_activity_list:
        entry = render_datetime(activity['timestamp'],
                                with_hours=True,
                                with_seconds=True)
        select_list.append(Markup(
            template
            .render(activity_id=activity['id'], timestamp=entry,
                    selected='selected'
                    if activity['id'] == current_activity_id
                    else '')
        ))

    return select_list


@core_helper
def get_collaborators(package_id):
    '''Return the collaborators list for a dataset

    Returns a list of tuples with the user id and the capacity
    '''
    context = {'ignore_auth': True, 'user': g.user}
    data_dict = {'id': package_id}
    _collaborators = logic.get_action('package_collaborator_list')(
        context, data_dict)

    collaborators = []

    for collaborator in _collaborators:
        collaborators.append((
            collaborator['user_id'],
            collaborator['capacity']
        ))

    return collaborators


@core_helper
def can_update_owner_org(package_dict, user_orgs=None):

    if not package_dict.get('id') or not package_dict.get('owner_org'):
        # We are either creating a dataset or it is an unowned dataset.
        # In both cases we defer to the other auth settings
        return True

    if not user_orgs:
        user_orgs = organizations_available('create_dataset')

    if package_dict['owner_org'] in [o['id'] for o in user_orgs]:
        # Admins and editors of the current org can change it
        return True

    collaborators_can_change_owner_org = authz.check_config_permission(
        'allow_collaborators_to_change_owner_org')

    user = model.User.get(c.user)

    if (user
            and authz.check_config_permission('allow_dataset_collaborators')
            and collaborators_can_change_owner_org
            and user.id in [
                co[0] for co in get_collaborators(package_dict['id'])
            ]):

        # User is a collaborator and changing the owner_org is allowed via
        # config
        return True

    return False

  
@core_helper
def decode_view_request_filters():
    filterString = request.args.get('filters')
    if request.form.get('filters') is not None:
        filterString = request.form.get('filters')
    if filterString is not None and len(filterString) > 0:
        filters = {}
        for k_v in filterString.split(u'|'):
            k, _sep, v = k_v.partition(u':')
            if unquote(str(k)) in filters:
                if unquote(str(v)) not in filters[unquote(str(k))]:
                    filters[unquote(str(k))].append(unquote(str(v)))
            else:
                filters.setdefault(unquote(str(k)), []).append(unquote(str(v)))
        return filters
    return None

@core_helper
def check_ckan_version(min_version,
                       max_version):
    """Return ``True`` if the CKAN version is greater than or equal to
    ``min_version`` and less than or equal to ``max_version``,
    return ``False`` otherwise.

    If no ``min_version`` is given, just check whether the CKAN version is
    less than or equal to ``max_version``.

    If no ``max_version`` is given, just check whether the CKAN version is
    greater than or equal to ``min_version``.

    :param min_version: the minimum acceptable CKAN version,
        eg. ``'2.1'``
    :type min_version: string

    :param max_version: the maximum acceptable CKAN version,
        eg. ``'2.3'``
    :type max_version: string

    """
    return p.toolkit.check_ckan_version(min_version=min_version,
                                        max_version=max_version)<|MERGE_RESOLUTION|>--- conflicted
+++ resolved
@@ -48,11 +48,7 @@
 
 from ckan.lib.pagination import Page
 from ckan.common import _, ungettext, c, g, request, session, json
-<<<<<<< HEAD
 from ckan.lib.webassets_tools import include_asset, render_assets
-=======
-from ckan.plugins.core import plugin_loaded
->>>>>>> 1890557e
 from markupsafe import Markup, escape
 
 if six.PY2:
@@ -263,29 +259,6 @@
             )
         else:
             return (parsed_url.scheme, parsed_url.netloc)
-    return (None, None)
-
-
-@core_helper
-def get_site_protocol_and_host():
-    '''Return the protocol and host of the configured `ckan.site_url`.
-    This is needed to generate valid, full-qualified URLs.
-
-    If `ckan.site_url` is set like this::
-
-        ckan.site_url = http://example.com
-
-    Then this function would return a tuple `('http', 'example.com')`
-    If the setting is missing, `(None, None)` is returned instead.
-
-    '''
-    site_url = config.get('ckan.site_url', None)
-    if site_url is not None:
-        parsed_url = urlparse.urlparse(site_url)
-        return (
-            parsed_url.scheme.encode('utf-8'),
-            parsed_url.netloc.encode('utf-8')
-        )
     return (None, None)
 
 
@@ -675,9 +648,6 @@
     for sharing etc '''
     return (url_for(request.environ['CKAN_CURRENT_URL'], qualified=True))
 
-def current_url():
-    ''' Returns current url unquoted'''
-    return urllib.unquote(request.environ['CKAN_CURRENT_URL'])
 
 @core_helper
 def current_url():
@@ -2129,16 +2099,6 @@
     return _create_url_with_params(params=params, controller=controller,
                                    action=action, extras=extras)
 
-def canonical_search_url():
-    ''' Return a url with all parameters removed except for the pagination parameter
-    This is useful for creating canonical urls for search pages, so that search engines do not
-    index many multiples of different search pages due to other search and faceting parameters
-    '''
-    try:
-        page_param = [(k, v) for k, v in request.params.items() if k == 'page']
-        return _search_url(page_param)
-    except ckan.exceptions.CkanUrlException:
-        return _search_url(None)
 
 @core_helper
 def include_resource(resource):
@@ -2928,13 +2888,8 @@
 core_helper(asbool)
 # Useful additions from the stdlib.
 core_helper(urlencode)
-<<<<<<< HEAD
 core_helper(include_asset)
 core_helper(render_assets)
-=======
-core_helper(clean_html, name='clean_html')
-core_helper(plugin_loaded)
->>>>>>> 1890557e
 
 
 def load_plugin_helpers():
