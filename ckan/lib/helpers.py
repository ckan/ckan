# coding=UTF-8

"""Helper functions

Consists of functions to typically be used within templates, but also
available to Controllers. This module is available to templates as 'h'.
"""
import email.utils
import datetime
import logging
import re
import urllib

from paste.deploy.converters import asbool
from webhelpers.html import escape, HTML, literal, url_escape
from webhelpers.html.tools import mail_to
from webhelpers.html.tags import *
from webhelpers.markdown import markdown
from webhelpers import paginate
from webhelpers.text import truncate
import webhelpers.date as date
from pylons import url as _pylons_default_url
from pylons.decorators.cache import beaker_cache
from pylons import config
from routes import redirect_to as _redirect_to
from routes import url_for as _routes_default_url_for
from alphabet_paginate import AlphaPage
from lxml.html import fromstring
import i18n
import ckan.exceptions
from pylons import request
from pylons import session
from pylons import c
from pylons.i18n import _

<<<<<<< HEAD
import html_resources

=======
import ckan.model as model
>>>>>>> 4204b3fc
get_available_locales = i18n.get_available_locales
get_locales_dict = i18n.get_locales_dict

try:
    from collections import OrderedDict # from python 2.7
except ImportError:
    from sqlalchemy.util import OrderedDict

try:
    import json
except ImportError:
    import simplejson as json

_log = logging.getLogger(__name__)

def redirect_to(*args, **kw):
    '''A routes.redirect_to wrapper to retain the i18n settings'''
    kw['__ckan_no_root'] = True
    if are_there_flash_messages():
        kw['__no_cache__'] = True
    return _redirect_to(url_for(*args, **kw))

def url(*args, **kw):
    """Create url adding i18n information if selected
    wrapper for pylons.url"""
    locale = kw.pop('locale', None)
    my_url = _pylons_default_url(*args, **kw)
    return _add_i18n_to_url(my_url, locale=locale, **kw)

def url_for(*args, **kw):
    """Create url adding i18n information if selected
    wrapper for routes.url_for"""
    locale = kw.pop('locale', None)
    # remove __ckan_no_root and add after to not pollute url
    no_root = kw.pop('__ckan_no_root', False)
    # routes will get the wrong url for APIs if the ver is not provided
    if kw.get('controller') == 'api':
        ver = kw.get('ver')
        if not ver:
            raise Exception('api calls must specify the version! e.g. ver=1')
        # fix ver to include the slash
        kw['ver'] = '/%s' % ver
    my_url = _routes_default_url_for(*args, **kw)
    kw['__ckan_no_root'] = no_root
    return _add_i18n_to_url(my_url, locale=locale, **kw)

def url_for_static(*args, **kw):
    """Create url for static content that does not get translated
    eg css, js
    wrapper for routes.url_for"""
    my_url = _routes_default_url_for(*args, **kw)
    return my_url

def _add_i18n_to_url(url_to_amend, **kw):
    # If the locale keyword param is provided then the url is rewritten
    # using that locale .If return_to is provided this is used as the url
    # (as part of the language changing feature).
    # A locale of default will not add locale info to the url.


    default_locale = False
    locale = kw.pop('locale', None)
    no_root = kw.pop('__ckan_no_root', False)
    allowed_locales = ['default'] + i18n.get_locales()
    if locale and locale not in allowed_locales:
        locale = None
    if locale:
        if locale == 'default':
            default_locale = True
    else:
        try:
            locale = request.environ.get('CKAN_LANG')
            default_locale = request.environ.get('CKAN_LANG_IS_DEFAULT', True)
        except TypeError:
            default_locale = True
    try:
        root = request.environ.get('SCRIPT_NAME', '')
    except TypeError:
        root = ''
    if kw.get('qualified', False):
        # if qualified is given we want the full url ie http://...
        root = _routes_default_url_for('/', qualified=True)[:-1] + root
    # ckan.root_path is defined when we have none standard language
    # position in the url
    root_path = config.get('ckan.root_path', None)
    if root_path:
        # FIXME this can be written better once the merge
        # into the ecportal core is done - Toby
        # we have a special root specified so use that
        if default_locale:
            root = re.sub('/{{LANG}}', '', root_path)
        else:
            root = re.sub('{{LANG}}', locale, root_path)
        # make sure we don't have a trailing / on the root
        if root[-1] == '/':
            root = root[:-1]
        url = url_to_amend[len(re.sub('/{{LANG}}', '', root_path)):]
        url = '%s%s' % (root, url)
        root = re.sub('/{{LANG}}', '', root_path)
    else:
        if default_locale:
            url = url_to_amend
        else:
            # we need to strip the root from the url and the add it before
            # the language specification.
            url = url_to_amend[len(root):]
            url = '%s/%s%s' % (root, locale,  url)

    # stop the root being added twice in redirects
    if no_root:
        url = url_to_amend[len(root):]
        if not default_locale:
            url = '/%s%s' % (locale,  url)

    if url == '/packages':
        raise ckan.exceptions.CkanUrlException('There is a broken url being created %s' % kw)

    return url

def lang():
    ''' Return the language code for the current locale eg `en` '''
    return request.environ.get('CKAN_LANG')

def lang_native_name(lang=None):
    ''' Return the langage name currently used in it's localised form
        either from parameter or current environ setting'''
    lang = lang or lang()
    locale = get_locales_dict().get(lang)
    if locale:
        return locale.display_name or locale.english_name
    return lang

class Message(object):
    """A message returned by ``Flash.pop_messages()``.

    Converting the message to a string returns the message text. Instances
    also have the following attributes:

    * ``message``: the message text.
    * ``category``: the category specified when the message was created.
    """

    def __init__(self, category, message, allow_html):
        self.category=category
        self.message=message
        self.allow_html=allow_html

    def __str__(self):
        return self.message

    __unicode__ = __str__

    def __html__(self):
        if self.allow_html:
            return self.message
        else:
            return escape(self.message)

class _Flash(object):

    # List of allowed categories.  If None, allow any category.
    categories = ["", "alert-info", "alert-error", "alert-success"]

    # Default category if none is specified.
    default_category = ""

    def __init__(self, session_key="flash", categories=None, default_category=None):
        self.session_key = session_key
        if categories is not None:
            self.categories = categories
        if default_category is not None:
            self.default_category = default_category
        if self.categories and self.default_category not in self.categories:
            raise ValueError("unrecognized default category %r" % (self.default_category,))

    def __call__(self, message, category=None, ignore_duplicate=False, allow_html=False):
        if not category:
            category = self.default_category
        elif self.categories and category not in self.categories:
            raise ValueError("unrecognized category %r" % (category,))
        # Don't store Message objects in the session, to avoid unpickling
        # errors in edge cases.
        new_message_tuple = (category, message, allow_html)
        messages = session.setdefault(self.session_key, [])
        # ``messages`` is a mutable list, so changes to the local variable are
        # reflected in the session.
        if ignore_duplicate:
            for i, m in enumerate(messages):
                if m[1] == message:
                    if m[0] != category:
                        messages[i] = new_message_tuple
                        session.save()
                    return    # Original message found, so exit early.
        messages.append(new_message_tuple)
        session.save()

    def pop_messages(self):
        messages = session.pop(self.session_key, [])
        # only save session if it has changed
        if messages:
            session.save()
        return [Message(*m) for m in messages]

    def are_there_messages(self):
        return bool(session.get(self.session_key))

flash = _Flash()
# this is here for backwards compatability
_flash = flash

def flash_notice(message, allow_html=False):
    ''' Show a flash message of type notice '''
    flash(message, category='alert-info', allow_html=allow_html)

def flash_error(message, allow_html=False):
    ''' Show a flash message of type error '''
    flash(message, category='alert-error', allow_html=allow_html)

def flash_success(message, allow_html=False):
    ''' Show a flash message of type success '''
    flash(message, category='alert-success', allow_html=allow_html)

def are_there_flash_messages():
    ''' Returns True if there are flash messages for the current user '''
    return flash.are_there_messages()



def nav_link(*args, **kwargs):
    # nav_link() used to need c passing as the first arg
    # this is deprecated as pointless
    # throws error if ckan.restrict_template_vars is True
    # When we move to strict helpers then this should be removed as a wrapper
    if len(args) > 2 or (len(args) > 1 and 'controller' in kwargs):
        if not asbool(config.get('ckan.restrict_template_vars', 'false')):
            return _nav_link(*args[1:], **kwargs)
        raise Exception('nav_link() calling has been changed. remove c in template %s or included one' % c.__template_name)
    return _nav_link(*args, **kwargs)

def _nav_link(text, controller, **kwargs):

    highlight_actions = kwargs.pop("highlight_actions",
                                   kwargs["action"]).split()
    return link_to(
        text,
        url_for(controller=controller, **kwargs),
        class_=('active' if
                c.controller == controller and c.action in highlight_actions
                else '')
    )

def nav_named_link(*args, **kwargs):
    # subnav_link() used to need c passing as the first arg
    # this is deprecated as pointless
    # throws error if ckan.restrict_template_vars is True
    # When we move to strict helpers then this should be removed as a wrapper
    if len(args) > 3 or (len(args) > 0 and 'text' in kwargs) or \
       (len(args) > 1 and 'name' in kwargs):
        if not asbool(config.get('ckan.restrict_template_vars', 'false')):
            return _nav_named_link(*args[1:], **kwargs)
        raise Exception('nav_named_link() calling has been changed. remove c in template %s or included one' % c.__template_name)
    return _nav_named_link(*args, **kwargs)

def _nav_named_link(text, name, **kwargs):
    return link_to(
        text,
        url_for(name, **kwargs),
#        class_=('active' if
#                c.action in highlight_actions
#                else '')
    )

def subnav_link(*args, **kwargs):
    # subnav_link() used to need c passing as the first arg
    # this is deprecated as pointless
    # throws error if ckan.restrict_template_vars is True
    # When we move to strict helpers then this should be removed as a wrapper
    if len(args) > 2 or (len(args) > 1 and 'action' in kwargs):
        if not asbool(config.get('ckan.restrict_template_vars', 'false')):
            return _subnav_link(*args[1:], **kwargs)
        raise Exception('subnav_link() calling has been changed. remove c in template %s or included one' % c.__template_name)
    return _subnav_link(*args, **kwargs)

def _subnav_link(text, action, **kwargs):
    return link_to(
        text,
        url_for(action=action, **kwargs),
        class_=('active' if c.action == action else '')
    )

def subnav_named_route(*args, **kwargs):
    # subnav_link() used to need c passing as the first arg
    # this is deprecated as pointless
    # throws error if ckan.restrict_template_vars is True
    # When we move to strict helpers then this should be removed as a wrapper
    if len(args) > 2 or (len(args) > 0 and 'text' in kwargs) or \
       (len(args) > 1 and 'routename' in kwargs):
        if not asbool(config.get('ckan.restrict_template_vars', 'false')):
            return _subnav_named_route(*args[1:], **kwargs)
        raise Exception('subnav_named_route() calling has been changed. remove c in template %s or included one' % c.__template_name)
    return _subnav_named_route(*args, **kwargs)

def _subnav_named_route(text, routename, **kwargs):
    """ Generate a subnav element based on a named route """
    return link_to(
        text,
        url_for(str(routename), **kwargs),
        class_=('active' if c.action == kwargs['action'] else '')
    )

def default_group_type():
    return str( config.get('ckan.default.group_type', 'group') )

def unselected_facet_items(facet, limit=10):
    '''Return the list of unselected facet items for the given facet, sorted
    by count.

    Returns the list of unselected facet contraints or facet items (e.g. tag
    names like "russian" or "tolstoy") for the given search facet (e.g.
    "tags"), sorted by facet item count (i.e. the number of search results that
    match each facet item).

    Reads the complete list of facet items for the given facet from
    c.search_facets, and filters out the facet items that the user has already
    selected.

    Arguments:
    facet -- the name of the facet to filter.
    limit -- the max. number of facet items to return.

    '''
    if not c.search_facets or \
       not c.search_facets.get(facet) or \
       not c.search_facets.get(facet).get('items'):
        return []
    facets = []
    for facet_item in c.search_facets.get(facet)['items']:
        if not len(facet_item['name'].strip()):
            continue
        if not (facet, facet_item['name']) in request.params.items():
            facets.append(facet_item)
    return sorted(facets, key=lambda item: item['count'], reverse=True)[:limit]

def facet_items(*args, **kwargs):
    """
    DEPRECATED: Use the new facet data structure, and `unselected_facet_items()`
    """
    _log.warning('Deprecated function: ckan.lib.helpers:facet_items().  Will be removed in v1.8')
    # facet_items() used to need c passing as the first arg
    # this is deprecated as pointless
    # throws error if ckan.restrict_template_vars is True
    # When we move to strict helpers then this should be removed as a wrapper
    if len(args) > 2 or (len(args) > 0 and 'name' in kwargs) or (len(args) > 1 and 'limit' in kwargs):
        if not asbool(config.get('ckan.restrict_template_vars', 'false')):
            return _facet_items(*args[1:], **kwargs)
        raise Exception('facet_items() calling has been changed. remove c in template %s or included one' % c.__template_name)
    return _facet_items(*args, **kwargs)


def _facet_items(name, limit=10):
    if not c.facets or not c.facets.get(name):
        return []
    facets = []
    for k, v in c.facets.get(name).items():
        if not len(k.strip()):
            continue
        if not (name, k) in request.params.items():
            facets.append((k, v))
    return sorted(facets, key=lambda (k, v): v, reverse=True)[:limit]

def facet_title(name):
    return config.get('search.facets.%s.title' % name, name.capitalize())

def am_authorized(c, action, domain_object=None):
    ''' Deprecated. Please use check_access instead'''
    from ckan.authz import Authorizer
    if domain_object is None:
        domain_object = model.System()
    return Authorizer.am_authorized(c, action, domain_object)

def check_access(action, data_dict=None):
    from ckan.logic import check_access as check_access_logic,NotAuthorized

    context = {'model': model,
                'user': c.user or c.author}

    try:
        check_access_logic(action,context,data_dict)
        authorized = True
    except NotAuthorized:
        authorized = False

    return authorized

def linked_user(user, maxlength=0):
    if user in [model.PSEUDO_USER__LOGGED_IN, model.PSEUDO_USER__VISITOR]:
        return user
    if not isinstance(user, model.User):
        user_name = unicode(user)
        user = model.User.get(user_name)
        if not user:
            return user_name
    if user:
        _name = user.name if model.User.VALID_NAME.match(user.name) else user.id
        _icon = gravatar(user.email_hash, 20)
        displayname = user.display_name
        if maxlength and len(user.display_name) > maxlength:
            displayname = displayname[:maxlength] + '...'
        return _icon + link_to(displayname,
                       url_for(controller='user', action='read', id=_name))

def linked_authorization_group(authgroup, maxlength=0):
    if not isinstance(authgroup, model.AuthorizationGroup):
        authgroup_name = unicode(authgroup)
        authgroup = model.AuthorizationGroup.get(authgroup_name)
        if not authgroup:
            return authgroup_name
    if authgroup:
        displayname = authgroup.name or authgroup.id
        if maxlength and len(display_name) > maxlength:
            displayname = displayname[:maxlength] + '...'
        return link_to(displayname,
                       url_for(controller='authorization_group', action='read', id=displayname))

def group_name_to_title(name):
    group = model.Group.by_name(name)
    if group is not None:
        return group.display_name
    return name

def markdown_extract(text, extract_length=190):
    if (text is None) or (text.strip() == ''):
        return ''
    html = fromstring(markdown(text))
    plain = html.xpath("string()")
    return unicode(truncate(plain, length=extract_length, indicator='...', whole_word=True))

def icon_url(name):
    return url_for_static('/images/icons/%s.png' % name)

def icon_html(url, alt=None, inline=True):
    classes = ''
    if inline: classes += 'inline-icon '
    return literal('<img src="%s" height="16px" width="16px" alt="%s" class="%s" /> ' % (url, alt, classes))

def icon(name, alt=None, inline=True):
    return icon_html(icon_url(name),alt,inline)

def resource_icon(res):
    if False:
        icon_name = 'page_white'
    # if (res.is_404?): icon_name = 'page_white_error'
    # also: 'page_white_gear'
    # also: 'page_white_link'
        return icon(icon_name)
    else:
        return icon(format_icon(res.get('format','')))

def format_icon(_format):
    _format = _format.lower()
    if ('json' in _format): return 'page_white_cup'
    if ('csv' in _format): return 'page_white_gear'
    if ('xls' in _format): return 'page_white_excel'
    if ('zip' in _format): return 'page_white_compressed'
    if ('api' in _format): return 'page_white_database'
    if ('plain text' in _format): return 'page_white_text'
    if ('xml' in _format): return 'page_white_code'
    return 'page_white'

def linked_gravatar(email_hash, size=100, default=None):
    return literal(
        '<a href="https://gravatar.com/" target="_blank"' +
        'title="%s">' % _('Update your avatar at gravatar.com') +
        '%s</a>' % gravatar(email_hash,size,default)
        )

_VALID_GRAVATAR_DEFAULTS = ['404', 'mm', 'identicon', 'monsterid', 'wavatar', 'retro']
def gravatar(email_hash, size=100, default=None):
    if default is None:
        default = config.get('ckan.gravatar_default', 'identicon')

    if not default in _VALID_GRAVATAR_DEFAULTS:
        # treat the default as a url
        default = urllib.quote(default, safe='')

    return literal('''<img src="http://gravatar.com/avatar/%s?s=%d&amp;d=%s"
        class="gravatar" />'''
        % (email_hash, size, default)
        )

def pager_url(page, partial=None, **kwargs):
    routes_dict = _pylons_default_url.environ['pylons.routes_dict']
    kwargs['controller'] = routes_dict['controller']
    kwargs['action'] = routes_dict['action']
    if routes_dict.get('id'):
        kwargs['id'] = routes_dict['id']
    kwargs['page'] = page
    return url(**kwargs)

class Page(paginate.Page):
    # Curry the pager method of the webhelpers.paginate.Page class, so we have
    # our custom layout set as default.
    def pager(self, *args, **kwargs):
        kwargs.update(
            format=u"<div class='pagination'><ul>$link_previous ~2~ $link_next</ul></div>",
            symbol_previous=u'« Prev', symbol_next=u'Next »',
            curpage_attr={'class':'active'}, link_attr={}
        )
        return super(Page, self).pager(*args, **kwargs)

    # Put each page link into a <li> (for Bootstrap to style it)
    def _pagerlink(self, page, text, extra_attributes=None):
        anchor = super(Page, self)._pagerlink(page, text)
        extra_attributes = extra_attributes or {}
        return HTML.li(anchor, **extra_attributes)

    # Change 'current page' link from <span> to <li><a>
    # and '..' into '<li><a>..'
    # (for Bootstrap to style them properly)
    def _range(self, regexp_match):
        html = super(Page, self)._range(regexp_match)
        # Convert ..
        dotdot = '\.\.'
        dotdot_link = HTML.li(HTML.a('...', href='#'), class_='disabled')
        html = re.sub(dotdot, dotdot_link, html)
        # Convert current page
        text = '%s' % self.page
        current_page_span = str(HTML.span(c=text, **self.curpage_attr))
        current_page_link = self._pagerlink(self.page, text, extra_attributes=self.curpage_attr)
        return re.sub(current_page_span, current_page_link, html)

def render_datetime(datetime_, date_format=None, with_hours=False):
    '''Render a datetime object or timestamp string as a pretty string
    (Y-m-d H:m).
    If timestamp is badly formatted, then a blank string is returned.
    '''
    if not date_format:
        date_format = '%b %d, %Y'
        if with_hours:
            date_format += ', %H:%M'
    if isinstance(datetime_, datetime.datetime):
        return datetime_.strftime(date_format)
    elif isinstance(datetime_, basestring):
        try:
            datetime_ = date_str_to_datetime(datetime_)
        except TypeError:
            return ''
        except ValueError:
            return ''
        return datetime_.strftime(date_format)
    else:
        return ''

def datetime_to_date_str(datetime_):
    '''Takes a datetime.datetime object and returns a string of it
    in ISO format.
    '''
    return datetime_.isoformat()

def date_str_to_datetime(date_str):
    '''Takes an ISO format timestamp and returns the equivalent
    datetime.datetime object.
    '''
    # Doing this split is more accepting of input variations than doing
    # a strptime. Also avoids problem with Python 2.5 not having %f.
    return datetime.datetime(*map(int, re.split('[^\d]', date_str)))

def parse_rfc_2822_date(date_str, assume_utc=True):
    """
    Parse a date string of the form specified in RFC 2822, and return a datetime.

    RFC 2822 is the date format used in HTTP headers.  It should contain timezone
    information, but that cannot be relied upon.
    
    If date_str doesn't contain timezone information, then the 'assume_utc' flag
    determines whether we assume this string is local (with respect to the
    server running this code), or UTC.  In practice, what this means is that if
    assume_utc is True, then the returned datetime is 'aware', with an associated
    tzinfo of offset zero.  Otherwise, the returned datetime is 'naive'.

    If timezone information is available in date_str, then the returned datetime
    is 'aware', ie - it has an associated tz_info object.
    
    Returns None if the string cannot be parsed as a valid datetime.
    """
    time_tuple = email.utils.parsedate_tz(date_str)

    # Not parsable
    if not time_tuple:
        return None

    # No timezone information available in the string
    if time_tuple[-1] is None and not assume_utc:
        return datetime.datetime.fromtimestamp(email.utils.mktime_tz(time_tuple))
    else:
        offset = 0 if time_tuple[-1] is None else time_tuple[-1]
        tz_info = _RFC2282TzInfo(offset)
    return datetime.datetime(*time_tuple[:6], microsecond=0, tzinfo=tz_info)

class _RFC2282TzInfo(datetime.tzinfo):
    """
    A datetime.tzinfo implementation used by parse_rfc_2822_date() function.

    In order to return timezone information, a concrete implementation of
    datetime.tzinfo is required.  This class represents tzinfo that knows
    about it's offset from UTC, has no knowledge of daylight savings time, and
    no knowledge of the timezone name.

    """

    def __init__(self, offset):
        """
        offset from UTC in seconds.
        """
        self.offset = datetime.timedelta(seconds=offset)

    def utcoffset(self, dt):
        return self.offset

    def dst(self, dt):
        """
        Dates parsed from an RFC 2822 string conflate timezone and dst, and so
        it's not possible to determine whether we're in DST or not, hence
        returning None.
        """
        return None

    def tzname(self, dt):
        return None


def time_ago_in_words_from_str(date_str, granularity='month'):
    if date_str:
        return date.time_ago_in_words(date_str_to_datetime(date_str), granularity=granularity)
    else:
        return _('Unknown')

def button_attr(enable, type='primary'):
    if enable:
        return 'class="btn %s"' % type
    return 'disabled class="btn disabled"'

def dataset_display_name(package_or_package_dict):
    if isinstance(package_or_package_dict, dict):
        return package_or_package_dict.get('title', '') or package_or_package_dict.get('name', '')
    else:
        return package_or_package_dict.title or package_or_package_dict.name

def dataset_link(package_or_package_dict):
    if isinstance(package_or_package_dict, dict):
        name = package_or_package_dict['name']
    else:
        name = package_or_package_dict.name
    text = dataset_display_name(package_or_package_dict)
    return link_to(
        text,
        url_for(controller='package', action='read', id=name)
        )

# TODO: (?) support resource objects as well
def resource_display_name(resource_dict):
    name = resource_dict.get('name', None)
    description = resource_dict.get('description', None)
    if name:
        return name
    elif description:
        description = description.split('.')[0]
        max_len = 60;
        if len(description)>max_len: description = description[:max_len]+'...'
        return description
    else:
        noname_string = _('no name')
        return '[%s] %s' % (noname_string, resource_dict['id'])

def resource_link(resource_dict, package_id):
    text = resource_display_name(resource_dict)
    url = url_for(controller='package',
        action='resource_read',
        id=package_id,
        resource_id=resource_dict['id'])
    return link_to(text, url)

def tag_link(tag):
    url = url_for(controller='tag', action='read', id=tag['name'])
    return link_to(tag['name'], url)

def group_link(group):
    url = url_for(controller='group', action='read', id=group['name'])
    return link_to(group['name'], url)

def dump_json(obj, **kw):
    return json.dumps(obj, **kw)

def auto_log_message(*args):
    # auto_log_message() used to need c passing as the first arg
    # this is deprecated as pointless
    # throws error if ckan.restrict_template_vars is True
    # When we move to strict helpers then this should be removed as a wrapper
    if len(args) and asbool(config.get('ckan.restrict_template_vars', 'false')):
        raise Exception('auto_log_message() calling has been changed. remove c in template %s or included one' % c.__template_name)
    return _auto_log_message()

def _auto_log_message():
    if (c.action=='new') :
        return _('Created new dataset.')
    elif (c.action=='editresources'):
        return _('Edited resources.')
    elif (c.action=='edit'):
        return _('Edited settings.')
    return ''

def activity_div(template, activity, actor, object=None, target=None):
    actor = '<span class="actor">%s</span>' % actor
    if object:
        object = '<span class="object">%s</span>' % object
    if target:
        target = '<span class="target">%s</span>' % target
    date = '<span class="date">%s</span>' % render_datetime(activity['timestamp'])
    template = template.format(actor=actor, date=date, object=object, target=target)
    template = '<div class="activity">%s %s</div>' % (template, date)
    return literal(template)

def snippet(template_name, **kw):
    ''' This function is used to load html snippets into pages. keywords
    can be used to pass parameters into the snippet rendering '''
    import ckan.lib.base as base
    return base.render_snippet(template_name, **kw)


def convert_to_dict(object_type, objs):
    ''' This is a helper function for converting lists of objects into
    lists of dicts. It is for backwards compatability only. '''

    def dictize_revision_list(revision, context):
        # conversionof revision lists
        def process_names(items):
            array = []
            for item in items:
                array.append(item.name)
            return array

        rev = {'id' : revision.id,
               'state' : revision.state,
               'timestamp' : revision.timestamp,
               'author' : revision.author,
               'packages' : process_names(revision.packages),
               'groups' : process_names(revision.groups),
               'message' : revision.message,}
        return rev
    import lib.dictization.model_dictize as md
    converters = {'package' : md.package_dictize,
                  'revisions' : dictize_revision_list}
    converter = converters[object_type]
    items = []
    context = {'model' : model}
    for obj in objs:
        item = converter(obj, context)
        items.append(item)
    return items


def include_resource(resource):
    r = getattr(html_resources, resource)
    r.need()

# these are the functions that will end up in `h` template helpers
# if config option restrict_template_vars is true
__allowed_functions__ = [
    # functions defined in ckan.lib.helpers
           'redirect_to',
           'url',
           'url_for',
           'url_for_static',
           'lang',
           'flash',
           'flash_error',
           'flash_notice',
           'flash_success',
           'nav_link',
           'nav_named_link',
           'subnav_link',
           'subnav_named_route',
           'default_group_type',
           'facet_items',
           'facet_title',
         #  am_authorized, # deprecated
           'check_access',
           'linked_user',
           'linked_authorization_group',
           'group_name_to_title',
           'markdown_extract',
           'icon',
           'icon_html',
           'icon_url',
           'resource_icon',
           'format_icon',
           'linked_gravatar',
           'gravatar',
           'pager_url',
           'render_datetime',
           'date_str_to_datetime',
           'datetime_to_date_str',
           'parse_rfc_2822_date',
           'time_ago_in_words_from_str',
           'button_attr',
           'dataset_display_name',
           'dataset_link',
           'resource_display_name',
           'resource_link',
           'tag_link',
           'group_link',
           'dump_json',
           'auto_log_message',
           'snippet',
           'convert_to_dict',
           'activity_div',
           'lang_native_name',
           'unselected_facet_items',
           'include_resource',
    # imported into ckan.lib.helpers
           'literal',
           'link_to',
           'get_available_locales',
           'get_locales_dict',
           'truncate',
           'file',
           'mail_to',
           'radio',
           'submit',
           'asbool',
]<|MERGE_RESOLUTION|>--- conflicted
+++ resolved
@@ -33,12 +33,9 @@
 from pylons import c
 from pylons.i18n import _
 
-<<<<<<< HEAD
 import html_resources
-
-=======
 import ckan.model as model
->>>>>>> 4204b3fc
+
 get_available_locales = i18n.get_available_locales
 get_locales_dict = i18n.get_locales_dict
 
