# encoding: utf-8

'''Helper functions

Consists of functions to typically be used within templates, but also
available to Controllers. This module is available to templates as 'h'.
'''
import email.utils
import datetime
import logging
import re
import os
import pytz
import tzlocal
import urllib
import pprint
import copy
import urlparse
from urllib import urlencode

from paste.deploy import converters
from webhelpers.html import HTML, literal, tags
from webhelpers import paginate
import webhelpers.text as whtext
import webhelpers.date as date
from markdown import markdown
from bleach import clean as clean_html, ALLOWED_TAGS, ALLOWED_ATTRIBUTES
from pylons import url as _pylons_default_url
from ckan.common import config
from routes import redirect_to as _redirect_to
from routes import url_for as _routes_default_url_for
import i18n

import ckan.exceptions
import ckan.lib.fanstatic_resources as fanstatic_resources
import ckan.model as model
import ckan.lib.formatters as formatters
import ckan.lib.maintain as maintain
import ckan.lib.datapreview as datapreview
import ckan.logic as logic
import ckan.lib.uploader as uploader
import ckan.authz as authz
<<<<<<< HEAD
import ckan.plugins as p
import ckan

from ckan.common import _, ungettext, g, c, request, session, json
=======
from ckan.plugins.core import plugin_loaded

from ckan.common import (
    _, ungettext, g, c, request, session, json, OrderedDict
)
>>>>>>> 1ed2d844
from markupsafe import Markup, escape

log = logging.getLogger(__name__)

MARKDOWN_TAGS = set([
    'del', 'dd', 'dl', 'dt', 'h1', 'h2',
    'h3', 'img', 'kbd', 'p', 'pre', 's',
    'sup', 'sub', 'strike', 'br', 'hr'
]).union(ALLOWED_TAGS)

MARKDOWN_ATTRIBUTES = copy.deepcopy(ALLOWED_ATTRIBUTES)
MARKDOWN_ATTRIBUTES.setdefault('img', []).extend(['src', 'alt', 'title'])


class HelperAttributeDict(dict):
    def __init__(self, *args, **kwargs):
        super(HelperAttributeDict, self).__init__(*args, **kwargs)
        self.__dict__ = self

    def __getitem__(self, key):
        try:
            value = super(HelperAttributeDict, self).__getitem__(key)
        except KeyError:
            raise ckan.exceptions.HelperError(
                'Helper \'{key}\' has not been defined.'.format(
                    key=key
                )
            )
        return value


# Builtin helper functions.
_builtin_functions = {}
helper_functions = HelperAttributeDict()


def core_helper(f, name=None):
    """
    Register a function as a builtin helper method.
    """
    def _get_name(func_or_class):
        # Handles both methods and class instances.
        try:
            return func_or_class.__name__
        except AttributeError:
            return func_or_class.__class__.__name__

    _builtin_functions[name or _get_name(f)] = f
    return f


def _datestamp_to_datetime(datetime_):
    ''' Converts a datestamp to a datetime.  If a datetime is provided it
    just gets returned.

    :param datetime_: the timestamp
    :type datetime_: string or datetime

    :rtype: datetime
    '''
    if isinstance(datetime_, basestring):
        try:
            datetime_ = date_str_to_datetime(datetime_)
        except TypeError:
            return None
        except ValueError:
            return None
    # check we are now a datetime
    if not isinstance(datetime_, datetime.datetime):
        return None

    if datetime_.tzinfo is not None:
        return datetime_

    # all dates are considered UTC internally,
    # change output if `ckan.display_timezone` is available
    datetime_ = datetime_.replace(tzinfo=pytz.utc)
    datetime_ = datetime_.astimezone(get_display_timezone())

    return datetime_


@core_helper
def redirect_to(*args, **kw):
    '''Issue a redirect: return an HTTP response with a ``302 Moved`` header.

    This is a wrapper for :py:func:`routes.redirect_to` that maintains the
    user's selected language when redirecting.

    The arguments to this function identify the route to redirect to, they're
    the same arguments as :py:func:`ckan.plugins.toolkit.url_for` accepts,
    for example::

        import ckan.plugins.toolkit as toolkit

        # Redirect to /dataset/my_dataset.
        toolkit.redirect_to(controller='package', action='read',
                            id='my_dataset')

    Or, using a named route::

        toolkit.redirect_to('dataset_read', id='changed')

    '''
    if are_there_flash_messages():
        kw['__no_cache__'] = True
    return _redirect_to(url_for(*args, **kw))


@maintain.deprecated('h.url is deprecated please use h.url_for')
@core_helper
def url(*args, **kw):
<<<<<<< HEAD
    '''
    Deprecated: please use `url_for` instead
    '''
    return url_for(*args, **kw)
=======
    '''Create url adding i18n information if selected
    wrapper for pylons.url'''
    locale = kw.pop('locale', None)
    my_url = _pylons_default_url(*args, **kw)
    return _local_url(my_url, locale=locale, **kw)


def get_site_protocol_and_host():
    '''Return the protocol and host of the configured `ckan.site_url`.
    This is needed to generate valid, full-qualified URLs.

    If `ckan.site_url` is set like this::

        ckan.site_url = http://example.com
    
    Then this function would return a tuple `('http', 'example.com')`
    If the setting is missing, `(None, None)` is returned instead.

    '''
    site_url = config.get('ckan.site_url', None)
    if site_url is not None:
        parsed_url = urlparse.urlparse(site_url)
        return (
            parsed_url.scheme.encode('utf-8'),
            parsed_url.netloc.encode('utf-8')
        )
    return (None, None)
>>>>>>> 1ed2d844


@core_helper
def get_site_protocol_and_host():
    '''Return the protocol and host of the configured `ckan.site_url`.
    This is needed to generate valid, full-qualified URLs.

    If `ckan.site_url` is set like this::

        ckan.site_url = http://example.com

    Then this function would return a tuple `('http', 'example.com')`
    If the setting is missing, `(None, None)` is returned instead.

    '''
    site_url = config.get('ckan.site_url', None)
    if site_url is not None:
        parsed_url = urlparse.urlparse(site_url)
        return (
            parsed_url.scheme.encode('utf-8'),
            parsed_url.netloc.encode('utf-8')
        )
    return (None, None)


@core_helper
def url_for(*args, **kw):
    '''Return the URL for the given controller, action, id, etc.

    Usage::

        import ckan.plugins.toolkit as toolkit

        url = toolkit.url_for(controller='package', action='read',
                              id='my_dataset')
        => returns '/dataset/my_dataset'

    Or, using a named route::

        toolkit.url_for('dataset_read', id='changed')

    This is a wrapper for :py:func:`routes.url_for` that adds some extra
    features that CKAN needs.

    '''
    locale = kw.pop('locale', None)
    if locale and isinstance(locale, i18n.Locale):
        locale = i18n.get_identifier_from_locale_class(locale)
    # remove __ckan_no_root and add after to not pollute url
    no_root = kw.pop('__ckan_no_root', False)
    # routes will get the wrong url for APIs if the ver is not provided
    if kw.get('controller') == 'api':
        ver = kw.get('ver')
        if not ver:
            raise Exception('api calls must specify the version! e.g. ver=3')
        # fix ver to include the slash
        kw['ver'] = '/%s' % ver
    if kw.get('qualified', False):
        kw['protocol'], kw['host'] = get_site_protocol_and_host()
    my_url = _routes_default_url_for(*args, **kw)
    kw['__ckan_no_root'] = no_root
    return _local_url(my_url, locale=locale, **kw)


@core_helper
def url_for_static(*args, **kw):
    '''Returns the URL for static content that doesn't get translated (eg CSS)

    It'll raise CkanUrlException if called with an external URL

    This is a wrapper for :py:func:`routes.url_for`
    '''
    if args:
        url = urlparse.urlparse(args[0])
        url_is_external = (url.scheme != '' or url.netloc != '')
        if url_is_external:
            CkanUrlException = ckan.exceptions.CkanUrlException
            raise CkanUrlException('External URL passed to url_for_static()')
    return url_for_static_or_external(*args, **kw)


@core_helper
def url_for_static_or_external(*args, **kw):
    '''Returns the URL for static content that doesn't get translated (eg CSS),
    or external URLs

    This is a wrapper for :py:func:`routes.url_for`
    '''
    def fix_arg(arg):
        url = urlparse.urlparse(str(arg))
        url_is_relative = (url.scheme == '' and url.netloc == '' and
                           not url.path.startswith('/'))
        if url_is_relative:
            return '/' + url.geturl()
        return url.geturl()

    if args:
        args = (fix_arg(args[0]), ) + args[1:]
    if kw.get('qualified', False):
        kw['protocol'], kw['host'] = get_site_protocol_and_host()
    my_url = _routes_default_url_for(*args, **kw)
    return _local_url(my_url, locale='default', **kw)


@core_helper
def is_url(*args, **kw):
    '''
    Returns True if argument parses as a http, https or ftp URL
    '''
    if not args:
        return False
    try:
        url = urlparse.urlparse(args[0])
    except ValueError:
        return False

    default_valid_schemes = ('http', 'https', 'ftp')

    valid_schemes = config.get('ckan.valid_url_schemes', '').lower().split()

<<<<<<< HEAD
    return url.scheme in (valid_schemes or default_valid_schemes)


=======
>>>>>>> 1ed2d844
def _local_url(url_to_amend, **kw):
    # If the locale keyword param is provided then the url is rewritten
    # using that locale .If return_to is provided this is used as the url
    # (as part of the language changing feature).
    # A locale of default will not add locale info to the url.

    default_locale = False
    locale = kw.pop('locale', None)
    no_root = kw.pop('__ckan_no_root', False)
    allowed_locales = ['default'] + i18n.get_locales()
    if locale and locale not in allowed_locales:
        locale = None
    if locale:
        if locale == 'default':
            default_locale = True
    else:
        try:
            locale = request.environ.get('CKAN_LANG')
            default_locale = request.environ.get('CKAN_LANG_IS_DEFAULT', True)
        except TypeError:
            default_locale = True

    root = ''
    if kw.get('qualified', False):
        # if qualified is given we want the full url ie http://...
        protocol, host = get_site_protocol_and_host()
        root = _routes_default_url_for('/',
                                       qualified=True,
                                       host=host,
                                       protocol=protocol)[:-1]
    # ckan.root_path is defined when we have none standard language
    # position in the url
    root_path = config.get('ckan.root_path', None)
    if root_path:
        # FIXME this can be written better once the merge
        # into the ecportal core is done - Toby
        # we have a special root specified so use that
        if default_locale:
            root_path = re.sub('/{{LANG}}', '', root_path)
        else:
            root_path = re.sub('{{LANG}}', str(locale), root_path)
        # make sure we don't have a trailing / on the root
        if root_path[-1] == '/':
            root_path = root_path[:-1]
<<<<<<< HEAD
=======

>>>>>>> 1ed2d844
    else:
        if default_locale:
            root_path = ''
        else:
            root_path = '/' + str(locale)

    url_path = url_to_amend[len(root):]
    url = '%s%s%s' % (root, root_path, url_path)

    # stop the root being added twice in redirects
    if no_root and url_to_amend.startswith(root):
        url = url_to_amend[len(root):]
        if not default_locale:
            url = '/%s%s' % (locale, url)

    if url == '/packages':
        error = 'There is a broken url being created %s' % kw
        raise ckan.exceptions.CkanUrlException(error)

    return url


@core_helper
def url_is_local(url):
    '''Returns True if url is local'''
    if not url or url.startswith('//'):
        return False
    parsed = urlparse.urlparse(url)
    if parsed.scheme:
        domain = urlparse.urlparse(url_for('/', qualified=True)).netloc
        if domain != parsed.netloc:
            return False
    return True


@core_helper
def full_current_url():
    ''' Returns the fully qualified current url (eg http://...) useful
    for sharing etc '''
    return (url_for(request.environ['CKAN_CURRENT_URL'], qualified=True))

def current_url():
    ''' Returns current url unquoted'''
    return urllib.unquote(request.environ['CKAN_CURRENT_URL'])

@core_helper
def current_url():
    ''' Returns current url unquoted'''
    return urllib.unquote(request.environ['CKAN_CURRENT_URL'])


@core_helper
def lang():
    ''' Return the language code for the current locale eg `en` '''
    return request.environ.get('CKAN_LANG')


@core_helper
def ckan_version():
    '''Return CKAN version'''
    return ckan.__version__


@core_helper
def lang_native_name(lang=None):
    ''' Return the langage name currently used in it's localised form
        either from parameter or current environ setting'''
    lang = lang or lang()
    locale = i18n.get_locales_dict().get(lang)
    if locale:
        return locale.display_name or locale.english_name
    return lang


class Message(object):
    '''A message returned by ``Flash.pop_messages()``.

    Converting the message to a string returns the message text. Instances
    also have the following attributes:

    * ``message``: the message text.
    * ``category``: the category specified when the message was created.
    '''

    def __init__(self, category, message, allow_html):
        self.category = category
        self.message = message
        self.allow_html = allow_html

    def __str__(self):
        return self.message

    __unicode__ = __str__

    def __html__(self):
        if self.allow_html:
            return self.message
        else:
            return escape(self.message)


class _Flash(object):

    # List of allowed categories.  If None, allow any category.
    categories = ["", "alert-info", "alert-error", "alert-success"]

    # Default category if none is specified.
    default_category = ""

    def __init__(self, session_key="flash", categories=None,
                 default_category=None):
        self.session_key = session_key
        if categories is not None:
            self.categories = categories
        if default_category is not None:
            self.default_category = default_category
        if self.categories and self.default_category not in self.categories:
            raise ValueError("unrecognized default category %r"
                             % (self.default_category, ))

    def __call__(self, message, category=None, ignore_duplicate=False,
                 allow_html=False):
        if not category:
            category = self.default_category
        elif self.categories and category not in self.categories:
            raise ValueError("unrecognized category %r" % (category, ))
        # Don't store Message objects in the session, to avoid unpickling
        # errors in edge cases.
        new_message_tuple = (category, message, allow_html)
        messages = session.setdefault(self.session_key, [])
        # ``messages`` is a mutable list, so changes to the local variable are
        # reflected in the session.
        if ignore_duplicate:
            for i, m in enumerate(messages):
                if m[1] == message:
                    if m[0] != category:
                        messages[i] = new_message_tuple
                        session.save()
                    return  # Original message found, so exit early.
        messages.append(new_message_tuple)
        session.save()

    def pop_messages(self):
        messages = session.pop(self.session_key, [])
        # only save session if it has changed
        if messages:
            session.save()
        return [Message(*m) for m in messages]

    def are_there_messages(self):
        return bool(session.get(self.session_key))

flash = _Flash()
# this is here for backwards compatability
_flash = flash


@core_helper
def flash_notice(message, allow_html=False):
    ''' Show a flash message of type notice '''
    flash(message, category='alert-info', allow_html=allow_html)


@core_helper
def flash_error(message, allow_html=False):
    ''' Show a flash message of type error '''
    flash(message, category='alert-error', allow_html=allow_html)


@core_helper
def flash_success(message, allow_html=False):
    ''' Show a flash message of type success '''
    flash(message, category='alert-success', allow_html=allow_html)


@core_helper
def are_there_flash_messages():
    ''' Returns True if there are flash messages for the current user '''
    return flash.are_there_messages()


def _link_active(kwargs):
    ''' creates classes for the link_to calls '''
    highlight_actions = kwargs.get('highlight_actions',
                                   kwargs.get('action', '')).split()
    return (c.controller == kwargs.get('controller')
            and c.action in highlight_actions)


def _link_to(text, *args, **kwargs):
    '''Common link making code for several helper functions'''
    assert len(args) < 2, 'Too many unnamed arguments'

    def _link_class(kwargs):
        ''' creates classes for the link_to calls '''
        suppress_active_class = kwargs.pop('suppress_active_class', False)
        if not suppress_active_class and _link_active(kwargs):
            active = ' active'
        else:
            active = ''
        kwargs.pop('highlight_actions', '')
        return kwargs.pop('class_', '') + active or None

    def _create_link_text(text, **kwargs):
        ''' Update link text to add a icon or span if specified in the
        kwargs '''
        if kwargs.pop('inner_span', None):
            text = literal('<span>') + text + literal('</span>')
        if icon:
            text = literal('<i class="fa fa-%s"></i> ' % icon) + text
        return text

    icon = kwargs.pop('icon', None)
    class_ = _link_class(kwargs)
    return tags.link_to(
        _create_link_text(text, **kwargs),
        url_for(*args, **kwargs),
        class_=class_
    )


@core_helper
def nav_link(text, *args, **kwargs):
    '''
    :param class_: pass extra class(es) to add to the ``<a>`` tag
    :param icon: name of ckan icon to use within the link
    :param condition: if ``False`` then no link is returned

    '''
    if len(args) > 1:
        raise Exception('Too many unnamed parameters supplied')
    if args:
        kwargs['controller'] = kwargs.get('controller')
        log.warning('h.nav_link() please supply controller as a named '
                    'parameter not a positional one')
    named_route = kwargs.pop('named_route', '')
    if kwargs.pop('condition', True):
        if named_route:
            link = _link_to(text, named_route, **kwargs)
        else:
            link = _link_to(text, **kwargs)
    else:
        link = ''
    return link


@core_helper
@maintain.deprecated('h.nav_named_link is deprecated please '
                     'use h.nav_link\nNOTE: you will need to pass the '
                     'route_name as a named parameter')
def nav_named_link(text, named_route, **kwargs):
    '''Create a link for a named route.
    Deprecated in ckan 2.0 '''
    return nav_link(text, named_route=named_route, **kwargs)


@core_helper
@maintain.deprecated('h.subnav_link is deprecated please '
                     'use h.nav_link\nNOTE: if action is passed as the second '
                     'parameter make sure it is passed as a named parameter '
                     'eg. `action=\'my_action\'')
def subnav_link(text, action, **kwargs):
    '''Create a link for a named route.
    Deprecated in ckan 2.0 '''
    kwargs['action'] = action
    return nav_link(text, **kwargs)


@core_helper
@maintain.deprecated('h.subnav_named_route is deprecated please '
                     'use h.nav_link\nNOTE: you will need to pass the '
                     'route_name as a named parameter')
def subnav_named_route(text, named_route, **kwargs):
    '''Generate a subnav element based on a named route
    Deprecated in ckan 2.0 '''
    return nav_link(text, named_route=named_route, **kwargs)


@core_helper
def build_nav_main(*args):
    ''' build a set of menu items.

    args: tuples of (menu type, title) eg ('login', _('Login'))
    outputs <li><a href="...">title</a></li>
    '''
    output = ''
    for item in args:
        menu_item, title = item[:2]
        if len(item) == 3 and not check_access(item[2]):
            continue
        output += _make_menu_item(menu_item, title)
    return output


@core_helper
def build_nav_icon(menu_item, title, **kw):
    '''Build a navigation item used for example in ``user/read_base.html``.

    Outputs ``<li><a href="..."><i class="icon.."></i> title</a></li>``.

    :param menu_item: the name of the defined menu item defined in
      config/routing as the named route of the same name
    :type menu_item: string
    :param title: text used for the link
    :type title: string
    :param kw: additional keywords needed for creating url eg ``id=...``

    :rtype: HTML literal

    '''
    return _make_menu_item(menu_item, title, **kw)


@core_helper
def build_nav(menu_item, title, **kw):
    '''Build a navigation item used for example breadcrumbs.

    Outputs ``<li><a href="...">title</a></li>``.

    :param menu_item: the name of the defined menu item defined in
      config/routing as the named route of the same name
    :type menu_item: string
    :param title: text used for the link
    :type title: string
    :param  kw: additional keywords needed for creating url eg ``id=...``

    :rtype: HTML literal

    '''
    return _make_menu_item(menu_item, title, icon=None, **kw)


@core_helper
def build_extra_admin_nav():
    '''Build extra navigation items used in ``admin/base.html`` for values
    defined in the config option ``ckan.admin_tabs``. Typically this is
    populated by extensions.

    :rtype: HTML literal

    '''
    admin_tabs_dict = config.get('ckan.admin_tabs')
    output = ''
    if admin_tabs_dict:
        for key in admin_tabs_dict:
            output += build_nav_icon(key, admin_tabs_dict[key])
    return output


def _make_menu_item(menu_item, title, **kw):
    ''' build a navigation item used for example breadcrumbs

    outputs <li><a href="..."></i> title</a></li>

    :param menu_item: the name of the defined menu item defined in
    config/routing as the named route of the same name
    :type menu_item: string
    :param title: text used for the link
    :type title: string
    :param **kw: additional keywords needed for creating url eg id=...

    :rtype: HTML literal

    This function is called by wrapper functions.
    '''
    _menu_items = config['routes.named_routes']
    if menu_item not in _menu_items:
        raise Exception('menu item `%s` cannot be found' % menu_item)
    item = copy.copy(_menu_items[menu_item])
    item.update(kw)
    active = _link_active(item)
    needed = item.pop('needed')
    for need in needed:
        if need not in kw:
            raise Exception('menu item `%s` need parameter `%s`'
                            % (menu_item, need))
    link = _link_to(title, menu_item, suppress_active_class=True, **item)
    if active:
        return literal('<li class="active">') + link + literal('</li>')
    return literal('<li>') + link + literal('</li>')


@core_helper
def default_group_type():
    return str(config.get('ckan.default.group_type', 'group'))


@core_helper
def get_facet_items_dict(facet, limit=None, exclude_active=False):
    '''Return the list of unselected facet items for the given facet, sorted
    by count.

    Returns the list of unselected facet contraints or facet items (e.g. tag
    names like "russian" or "tolstoy") for the given search facet (e.g.
    "tags"), sorted by facet item count (i.e. the number of search results that
    match each facet item).

    Reads the complete list of facet items for the given facet from
    c.search_facets, and filters out the facet items that the user has already
    selected.

    Arguments:
    facet -- the name of the facet to filter.
    limit -- the max. number of facet items to return.
    exclude_active -- only return unselected facets.

    '''
    if not c.search_facets or \
            not c.search_facets.get(facet) or \
            not c.search_facets.get(facet).get('items'):
        return []
    facets = []
    for facet_item in c.search_facets.get(facet)['items']:
        if not len(facet_item['name'].strip()):
            continue
        if not (facet, facet_item['name']) in request.params.items():
            facets.append(dict(active=False, **facet_item))
        elif not exclude_active:
            facets.append(dict(active=True, **facet_item))
    # Sort descendingly by count and ascendingly by case-sensitive display name
    facets.sort(key=lambda it: (-it['count'], it['display_name'].lower()))
    if c.search_facets_limits and limit is None:
        limit = c.search_facets_limits.get(facet)
    # zero treated as infinite for hysterical raisins
    if limit is not None and limit > 0:
        return facets[:limit]
    return facets


@core_helper
def has_more_facets(facet, limit=None, exclude_active=False):
    '''
    Returns True if there are more facet items for the given facet than the
    limit.

    Reads the complete list of facet items for the given facet from
    c.search_facets, and filters out the facet items that the user has already
    selected.

    Arguments:
    facet -- the name of the facet to filter.
    limit -- the max. number of facet items.
    exclude_active -- only return unselected facets.

    '''
    facets = []
    for facet_item in c.search_facets.get(facet)['items']:
        if not len(facet_item['name'].strip()):
            continue
        if not (facet, facet_item['name']) in request.params.items():
            facets.append(dict(active=False, **facet_item))
        elif not exclude_active:
            facets.append(dict(active=True, **facet_item))
    if c.search_facets_limits and limit is None:
        limit = c.search_facets_limits.get(facet)
    if limit is not None and len(facets) > limit:
        return True
    return False


@core_helper
def unselected_facet_items(facet, limit=10):
    '''Return the list of unselected facet items for the given facet, sorted
    by count.

    Returns the list of unselected facet contraints or facet items (e.g. tag
    names like "russian" or "tolstoy") for the given search facet (e.g.
    "tags"), sorted by facet item count (i.e. the number of search results that
    match each facet item).

    Reads the complete list of facet items for the given facet from
    c.search_facets, and filters out the facet items that the user has already
    selected.

    Arguments:
    facet -- the name of the facet to filter.
    limit -- the max. number of facet items to return.

    '''
    return get_facet_items_dict(facet, limit=limit, exclude_active=True)


@core_helper
@maintain.deprecated('h.get_facet_title is deprecated in 2.0 and will be '
                     'removed.')
def get_facet_title(name):
    '''Deprecated in ckan 2.0 '''
    # if this is set in the config use this
    config_title = config.get('search.facets.%s.title' % name)
    if config_title:
        return config_title

    facet_titles = {'organization': _('Organizations'),
                    'groups': _('Groups'),
                    'tags': _('Tags'),
                    'res_format': _('Formats'),
                    'license': _('Licenses'), }
    return facet_titles.get(name, name.capitalize())


@core_helper
def get_param_int(name, default=10):
    try:
        return int(request.params.get(name, default))
    except ValueError:
        return default


def _url_with_params(url, params):
    if not params:
        return url
    params = [(k, v.encode('utf-8') if isinstance(v, basestring) else str(v))
              for k, v in params]
    return url + u'?' + urlencode(params)


def _search_url(params):
    url = url_for(controller='package', action='search')
    return _url_with_params(url, params)


@core_helper
def sorted_extras(package_extras, auto_clean=False, subs=None, exclude=None):
    ''' Used for outputting package extras

    :param package_extras: the package extras
    :type package_extras: dict
    :param auto_clean: If true capitalize and replace -_ with spaces
    :type auto_clean: bool
    :param subs: substitutes to use instead of given keys
    :type subs: dict {'key': 'replacement'}
    :param exclude: keys to exclude
    :type exclude: list of strings
    '''

    # If exclude is not supplied use values defined in the config
    if not exclude:
        exclude = g.package_hide_extras
    output = []
    for extra in sorted(package_extras, key=lambda x: x['key']):
        if extra.get('state') == 'deleted':
            continue
        k, v = extra['key'], extra['value']
        if k in exclude:
            continue
        if subs and k in subs:
            k = subs[k]
        elif auto_clean:
            k = k.replace('_', ' ').replace('-', ' ').title()
        if isinstance(v, (list, tuple)):
            v = ", ".join(map(unicode, v))
        output.append((k, v))
    return output


@core_helper
def check_access(action, data_dict=None):
    context = {'model': model,
               'user': c.user}
    if not data_dict:
        data_dict = {}
    try:
        logic.check_access(action, context, data_dict)
        authorized = True
    except logic.NotAuthorized:
        authorized = False

    return authorized


@core_helper
@maintain.deprecated("helpers.get_action() is deprecated and will be removed "
                     "in a future version of CKAN. Instead, please use the "
                     "extra_vars param to render() in your controller to pass "
                     "results from action functions to your templates.")
def get_action(action_name, data_dict=None):
    '''Calls an action function from a template. Deprecated in CKAN 2.3.'''
    if data_dict is None:
        data_dict = {}
    return logic.get_action(action_name)({}, data_dict)


@core_helper
def linked_user(user, maxlength=0, avatar=20):
    if not isinstance(user, model.User):
        user_name = unicode(user)
        user = model.User.get(user_name)
        if not user:
            return user_name
    if user:
        name = user.name if model.User.VALID_NAME.match(user.name) else user.id
        displayname = user.display_name

        if maxlength and len(user.display_name) > maxlength:
            displayname = displayname[:maxlength] + '...'

        return tags.literal(u'{icon} {link}'.format(
            icon=gravatar(
                email_hash=user.email_hash,
                size=avatar
            ),
            link=tags.link_to(
                displayname,
                url_for(controller='user', action='read', id=name)
            )
        ))


@core_helper
def group_name_to_title(name):
    group = model.Group.by_name(name)
    if group is not None:
        return group.display_name
    return name


@core_helper
def markdown_extract(text, extract_length=190):
    ''' return the plain text representation of markdown encoded text.  That
    is the texted without any html tags.  If extract_length is 0 then it
    will not be truncated.'''
    if not text:
        return ''
    plain = RE_MD_HTML_TAGS.sub('', markdown(text))
    if not extract_length or len(plain) < extract_length:
        return literal(plain)

    return literal(
        unicode(
            whtext.truncate(
                plain,
                length=extract_length,
                indicator='...',
                whole_word=True
            )
        )
    )


@core_helper
def icon_url(name):
    return url_for_static('/images/icons/%s.png' % name)


@core_helper
def icon_html(url, alt=None, inline=True):
    classes = ''
    if inline:
        classes += 'inline-icon '
    return literal(('<img src="%s" height="16px" width="16px" alt="%s" ' +
                    'class="%s" /> ') % (url, alt, classes))


@core_helper
def icon(name, alt=None, inline=True):
    return icon_html(icon_url(name), alt, inline)


@core_helper
def resource_icon(res):
    if False:
        icon_name = 'page_white'
        # if (res.is_404?): icon_name = 'page_white_error'
        # also: 'page_white_gear'
        # also: 'page_white_link'
        return icon(icon_name)
    else:
        return icon(format_icon(res.get('format', '')))


@core_helper
def format_icon(_format):
    _format = _format.lower()
    if ('json' in _format):
        return 'page_white_cup'
    if ('csv' in _format):
        return 'page_white_gear'
    if ('xls' in _format):
        return 'page_white_excel'
    if ('zip' in _format):
        return 'page_white_compressed'
    if ('api' in _format):
        return 'page_white_database'
    if ('plain text' in _format):
        return 'page_white_text'
    if ('xml' in _format):
        return 'page_white_code'
    return 'page_white'


@core_helper
def dict_list_reduce(list_, key, unique=True):
    ''' Take a list of dicts and create a new one containing just the
    values for the key with unique values if requested. '''
    new_list = []
    for item in list_:
        value = item.get(key)
        if not value or (unique and value in new_list):
            continue
        new_list.append(value)
    return new_list


@core_helper
def linked_gravatar(email_hash, size=100, default=None):
    return literal(
        '<a href="https://gravatar.com/" target="_blank" ' +
        'title="%s" alt="">' % _('Update your avatar at gravatar.com') +
        '%s</a>' % gravatar(email_hash, size, default)
    )

_VALID_GRAVATAR_DEFAULTS = ['404', 'mm', 'identicon', 'monsterid',
                            'wavatar', 'retro']


@core_helper
def gravatar(email_hash, size=100, default=None):
    if default is None:
        default = config.get('ckan.gravatar_default', 'identicon')

    if default not in _VALID_GRAVATAR_DEFAULTS:
        # treat the default as a url
        default = urllib.quote(default, safe='')

    return literal('''<img src="//gravatar.com/avatar/%s?s=%d&amp;d=%s"
        class="gravatar" width="%s" height="%s" alt="" />'''
                   % (email_hash, size, default, size, size)
                   )


@core_helper
def pager_url(page, partial=None, **kwargs):
    routes_dict = _pylons_default_url.environ['pylons.routes_dict']
    kwargs['controller'] = routes_dict['controller']
    kwargs['action'] = routes_dict['action']
    if routes_dict.get('id'):
        kwargs['id'] = routes_dict['id']
    kwargs['page'] = page
    return url_for(**kwargs)


class Page(paginate.Page):
    # Curry the pager method of the webhelpers.paginate.Page class, so we have
    # our custom layout set as default.

    def pager(self, *args, **kwargs):
        kwargs.update(
            format=u"<div class='pagination pagination-centered'><ul>"
            "$link_previous ~2~ $link_next</ul></div>",
            symbol_previous=u'«', symbol_next=u'»',
            curpage_attr={'class': 'active'}, link_attr={}
        )
        return super(Page, self).pager(*args, **kwargs)

    # Put each page link into a <li> (for Bootstrap to style it)

    def _pagerlink(self, page, text, extra_attributes=None):
        anchor = super(Page, self)._pagerlink(page, text)
        extra_attributes = extra_attributes or {}
        return HTML.li(anchor, **extra_attributes)

    # Change 'current page' link from <span> to <li><a>
    # and '..' into '<li><a>..'
    # (for Bootstrap to style them properly)

    def _range(self, regexp_match):
        html = super(Page, self)._range(regexp_match)
        # Convert ..
        dotdot = '<span class="pager_dotdot">..</span>'
        dotdot_link = HTML.li(HTML.a('...', href='#'), class_='disabled')
        html = re.sub(dotdot, dotdot_link, html)

        # Convert current page
        text = '%s' % self.page
        current_page_span = str(HTML.span(c=text, **self.curpage_attr))
        current_page_link = self._pagerlink(self.page, text,
                                            extra_attributes=self.curpage_attr)
        return re.sub(current_page_span, current_page_link, html)


@core_helper
def get_page_number(params, key='page', default=1):
    '''
    Return the page number from the provided params after verifying that it is
    an positive integer.

    If it fails it will abort the request with a 400 error.
    '''
    p = params.get(key, default)

    try:
        p = int(p)
        if p < 1:
            raise ValueError("Negative number not allowed")
    except ValueError:
        import ckan.lib.base as base
        base.abort(400, ('"{key}" parameter must be a positive integer'
                   .format(key=key)))

    return p


@core_helper
def get_display_timezone():
    ''' Returns a pytz timezone for the display_timezone setting in the
    configuration file or UTC if not specified.
    :rtype: timezone
    '''
    timezone_name = config.get('ckan.display_timezone') or 'utc'

    if timezone_name == 'server':
        return tzlocal.get_localzone()

    return pytz.timezone(timezone_name)


@core_helper
def render_datetime(datetime_, date_format=None, with_hours=False):
    '''Render a datetime object or timestamp string as a localised date or
    in the requested format.
    If timestamp is badly formatted, then a blank string is returned.

    :param datetime_: the date
    :type datetime_: datetime or ISO string format
    :param date_format: a date format
    :type date_format: string
    :param with_hours: should the `hours:mins` be shown
    :type with_hours: bool

    :rtype: string
    '''
    datetime_ = _datestamp_to_datetime(datetime_)
    if not datetime_:
        return ''

    # if date_format was supplied we use it
    if date_format:

        # See http://bugs.python.org/issue1777412
        if datetime_.year < 1900:
            year = str(datetime_.year)

            date_format = re.sub('(?<!%)((%%)*)%y',
                                 r'\g<1>{year}'.format(year=year[-2:]),
                                 date_format)
            date_format = re.sub('(?<!%)((%%)*)%Y',
                                 r'\g<1>{year}'.format(year=year),
                                 date_format)

            datetime_ = datetime.datetime(2016, datetime_.month, datetime_.day,
                                          datetime_.hour, datetime_.minute,
                                          datetime_.second)

            return datetime_.strftime(date_format)

        return datetime_.strftime(date_format)
    # the localised date
    return formatters.localised_nice_date(datetime_, show_date=True,
                                          with_hours=with_hours)


@core_helper
def date_str_to_datetime(date_str):
    '''Convert ISO-like formatted datestring to datetime object.

    This function converts ISO format date- and datetime-strings into
    datetime objects.  Times may be specified down to the microsecond.  UTC
    offset or timezone information may **not** be included in the string.

    Note - Although originally documented as parsing ISO date(-times), this
           function doesn't fully adhere to the format.  This function will
           throw a ValueError if the string contains UTC offset information.
           So in that sense, it is less liberal than ISO format.  On the
           other hand, it is more liberal of the accepted delimiters between
           the values in the string.  Also, it allows microsecond precision,
           despite that not being part of the ISO format.
    '''

    time_tuple = re.split('[^\d]+', date_str, maxsplit=5)

    # Extract seconds and microseconds
    if len(time_tuple) >= 6:
        m = re.match('(?P<seconds>\d{2})(\.(?P<microseconds>\d{6}))?$',
                     time_tuple[5])
        if not m:
            raise ValueError('Unable to parse %s as seconds.microseconds' %
                             time_tuple[5])
        seconds = int(m.groupdict().get('seconds'))
        microseconds = int(m.groupdict(0).get('microseconds'))
        time_tuple = time_tuple[:5] + [seconds, microseconds]

    return datetime.datetime(*map(int, time_tuple))


@core_helper
def parse_rfc_2822_date(date_str, assume_utc=True):
    '''
    Parse a date string of the form specified in RFC 2822, and return a
    datetime.

    RFC 2822 is the date format used in HTTP headers.  It should contain
    timezone information, but that cannot be relied upon.

    If date_str doesn't contain timezone information, then the 'assume_utc'
    flag determines whether we assume this string is local (with respect to the
    server running this code), or UTC.  In practice, what this means is that if
    assume_utc is True, then the returned datetime is 'aware', with an
    associated tzinfo of offset zero.  Otherwise, the returned datetime is
    'naive'.

    If timezone information is available in date_str, then the returned
    datetime is 'aware', ie - it has an associated tz_info object.

    Returns None if the string cannot be parsed as a valid datetime.
    '''
    time_tuple = email.utils.parsedate_tz(date_str)

    # Not parsable
    if not time_tuple:
        return None

    # No timezone information available in the string
    if time_tuple[-1] is None and not assume_utc:
        return datetime.datetime.fromtimestamp(
            email.utils.mktime_tz(time_tuple))
    else:
        offset = 0 if time_tuple[-1] is None else time_tuple[-1]
        tz_info = _RFC2282TzInfo(offset)
    return datetime.datetime(*time_tuple[:6], microsecond=0, tzinfo=tz_info)


class _RFC2282TzInfo(datetime.tzinfo):
    '''
    A datetime.tzinfo implementation used by parse_rfc_2822_date() function.

    In order to return timezone information, a concrete implementation of
    datetime.tzinfo is required.  This class represents tzinfo that knows
    about it's offset from UTC, has no knowledge of daylight savings time, and
    no knowledge of the timezone name.

    '''

    def __init__(self, offset):
        '''
        offset from UTC in seconds.
        '''
        self.offset = datetime.timedelta(seconds=offset)

    def utcoffset(self, dt):
        return self.offset

    def dst(self, dt):
        '''
        Dates parsed from an RFC 2822 string conflate timezone and dst, and so
        it's not possible to determine whether we're in DST or not, hence
        returning None.
        '''
        return None

    def tzname(self, dt):
        return None


@core_helper
@maintain.deprecated('h.time_ago_in_words_from_str is deprecated in 2.2 '
                     'and will be removed.  Please use '
                     'h.time_ago_from_timestamp instead')
def time_ago_in_words_from_str(date_str, granularity='month'):
    '''Deprecated in 2.2 use time_ago_from_timestamp'''
    if date_str:
        return date.time_ago_in_words(date_str_to_datetime(date_str),
                                      granularity=granularity)
    else:
        return _('Unknown')


@core_helper
def time_ago_from_timestamp(timestamp):
    ''' Returns a string like `5 months ago` for a datetime relative to now
    :param timestamp: the timestamp or datetime
    :type timestamp: string or datetime

    :rtype: string
    '''
    datetime_ = _datestamp_to_datetime(timestamp)
    if not datetime_:
        return _('Unknown')

    # the localised date
    return formatters.localised_nice_date(datetime_, show_date=False)


@core_helper
def button_attr(enable, type='primary'):
    if enable:
        return 'class="btn %s"' % type
    return 'disabled class="btn disabled"'


@core_helper
def dataset_display_name(package_or_package_dict):
    if isinstance(package_or_package_dict, dict):
        return get_translated(package_or_package_dict, 'title') or \
<<<<<<< HEAD
            package_or_package_dict['name']
=======
            get_translated(package_or_package_dict, 'name')
>>>>>>> 1ed2d844
    else:
        # FIXME: we probably shouldn't use the same functions for
        # package dicts and real package objects
        return package_or_package_dict.title or package_or_package_dict.name


@core_helper
def dataset_link(package_or_package_dict):
    if isinstance(package_or_package_dict, dict):
        name = package_or_package_dict['name']
    else:
        name = package_or_package_dict.name
    text = dataset_display_name(package_or_package_dict)
    return tags.link_to(
        text,
        url_for(controller='package', action='read', id=name)
    )


@core_helper
def resource_display_name(resource_dict):
<<<<<<< HEAD
    # TODO: (?) support resource objects as well
=======
>>>>>>> 1ed2d844
    name = get_translated(resource_dict, 'name')
    description = get_translated(resource_dict, 'description')
    if name:
        return name
    elif description:
        description = description.split('.')[0]
        max_len = 60
        if len(description) > max_len:
            description = description[:max_len] + '...'
        return description
    else:
        return _("Unnamed resource")


@core_helper
def resource_link(resource_dict, package_id):
    text = resource_display_name(resource_dict)
    url = url_for(controller='package',
                  action='resource_read',
                  id=package_id,
                  resource_id=resource_dict['id'])
    return tags.link_to(text, url)


@core_helper
def tag_link(tag):
    url = url_for(controller='tag', action='read', id=tag['name'])
    return tags.link_to(tag.get('title', tag['name']), url)


@core_helper
def group_link(group):
    url = url_for(controller='group', action='read', id=group['name'])
    return tags.link_to(group['title'], url)


@core_helper
def organization_link(organization):
    url = url_for(controller='organization', action='read',
                  id=organization['name'])
    return tags.link_to(organization['name'], url)


@core_helper
def dump_json(obj, **kw):
    return json.dumps(obj, **kw)


@core_helper
def auto_log_message():
    if (c.action == 'new'):
        return _('Created new dataset.')
    elif (c.action == 'editresources'):
        return _('Edited resources.')
    elif (c.action == 'edit'):
        return _('Edited settings.')
    return ''


@core_helper
def activity_div(template, activity, actor, object=None, target=None):
    actor = '<span class="actor">%s</span>' % actor
    if object:
        object = '<span class="object">%s</span>' % object
    if target:
        target = '<span class="target">%s</span>' % target
    rendered_datetime = render_datetime(activity['timestamp'])
    date = '<span class="date">%s</span>' % rendered_datetime
    template = template.format(actor=actor, date=date,
                               object=object, target=target)
    template = '<div class="activity">%s %s</div>' % (template, date)
    return literal(template)


@core_helper
def snippet(template_name, **kw):
    ''' This function is used to load html snippets into pages. keywords
    can be used to pass parameters into the snippet rendering '''
    import ckan.lib.base as base
    return base.render_snippet(template_name, **kw)


@core_helper
def convert_to_dict(object_type, objs):
    ''' This is a helper function for converting lists of objects into
    lists of dicts. It is for backwards compatability only. '''

    def dictize_revision_list(revision, context):
        # conversionof revision lists

        def process_names(items):
            array = []
            for item in items:
                array.append(item.name)
            return array

        rev = {'id': revision.id,
               'state': revision.state,
               'timestamp': revision.timestamp,
               'author': revision.author,
               'packages': process_names(revision.packages),
               'groups': process_names(revision.groups),
               'message': revision.message, }
        return rev
    import ckan.lib.dictization.model_dictize as md
    converters = {'package': md.package_dictize,
                  'revisions': dictize_revision_list}
    converter = converters[object_type]
    items = []
    context = {'model': model}
    for obj in objs:
        item = converter(obj, context)
        items.append(item)
    return items

# these are the types of objects that can be followed
_follow_objects = ['dataset', 'user', 'group']


@core_helper
def follow_button(obj_type, obj_id):
    '''Return a follow button for the given object type and id.

    If the user is not logged in return an empty string instead.

    :param obj_type: the type of the object to be followed when the follow
        button is clicked, e.g. 'user' or 'dataset'
    :type obj_type: string
    :param obj_id: the id of the object to be followed when the follow button
        is clicked
    :type obj_id: string

    :returns: a follow button as an HTML snippet
    :rtype: string

    '''
    obj_type = obj_type.lower()
    assert obj_type in _follow_objects
    # If the user is logged in show the follow/unfollow button
    if c.user:
        context = {'model': model, 'session': model.Session, 'user': c.user}
        action = 'am_following_%s' % obj_type
        following = logic.get_action(action)(context, {'id': obj_id})
        return snippet('snippets/follow_button.html',
                       following=following,
                       obj_id=obj_id,
                       obj_type=obj_type)
    return ''


@core_helper
def follow_count(obj_type, obj_id):
    '''Return the number of followers of an object.

    :param obj_type: the type of the object, e.g. 'user' or 'dataset'
    :type obj_type: string
    :param obj_id: the id of the object
    :type obj_id: string

    :returns: the number of followers of the object
    :rtype: int

    '''
    obj_type = obj_type.lower()
    assert obj_type in _follow_objects
    action = '%s_follower_count' % obj_type
    context = {'model': model, 'session': model.Session, 'user': c.user}
    return logic.get_action(action)(context, {'id': obj_id})


def _create_url_with_params(params=None, controller=None, action=None,
                            extras=None):
    ''' internal function for building urls with parameters. '''

    if not controller:
        controller = c.controller
    if not action:
        action = c.action
    if not extras:
        extras = {}

    url = url_for(controller=controller, action=action, **extras)
    return _url_with_params(url, params)


@core_helper
def add_url_param(alternative_url=None, controller=None, action=None,
                  extras=None, new_params=None):
    '''
    Adds extra parameters to existing ones

    controller action & extras (dict) are used to create the base url via
    :py:func:`~ckan.lib.helpers.url_for` controller & action default to the
    current ones

    This can be overriden providing an alternative_url, which will be used
    instead.
    '''

    params_nopage = [(k, v) for k, v in request.params.items() if k != 'page']
    params = set(params_nopage)
    if new_params:
        params |= set(new_params.items())
    if alternative_url:
        return _url_with_params(alternative_url, params)
    return _create_url_with_params(params=params, controller=controller,
                                   action=action, extras=extras)


@core_helper
def remove_url_param(key, value=None, replace=None, controller=None,
                     action=None, extras=None, alternative_url=None):
    ''' Remove one or multiple keys from the current parameters.
    The first parameter can be either a string with the name of the key to
    remove or a list of keys to remove.
    A specific key/value pair can be removed by passing a second value
    argument otherwise all pairs matching the key will be removed. If replace
    is given then a new param key=replace will be added.
    Note that the value and replace parameters only apply to the first key
    provided (or the only one provided if key is a string).

    controller action & extras (dict) are used to create the base url
    via :py:func:`~ckan.lib.helpers.url_for`
    controller & action default to the current ones

    This can be overriden providing an alternative_url, which will be used
    instead.

    '''
    if isinstance(key, basestring):
        keys = [key]
    else:
        keys = key

    params_nopage = [(k, v) for k, v in request.params.items() if k != 'page']
    params = list(params_nopage)
    if value:
        params.remove((keys[0], value))
    else:
        for key in keys:
            [params.remove((k, v)) for (k, v) in params[:] if k == key]
    if replace is not None:
        params.append((keys[0], replace))

    if alternative_url:
        return _url_with_params(alternative_url, params)

    return _create_url_with_params(params=params, controller=controller,
                                   action=action, extras=extras)

def canonical_search_url():
    ''' Return a url with all parameters removed except for the pagination parameter
    This is useful for creating canonical urls for search pages, so that search engines do not
    index many multiples of different search pages due to other search and faceting parameters
    '''
    try:
        page_param = [(k, v) for k, v in request.params.items() if k == 'page']
        return _search_url(page_param)
    except ckan.exceptions.CkanUrlException:
        return _search_url(None)

@core_helper
def include_resource(resource):
    r = getattr(fanstatic_resources, resource)
    r.need()


@core_helper
def urls_for_resource(resource):
    ''' Returns a list of urls for the resource specified.  If the resource
    is a group or has dependencies then there can be multiple urls.

    NOTE: This is for special situations only and is not the way to generally
    include resources.  It is advised not to use this function.'''
    r = getattr(fanstatic_resources, resource)
    resources = list(r.resources)
    core = fanstatic_resources.fanstatic_extensions.core
    f = core.get_needed()
    lib = r.library
    root_path = f.library_url(lib)

    resources = core.sort_resources(resources)
    if f._bundle:
        resources = core.bundle_resources(resources)
    out = []
    for resource in resources:
        if isinstance(resource, core.Bundle):
            paths = [resource.relpath for resource in resource.resources()]
            relpath = ';'.join(paths)
            relpath = core.BUNDLE_PREFIX + relpath
        else:
            relpath = resource.relpath

        out.append('%s/%s' % (root_path, relpath))
    return out


@core_helper
def debug_inspect(arg):
    ''' Output pprint.pformat view of supplied arg '''
    return literal('<pre>') + pprint.pformat(arg) + literal('</pre>')


@core_helper
def popular(type_, number, min=1, title=None):
    ''' display a popular icon. '''
    if type_ == 'views':
        title = ungettext('{number} view', '{number} views', number)
    elif type_ == 'recent views':
        title = ungettext('{number} recent view', '{number} recent views',
                          number)
    elif not title:
        raise Exception('popular() did not recieve a valid type_ or title')
    return snippet('snippets/popular.html',
                   title=title, number=number, min=min)


@core_helper
def groups_available(am_member=False):
    '''Return a list of the groups that the user is authorized to edit.

    :param am_member: if True return only the groups the logged-in user is a
      member of, otherwise return all groups that the user is authorized to
      edit (for example, sysadmin users are authorized to edit all groups)
      (optional, default: False)
    :type am-member: boolean

    '''
    context = {}
    data_dict = {'available_only': True, 'am_member': am_member}
    return logic.get_action('group_list_authz')(context, data_dict)


@core_helper
def organizations_available(permission='edit_group'):
    '''Return a list of organizations that the current user has the specified
    permission for.
    '''
    context = {'user': c.user}
    data_dict = {'permission': permission}
    return logic.get_action('organization_list_for_user')(context, data_dict)


@core_helper
def roles_translated():
    '''Return a dict of available roles with their translations'''
    return authz.roles_trans()


@core_helper
def user_in_org_or_group(group_id):
    ''' Check if user is in a group or organization '''
    # we need a user
    if not c.userobj:
        return False
    # sysadmins can do anything
    if c.userobj.sysadmin:
        return True
    query = model.Session.query(model.Member) \
        .filter(model.Member.state == 'active') \
        .filter(model.Member.table_name == 'user') \
        .filter(model.Member.group_id == group_id) \
        .filter(model.Member.table_id == c.userobj.id)
    return len(query.all()) != 0


@core_helper
def dashboard_activity_stream(user_id, filter_type=None, filter_id=None,
                              offset=0):
    '''Return the dashboard activity stream of the current user.

    :param user_id: the id of the user
    :type user_id: string

    :param filter_type: the type of thing to filter by
    :type filter_type: string

    :param filter_id: the id of item to filter by
    :type filter_id: string

    :returns: an activity stream as an HTML snippet
    :rtype: string

    '''
    context = {'model': model, 'session': model.Session, 'user': c.user}

    if filter_type:
        action_functions = {
            'dataset': 'package_activity_list',
            'user': 'user_activity_list',
            'group': 'group_activity_list',
            'organization': 'organization_activity_list',
        }
        action_function = logic.get_action(action_functions.get(filter_type))
        return action_function(context, {'id': filter_id, 'offset': offset})
    else:
        return logic.get_action('dashboard_activity_list')(
            context, {'offset': offset})


@core_helper
def recently_changed_packages_activity_stream(limit=None):
    if limit:
        data_dict = {'limit': limit}
    else:
        data_dict = {}
    context = {'model': model, 'session': model.Session, 'user': c.user}
    return logic.get_action('recently_changed_packages_activity_list_html')(
        context, data_dict)


@core_helper
def escape_js(str_to_escape):
    '''Escapes special characters from a JS string.

       Useful e.g. when you need to pass JSON to the templates

       :param str_to_escape: string to be escaped
       :rtype: string
    '''
    return str_to_escape.replace('\\', '\\\\') \
        .replace('\'', '\\\'') \
        .replace('"', '\\\"')


@core_helper
def get_pkg_dict_extra(pkg_dict, key, default=None):
    '''Returns the value for the dataset extra with the provided key.

    If the key is not found, it returns a default value, which is None by
    default.

    :param pkg_dict: dictized dataset
    :key: extra key to lookup
    :default: default value returned if not found
    '''

    extras = pkg_dict['extras'] if 'extras' in pkg_dict else []

    for extra in extras:
        if extra['key'] == key:
            return extra['value']

    return default


@core_helper
def get_request_param(parameter_name, default=None):
    ''' This function allows templates to access query string parameters
    from the request. This is useful for things like sort order in
    searches. '''
    return request.params.get(parameter_name, default)

# find all inner text of html eg `<b>moo</b>` gets `moo` but not of <a> tags
# as this would lead to linkifying links if they are urls.
RE_MD_GET_INNER_HTML = re.compile(
    r'(^|(?:<(?!a\b)[^>]*>))([^<]+)(?=<|$)',
    flags=re.UNICODE
)

# find all `internal links` eg. tag:moo, dataset:1234, tag:"my tag"
RE_MD_INTERNAL_LINK = re.compile(
    r'\b(tag|package|dataset|group):((")?(?(3)[ \w\-.]+|[\w\-.]+)(?(3)"))',
    flags=re.UNICODE
)

# find external links eg http://foo.com, https://bar.org/foobar.html
# but ignore trailing punctuation since it is probably not part of the link
RE_MD_EXTERNAL_LINK = re.compile(
    r'(\bhttps?:\/\/[\w\-\.,@?^=%&;:\/~\\+#]*'
    '[\w\-@?^=%&:\/~\\+#]'  # but last character can't be punctuation [.,;]
    ')',
    flags=re.UNICODE
)

# find all tags but ignore < in the strings so that we can use it correctly
# in markdown
RE_MD_HTML_TAGS = re.compile('<[^><]*>')


@core_helper
def html_auto_link(data):
    '''Linkifies HTML

    `tag` converted to a tag link

    `dataset` converted to a dataset link

    `group` converted to a group link

    `http://` converted to a link
    '''

    LINK_FNS = {
        'tag': tag_link,
        'group': group_link,
        'dataset': dataset_link,
        'package': dataset_link,
    }

    def makelink(matchobj):
        obj = matchobj.group(1)
        name = matchobj.group(2)
        title = '%s:%s' % (obj, name)
        return LINK_FNS[obj]({'name': name.strip('"'), 'title': title})

    def link(matchobj):
        return '<a href="%s" target="_blank" rel="nofollow">%s</a>' \
            % (matchobj.group(1), matchobj.group(1))

    def process(matchobj):
        data = matchobj.group(2)
        data = RE_MD_INTERNAL_LINK.sub(makelink, data)
        data = RE_MD_EXTERNAL_LINK.sub(link, data)
        return matchobj.group(1) + data

    data = RE_MD_GET_INNER_HTML.sub(process, data)
    return data


@core_helper
def render_markdown(data, auto_link=True, allow_html=False):
    ''' Returns the data as rendered markdown

    :param auto_link: Should ckan specific links be created e.g. `group:xxx`
    :type auto_link: bool
    :param allow_html: If True then html entities in the markdown data.
        This is dangerous if users have added malicious content.
        If False all html tags are removed.
    :type allow_html: bool
    '''
    if not data:
        return ''
    if allow_html:
        data = markdown(data.strip())
    else:
        data = RE_MD_HTML_TAGS.sub('', data.strip())
        data = clean_html(
            markdown(data), strip=True,
            tags=MARKDOWN_TAGS, attributes=MARKDOWN_ATTRIBUTES)
    # tags can be added by tag:... or tag:"...." and a link will be made
    # from it
    if auto_link:
        data = html_auto_link(data)
    return literal(data)


@core_helper
def format_resource_items(items):
    ''' Take a resource item list and format nicely with blacklisting etc. '''
    blacklist = ['name', 'description', 'url', 'tracking_summary']
    output = []
    # regular expressions for detecting types in strings
    reg_ex_datetime = '^\d{4}-\d{2}-\d{2}T\d{2}:\d{2}:\d{2}(\.\d{6})?$'
    reg_ex_int = '^-?\d{1,}$'
    reg_ex_float = '^-?\d{1,}\.\d{1,}$'
    for key, value in items:
        if not value or key in blacklist:
            continue
        # size is treated specially as we want to show in MiB etc
        if key == 'size':
            try:
                value = formatters.localised_filesize(int(value))
            except ValueError:
                # Sometimes values that can't be converted to ints can sneak
                # into the db. In this case, just leave them as they are.
                pass
        elif isinstance(value, basestring):
            # check if strings are actually datetime/number etc
            if re.search(reg_ex_datetime, value):
                datetime_ = date_str_to_datetime(value)
                value = formatters.localised_nice_date(datetime_)
            elif re.search(reg_ex_float, value):
                value = formatters.localised_number(float(value))
            elif re.search(reg_ex_int, value):
                value = formatters.localised_number(int(value))
        elif ((isinstance(value, int) or isinstance(value, float))
                and value not in (True, False)):
            value = formatters.localised_number(value)
        key = key.replace('_', ' ')
        output.append((key, value))
    return sorted(output, key=lambda x: x[0])


@core_helper
def resource_preview(resource, package):
    '''
    Returns a rendered snippet for a embedded resource preview.

    Depending on the type, different previews are loaded.
    This could be an img tag where the image is loaded directly or an iframe
    that embeds a web page or a recline preview.
    '''

    if not resource['url']:
        return False

    datapreview.res_format(resource)
    directly = False
    data_dict = {'resource': resource, 'package': package}

    if datapreview.get_preview_plugin(data_dict, return_first=True):
        url = url_for(controller='package', action='resource_datapreview',
                      resource_id=resource['id'], id=package['id'],
                      qualified=True)
    else:
        return False

    return snippet("dataviewer/snippets/data_preview.html",
                   embed=directly,
                   resource_url=url,
                   raw_resource_url=resource.get('url'))


@core_helper
def get_allowed_view_types(resource, package):
    data_dict = {'resource': resource, 'package': package}
    plugins = datapreview.get_allowed_view_plugins(data_dict)

    allowed_view_types = []
    for plugin in plugins:
        info = plugin.info()
        allowed_view_types.append((info['name'],
                                   info.get('title', info['name']),
                                   info.get('icon', 'image')))
    allowed_view_types.sort(key=lambda item: item[1])
    return allowed_view_types


@core_helper
def rendered_resource_view(resource_view, resource, package, embed=False):
    '''
    Returns a rendered resource view snippet.
    '''
    view_plugin = datapreview.get_view_plugin(resource_view['view_type'])
    context = {}
    data_dict = {'resource_view': resource_view,
                 'resource': resource,
                 'package': package}
    vars = view_plugin.setup_template_variables(context, data_dict) or {}
    template = view_plugin.view_template(context, data_dict)
    data_dict.update(vars)

    if not resource_view_is_iframed(resource_view) and embed:
        template = "package/snippets/resource_view_embed.html"

    import ckan.lib.base as base
    return literal(base.render(template, extra_vars=data_dict))


@core_helper
def view_resource_url(resource_view, resource, package, **kw):
    '''
    Returns url for resource. made to be overridden by extensions. i.e
    by resource proxy.
    '''
    return resource['url']


@core_helper
def resource_view_is_filterable(resource_view):
    '''
    Returns True if the given resource view support filters.
    '''
    view_plugin = datapreview.get_view_plugin(resource_view['view_type'])
    return view_plugin.info().get('filterable', False)


@core_helper
def resource_view_get_fields(resource):
    '''Returns sorted list of text and time fields of a datastore resource.'''

    if not resource.get('datastore_active'):
        return []

    data = {
        'resource_id': resource['id'],
        'limit': 0
    }
    result = logic.get_action('datastore_search')({}, data)

    fields = [field['id'] for field in result.get('fields', [])]

    return sorted(fields)


@core_helper
def resource_view_is_iframed(resource_view):
    '''
    Returns true if the given resource view should be displayed in an iframe.
    '''
    view_plugin = datapreview.get_view_plugin(resource_view['view_type'])
    return view_plugin.info().get('iframed', True)


@core_helper
def resource_view_icon(resource_view):
    '''
    Returns the icon for a particular view type.
    '''
    view_plugin = datapreview.get_view_plugin(resource_view['view_type'])
    return view_plugin.info().get('icon', 'picture')


@core_helper
def resource_view_display_preview(resource_view):
    '''
    Returns if the view should display a preview.
    '''
    view_plugin = datapreview.get_view_plugin(resource_view['view_type'])
    return view_plugin.info().get('preview_enabled', True)


@core_helper
def resource_view_full_page(resource_view):
    '''
    Returns if the edit view page should be full page.
    '''
    view_plugin = datapreview.get_view_plugin(resource_view['view_type'])
    return view_plugin.info().get('full_page_edit', False)


@core_helper
def remove_linebreaks(string):
    '''Remove linebreaks from string to make it usable in JavaScript'''
    return unicode(string).replace('\n', '')


@core_helper
def list_dict_filter(list_, search_field, output_field, value):
    ''' Takes a list of dicts and returns the value of a given key if the
    item has a matching value for a supplied key

    :param list_: the list to search through for matching items
    :type list_: list of dicts

    :param search_field: the key to use to find matching items
    :type search_field: string

    :param output_field: the key to use to output the value
    :type output_field: string

    :param value: the value to search for
    '''

    for item in list_:
        if item.get(search_field) == value:
            return item.get(output_field, value)
    return value


@core_helper
def SI_number_span(number):
    ''' outputs a span with the number in SI unit eg 14700 -> 14.7k '''
    number = int(number)
    if number < 1000:
        output = literal('<span>')
    else:
        output = literal('<span title="' + formatters.localised_number(number)
                         + '">')
    return output + formatters.localised_SI_number(number) + literal('</span>')

# add some formatter functions
localised_number = formatters.localised_number
localised_SI_number = formatters.localised_SI_number
localised_nice_date = formatters.localised_nice_date
localised_filesize = formatters.localised_filesize


@core_helper
def new_activities():
    '''Return the number of activities for the current user.

    See :func:`logic.action.get.dashboard_new_activities_count` for more
    details.

    '''
    if not c.userobj:
        return None
    action = logic.get_action('dashboard_new_activities_count')
    return action({}, {})


@core_helper
def uploads_enabled():
    if uploader.get_storage_path():
        return True
    return False


@core_helper
def get_featured_organizations(count=1):
    '''Returns a list of favourite organization in the form
    of organization_list action function
    '''
    config_orgs = config.get('ckan.featured_orgs', '').split()
    orgs = featured_group_org(get_action='organization_show',
                              list_action='organization_list',
                              count=count,
                              items=config_orgs)
    return orgs


@core_helper
def get_featured_groups(count=1):
    '''Returns a list of favourite group the form
    of organization_list action function
    '''
    config_groups = config.get('ckan.featured_groups', '').split()
    groups = featured_group_org(get_action='group_show',
                                list_action='group_list',
                                count=count,
                                items=config_groups)
    return groups


@core_helper
def featured_group_org(items, get_action, list_action, count):
    def get_group(id):
        context = {'ignore_auth': True,
                   'limits': {'packages': 2},
                   'for_view': True}
        data_dict = {'id': id,
                     'include_datasets': True}

        try:
            out = logic.get_action(get_action)(context, data_dict)
        except logic.NotFound:
            return None
        return out

    groups_data = []

    extras = logic.get_action(list_action)({}, {})

    # list of found ids to prevent duplicates
    found = []
    for group_name in items + extras:
        group = get_group(group_name)
        if not group:
            continue
        # check if duplicate
        if group['id'] in found:
            continue
        found.append(group['id'])
        groups_data.append(group)
        if len(groups_data) == count:
            break

    return groups_data


@core_helper
def get_site_statistics():
    stats = {}
    stats['dataset_count'] = logic.get_action('package_search')(
        {}, {"rows": 1})['count']
    stats['group_count'] = len(logic.get_action('group_list')({}, {}))
    stats['organization_count'] = len(
        logic.get_action('organization_list')({}, {}))
    return stats

_RESOURCE_FORMATS = None


@core_helper
def resource_formats():
    ''' Returns the resource formats as a dict, sourced from the resource
    format JSON file.

    :param key:  potential user input value
    :param value:  [canonical mimetype lowercased, canonical format
                    (lowercase), human readable form]

    Fuller description of the fields are described in
    `ckan/config/resource_formats.json`.
    '''
    global _RESOURCE_FORMATS
    if not _RESOURCE_FORMATS:
        _RESOURCE_FORMATS = {}
        format_file_path = config.get('ckan.resource_formats')
        if not format_file_path:
            format_file_path = os.path.join(
                os.path.dirname(os.path.realpath(ckan.config.__file__)),
                'resource_formats.json'
            )
        with open(format_file_path) as format_file:
            try:
                file_resource_formats = json.loads(format_file.read())
            except ValueError, e:
                # includes simplejson.decoder.JSONDecodeError
                raise ValueError('Invalid JSON syntax in %s: %s' %
                                 (format_file_path, e))

            for format_line in file_resource_formats:
                if format_line[0] == '_comment':
                    continue
                line = [format_line[2], format_line[0], format_line[1]]
                alternatives = format_line[3] if len(format_line) == 4 else []
                for item in line + alternatives:
                    if item:
                        item = item.lower()
                        if item in _RESOURCE_FORMATS \
                                and _RESOURCE_FORMATS[item] != line:
                            raise ValueError('Duplicate resource format '
                                             'identifier in %s: %s' %
                                             (format_file_path, item))
                        _RESOURCE_FORMATS[item] = line

    return _RESOURCE_FORMATS


@core_helper
def unified_resource_format(format):
    formats = resource_formats()
    format_clean = format.lower()
    if format_clean in formats:
        format_new = formats[format_clean][1]
    else:
        format_new = format
    return format_new


@core_helper
def check_config_permission(permission):
    return authz.check_config_permission(permission)


@core_helper
def get_organization(org=None, include_datasets=False):
    if org is None:
        return {}
    try:
        return logic.get_action('organization_show')(
            {}, {'id': org, 'include_datasets': include_datasets})
    except (logic.NotFound, logic.ValidationError, logic.NotAuthorized):
        return {}


@core_helper
def license_options(existing_license_id=None):
    '''Returns [(l.title, l.id), ...] for the licenses configured to be
    offered. Always includes the existing_license_id, if supplied.
    '''
    register = model.Package.get_license_register()
    sorted_licenses = sorted(register.values(), key=lambda x: x.title)
    license_ids = [license.id for license in sorted_licenses]
    if existing_license_id and existing_license_id not in license_ids:
        license_ids.insert(0, existing_license_id)
    return [
        (license_id,
         register[license_id].title if license_id in register else license_id)
        for license_id in license_ids]


<<<<<<< HEAD
@core_helper
def get_translated(data_dict, field):
    language = i18n.get_lang()
    try:
        return data_dict[field + '_translated'][language]
    except KeyError:
        return data_dict.get(field, '')


@core_helper
=======
def get_translated(data_dict, field):
    language = i18n.get_lang()
    try:
        return data_dict[field+'_translated'][language]
    except KeyError:
        val = data_dict.get(field, '')
        return _(val) if val and isinstance(val, basestring) else val

>>>>>>> 1ed2d844
def mail_to(email_address, name):
    email = escape(email_address)
    author = escape(name)
    html = Markup(u'<a href=mailto:{0}>{1}</a>'.format(email, author))
    return html


<<<<<<< HEAD
@core_helper
def radio(selected, id, checked):
    if checked:
        return literal((u'<input checked="checked" id="%s_%s" name="%s" \
            value="%s" type="radio">') % (selected, id, selected, id))
    return literal(('<input id="%s_%s" name="%s" \
        value="%s" type="radio">') % (selected, id, selected, id))


core_helper(flash, name='flash')
core_helper(localised_number)
core_helper(localised_SI_number)
core_helper(localised_nice_date)
core_helper(localised_filesize)
# Useful additionsfrom the i18n library.
core_helper(i18n.get_available_locales)
core_helper(i18n.get_locales_dict)
# Useful additions from the webhelpers library.
core_helper(tags.literal)
core_helper(tags.link_to)
core_helper(tags.file)
core_helper(tags.submit)
core_helper(whtext.truncate)
# Useful additions from the paste library.
core_helper(converters.asbool)
# Useful additions from the stdlib.
core_helper(urlencode)
core_helper(clean_html, name='clean_html')


def load_plugin_helpers():
    """
    (Re)loads the list of helpers provided by plugins.
    """
    global helper_functions

    helper_functions.clear()
    helper_functions.update(_builtin_functions)

    for plugin in reversed(list(p.PluginImplementations(p.ITemplateHelpers))):
        helper_functions.update(plugin.get_helpers())
=======
# these are the functions that will end up in `h` template helpers
__allowed_functions__ = [
    # functions defined in ckan.lib.helpers
    'redirect_to',
    'url',
    'url_for',
    'url_for_static',
    'url_for_static_or_external',
    'is_url',
    'lang',
    'flash',
    'flash_error',
    'flash_notice',
    'flash_success',
    'nav_link',
    'nav_named_link',
    'subnav_link',
    'subnav_named_route',
    'default_group_type',
    'check_access',
    'get_action',
    'linked_user',
    'group_name_to_title',
    'markdown_extract',
    'icon',
    'icon_html',
    'icon_url',
    'resource_icon',
    'format_icon',
    'linked_gravatar',
    'gravatar',
    'pager_url',
    'render_datetime',
    'date_str_to_datetime',
    'parse_rfc_2822_date',
    'time_ago_in_words_from_str',
    'button_attr',
    'dataset_display_name',
    'dataset_link',
    'resource_display_name',
    'resource_link',
    'related_item_link',
    'tag_link',
    'group_link',
    'dump_json',
    'auto_log_message',
    'snippet',
    'convert_to_dict',
    'activity_div',
    'lang_native_name',
    'get_facet_items_dict',
    'unselected_facet_items',
    'include_resource',
    'urls_for_resource',
    'build_nav_main',
    'build_nav_icon',
    'build_nav',
    'build_extra_admin_nav',
    'debug_inspect',
    'dict_list_reduce',
    'full_current_url',
    'current_url',
    'popular',
    'debug_full_info_as_list',
    'get_facet_title',
    'get_param_int',
    'get_translated',
    'sorted_extras',
    'follow_button',
    'follow_count',
    'remove_url_param',
    'add_url_param',
    'groups_available',
    'organizations_available',
    'user_in_org_or_group',
    'dashboard_activity_stream',
    'recently_changed_packages_activity_stream',
    'escape_js',
    'get_pkg_dict_extra',
    'get_request_param',
    'render_markdown',
    'format_resource_items',
    'resource_preview',
    'rendered_resource_view',
    'resource_view_get_fields',
    'resource_view_is_filterable',
    'resource_view_is_iframed',
    'resource_view_icon',
    'resource_view_display_preview',
    'resource_view_full_page',
    'remove_linebreaks',
    'SI_number_span',
    'localised_number',
    'localised_SI_number',
    'localised_nice_date',
    'localised_filesize',
    'list_dict_filter',
    'new_activities',
    'time_ago_from_timestamp',
    'get_organization',
    'has_more_facets',
    # imported into ckan.lib.helpers
    'literal',
    'link_to',
    'get_available_locales',
    'get_locales_dict',
    'truncate',
    'file',
    'mail_to',
    'radio',
    'submit',
    'asbool',
    'uploads_enabled',
    'get_featured_organizations',
    'get_featured_groups',
    'get_site_statistics',
    'get_allowed_view_types',
    'urlencode',
    'check_config_permission',
    'view_resource_url',
    'license_options',
    'plugin_loaded',
    'clean_html',
]
>>>>>>> 1ed2d844
<|MERGE_RESOLUTION|>--- conflicted
+++ resolved
@@ -40,18 +40,11 @@
 import ckan.logic as logic
 import ckan.lib.uploader as uploader
 import ckan.authz as authz
-<<<<<<< HEAD
 import ckan.plugins as p
 import ckan
 
 from ckan.common import _, ungettext, g, c, request, session, json
-=======
 from ckan.plugins.core import plugin_loaded
-
-from ckan.common import (
-    _, ungettext, g, c, request, session, json, OrderedDict
-)
->>>>>>> 1ed2d844
 from markupsafe import Markup, escape
 
 log = logging.getLogger(__name__)
@@ -164,19 +157,13 @@
 @maintain.deprecated('h.url is deprecated please use h.url_for')
 @core_helper
 def url(*args, **kw):
-<<<<<<< HEAD
     '''
     Deprecated: please use `url_for` instead
     '''
     return url_for(*args, **kw)
-=======
-    '''Create url adding i18n information if selected
-    wrapper for pylons.url'''
-    locale = kw.pop('locale', None)
-    my_url = _pylons_default_url(*args, **kw)
-    return _local_url(my_url, locale=locale, **kw)
-
-
+
+
+@core_helper
 def get_site_protocol_and_host():
     '''Return the protocol and host of the configured `ckan.site_url`.
     This is needed to generate valid, full-qualified URLs.
@@ -197,7 +184,6 @@
             parsed_url.netloc.encode('utf-8')
         )
     return (None, None)
->>>>>>> 1ed2d844
 
 
 @core_helper
@@ -318,12 +304,9 @@
 
     valid_schemes = config.get('ckan.valid_url_schemes', '').lower().split()
 
-<<<<<<< HEAD
     return url.scheme in (valid_schemes or default_valid_schemes)
 
 
-=======
->>>>>>> 1ed2d844
 def _local_url(url_to_amend, **kw):
     # If the locale keyword param is provided then the url is rewritten
     # using that locale .If return_to is provided this is used as the url
@@ -368,10 +351,6 @@
         # make sure we don't have a trailing / on the root
         if root_path[-1] == '/':
             root_path = root_path[:-1]
-<<<<<<< HEAD
-=======
-
->>>>>>> 1ed2d844
     else:
         if default_locale:
             root_path = ''
@@ -1375,11 +1354,7 @@
 def dataset_display_name(package_or_package_dict):
     if isinstance(package_or_package_dict, dict):
         return get_translated(package_or_package_dict, 'title') or \
-<<<<<<< HEAD
             package_or_package_dict['name']
-=======
-            get_translated(package_or_package_dict, 'name')
->>>>>>> 1ed2d844
     else:
         # FIXME: we probably shouldn't use the same functions for
         # package dicts and real package objects
@@ -1401,10 +1376,7 @@
 
 @core_helper
 def resource_display_name(resource_dict):
-<<<<<<< HEAD
     # TODO: (?) support resource objects as well
-=======
->>>>>>> 1ed2d844
     name = get_translated(resource_dict, 'name')
     description = get_translated(resource_dict, 'description')
     if name:
@@ -2360,18 +2332,7 @@
         for license_id in license_ids]
 
 
-<<<<<<< HEAD
-@core_helper
-def get_translated(data_dict, field):
-    language = i18n.get_lang()
-    try:
-        return data_dict[field + '_translated'][language]
-    except KeyError:
-        return data_dict.get(field, '')
-
-
-@core_helper
-=======
+@core_helper
 def get_translated(data_dict, field):
     language = i18n.get_lang()
     try:
@@ -2380,7 +2341,7 @@
         val = data_dict.get(field, '')
         return _(val) if val and isinstance(val, basestring) else val
 
->>>>>>> 1ed2d844
+@core_helper
 def mail_to(email_address, name):
     email = escape(email_address)
     author = escape(name)
@@ -2388,7 +2349,6 @@
     return html
 
 
-<<<<<<< HEAD
 @core_helper
 def radio(selected, id, checked):
     if checked:
@@ -2417,6 +2377,7 @@
 # Useful additions from the stdlib.
 core_helper(urlencode)
 core_helper(clean_html, name='clean_html')
+core_helper(plugin_loaded)
 
 
 def load_plugin_helpers():
@@ -2429,130 +2390,4 @@
     helper_functions.update(_builtin_functions)
 
     for plugin in reversed(list(p.PluginImplementations(p.ITemplateHelpers))):
-        helper_functions.update(plugin.get_helpers())
-=======
-# these are the functions that will end up in `h` template helpers
-__allowed_functions__ = [
-    # functions defined in ckan.lib.helpers
-    'redirect_to',
-    'url',
-    'url_for',
-    'url_for_static',
-    'url_for_static_or_external',
-    'is_url',
-    'lang',
-    'flash',
-    'flash_error',
-    'flash_notice',
-    'flash_success',
-    'nav_link',
-    'nav_named_link',
-    'subnav_link',
-    'subnav_named_route',
-    'default_group_type',
-    'check_access',
-    'get_action',
-    'linked_user',
-    'group_name_to_title',
-    'markdown_extract',
-    'icon',
-    'icon_html',
-    'icon_url',
-    'resource_icon',
-    'format_icon',
-    'linked_gravatar',
-    'gravatar',
-    'pager_url',
-    'render_datetime',
-    'date_str_to_datetime',
-    'parse_rfc_2822_date',
-    'time_ago_in_words_from_str',
-    'button_attr',
-    'dataset_display_name',
-    'dataset_link',
-    'resource_display_name',
-    'resource_link',
-    'related_item_link',
-    'tag_link',
-    'group_link',
-    'dump_json',
-    'auto_log_message',
-    'snippet',
-    'convert_to_dict',
-    'activity_div',
-    'lang_native_name',
-    'get_facet_items_dict',
-    'unselected_facet_items',
-    'include_resource',
-    'urls_for_resource',
-    'build_nav_main',
-    'build_nav_icon',
-    'build_nav',
-    'build_extra_admin_nav',
-    'debug_inspect',
-    'dict_list_reduce',
-    'full_current_url',
-    'current_url',
-    'popular',
-    'debug_full_info_as_list',
-    'get_facet_title',
-    'get_param_int',
-    'get_translated',
-    'sorted_extras',
-    'follow_button',
-    'follow_count',
-    'remove_url_param',
-    'add_url_param',
-    'groups_available',
-    'organizations_available',
-    'user_in_org_or_group',
-    'dashboard_activity_stream',
-    'recently_changed_packages_activity_stream',
-    'escape_js',
-    'get_pkg_dict_extra',
-    'get_request_param',
-    'render_markdown',
-    'format_resource_items',
-    'resource_preview',
-    'rendered_resource_view',
-    'resource_view_get_fields',
-    'resource_view_is_filterable',
-    'resource_view_is_iframed',
-    'resource_view_icon',
-    'resource_view_display_preview',
-    'resource_view_full_page',
-    'remove_linebreaks',
-    'SI_number_span',
-    'localised_number',
-    'localised_SI_number',
-    'localised_nice_date',
-    'localised_filesize',
-    'list_dict_filter',
-    'new_activities',
-    'time_ago_from_timestamp',
-    'get_organization',
-    'has_more_facets',
-    # imported into ckan.lib.helpers
-    'literal',
-    'link_to',
-    'get_available_locales',
-    'get_locales_dict',
-    'truncate',
-    'file',
-    'mail_to',
-    'radio',
-    'submit',
-    'asbool',
-    'uploads_enabled',
-    'get_featured_organizations',
-    'get_featured_groups',
-    'get_site_statistics',
-    'get_allowed_view_types',
-    'urlencode',
-    'check_config_permission',
-    'view_resource_url',
-    'license_options',
-    'plugin_loaded',
-    'clean_html',
-]
->>>>>>> 1ed2d844
+        helper_functions.update(plugin.get_helpers())