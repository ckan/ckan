# coding=UTF-8

'''Helper functions

Consists of functions to typically be used within templates, but also
available to Controllers. This module is available to templates as 'h'.
'''
import email.utils
import datetime
import logging
import re
import os
import pytz
import tzlocal
import urllib
import urlparse
import pprint
import copy
import urlparse
from urllib import urlencode

from paste.deploy.converters import asbool
from webhelpers.html import escape, HTML, literal, url_escape
from webhelpers.html.tools import mail_to
from webhelpers.html.tags import *
from webhelpers.markdown import markdown
from webhelpers import paginate
from webhelpers.text import truncate
import webhelpers.date as date
from pylons import url as _pylons_default_url
from pylons.decorators.cache import beaker_cache
from pylons import config
from routes import redirect_to as _redirect_to
from routes import url_for as _routes_default_url_for
from alphabet_paginate import AlphaPage
import i18n
import ckan.exceptions

import ckan.lib.fanstatic_resources as fanstatic_resources
import ckan.model as model
import ckan.lib.formatters as formatters
import ckan.lib.maintain as maintain
import ckan.lib.datapreview as datapreview
import ckan.logic as logic
import ckan.lib.uploader as uploader
import ckan.authz as authz

from ckan.common import (
    _, ungettext, g, c, request, session, json, OrderedDict
)

get_available_locales = i18n.get_available_locales
get_locales_dict = i18n.get_locales_dict

log = logging.getLogger(__name__)


def _datestamp_to_datetime(datetime_):
    ''' Converts a datestamp to a datetime.  If a datetime is provided it
    just gets returned.

    :param datetime_: the timestamp
    :type datetime_: string or datetime

    :rtype: datetime
    '''
    if isinstance(datetime_, basestring):
        try:
            datetime_ = date_str_to_datetime(datetime_)
        except TypeError:
            return None
        except ValueError:
            return None
    # check we are now a datetime
    if not isinstance(datetime_, datetime.datetime):
        return None

    if datetime_.tzinfo is not None:
        return datetime_

    # all dates are considered UTC internally,
    # change output if `ckan.display_timezone` is available
    datetime_ = datetime_.replace(tzinfo=pytz.utc)
    timezone_name = config.get('ckan.display_timezone', '')
    if timezone_name == 'server':
        local_tz = tzlocal.get_localzone()
        return datetime_.astimezone(local_tz)

    try:
        datetime_ = datetime_.astimezone(
            pytz.timezone(timezone_name)
        )
    except pytz.UnknownTimeZoneError:
        if timezone_name != '':
            log.warning(
                'Timezone `%s` not found. '
                'Please provide a valid timezone setting in '
                '`ckan.display_timezone` or leave the field empty. All valid '
                'values can be found in pytz.all_timezones. You can use the '
                'special value `server` to use the local timezone of the '
                'server.', timezone_name
            )

    return datetime_


def redirect_to(*args, **kw):
    '''Issue a redirect: return an HTTP response with a ``302 Moved`` header.

    This is a wrapper for :py:func:`routes.redirect_to` that maintains the
    user's selected language when redirecting.

    The arguments to this function identify the route to redirect to, they're
    the same arguments as :py:func:`ckan.plugins.toolkit.url_for` accepts,
    for example::

        import ckan.plugins.toolkit as toolkit

        # Redirect to /dataset/my_dataset.
        toolkit.redirect_to(controller='package', action='read',
                            id='my_dataset')

    Or, using a named route::

        toolkit.redirect_to('dataset_read', id='changed')

    '''
    kw['__ckan_no_root'] = True
    if are_there_flash_messages():
        kw['__no_cache__'] = True
    return _redirect_to(url_for(*args, **kw))


def url(*args, **kw):
    '''Create url adding i18n information if selected
    wrapper for pylons.url'''
    locale = kw.pop('locale', None)
    my_url = _pylons_default_url(*args, **kw)
    return _add_i18n_to_url(my_url, locale=locale, **kw)


def get_site_protocol_and_host():
    '''Return the protocol and host of the configured `ckan.site_url`.
    This is needed to generate valid, full-qualified URLs.

    If `ckan.site_url` is set like this::

        ckan.site_url = http://example.com

    Then this function would return a tuple `('http', 'example.com')`
    If the setting is missing, `(None, None)` is returned instead.

    '''
    site_url = config.get('ckan.site_url', None)
    if site_url is not None:
        parsed_url = urlparse.urlparse(site_url)
        return (
            parsed_url.scheme.encode('utf-8'),
            parsed_url.netloc.encode('utf-8')
        )
    return (None, None)


def url_for(*args, **kw):
    '''Return the URL for the given controller, action, id, etc.

    Usage::

        import ckan.plugins.toolkit as toolkit

        url = toolkit.url_for(controller='package', action='read',
                              id='my_dataset')
        => returns '/dataset/my_dataset'

    Or, using a named route::

        toolkit.url_for('dataset_read', id='changed')

    This is a wrapper for :py:func:`routes.url_for` that adds some extra
    features that CKAN needs.

    '''
    locale = kw.pop('locale', None)
    # remove __ckan_no_root and add after to not pollute url
    no_root = kw.pop('__ckan_no_root', False)
    # routes will get the wrong url for APIs if the ver is not provided
    if kw.get('controller') == 'api':
        ver = kw.get('ver')
        if not ver:
            raise Exception('api calls must specify the version! e.g. ver=3')
        # fix ver to include the slash
        kw['ver'] = '/%s' % ver
    if kw.get('qualified', False):
        kw['protocol'], kw['host'] = get_site_protocol_and_host()
    my_url = _routes_default_url_for(*args, **kw)
    kw['__ckan_no_root'] = no_root
    return _add_i18n_to_url(my_url, locale=locale, **kw)


def url_for_static(*args, **kw):
    '''Returns the URL for static content that doesn't get translated (eg CSS)

    It'll raise CkanUrlException if called with an external URL

    This is a wrapper for :py:func:`routes.url_for`
    '''
    if args:
        url = urlparse.urlparse(args[0])
        url_is_external = (url.scheme != '' or url.netloc != '')
        if url_is_external:
            CkanUrlException = ckan.exceptions.CkanUrlException
            raise CkanUrlException('External URL passed to url_for_static()')
    return url_for_static_or_external(*args, **kw)


def url_for_static_or_external(*args, **kw):
    '''Returns the URL for static content that doesn't get translated (eg CSS),
    or external URLs

    This is a wrapper for :py:func:`routes.url_for`
    '''
    def fix_arg(arg):
        url = urlparse.urlparse(str(arg))
        url_is_relative = (url.scheme == '' and url.netloc == '' and
                           not url.path.startswith('/'))
        if url_is_relative:
            return '/' + url.geturl()
        return url.geturl()

    if args:
        args = (fix_arg(args[0]), ) + args[1:]
    my_url = _routes_default_url_for(*args, **kw)
    return my_url


def is_url(*args, **kw):
    '''
    Returns True if argument parses as a http, https or ftp URL
    '''
    if not args:
        return False
    try:
        url = urlparse.urlparse(args[0])
    except ValueError:
        return False

    valid_schemes = ('http', 'https', 'ftp')
    return url.scheme in valid_schemes


def _add_i18n_to_url(url_to_amend, **kw):
    # If the locale keyword param is provided then the url is rewritten
    # using that locale .If return_to is provided this is used as the url
    # (as part of the language changing feature).
    # A locale of default will not add locale info to the url.

    default_locale = False
    locale = kw.pop('locale', None)
    no_root = kw.pop('__ckan_no_root', False)
    allowed_locales = ['default'] + i18n.get_locales()
    if locale and locale not in allowed_locales:
        locale = None
    if locale:
        if locale == 'default':
            default_locale = True
    else:
        try:
            locale = request.environ.get('CKAN_LANG')
            default_locale = request.environ.get('CKAN_LANG_IS_DEFAULT', True)
        except TypeError:
            default_locale = True
    try:
        root = request.environ.get('SCRIPT_NAME', '')
    except TypeError:
        root = ''
    if kw.get('qualified', False):
        # if qualified is given we want the full url ie http://...
        protocol, host = get_site_protocol_and_host()
        root = _routes_default_url_for('/',
                                       qualified=True,
                                       host=host,
                                       protocol=protocol)[:-1]
    # ckan.root_path is defined when we have none standard language
    # position in the url
    root_path = config.get('ckan.root_path', None)
    if root_path:
        # FIXME this can be written better once the merge
        # into the ecportal core is done - Toby
        # we have a special root specified so use that
        if default_locale:
            root_path = re.sub('/{{LANG}}', '', root_path)
        else:
            root_path = re.sub('{{LANG}}', locale, root_path)
        # make sure we don't have a trailing / on the root
        if root_path[-1] == '/':
            root_path = root_path[:-1]

        url_path = url_to_amend[len(root):]
        url = '%s%s%s' % (root, root_path, url_path)
    else:
        if default_locale:
            url = url_to_amend
        else:
            # we need to strip the root from the url and the add it before
            # the language specification.
            url = url_to_amend[len(root):]
            url = '%s/%s%s' % (root, locale, url)

    # stop the root being added twice in redirects
    if no_root:
        url = url_to_amend[len(root):]
        if not default_locale:
            url = '/%s%s' % (locale, url)

    if url == '/packages':
        error = 'There is a broken url being created %s' % kw
        raise ckan.exceptions.CkanUrlException(error)

    return url


def url_is_local(url):
    '''Returns True if url is local'''
    if not url or url.startswith('//'):
        return False
    parsed = urlparse.urlparse(url)
    if parsed.scheme:
        domain = urlparse.urlparse(url_for('/', qualified=True)).netloc
        if domain != parsed.netloc:
            return False
    return True


def full_current_url():
    ''' Returns the fully qualified current url (eg http://...) useful
    for sharing etc '''
    return (url_for(request.environ['CKAN_CURRENT_URL'], qualified=True))


def lang():
    ''' Return the language code for the current locale eg `en` '''
    return request.environ.get('CKAN_LANG')


def lang_native_name(lang=None):
    ''' Return the langage name currently used in it's localised form
        either from parameter or current environ setting'''
    lang = lang or lang()
    locale = get_locales_dict().get(lang)
    if locale:
        return locale.display_name or locale.english_name
    return lang


class Message(object):
    '''A message returned by ``Flash.pop_messages()``.

    Converting the message to a string returns the message text. Instances
    also have the following attributes:

    * ``message``: the message text.
    * ``category``: the category specified when the message was created.
    '''

    def __init__(self, category, message, allow_html):
        self.category = category
        self.message = message
        self.allow_html = allow_html

    def __str__(self):
        return self.message

    __unicode__ = __str__

    def __html__(self):
        if self.allow_html:
            return self.message
        else:
            return escape(self.message)


class _Flash(object):

    # List of allowed categories.  If None, allow any category.
    categories = ["", "alert-info", "alert-error", "alert-success"]

    # Default category if none is specified.
    default_category = ""

    def __init__(self, session_key="flash", categories=None,
                 default_category=None):
        self.session_key = session_key
        if categories is not None:
            self.categories = categories
        if default_category is not None:
            self.default_category = default_category
        if self.categories and self.default_category not in self.categories:
            raise ValueError("unrecognized default category %r"
                             % (self.default_category, ))

    def __call__(self, message, category=None, ignore_duplicate=False,
                 allow_html=False):
        if not category:
            category = self.default_category
        elif self.categories and category not in self.categories:
            raise ValueError("unrecognized category %r" % (category, ))
        # Don't store Message objects in the session, to avoid unpickling
        # errors in edge cases.
        new_message_tuple = (category, message, allow_html)
        messages = session.setdefault(self.session_key, [])
        # ``messages`` is a mutable list, so changes to the local variable are
        # reflected in the session.
        if ignore_duplicate:
            for i, m in enumerate(messages):
                if m[1] == message:
                    if m[0] != category:
                        messages[i] = new_message_tuple
                        session.save()
                    return  # Original message found, so exit early.
        messages.append(new_message_tuple)
        session.save()

    def pop_messages(self):
        messages = session.pop(self.session_key, [])
        # only save session if it has changed
        if messages:
            session.save()
        return [Message(*m) for m in messages]

    def are_there_messages(self):
        return bool(session.get(self.session_key))

flash = _Flash()
# this is here for backwards compatability
_flash = flash


def flash_notice(message, allow_html=False):
    ''' Show a flash message of type notice '''
    flash(message, category='alert-info', allow_html=allow_html)


def flash_error(message, allow_html=False):
    ''' Show a flash message of type error '''
    flash(message, category='alert-error', allow_html=allow_html)


def flash_success(message, allow_html=False):
    ''' Show a flash message of type success '''
    flash(message, category='alert-success', allow_html=allow_html)


def are_there_flash_messages():
    ''' Returns True if there are flash messages for the current user '''
    return flash.are_there_messages()


def _link_active(kwargs):
    ''' creates classes for the link_to calls '''
    highlight_actions = kwargs.get('highlight_actions',
                                   kwargs.get('action', '')).split(' ')
    return (c.controller == kwargs.get('controller')
            and c.action in highlight_actions)


def _link_to(text, *args, **kwargs):
    '''Common link making code for several helper functions'''
    assert len(args) < 2, 'Too many unnamed arguments'

    def _link_class(kwargs):
        ''' creates classes for the link_to calls '''
        suppress_active_class = kwargs.pop('suppress_active_class', False)
        if not suppress_active_class and _link_active(kwargs):
            active = ' active'
        else:
            active = ''
        kwargs.pop('highlight_actions', '')
        return kwargs.pop('class_', '') + active or None

    def _create_link_text(text, **kwargs):
        ''' Update link text to add a icon or span if specified in the
        kwargs '''
        if kwargs.pop('inner_span', None):
            text = literal('<span>') + text + literal('</span>')
        if icon:
            text = literal('<i class="icon-%s"></i> ' % icon) + text
        return text

    icon = kwargs.pop('icon', None)
    class_ = _link_class(kwargs)
    return link_to(
        _create_link_text(text, **kwargs),
        url_for(*args, **kwargs),
        class_=class_
    )


def nav_link(text, *args, **kwargs):
    '''
    :param class_: pass extra class(es) to add to the ``<a>`` tag
    :param icon: name of ckan icon to use within the link
    :param condition: if ``False`` then no link is returned

    '''
    if len(args) > 1:
        raise Exception('Too many unnamed parameters supplied')
    if args:
        kwargs['controller'] = controller
        log.warning('h.nav_link() please supply controller as a named '
                    'parameter not a positional one')
    named_route = kwargs.pop('named_route', '')
    if kwargs.pop('condition', True):
        if named_route:
            link = _link_to(text, named_route, **kwargs)
        else:
            link = _link_to(text, **kwargs)
    else:
        link = ''
    return link


@maintain.deprecated('h.nav_named_link is deprecated please '
                     'use h.nav_link\nNOTE: you will need to pass the '
                     'route_name as a named parameter')
def nav_named_link(text, named_route, **kwargs):
    '''Create a link for a named route.
    Deprecated in ckan 2.0 '''
    return nav_link(text, named_route=named_route, **kwargs)


@maintain.deprecated('h.subnav_link is deprecated please '
                     'use h.nav_link\nNOTE: if action is passed as the second '
                     'parameter make sure it is passed as a named parameter '
                     'eg. `action=\'my_action\'')
def subnav_link(text, action, **kwargs):
    '''Create a link for a named route.
    Deprecated in ckan 2.0 '''
    kwargs['action'] = action
    return nav_link(text, **kwargs)


@maintain.deprecated('h.subnav_named_route is deprecated please '
                     'use h.nav_link\nNOTE: you will need to pass the '
                     'route_name as a named parameter')
def subnav_named_route(text, named_route, **kwargs):
    '''Generate a subnav element based on a named route
    Deprecated in ckan 2.0 '''
    return nav_link(text, named_route=named_route, **kwargs)


def build_nav_main(*args):
    ''' build a set of menu items.

    args: tuples of (menu type, title) eg ('login', _('Login'))
    outputs <li><a href="...">title</a></li>
    '''
    output = ''
    for item in args:
        menu_item, title = item[:2]
        if len(item) == 3 and not check_access(item[2]):
            continue
        output += _make_menu_item(menu_item, title)
    return output


def build_nav_icon(menu_item, title, **kw):
    '''Build a navigation item used for example in ``user/read_base.html``.

    Outputs ``<li><a href="..."><i class="icon.."></i> title</a></li>``.

    :param menu_item: the name of the defined menu item defined in
      config/routing as the named route of the same name
    :type menu_item: string
    :param title: text used for the link
    :type title: string
    :param kw: additional keywords needed for creating url eg ``id=...``

    :rtype: HTML literal

    '''
    return _make_menu_item(menu_item, title, **kw)


def build_nav(menu_item, title, **kw):
    '''Build a navigation item used for example breadcrumbs.

    Outputs ``<li><a href="..."></i> title</a></li>``.

    :param menu_item: the name of the defined menu item defined in
      config/routing as the named route of the same name
    :type menu_item: string
    :param title: text used for the link
    :type title: string
    :param  kw: additional keywords needed for creating url eg ``id=...``

    :rtype: HTML literal

    '''
    return _make_menu_item(menu_item, title, icon=None, **kw)


def build_extra_admin_nav():
    '''Build extra navigation items used in ``admin/base.html`` for values
    defined in the config option ``ckan.admin_tabs``. Typically this is
    populated by extensions.

    :rtype: HTML literal

    '''
    admin_tabs_dict = config.get('ckan.admin_tabs')
    output = ''
    if admin_tabs_dict:
        for key in admin_tabs_dict:
            output += build_nav_icon(key, admin_tabs_dict[key])
    return output


def _make_menu_item(menu_item, title, **kw):
    ''' build a navigation item used for example breadcrumbs

    outputs <li><a href="..."></i> title</a></li>

    :param menu_item: the name of the defined menu item defined in
    config/routing as the named route of the same name
    :type menu_item: string
    :param title: text used for the link
    :type title: string
    :param **kw: additional keywords needed for creating url eg id=...

    :rtype: HTML literal

    This function is called by wrapper functions.
    '''
    _menu_items = config['routes.named_routes']
    if menu_item not in _menu_items:
        raise Exception('menu item `%s` cannot be found' % menu_item)
    item = copy.copy(_menu_items[menu_item])
    item.update(kw)
    active = _link_active(item)
    needed = item.pop('needed')
    for need in needed:
        if need not in kw:
            raise Exception('menu item `%s` need parameter `%s`'
                            % (menu_item, need))
    link = _link_to(title, menu_item, suppress_active_class=True, **item)
    if active:
        return literal('<li class="active">') + link + literal('</li>')
    return literal('<li>') + link + literal('</li>')


def default_group_type():
    return str(config.get('ckan.default.group_type', 'group'))


def get_facet_items_dict(facet, limit=None, exclude_active=False):
    '''Return the list of unselected facet items for the given facet, sorted
    by count.

    Returns the list of unselected facet contraints or facet items (e.g. tag
    names like "russian" or "tolstoy") for the given search facet (e.g.
    "tags"), sorted by facet item count (i.e. the number of search results that
    match each facet item).

    Reads the complete list of facet items for the given facet from
    c.search_facets, and filters out the facet items that the user has already
    selected.

    Arguments:
    facet -- the name of the facet to filter.
    limit -- the max. number of facet items to return.
    exclude_active -- only return unselected facets.

    '''
    if not c.search_facets or \
            not c.search_facets.get(facet) or \
            not c.search_facets.get(facet).get('items'):
        return []
    facets = []
    for facet_item in c.search_facets.get(facet)['items']:
        if not len(facet_item['name'].strip()):
            continue
        if not (facet, facet_item['name']) in request.params.items():
            facets.append(dict(active=False, **facet_item))
        elif not exclude_active:
            facets.append(dict(active=True, **facet_item))
    facets = sorted(facets, key=lambda item: item['count'], reverse=True)
    if c.search_facets_limits and limit is None:
        limit = c.search_facets_limits.get(facet)
    # zero treated as infinite for hysterical raisins
    if limit is not None and limit > 0:
        return facets[:limit]
    return facets


def has_more_facets(facet, limit=None, exclude_active=False):
    '''
    Returns True if there are more facet items for the given facet than the
    limit.

    Reads the complete list of facet items for the given facet from
    c.search_facets, and filters out the facet items that the user has already
    selected.

    Arguments:
    facet -- the name of the facet to filter.
    limit -- the max. number of facet items.
    exclude_active -- only return unselected facets.

    '''
    facets = []
    for facet_item in c.search_facets.get(facet)['items']:
        if not len(facet_item['name'].strip()):
            continue
        if not (facet, facet_item['name']) in request.params.items():
            facets.append(dict(active=False, **facet_item))
        elif not exclude_active:
            facets.append(dict(active=True, **facet_item))
    if c.search_facets_limits and limit is None:
        limit = c.search_facets_limits.get(facet)
    if limit is not None and len(facets) > limit:
        return True
    return False


def unselected_facet_items(facet, limit=10):
    '''Return the list of unselected facet items for the given facet, sorted
    by count.

    Returns the list of unselected facet contraints or facet items (e.g. tag
    names like "russian" or "tolstoy") for the given search facet (e.g.
    "tags"), sorted by facet item count (i.e. the number of search results that
    match each facet item).

    Reads the complete list of facet items for the given facet from
    c.search_facets, and filters out the facet items that the user has already
    selected.

    Arguments:
    facet -- the name of the facet to filter.
    limit -- the max. number of facet items to return.

    '''
    return get_facet_items_dict(facet, limit=limit, exclude_active=True)


@maintain.deprecated('h.get_facet_title is deprecated in 2.0 and will be '
                     'removed.')
def get_facet_title(name):
    '''Deprecated in ckan 2.0 '''
    # if this is set in the config use this
    config_title = config.get('search.facets.%s.title' % name)
    if config_title:
        return config_title

    facet_titles = {'organization': _('Organizations'),
                    'groups': _('Groups'),
                    'tags': _('Tags'),
                    'res_format': _('Formats'),
                    'license': _('Licenses'), }
    return facet_titles.get(name, name.capitalize())


def get_param_int(name, default=10):
    try:
        return int(request.params.get(name, default))
    except ValueError:
        return default


def _url_with_params(url, params):
    if not params:
        return url
    params = [(k, v.encode('utf-8') if isinstance(v, basestring) else str(v))
              for k, v in params]
    return url + u'?' + urlencode(params)


def _search_url(params):
    url = url_for(controller='package', action='search')
    return _url_with_params(url, params)


def sorted_extras(package_extras, auto_clean=False, subs=None, exclude=None):
    ''' Used for outputting package extras

    :param package_extras: the package extras
    :type package_extras: dict
    :param auto_clean: If true capitalize and replace -_ with spaces
    :type auto_clean: bool
    :param subs: substitutes to use instead of given keys
    :type subs: dict {'key': 'replacement'}
    :param exclude: keys to exclude
    :type exclude: list of strings
    '''

    # If exclude is not supplied use values defined in the config
    if not exclude:
        exclude = g.package_hide_extras
    output = []
    for extra in sorted(package_extras, key=lambda x: x['key']):
        if extra.get('state') == 'deleted':
            continue
        k, v = extra['key'], extra['value']
        if k in exclude:
            continue
        if subs and k in subs:
            k = subs[k]
        elif auto_clean:
            k = k.replace('_', ' ').replace('-', ' ').title()
        if isinstance(v, (list, tuple)):
            v = ", ".join(map(unicode, v))
        output.append((k, v))
    return output


def check_access(action, data_dict=None):
    context = {'model': model,
               'user': c.user or c.author}
    if not data_dict:
        data_dict = {}
    try:
        logic.check_access(action, context, data_dict)
        authorized = True
    except logic.NotAuthorized:
        authorized = False

    return authorized


@maintain.deprecated("helpers.get_action() is deprecated and will be removed "
                     "in a future version of CKAN. Instead, please use the "
                     "extra_vars param to render() in your controller to pass "
                     "results from action functions to your templates.")
def get_action(action_name, data_dict=None):
    '''Calls an action function from a template. Deprecated in CKAN 2.3.'''
    if data_dict is None:
        data_dict = {}
    return logic.get_action(action_name)({}, data_dict)


def linked_user(user, maxlength=0, avatar=20):
    if not isinstance(user, model.User):
        user_name = unicode(user)
        user = model.User.get(user_name)
        if not user:
            return user_name
    if user:
        name = user.name if model.User.VALID_NAME.match(user.name) else user.id
        icon = gravatar(email_hash=user.email_hash, size=avatar)
        displayname = user.display_name
        if maxlength and len(user.display_name) > maxlength:
            displayname = displayname[:maxlength] + '...'
        return icon + u' ' + \
            link_to(displayname,
                    url_for(controller='user', action='read', id=name))


def group_name_to_title(name):
    group = model.Group.by_name(name)
    if group is not None:
        return group.display_name
    return name


def markdown_extract(text, extract_length=190):
    ''' return the plain text representation of markdown encoded text.  That
    is the texted without any html tags.  If extract_length is 0 then it
    will not be truncated.'''
    if (text is None) or (text.strip() == ''):
        return ''
    plain = RE_MD_HTML_TAGS.sub('', markdown(text))
    if not extract_length or len(plain) < extract_length:
        return literal(plain)
    return literal(unicode(truncate(plain, length=extract_length,
                                    indicator='...', whole_word=True)))


def icon_url(name):
    return url_for_static('/images/icons/%s.png' % name)


def icon_html(url, alt=None, inline=True):
    classes = ''
    if inline:
        classes += 'inline-icon '
    return literal(('<img src="%s" height="16px" width="16px" alt="%s" ' +
                    'class="%s" /> ') % (url, alt, classes))


def icon(name, alt=None, inline=True):
    return icon_html(icon_url(name), alt, inline)


def resource_icon(res):
    if False:
        icon_name = 'page_white'
        # if (res.is_404?): icon_name = 'page_white_error'
        # also: 'page_white_gear'
        # also: 'page_white_link'
        return icon(icon_name)
    else:
        return icon(format_icon(res.get('format', '')))


def format_icon(_format):
    _format = _format.lower()
    if ('json' in _format):
        return 'page_white_cup'
    if ('csv' in _format):
        return 'page_white_gear'
    if ('xls' in _format):
        return 'page_white_excel'
    if ('zip' in _format):
        return 'page_white_compressed'
    if ('api' in _format):
        return 'page_white_database'
    if ('plain text' in _format):
        return 'page_white_text'
    if ('xml' in _format):
        return 'page_white_code'
    return 'page_white'


def dict_list_reduce(list_, key, unique=True):
    ''' Take a list of dicts and create a new one containing just the
    values for the key with unique values if requested. '''
    new_list = []
    for item in list_:
        value = item.get(key)
        if not value or (unique and value in new_list):
            continue
        new_list.append(value)
    return new_list


def linked_gravatar(email_hash, size=100, default=None):
    return literal(
        '<a href="https://gravatar.com/" target="_blank" ' +
        'title="%s" alt="">' % _('Update your avatar at gravatar.com') +
        '%s</a>' % gravatar(email_hash, size, default)
    )

_VALID_GRAVATAR_DEFAULTS = ['404', 'mm', 'identicon', 'monsterid',
                            'wavatar', 'retro']


def gravatar(email_hash, size=100, default=None):
    if default is None:
        default = config.get('ckan.gravatar_default', 'identicon')

    if default not in _VALID_GRAVATAR_DEFAULTS:
        # treat the default as a url
        default = urllib.quote(default, safe='')

    return literal('''<img src="//gravatar.com/avatar/%s?s=%d&amp;d=%s"
        class="gravatar" width="%s" height="%s" />'''
                   % (email_hash, size, default, size, size)
                   )


def pager_url(page, partial=None, **kwargs):
    routes_dict = _pylons_default_url.environ['pylons.routes_dict']
    kwargs['controller'] = routes_dict['controller']
    kwargs['action'] = routes_dict['action']
    if routes_dict.get('id'):
        kwargs['id'] = routes_dict['id']
    kwargs['page'] = page
    return url(**kwargs)


class Page(paginate.Page):
    # Curry the pager method of the webhelpers.paginate.Page class, so we have
    # our custom layout set as default.

    def pager(self, *args, **kwargs):
        kwargs.update(
            format=u"<div class='pagination pagination-centered'><ul>"
            "$link_previous ~2~ $link_next</ul></div>",
            symbol_previous=u'«', symbol_next=u'»',
            curpage_attr={'class': 'active'}, link_attr={}
        )
        return super(Page, self).pager(*args, **kwargs)

    # Put each page link into a <li> (for Bootstrap to style it)

    def _pagerlink(self, page, text, extra_attributes=None):
        anchor = super(Page, self)._pagerlink(page, text)
        extra_attributes = extra_attributes or {}
        return HTML.li(anchor, **extra_attributes)

    # Change 'current page' link from <span> to <li><a>
    # and '..' into '<li><a>..'
    # (for Bootstrap to style them properly)

    def _range(self, regexp_match):
        html = super(Page, self)._range(regexp_match)
        # Convert ..
        dotdot = '<span class="pager_dotdot">..</span>'
        dotdot_link = HTML.li(HTML.a('...', href='#'), class_='disabled')
        html = re.sub(dotdot, dotdot_link, html)

        # Convert current page
        text = '%s' % self.page
        current_page_span = str(HTML.span(c=text, **self.curpage_attr))
        current_page_link = self._pagerlink(self.page, text,
                                            extra_attributes=self.curpage_attr)
        return re.sub(current_page_span, current_page_link, html)


def render_datetime(datetime_, date_format=None, with_hours=False):
    '''Render a datetime object or timestamp string as a localised date or
    in the requested format.
    If timestamp is badly formatted, then a blank string is returned.

    :param datetime_: the date
    :type datetime_: datetime or ISO string format
    :param date_format: a date format
    :type date_format: string
    :param with_hours: should the `hours:mins` be shown
    :type with_hours: bool

    :rtype: string
    '''
    datetime_ = _datestamp_to_datetime(datetime_)
    if not datetime_:
        return ''

    # if date_format was supplied we use it
    if date_format:
        return datetime_.strftime(date_format)
    # the localised date
    return formatters.localised_nice_date(datetime_, show_date=True,
                                          with_hours=with_hours)


def date_str_to_datetime(date_str):
    '''Convert ISO-like formatted datestring to datetime object.

    This function converts ISO format date- and datetime-strings into
    datetime objects.  Times may be specified down to the microsecond.  UTC
    offset or timezone information may **not** be included in the string.

    Note - Although originally documented as parsing ISO date(-times), this
           function doesn't fully adhere to the format.  This function will
           throw a ValueError if the string contains UTC offset information.
           So in that sense, it is less liberal than ISO format.  On the
           other hand, it is more liberal of the accepted delimiters between
           the values in the string.  Also, it allows microsecond precision,
           despite that not being part of the ISO format.
    '''

    time_tuple = re.split('[^\d]+', date_str, maxsplit=5)

    # Extract seconds and microseconds
    if len(time_tuple) >= 6:
        m = re.match('(?P<seconds>\d{2})(\.(?P<microseconds>\d{6}))?$',
                     time_tuple[5])
        if not m:
            raise ValueError('Unable to parse %s as seconds.microseconds' %
                             time_tuple[5])
        seconds = int(m.groupdict().get('seconds'))
        microseconds = int(m.groupdict(0).get('microseconds'))
        time_tuple = time_tuple[:5] + [seconds, microseconds]

    return datetime.datetime(*map(int, time_tuple))


def parse_rfc_2822_date(date_str, assume_utc=True):
    '''
    Parse a date string of the form specified in RFC 2822, and return a
    datetime.

    RFC 2822 is the date format used in HTTP headers.  It should contain
    timezone information, but that cannot be relied upon.

    If date_str doesn't contain timezone information, then the 'assume_utc'
    flag determines whether we assume this string is local (with respect to the
    server running this code), or UTC.  In practice, what this means is that if
    assume_utc is True, then the returned datetime is 'aware', with an
    associated tzinfo of offset zero.  Otherwise, the returned datetime is
    'naive'.

    If timezone information is available in date_str, then the returned
    datetime is 'aware', ie - it has an associated tz_info object.

    Returns None if the string cannot be parsed as a valid datetime.
    '''
    time_tuple = email.utils.parsedate_tz(date_str)

    # Not parsable
    if not time_tuple:
        return None

    # No timezone information available in the string
    if time_tuple[-1] is None and not assume_utc:
        return datetime.datetime.fromtimestamp(
            email.utils.mktime_tz(time_tuple))
    else:
        offset = 0 if time_tuple[-1] is None else time_tuple[-1]
        tz_info = _RFC2282TzInfo(offset)
    return datetime.datetime(*time_tuple[:6], microsecond=0, tzinfo=tz_info)


class _RFC2282TzInfo(datetime.tzinfo):
    '''
    A datetime.tzinfo implementation used by parse_rfc_2822_date() function.

    In order to return timezone information, a concrete implementation of
    datetime.tzinfo is required.  This class represents tzinfo that knows
    about it's offset from UTC, has no knowledge of daylight savings time, and
    no knowledge of the timezone name.

    '''

    def __init__(self, offset):
        '''
        offset from UTC in seconds.
        '''
        self.offset = datetime.timedelta(seconds=offset)

    def utcoffset(self, dt):
        return self.offset

    def dst(self, dt):
        '''
        Dates parsed from an RFC 2822 string conflate timezone and dst, and so
        it's not possible to determine whether we're in DST or not, hence
        returning None.
        '''
        return None

    def tzname(self, dt):
        return None


@maintain.deprecated('h.time_ago_in_words_from_str is deprecated in 2.2 '
                     'and will be removed.  Please use '
                     'h.time_ago_from_timestamp instead')
def time_ago_in_words_from_str(date_str, granularity='month'):
    '''Deprecated in 2.2 use time_ago_from_timestamp'''
    if date_str:
        return date.time_ago_in_words(date_str_to_datetime(date_str),
                                      granularity=granularity)
    else:
        return _('Unknown')


def time_ago_from_timestamp(timestamp):
    ''' Returns a string like `5 months ago` for a datetime relative to now
    :param timestamp: the timestamp or datetime
    :type timestamp: string or datetime

    :rtype: string
    '''
    datetime_ = _datestamp_to_datetime(timestamp)
    if not datetime_:
        return _('Unknown')

    # the localised date
    return formatters.localised_nice_date(datetime_, show_date=False)


def button_attr(enable, type='primary'):
    if enable:
        return 'class="btn %s"' % type
    return 'disabled class="btn disabled"'


def dataset_display_name(package_or_package_dict):
    if isinstance(package_or_package_dict, dict):
        return package_or_package_dict.get('title', '') or \
            package_or_package_dict.get('name', '')
    else:
        return package_or_package_dict.title or package_or_package_dict.name


def dataset_link(package_or_package_dict):
    if isinstance(package_or_package_dict, dict):
        name = package_or_package_dict['name']
    else:
        name = package_or_package_dict.name
    text = dataset_display_name(package_or_package_dict)
    return link_to(
        text,
        url_for(controller='package', action='read', id=name)
    )


# TODO: (?) support resource objects as well
def resource_display_name(resource_dict):
    name = resource_dict.get('name', None)
    description = resource_dict.get('description', None)
    if name:
        return name
    elif description:
        description = description.split('.')[0]
        max_len = 60
        if len(description) > max_len:
            description = description[:max_len] + '...'
        return description
    else:
        return _("Unnamed resource")


def resource_link(resource_dict, package_id):
    text = resource_display_name(resource_dict)
    url = url_for(controller='package',
                  action='resource_read',
                  id=package_id,
                  resource_id=resource_dict['id'])
    return link_to(text, url)


def related_item_link(related_item_dict):
    text = related_item_dict.get('title', '')
    url = url_for(controller='related',
                  action='read',
                  id=related_item_dict['id'])
    return link_to(text, url)


def tag_link(tag):
    url = url_for(controller='tag', action='read', id=tag['name'])
    return link_to(tag.get('title', tag['name']), url)


def group_link(group):
    url = url_for(controller='group', action='read', id=group['name'])
    return link_to(group['title'], url)


def organization_link(organization):
    url = url_for(controller='organization', action='read',
                  id=organization['name'])
    return link_to(organization['name'], url)


def dump_json(obj, **kw):
    return json.dumps(obj, **kw)


def _get_template_name():
    # FIX ME THIS IS BROKEN
    ''' helper function to get the currently/last rendered template name '''
    return c.__debug_info[-1]['template_name']


def auto_log_message():
    if (c.action == 'new'):
        return _('Created new dataset.')
    elif (c.action == 'editresources'):
        return _('Edited resources.')
    elif (c.action == 'edit'):
        return _('Edited settings.')
    return ''


def activity_div(template, activity, actor, object=None, target=None):
    actor = '<span class="actor">%s</span>' % actor
    if object:
        object = '<span class="object">%s</span>' % object
    if target:
        target = '<span class="target">%s</span>' % target
    rendered_datetime = render_datetime(activity['timestamp'])
    date = '<span class="date">%s</span>' % rendered_datetime
    template = template.format(actor=actor, date=date,
                               object=object, target=target)
    template = '<div class="activity">%s %s</div>' % (template, date)
    return literal(template)


def snippet(template_name, **kw):
    ''' This function is used to load html snippets into pages. keywords
    can be used to pass parameters into the snippet rendering '''
    import ckan.lib.base as base
    return base.render_snippet(template_name, **kw)


def convert_to_dict(object_type, objs):
    ''' This is a helper function for converting lists of objects into
    lists of dicts. It is for backwards compatability only. '''

    def dictize_revision_list(revision, context):
        # conversionof revision lists

        def process_names(items):
            array = []
            for item in items:
                array.append(item.name)
            return array

        rev = {'id': revision.id,
               'state': revision.state,
               'timestamp': revision.timestamp,
               'author': revision.author,
               'packages': process_names(revision.packages),
               'groups': process_names(revision.groups),
               'message': revision.message, }
        return rev
    import ckan.lib.dictization.model_dictize as md
    converters = {'package': md.package_dictize,
                  'revisions': dictize_revision_list}
    converter = converters[object_type]
    items = []
    context = {'model': model}
    for obj in objs:
        item = converter(obj, context)
        items.append(item)
    return items

# these are the types of objects that can be followed
_follow_objects = ['dataset', 'user', 'group']


def follow_button(obj_type, obj_id):
    '''Return a follow button for the given object type and id.

    If the user is not logged in return an empty string instead.

    :param obj_type: the type of the object to be followed when the follow
        button is clicked, e.g. 'user' or 'dataset'
    :type obj_type: string
    :param obj_id: the id of the object to be followed when the follow button
        is clicked
    :type obj_id: string

    :returns: a follow button as an HTML snippet
    :rtype: string

    '''
    obj_type = obj_type.lower()
    assert obj_type in _follow_objects
    # If the user is logged in show the follow/unfollow button
    if c.user:
        context = {'model': model, 'session': model.Session, 'user': c.user}
        action = 'am_following_%s' % obj_type
        following = logic.get_action(action)(context, {'id': obj_id})
        return snippet('snippets/follow_button.html',
                       following=following,
                       obj_id=obj_id,
                       obj_type=obj_type)
    return ''


def follow_count(obj_type, obj_id):
    '''Return the number of followers of an object.

    :param obj_type: the type of the object, e.g. 'user' or 'dataset'
    :type obj_type: string
    :param obj_id: the id of the object
    :type obj_id: string

    :returns: the number of followers of the object
    :rtype: int

    '''
    obj_type = obj_type.lower()
    assert obj_type in _follow_objects
    action = '%s_follower_count' % obj_type
    context = {'model': model, 'session': model.Session, 'user': c.user}
    return logic.get_action(action)(context, {'id': obj_id})


def _create_url_with_params(params=None, controller=None, action=None,
                            extras=None):
    ''' internal function for building urls with parameters. '''

    if not controller:
        controller = c.controller
    if not action:
        action = c.action
    if not extras:
        extras = {}

    url = url_for(controller=controller, action=action, **extras)
    return _url_with_params(url, params)


def add_url_param(alternative_url=None, controller=None, action=None,
                  extras=None, new_params=None):
    '''
    Adds extra parameters to existing ones

    controller action & extras (dict) are used to create the base url via
    :py:func:`~ckan.lib.helpers.url_for` controller & action default to the
    current ones

    This can be overriden providing an alternative_url, which will be used
    instead.
    '''

    params_nopage = [(k, v) for k, v in request.params.items() if k != 'page']
    params = set(params_nopage)
    if new_params:
        params |= set(new_params.items())
    if alternative_url:
        return _url_with_params(alternative_url, params)
    return _create_url_with_params(params=params, controller=controller,
                                   action=action, extras=extras)


def remove_url_param(key, value=None, replace=None, controller=None,
                     action=None, extras=None, alternative_url=None):
    ''' Remove one or multiple keys from the current parameters.
    The first parameter can be either a string with the name of the key to
    remove or a list of keys to remove.
    A specific key/value pair can be removed by passing a second value
    argument otherwise all pairs matching the key will be removed. If replace
    is given then a new param key=replace will be added.
    Note that the value and replace parameters only apply to the first key
    provided (or the only one provided if key is a string).

    controller action & extras (dict) are used to create the base url
    via :py:func:`~ckan.lib.helpers.url_for`
    controller & action default to the current ones

    This can be overriden providing an alternative_url, which will be used
    instead.

    '''
    if isinstance(key, basestring):
        keys = [key]
    else:
        keys = key

    params_nopage = [(k, v) for k, v in request.params.items() if k != 'page']
    params = list(params_nopage)
    if value:
        params.remove((keys[0], value))
    else:
        for key in keys:
            [params.remove((k, v)) for (k, v) in params[:] if k == key]
    if replace is not None:
        params.append((keys[0], replace))

    if alternative_url:
        return _url_with_params(alternative_url, params)

    return _create_url_with_params(params=params, controller=controller,
                                   action=action, extras=extras)


def include_resource(resource):
    r = getattr(fanstatic_resources, resource)
    r.need()


def urls_for_resource(resource):
    ''' Returns a list of urls for the resource specified.  If the resource
    is a group or has dependencies then there can be multiple urls.

    NOTE: This is for special situations only and is not the way to generally
    include resources.  It is advised not to use this function.'''
    r = getattr(fanstatic_resources, resource)
    resources = list(r.resources)
    core = fanstatic_resources.fanstatic_extensions.core
    f = core.get_needed()
    lib = r.library
    root_path = f.library_url(lib)

    resources = core.sort_resources(resources)
    if f._bundle:
        resources = core.bundle_resources(resources)
    out = []
    for resource in resources:
        if isinstance(resource, core.Bundle):
            paths = [resource.relpath for resource in resource.resources()]
            relpath = ';'.join(paths)
            relpath = core.BUNDLE_PREFIX + relpath
        else:
            relpath = resource.relpath

        out.append('%s/%s' % (root_path, relpath))
    return out


def debug_inspect(arg):
    ''' Output pprint.pformat view of supplied arg '''
    return literal('<pre>') + pprint.pformat(arg) + literal('</pre>')


def debug_full_info_as_list(debug_info):
    ''' This dumps the template variables for debugging purposes only. '''
    out = []
    ignored_keys = ['c', 'app_globals', 'g', 'h', 'request', 'tmpl_context',
                    'actions', 'translator', 'session', 'N_', 'ungettext',
                    'config', 'response', '_']
    ignored_context_keys = ['__class__', '__context', '__delattr__',
                            '__dict__',
                            '__doc__', '__format__', '__getattr__',
                            '__getattribute__', '__hash__', '__init__',
                            '__module__', '__new__', '__reduce__',
                            '__reduce_ex__', '__repr__', '__setattr__',
                            '__sizeof__', '__str__', '__subclasshook__',
                            '__weakref__', 'action', 'environ', 'pylons',
                            'start_response']
    debug_vars = debug_info['vars']
    for key in debug_vars.keys():
        if key not in ignored_keys:
            data = pprint.pformat(debug_vars.get(key))
            data = data.decode('utf-8')
            out.append((key, data))

    if 'tmpl_context' in debug_vars:
        for key in debug_info['c_vars']:

            if key not in ignored_context_keys:
                data = pprint.pformat(getattr(debug_vars['tmpl_context'], key))
                data = data.decode('utf-8')
                out.append(('c.%s' % key, data))

    return out


def popular(type_, number, min=1, title=None):
    ''' display a popular icon. '''
    if type_ == 'views':
        title = ungettext('{number} view', '{number} views', number)
    elif type_ == 'recent views':
        title = ungettext('{number} recent view', '{number} recent views',
                          number)
    elif not title:
        raise Exception('popular() did not recieve a valid type_ or title')
    return snippet('snippets/popular.html',
                   title=title, number=number, min=min)


def groups_available(am_member=False):
    '''Return a list of the groups that the user is authorized to edit.

    :param am_member: if True return only the groups the logged-in user is a
      member of, otherwise return all groups that the user is authorized to
      edit (for example, sysadmin users are authorized to edit all groups)
      (optional, default: False)
    :type am-member: boolean

    '''
    context = {}
    data_dict = {'available_only': True, 'am_member': am_member}
    return logic.get_action('group_list_authz')(context, data_dict)


def organizations_available(permission='edit_group'):
    '''Return a list of organizations that the current user has the specified
    permission for.
    '''
    context = {'user': c.user}
    data_dict = {'permission': permission}
    return logic.get_action('organization_list_for_user')(context, data_dict)


def user_in_org_or_group(group_id):
    ''' Check if user is in a group or organization '''
    # we need a user
    if not c.userobj:
        return False
    # sysadmins can do anything
    if c.userobj.sysadmin:
        return True
    query = model.Session.query(model.Member) \
        .filter(model.Member.state == 'active') \
        .filter(model.Member.table_name == 'user') \
        .filter(model.Member.group_id == group_id) \
        .filter(model.Member.table_id == c.userobj.id)
    return len(query.all()) != 0


def dashboard_activity_stream(user_id, filter_type=None, filter_id=None,
                              offset=0):
    '''Return the dashboard activity stream of the current user.

    :param user_id: the id of the user
    :type user_id: string

    :param filter_type: the type of thing to filter by
    :type filter_type: string

    :param filter_id: the id of item to filter by
    :type filter_id: string

    :returns: an activity stream as an HTML snippet
    :rtype: string

    '''
    context = {'model': model, 'session': model.Session, 'user': c.user}

    if filter_type:
        action_functions = {
            'dataset': 'package_activity_list_html',
            'user': 'user_activity_list_html',
            'group': 'group_activity_list_html',
            'organization': 'organization_activity_list_html',
        }
        action_function = logic.get_action(action_functions.get(filter_type))
        return action_function(context, {'id': filter_id, 'offset': offset})
    else:
        return logic.get_action('dashboard_activity_list_html')(
            context, {'offset': offset})


def recently_changed_packages_activity_stream(limit=None):
    if limit:
        data_dict = {'limit': limit}
    else:
        data_dict = {}
    context = {'model': model, 'session': model.Session, 'user': c.user}
    return logic.get_action('recently_changed_packages_activity_list_html')(
        context, data_dict)


def escape_js(str_to_escape):
    '''Escapes special characters from a JS string.

       Useful e.g. when you need to pass JSON to the templates

       :param str_to_escape: string to be escaped
       :rtype: string
    '''
    return str_to_escape.replace('\\', '\\\\') \
        .replace('\'', '\\\'') \
        .replace('"', '\\\"')


def get_pkg_dict_extra(pkg_dict, key, default=None):
    '''Returns the value for the dataset extra with the provided key.

    If the key is not found, it returns a default value, which is None by
    default.

    :param pkg_dict: dictized dataset
    :key: extra key to lookup
    :default: default value returned if not found
    '''

    extras = pkg_dict['extras'] if 'extras' in pkg_dict else []

    for extra in extras:
        if extra['key'] == key:
            return extra['value']

    return default


def get_request_param(parameter_name, default=None):
    ''' This function allows templates to access query string parameters
    from the request. This is useful for things like sort order in
    searches. '''
    return request.params.get(parameter_name, default)

# find all inner text of html eg `<b>moo</b>` gets `moo` but not of <a> tags
# as this would lead to linkifying links if they are urls.
RE_MD_GET_INNER_HTML = re.compile(
    r'(^|(?:<(?!a\b)[^>]*>))([^<]+)(?=<|$)',
    flags=re.UNICODE
)

# find all `internal links` eg. tag:moo, dataset:1234, tag:"my tag"
RE_MD_INTERNAL_LINK = re.compile(
    r'\b(tag|package|dataset|group):((")?(?(3)[ \w\-.]+|[\w\-.]+)(?(3)"))',
    flags=re.UNICODE
)

# find external links eg http://foo.com, https://bar.org/foobar.html
# but ignore trailing punctuation since it is probably not part of the link
RE_MD_EXTERNAL_LINK = re.compile(
    r'(\bhttps?:\/\/[\w\-\.,@?^=%&;:\/~\\+#]*'
    '[\w\-@?^=%&:\/~\\+#]'  # but last character can't be punctuation [.,;]
    ')',
    flags=re.UNICODE
)

# find all tags but ignore < in the strings so that we can use it correctly
# in markdown
RE_MD_HTML_TAGS = re.compile('<[^><]*>')


def html_auto_link(data):
    '''Linkifies HTML

    tag:... converted to a tag link
    dataset:... converted to a dataset link
    group:... converted to a group link
    http://... converted to a link
    '''

    LINK_FNS = {
        'tag': tag_link,
        'group': group_link,
        'dataset': dataset_link,
        'package': dataset_link,
    }

    def makelink(matchobj):
        obj = matchobj.group(1)
        name = matchobj.group(2)
        title = '%s:%s' % (obj, name)
        return LINK_FNS[obj]({'name': name.strip('"'), 'title': title})

    def link(matchobj):
        return '<a href="%s" target="_blank" rel="nofollow">%s</a>' \
            % (matchobj.group(1), matchobj.group(1))

    def process(matchobj):
        data = matchobj.group(2)
        data = RE_MD_INTERNAL_LINK.sub(makelink, data)
        data = RE_MD_EXTERNAL_LINK.sub(link, data)
        return matchobj.group(1) + data

    data = RE_MD_GET_INNER_HTML.sub(process, data)
    return data


def render_markdown(data, auto_link=True, allow_html=False):
    ''' Returns the data as rendered markdown

    :param auto_link: Should ckan specific links be created e.g. `group:xxx`
    :type auto_link: bool
    :param allow_html: If True then html entities in the markdown data.
        This is dangerous if users have added malicious content.
        If False all html tags are removed.
    :type allow_html: bool
    '''
    if not data:
        return ''
    if allow_html:
        data = markdown(data.strip(), safe_mode=False)
    else:
        data = RE_MD_HTML_TAGS.sub('', data.strip())
        data = markdown(data, safe_mode=True)
    # tags can be added by tag:... or tag:"...." and a link will be made
    # from it
    if auto_link:
        data = html_auto_link(data)
    return literal(data)


def format_resource_items(items):
    ''' Take a resource item list and format nicely with blacklisting etc. '''
    blacklist = ['name', 'description', 'url', 'tracking_summary']
    output = []
    # regular expressions for detecting types in strings
    reg_ex_datetime = '^\d{4}-\d{2}-\d{2}T\d{2}:\d{2}:\d{2}(\.\d{6})?$'
    reg_ex_int = '^-?\d{1,}$'
    reg_ex_float = '^-?\d{1,}\.\d{1,}$'
    for key, value in items:
        if not value or key in blacklist:
            continue
        # size is treated specially as we want to show in MiB etc
        if key == 'size':
            try:
                value = formatters.localised_filesize(int(value))
            except ValueError:
                # Sometimes values that can't be converted to ints can sneak
                # into the db. In this case, just leave them as they are.
                pass
        elif isinstance(value, basestring):
            # check if strings are actually datetime/number etc
            if re.search(reg_ex_datetime, value):
                datetime_ = date_str_to_datetime(value)
                value = formatters.localised_nice_date(datetime_)
            elif re.search(reg_ex_float, value):
                value = formatters.localised_number(float(value))
            elif re.search(reg_ex_int, value):
                value = formatters.localised_number(int(value))
        elif isinstance(value, int) or isinstance(value, float):
            value = formatters.localised_number(value)
        key = key.replace('_', ' ')
        output.append((key, value))
    return sorted(output, key=lambda x: x[0])


def resource_preview(resource, package):
    '''
    Returns a rendered snippet for a embedded resource preview.

    Depending on the type, different previews are loaded.
    This could be an img tag where the image is loaded directly or an iframe
    that embeds a web page or a recline preview.
    '''

    if not resource['url']:
        return False

    datapreview.res_format(resource)
    directly = False
    data_dict = {'resource': resource, 'package': package}

    if datapreview.get_preview_plugin(data_dict, return_first=True):
        url = url_for(controller='package', action='resource_datapreview',
                      resource_id=resource['id'], id=package['id'],
                      qualified=True)
    else:
        return False

    return snippet("dataviewer/snippets/data_preview.html",
                   embed=directly,
                   resource_url=url,
                   raw_resource_url=resource.get('url'))


def get_allowed_view_types(resource, package):
    data_dict = {'resource': resource, 'package': package}
    plugins = datapreview.get_allowed_view_plugins(data_dict)

    allowed_view_types = []
    for plugin in plugins:
        info = plugin.info()
        allowed_view_types.append((info['name'],
                                   info.get('title', info['name']),
                                   info.get('icon', 'image')))
    allowed_view_types.sort(key=lambda item: item[1])
    return allowed_view_types


def rendered_resource_view(resource_view, resource, package, embed=False):
    '''
    Returns a rendered resource view snippet.
    '''
    view_plugin = datapreview.get_view_plugin(resource_view['view_type'])
    context = {}
    data_dict = {'resource_view': resource_view,
                 'resource': resource,
                 'package': package}
    vars = view_plugin.setup_template_variables(context, data_dict) or {}
    template = view_plugin.view_template(context, data_dict)
    data_dict.update(vars)

    if not resource_view_is_iframed(resource_view) and embed:
        template = "package/snippets/resource_view_embed.html"

    import ckan.lib.base as base
    return literal(base.render(template, extra_vars=data_dict))


def view_resource_url(resource_view, resource, package, **kw):
    '''
    Returns url for resource. made to be overridden by extensions. i.e
    by resource proxy.
    '''
    return resource['url']


def resource_view_is_filterable(resource_view):
    '''
    Returns True if the given resource view support filters.
    '''
    view_plugin = datapreview.get_view_plugin(resource_view['view_type'])
    return view_plugin.info().get('filterable', False)


def resource_view_get_fields(resource):
    '''Returns sorted list of text and time fields of a datastore resource.'''

    if not resource.get('datastore_active'):
        return []

    data = {
        'resource_id': resource['id'],
        'limit': 0
    }
    result = logic.get_action('datastore_search')({}, data)

    fields = [field['id'] for field in result.get('fields', [])]

    return sorted(fields)


def resource_view_is_iframed(resource_view):
    '''
    Returns true if the given resource view should be displayed in an iframe.
    '''
    view_plugin = datapreview.get_view_plugin(resource_view['view_type'])
    return view_plugin.info().get('iframed', True)


def resource_view_icon(resource_view):
    '''
    Returns the icon for a particular view type.
    '''
    view_plugin = datapreview.get_view_plugin(resource_view['view_type'])
    return view_plugin.info().get('icon', 'picture')


def resource_view_display_preview(resource_view):
    '''
    Returns if the view should display a preview.
    '''
    view_plugin = datapreview.get_view_plugin(resource_view['view_type'])
    return view_plugin.info().get('preview_enabled', True)


def resource_view_full_page(resource_view):
    '''
    Returns if the edit view page should be full page.
    '''
    view_plugin = datapreview.get_view_plugin(resource_view['view_type'])
    return view_plugin.info().get('full_page_edit', False)


def remove_linebreaks(string):
    '''Remove linebreaks from string to make it usable in JavaScript'''
    return unicode(string).replace('\n', '')


def list_dict_filter(list_, search_field, output_field, value):
    ''' Takes a list of dicts and returns the value of a given key if the
    item has a matching value for a supplied key

    :param list_: the list to search through for matching items
    :type list_: list of dicts

    :param search_field: the key to use to find matching items
    :type search_field: string

    :param output_field: the key to use to output the value
    :type output_field: string

    :param value: the value to search for
    '''

    for item in list_:
        if item.get(search_field) == value:
            return item.get(output_field, value)
    return value


def SI_number_span(number):
    ''' outputs a span with the number in SI unit eg 14700 -> 14.7k '''
    number = int(number)
    if number < 1000:
        output = literal('<span>')
    else:
        output = literal('<span title="' + formatters.localised_number(number)
                         + '">')
    return output + formatters.localised_SI_number(number) + literal('</span>')

# add some formatter functions
localised_number = formatters.localised_number
localised_SI_number = formatters.localised_SI_number
localised_nice_date = formatters.localised_nice_date
localised_filesize = formatters.localised_filesize


def new_activities():
    '''Return the number of activities for the current user.

    See :func:`logic.action.get.dashboard_new_activities_count` for more
    details.

    '''
    if not c.userobj:
        return None
    action = logic.get_action('dashboard_new_activities_count')
    return action({}, {})


def uploads_enabled():
    if uploader.get_storage_path():
        return True
    return False


def get_featured_organizations(count=1):
    '''Returns a list of favourite organization in the form
    of organization_list action function
    '''
    config_orgs = config.get('ckan.featured_orgs', '').split()
    orgs = featured_group_org(get_action='organization_show',
                              list_action='organization_list',
                              count=count,
                              items=config_orgs)
    return orgs


def get_featured_groups(count=1):
    '''Returns a list of favourite group the form
    of organization_list action function
    '''
    config_groups = config.get('ckan.featured_groups', '').split()
    groups = featured_group_org(get_action='group_show',
                                list_action='group_list',
                                count=count,
                                items=config_groups)
    return groups


def featured_group_org(items, get_action, list_action, count):
    def get_group(id):
        context = {'ignore_auth': True,
                   'limits': {'packages': 2},
                   'for_view': True}
        data_dict = {'id': id,
                     'include_datasets': True}

        try:
            out = logic.get_action(get_action)(context, data_dict)
        except logic.NotFound:
            return None
        return out

    groups_data = []

    extras = logic.get_action(list_action)({}, {})

    # list of found ids to prevent duplicates
    found = []
    for group_name in items + extras:
        group = get_group(group_name)
        if not group:
            continue
        # check if duplicate
        if group['id'] in found:
            continue
        found.append(group['id'])
        groups_data.append(group)
        if len(groups_data) == count:
            break

    return groups_data


def get_site_statistics():
    stats = {}
    stats['dataset_count'] = logic.get_action('package_search')(
        {}, {"rows": 1})['count']
    stats['group_count'] = len(logic.get_action('group_list')({}, {}))
    stats['organization_count'] = len(
        logic.get_action('organization_list')({}, {}))
    result = model.Session.execute(
        '''select count(*) from related r
           left join related_dataset rd on r.id = rd.related_id
           where rd.status = 'active' or rd.id is null''').first()[0]
    stats['related_count'] = result

    return stats

_RESOURCE_FORMATS = None


def resource_formats():
    ''' Returns the resource formats as a dict, sourced from the resource
    format JSON file.

    :param key:  potential user input value
    :param value:  [canonical mimetype lowercased, canonical format
                    (lowercase), human readable form]

    Fuller description of the fields are described in
    `ckan/config/resource_formats.json`.
    '''
    global _RESOURCE_FORMATS
    if not _RESOURCE_FORMATS:
        _RESOURCE_FORMATS = {}
        format_file_path = config.get('ckan.resource_formats')
        if not format_file_path:
            format_file_path = os.path.join(
                os.path.dirname(os.path.realpath(ckan.config.__file__)),
                'resource_formats.json'
            )
        with open(format_file_path) as format_file:
            try:
                file_resource_formats = json.loads(format_file.read())
            except ValueError, e:
                # includes simplejson.decoder.JSONDecodeError
                raise ValueError('Invalid JSON syntax in %s: %s' %
                                 (format_file_path, e))

            for format_line in file_resource_formats:
                if format_line[0] == '_comment':
                    continue
                line = [format_line[2], format_line[0], format_line[1]]
                alternatives = format_line[3] if len(format_line) == 4 else []
                for item in line + alternatives:
                    if item:
                        item = item.lower()
                        if item in _RESOURCE_FORMATS \
                                and _RESOURCE_FORMATS[item] != line:
                            raise ValueError('Duplicate resource format '
                                             'identifier in %s: %s' %
                                             (format_file_path, item))
                        _RESOURCE_FORMATS[item] = line

    return _RESOURCE_FORMATS


def unified_resource_format(format):
    formats = resource_formats()
    format_clean = format.lower()
    if format_clean in formats:
        format_new = formats[format_clean][1]
    else:
        format_new = format
    return format_new


def check_config_permission(permission):
    return authz.check_config_permission(permission)


def get_organization(org=None, include_datasets=False):
    if org is None:
        return {}
    try:
<<<<<<< HEAD
        return logic.get_action('organization_show')(
            {}, {'id': org, 'include_datasets': include_datasets})
    except (NotFound, ValidationError, NotAuthorized):
=======
        return logic.get_action('organization_show')({}, {'id': org, 'include_datasets': include_datasets})
    except (logic.NotFound, logic.ValidationError, logic.NotAuthorized):
>>>>>>> b180c71f
        return {}


def license_options(existing_license_id=None):
    '''Returns [(l.title, l.id), ...] for the licenses configured to be
    offered. Always includes the existing_license_id, if supplied.
    '''
    register = model.Package.get_license_register()
    sorted_licenses = sorted(register.values(), key=lambda x: x.title)
    license_ids = [license.id for license in sorted_licenses]
    if existing_license_id and existing_license_id not in license_ids:
        license_ids.insert(0, existing_license_id)
    return [
        (license_id,
         register[license_id].title if license_id in register else license_id)
        for license_id in license_ids]


# these are the functions that will end up in `h` template helpers
__allowed_functions__ = [
    # functions defined in ckan.lib.helpers
    'redirect_to',
    'url',
    'url_for',
    'url_for_static',
    'url_for_static_or_external',
    'is_url',
    'lang',
    'flash',
    'flash_error',
    'flash_notice',
    'flash_success',
    'nav_link',
    'nav_named_link',
    'subnav_link',
    'subnav_named_route',
    'default_group_type',
    'check_access',
    'get_action',
    'linked_user',
    'group_name_to_title',
    'markdown_extract',
    'icon',
    'icon_html',
    'icon_url',
    'resource_icon',
    'format_icon',
    'linked_gravatar',
    'gravatar',
    'pager_url',
    'render_datetime',
    'date_str_to_datetime',
    'parse_rfc_2822_date',
    'time_ago_in_words_from_str',
    'button_attr',
    'dataset_display_name',
    'dataset_link',
    'resource_display_name',
    'resource_link',
    'related_item_link',
    'tag_link',
    'group_link',
    'dump_json',
    'auto_log_message',
    'snippet',
    'convert_to_dict',
    'activity_div',
    'lang_native_name',
    'get_facet_items_dict',
    'unselected_facet_items',
    'include_resource',
    'urls_for_resource',
    'build_nav_main',
    'build_nav_icon',
    'build_nav',
    'build_extra_admin_nav',
    'debug_inspect',
    'dict_list_reduce',
    'full_current_url',
    'popular',
    'debug_full_info_as_list',
    'get_facet_title',
    'get_param_int',
    'sorted_extras',
    'follow_button',
    'follow_count',
    'remove_url_param',
    'add_url_param',
    'groups_available',
    'organizations_available',
    'user_in_org_or_group',
    'dashboard_activity_stream',
    'recently_changed_packages_activity_stream',
    'escape_js',
    'get_pkg_dict_extra',
    'get_request_param',
    'render_markdown',
    'format_resource_items',
    'resource_preview',
    'rendered_resource_view',
    'resource_view_get_fields',
    'resource_view_is_filterable',
    'resource_view_is_iframed',
    'resource_view_icon',
    'resource_view_display_preview',
    'resource_view_full_page',
    'remove_linebreaks',
    'SI_number_span',
    'localised_number',
    'localised_SI_number',
    'localised_nice_date',
    'localised_filesize',
    'list_dict_filter',
    'new_activities',
    'time_ago_from_timestamp',
    'get_organization',
    'has_more_facets',
    # imported into ckan.lib.helpers
    'literal',
    'link_to',
    'get_available_locales',
    'get_locales_dict',
    'truncate',
    'file',
    'mail_to',
    'radio',
    'submit',
    'asbool',
    'uploads_enabled',
    'get_featured_organizations',
    'get_featured_groups',
    'get_site_statistics',
    'get_allowed_view_types',
    'urlencode',
    'check_config_permission',
    'view_resource_url',
    'license_options',
]<|MERGE_RESOLUTION|>--- conflicted
+++ resolved
@@ -2101,14 +2101,9 @@
     if org is None:
         return {}
     try:
-<<<<<<< HEAD
         return logic.get_action('organization_show')(
             {}, {'id': org, 'include_datasets': include_datasets})
-    except (NotFound, ValidationError, NotAuthorized):
-=======
-        return logic.get_action('organization_show')({}, {'id': org, 'include_datasets': include_datasets})
     except (logic.NotFound, logic.ValidationError, logic.NotAuthorized):
->>>>>>> b180c71f
         return {}
 
 
