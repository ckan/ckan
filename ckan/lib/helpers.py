# coding=UTF-8

'''Helper functions

Consists of functions to typically be used within templates, but also
available to Controllers. This module is available to templates as 'h'.
'''
import email.utils
import datetime
import logging
import re
import urllib
import pprint
import copy
from urllib import urlencode

from paste.deploy.converters import asbool
from webhelpers.html import escape, HTML, literal, url_escape
from webhelpers.html.tools import mail_to
from webhelpers.html.tags import *
from webhelpers.markdown import markdown
from webhelpers import paginate
from webhelpers.text import truncate
import webhelpers.date as date
from pylons import url as _pylons_default_url
from pylons.decorators.cache import beaker_cache
from pylons import config
from routes import redirect_to as _redirect_to
from routes import url_for as _routes_default_url_for
from alphabet_paginate import AlphaPage
import i18n
import ckan.exceptions

import ckan.lib.fanstatic_resources as fanstatic_resources
import ckan.model as model
import ckan.lib.formatters as formatters
import ckan.lib.maintain as maintain
import ckan.lib.datapreview as datapreview
import ckan.logic as logic

from ckan.common import (
    _, ungettext, g, c, request, session, json, OrderedDict
)

get_available_locales = i18n.get_available_locales
get_locales_dict = i18n.get_locales_dict

log = logging.getLogger(__name__)


def redirect_to(*args, **kw):
    '''A routes.redirect_to wrapper to retain the i18n settings'''
    kw['__ckan_no_root'] = True
    if are_there_flash_messages():
        kw['__no_cache__'] = True
    return _redirect_to(url_for(*args, **kw))


def url(*args, **kw):
    '''Create url adding i18n information if selected
    wrapper for pylons.url'''
    locale = kw.pop('locale', None)
    my_url = _pylons_default_url(*args, **kw)
    return _add_i18n_to_url(my_url, locale=locale, **kw)


def url_for(*args, **kw):
    '''Create url adding i18n information if selected
    wrapper for routes.url_for'''
    locale = kw.pop('locale', None)
    # remove __ckan_no_root and add after to not pollute url
    no_root = kw.pop('__ckan_no_root', False)
    # routes will get the wrong url for APIs if the ver is not provided
    if kw.get('controller') == 'api':
        ver = kw.get('ver')
        if not ver:
            raise Exception('api calls must specify the version! e.g. ver=3')
        # fix ver to include the slash
        kw['ver'] = '/%s' % ver
    my_url = _routes_default_url_for(*args, **kw)
    kw['__ckan_no_root'] = no_root
    return _add_i18n_to_url(my_url, locale=locale, **kw)


def url_for_static(*args, **kw):
    '''Create url for static content that does not get translated
    eg css, js
    wrapper for routes.url_for'''

    def fix_arg(arg):
        # make sure that if we specify the url that it is not unicode and
        # starts with a /
        arg = str(arg)
        if not arg.startswith('/'):
            arg = '/' + arg
        return arg

    if args:
        args = (fix_arg(args[0]), ) + args[1:]
    my_url = _routes_default_url_for(*args, **kw)
    return my_url


def _add_i18n_to_url(url_to_amend, **kw):
    # If the locale keyword param is provided then the url is rewritten
    # using that locale .If return_to is provided this is used as the url
    # (as part of the language changing feature).
    # A locale of default will not add locale info to the url.

    default_locale = False
    locale = kw.pop('locale', None)
    no_root = kw.pop('__ckan_no_root', False)
    allowed_locales = ['default'] + i18n.get_locales()
    if locale and locale not in allowed_locales:
        locale = None
    if locale:
        if locale == 'default':
            default_locale = True
    else:
        try:
            locale = request.environ.get('CKAN_LANG')
            default_locale = request.environ.get('CKAN_LANG_IS_DEFAULT', True)
        except TypeError:
            default_locale = True
    try:
        root = request.environ.get('SCRIPT_NAME', '')
    except TypeError:
        root = ''
    if kw.get('qualified', False):
        # if qualified is given we want the full url ie http://...
        root = _routes_default_url_for('/', qualified=True)[:-1]
    # ckan.root_path is defined when we have none standard language
    # position in the url
    root_path = config.get('ckan.root_path', None)
    if root_path:
        # FIXME this can be written better once the merge
        # into the ecportal core is done - Toby
        # we have a special root specified so use that
        if default_locale:
            root = re.sub('/{{LANG}}', '', root_path)
        else:
            root = re.sub('{{LANG}}', locale, root_path)
        # make sure we don't have a trailing / on the root
        if root[-1] == '/':
            root = root[:-1]
        url = url_to_amend[len(re.sub('/{{LANG}}', '', root_path)):]
        url = '%s%s' % (root, url)
        root = re.sub('/{{LANG}}', '', root_path)
    else:
        if default_locale:
            url = url_to_amend
        else:
            # we need to strip the root from the url and the add it before
            # the language specification.
            url = url_to_amend[len(root):]
            url = '%s/%s%s' % (root, locale, url)

    # stop the root being added twice in redirects
    if no_root:
        url = url_to_amend[len(root):]
        if not default_locale:
            url = '/%s%s' % (locale, url)

    if url == '/packages':
        error = 'There is a broken url being created %s' % kw
        raise ckan.exceptions.CkanUrlException(error)

    return url


def full_current_url():
    ''' Returns the fully qualified current url (eg http://...) useful
    for sharing etc '''
    return (url_for(request.environ['CKAN_CURRENT_URL'], qualified=True))


def lang():
    ''' Return the language code for the current locale eg `en` '''
    return request.environ.get('CKAN_LANG')


def lang_native_name(lang=None):
    ''' Return the langage name currently used in it's localised form
        either from parameter or current environ setting'''
    lang = lang or lang()
    locale = get_locales_dict().get(lang)
    if locale:
        return locale.display_name or locale.english_name
    return lang


class Message(object):
    '''A message returned by ``Flash.pop_messages()``.

    Converting the message to a string returns the message text. Instances
    also have the following attributes:

    * ``message``: the message text.
    * ``category``: the category specified when the message was created.
    '''

    def __init__(self, category, message, allow_html):
        self.category = category
        self.message = message
        self.allow_html = allow_html

    def __str__(self):
        return self.message

    __unicode__ = __str__

    def __html__(self):
        if self.allow_html:
            return self.message
        else:
            return escape(self.message)


class _Flash(object):

    # List of allowed categories.  If None, allow any category.
    categories = ["", "alert-info", "alert-error", "alert-success"]

    # Default category if none is specified.
    default_category = ""

    def __init__(self, session_key="flash", categories=None,
                 default_category=None):
        self.session_key = session_key
        if categories is not None:
            self.categories = categories
        if default_category is not None:
            self.default_category = default_category
        if self.categories and self.default_category not in self.categories:
            raise ValueError("unrecognized default category %r"
                             % (self.default_category, ))

    def __call__(self, message, category=None, ignore_duplicate=False,
                 allow_html=False):
        if not category:
            category = self.default_category
        elif self.categories and category not in self.categories:
            raise ValueError("unrecognized category %r" % (category, ))
        # Don't store Message objects in the session, to avoid unpickling
        # errors in edge cases.
        new_message_tuple = (category, message, allow_html)
        messages = session.setdefault(self.session_key, [])
        # ``messages`` is a mutable list, so changes to the local variable are
        # reflected in the session.
        if ignore_duplicate:
            for i, m in enumerate(messages):
                if m[1] == message:
                    if m[0] != category:
                        messages[i] = new_message_tuple
                        session.save()
                    return  # Original message found, so exit early.
        messages.append(new_message_tuple)
        session.save()

    def pop_messages(self):
        messages = session.pop(self.session_key, [])
        # only save session if it has changed
        if messages:
            session.save()
        return [Message(*m) for m in messages]

    def are_there_messages(self):
        return bool(session.get(self.session_key))

flash = _Flash()
# this is here for backwards compatability
_flash = flash


def flash_notice(message, allow_html=False):
    ''' Show a flash message of type notice '''
    flash(message, category='alert-info', allow_html=allow_html)


def flash_error(message, allow_html=False):
    ''' Show a flash message of type error '''
    flash(message, category='alert-error', allow_html=allow_html)


def flash_success(message, allow_html=False):
    ''' Show a flash message of type success '''
    flash(message, category='alert-success', allow_html=allow_html)


def are_there_flash_messages():
    ''' Returns True if there are flash messages for the current user '''
    return flash.are_there_messages()


def _link_active(kwargs):
    ''' creates classes for the link_to calls '''
    highlight_actions = kwargs.get('highlight_actions',
                                   kwargs.get('action', '')).split(' ')
    return (c.controller == kwargs.get('controller')
            and c.action in highlight_actions)


def _link_to(text, *args, **kwargs):
    '''Common link making code for several helper functions'''
    assert len(args) < 2, 'Too many unnamed arguments'

    def _link_class(kwargs):
        ''' creates classes for the link_to calls '''
        suppress_active_class = kwargs.pop('suppress_active_class', False)
        if not suppress_active_class and _link_active(kwargs):
            active = ' active'
        else:
            active = ''
        kwargs.pop('highlight_actions', '')
        return kwargs.pop('class_', '') + active or None

    def _create_link_text(text, **kwargs):
        ''' Update link text to add a icon or span if specified in the
        kwargs '''
        if kwargs.pop('inner_span', None):
            text = literal('<span>') + text + literal('</span>')
        if icon:
            text = literal('<i class="icon-%s"></i> ' % icon) + text
        return text

    icon = kwargs.pop('icon', None)
    class_ = _link_class(kwargs)
    return link_to(
        _create_link_text(text, **kwargs),
        url_for(*args, **kwargs),
        class_=class_
    )


def nav_link(text, *args, **kwargs):
    '''
    params
    class_: pass extra class(s) to add to the <a> tag
    icon: name of ckan icon to use within the link
    condition: if False then no link is returned
    '''
    if len(args) > 1:
        raise Exception('Too many unnamed parameters supplied')
    if args:
        kwargs['controller'] = controller
        log.warning('h.nav_link() please supply controller as a named '
                    'parameter not a positional one')
    named_route = kwargs.pop('named_route', '')
    if kwargs.pop('condition', True):
        if named_route:
            link = _link_to(text, named_route, **kwargs)
        else:
            link = _link_to(text, **kwargs)
    else:
        link = ''
    return link


@maintain.deprecated('h.nav_named_link is deprecated please '
                     'use h.nav_link\nNOTE: you will need to pass the '
                     'route_name as a named parameter')
def nav_named_link(text, named_route, **kwargs):
    '''Create a link for a named route.
    Deprecated in ckan 2.0 '''
    return nav_link(text, named_route=named_route, **kwargs)


@maintain.deprecated('h.subnav_link is deprecated please '
                     'use h.nav_link\nNOTE: if action is passed as the second '
                     'parameter make sure it is passed as a named parameter '
                     'eg. `action=\'my_action\'')
def subnav_link(text, action, **kwargs):
    '''Create a link for a named route.
    Deprecated in ckan 2.0 '''
    kwargs['action'] = action
    return nav_link(text, **kwargs)


@maintain.deprecated('h.subnav_named_route is deprecated please '
                     'use h.nav_link\nNOTE: you will need to pass the '
                     'route_name as a named parameter')
def subnav_named_route(text, named_route, **kwargs):
    '''Generate a subnav element based on a named route
    Deprecated in ckan 2.0 '''
    return nav_link(text, named_route=named_route, **kwargs)


def build_nav_main(*args):
    ''' build a set of menu items.

    args: tuples of (menu type, title) eg ('login', _('Login'))
    outputs <li><a href="...">title</a></li>
    '''
    output = ''
    for item in args:
        menu_item, title = item[:2]
        if len(item) == 3 and not check_access(item[2]):
            continue
        output += _make_menu_item(menu_item, title)
    return output


def build_nav_icon(menu_item, title, **kw):
    ''' build a navigation item used for example in user/read_base.html

    outputs <li><a href="..."><i class="icon.."></i> title</a></li>

    :param menu_item: the name of the defined menu item defined in
    config/routing as the named route of the same name
    :type menu_item: string
    :param title: text used for the link
    :type title: string
    :param **kw: additional keywords needed for creating url eg id=...

    :rtype: HTML literal
    '''
    return _make_menu_item(menu_item, title, **kw)


def build_nav(menu_item, title, **kw):
    ''' build a navigation item used for example breadcrumbs

    outputs <li><a href="..."></i> title</a></li>

    :param menu_item: the name of the defined menu item defined in
    config/routing as the named route of the same name
    :type menu_item: string
    :param title: text used for the link
    :type title: string
    :param **kw: additional keywords needed for creating url eg id=...

    :rtype: HTML literal
    '''
    return _make_menu_item(menu_item, title, icon=None, **kw)


def _make_menu_item(menu_item, title, **kw):
    ''' build a navigation item used for example breadcrumbs

    outputs <li><a href="..."></i> title</a></li>

    :param menu_item: the name of the defined menu item defined in
    config/routing as the named route of the same name
    :type menu_item: string
    :param title: text used for the link
    :type title: string
    :param **kw: additional keywords needed for creating url eg id=...

    :rtype: HTML literal

    This function is called by wrapper functions.
    '''
    _menu_items = config['routes.named_routes']
    if menu_item not in _menu_items:
        raise Exception('menu item `%s` cannot be found' % menu_item)
    item = copy.copy(_menu_items[menu_item])
    item.update(kw)
    active = _link_active(item)
    needed = item.pop('needed')
    for need in needed:
        if need not in kw:
            raise Exception('menu item `%s` need parameter `%s`'
                            % (menu_item, need))
    link = _link_to(title, menu_item, suppress_active_class=True, **item)
    if active:
        return literal('<li class="active">') + link + literal('</li>')
    return literal('<li>') + link + literal('</li>')


def default_group_type():
    return str(config.get('ckan.default.group_type', 'group'))


def get_facet_items_dict(facet, limit=10, exclude_active=False):
    '''Return the list of unselected facet items for the given facet, sorted
    by count.

    Returns the list of unselected facet contraints or facet items (e.g. tag
    names like "russian" or "tolstoy") for the given search facet (e.g.
    "tags"), sorted by facet item count (i.e. the number of search results that
    match each facet item).

    Reads the complete list of facet items for the given facet from
    c.search_facets, and filters out the facet items that the user has already
    selected.

    Arguments:
    facet -- the name of the facet to filter.
    limit -- the max. number of facet items to return.
    exclude_active -- only return unselected facets.

    '''
    if not c.search_facets or \
            not c.search_facets.get(facet) or \
            not c.search_facets.get(facet).get('items'):
        return []
    facets = []
    for facet_item in c.search_facets.get(facet)['items']:
        if not len(facet_item['name'].strip()):
            continue
        if not (facet, facet_item['name']) in request.params.items():
            facets.append(dict(active=False, **facet_item))
        elif not exclude_active:
            facets.append(dict(active=True, **facet_item))
    facets = sorted(facets, key=lambda item: item['count'], reverse=True)
    if c.search_facets_limits:
        limit = c.search_facets_limits.get(facet)
    if limit:
        return facets[:limit]
    else:
        return facets


def unselected_facet_items(facet, limit=10):
    '''Return the list of unselected facet items for the given facet, sorted
    by count.

    Returns the list of unselected facet contraints or facet items (e.g. tag
    names like "russian" or "tolstoy") for the given search facet (e.g.
    "tags"), sorted by facet item count (i.e. the number of search results that
    match each facet item).

    Reads the complete list of facet items for the given facet from
    c.search_facets, and filters out the facet items that the user has already
    selected.

    Arguments:
    facet -- the name of the facet to filter.
    limit -- the max. number of facet items to return.

    '''
    return get_facet_items_dict(facet, limit=limit, exclude_active=True)


@maintain.deprecated('h.get_facet_title is deprecated in 2.0 and will be removed.')
def get_facet_title(name):
    '''Deprecated in ckan 2.0 '''
    # if this is set in the config use this
    config_title = config.get('search.facets.%s.title' % name)
    if config_title:
        return config_title

    facet_titles = {'groups': _('Groups'),
                    'tags': _('Tags'),
                    'res_format': _('Formats'),
                    'license': _('License'), }
    return facet_titles.get(name, name.capitalize())


def get_param_int(name, default=10):
    return int(request.params.get(name, default))


def _url_with_params(url, params):
    if not params:
        return url
    params = [(k, v.encode('utf-8') if isinstance(v, basestring) else str(v))
              for k, v in params]
    return url + u'?' + urlencode(params)


def _search_url(params):
    url = url_for(controller='package', action='search')
    return _url_with_params(url, params)


def sorted_extras(package_extras, auto_clean=False, subs=None, exclude=None):
    ''' Used for outputting package extras

    :param package_extras: the package extras
    :type package_extras: dict
    :param auto_clean: If true capitalize and replace -_ with spaces
    :type auto_clean: bool
    :param subs: substitutes to use instead of given keys
    :type subs: dict {'key': 'replacement'}
    :param exclude: keys to exclude
    :type exclude: list of strings
    '''

    # If exclude is not supplied use values defined in the config
    if not exclude:
        exclude = g.package_hide_extras
    output = []
    for extra in sorted(package_extras, key=lambda x: x['key']):
        if extra.get('state') == 'deleted':
            continue
        k, v = extra['key'], extra['value']
        if k in exclude:
            continue
        if subs and k in subs:
            k = subs[k]
        elif auto_clean:
            k = k.replace('_', ' ').replace('-', ' ').title()
        if isinstance(v, (list, tuple)):
            v = ", ".join(map(unicode, v))
        output.append((k, v))
    return output


def check_access(action, data_dict=None):
    context = {'model': model,
               'user': c.user or c.author}
    if not data_dict:
        data_dict = {}
    try:
        logic.check_access(action, context, data_dict)
        authorized = True
    except logic.NotAuthorized:
        authorized = False

    return authorized


def get_action(action_name, data_dict=None):
    '''Calls an action function from a template.'''
    if data_dict is None:
        data_dict = {}
    return logic.get_action(action_name)({}, data_dict)


def linked_user(user, maxlength=0, avatar=20):
    if user in [model.PSEUDO_USER__LOGGED_IN, model.PSEUDO_USER__VISITOR]:
        return user
    if not isinstance(user, model.User):
        user_name = unicode(user)
        user = model.User.get(user_name)
        if not user:
            return user_name
    if user:
        name = user.name if model.User.VALID_NAME.match(user.name) else user.id
        icon = gravatar(email_hash=user.email_hash, size=avatar)
        displayname = user.display_name
        if maxlength and len(user.display_name) > maxlength:
            displayname = displayname[:maxlength] + '...'
        return icon + u' ' + link_to(displayname,
                                     url_for(controller='user', action='read', id=name))


def group_name_to_title(name):
    group = model.Group.by_name(name)
    if group is not None:
        return group.display_name
    return name


def markdown_extract(text, extract_length=190):
    ''' return the plain text representation of markdown encoded text.  That
    is the texted without any html tags.  If extract_length is 0 then it
    will not be truncated.'''
    if (text is None) or (text.strip() == ''):
        return ''
    plain = RE_MD_HTML_TAGS.sub('', markdown(text))
    if not extract_length or len(plain) < extract_length:
        return literal(plain)
    return literal(unicode(truncate(plain, length=extract_length, indicator='...', whole_word=True)))


def icon_url(name):
    return url_for_static('/images/icons/%s.png' % name)


def icon_html(url, alt=None, inline=True):
    classes = ''
    if inline:
        classes += 'inline-icon '
    return literal(('<img src="%s" height="16px" width="16px" alt="%s" ' +
                    'class="%s" /> ') % (url, alt, classes))


def icon(name, alt=None, inline=True):
    return icon_html(icon_url(name), alt, inline)


def resource_icon(res):
    if False:
        icon_name = 'page_white'
        # if (res.is_404?): icon_name = 'page_white_error'
        # also: 'page_white_gear'
        # also: 'page_white_link'
        return icon(icon_name)
    else:
        return icon(format_icon(res.get('format', '')))


def format_icon(_format):
    _format = _format.lower()
    if ('json' in _format): return 'page_white_cup'
    if ('csv' in _format): return 'page_white_gear'
    if ('xls' in _format): return 'page_white_excel'
    if ('zip' in _format): return 'page_white_compressed'
    if ('api' in _format): return 'page_white_database'
    if ('plain text' in _format): return 'page_white_text'
    if ('xml' in _format): return 'page_white_code'
    return 'page_white'


def dict_list_reduce(list_, key, unique=True):
    ''' Take a list of dicts and create a new one containing just the
    values for the key with unique values if requested. '''
    new_list = []
    for item in list_:
        value = item.get(key)
        if not value or (unique and value in new_list):
            continue
        new_list.append(value)
    return new_list


def linked_gravatar(email_hash, size=100, default=None):
    return literal(
        '<a href="https://gravatar.com/" target="_blank" ' +
        'title="%s">' % _('Update your avatar at gravatar.com') +
        '%s</a>' % gravatar(email_hash, size, default)
    )

_VALID_GRAVATAR_DEFAULTS = ['404', 'mm', 'identicon', 'monsterid',
                            'wavatar', 'retro']


def gravatar(email_hash, size=100, default=None):
    if default is None:
        default = config.get('ckan.gravatar_default', 'identicon')

    if not default in _VALID_GRAVATAR_DEFAULTS:
        # treat the default as a url
        default = urllib.quote(default, safe='')

    return literal('''<img src="//gravatar.com/avatar/%s?s=%d&amp;d=%s"
        class="gravatar" width="%s" height="%s" />'''
                   % (email_hash, size, default, size, size)
                   )


def pager_url(page, partial=None, **kwargs):
    routes_dict = _pylons_default_url.environ['pylons.routes_dict']
    kwargs['controller'] = routes_dict['controller']
    kwargs['action'] = routes_dict['action']
    if routes_dict.get('id'):
        kwargs['id'] = routes_dict['id']
    kwargs['page'] = page
    return url(**kwargs)


class Page(paginate.Page):
    # Curry the pager method of the webhelpers.paginate.Page class, so we have
    # our custom layout set as default.

    def pager(self, *args, **kwargs):
        kwargs.update(
            format=u"<div class='pagination pagination-centered'><ul>$link_previous ~2~ $link_next</ul></div>",
            symbol_previous=u'«', symbol_next=u'»',
            curpage_attr={'class': 'active'}, link_attr={}
        )
        return super(Page, self).pager(*args, **kwargs)

    # Put each page link into a <li> (for Bootstrap to style it)

    def _pagerlink(self, page, text, extra_attributes=None):
        anchor = super(Page, self)._pagerlink(page, text)
        extra_attributes = extra_attributes or {}
        return HTML.li(anchor, **extra_attributes)

    # Change 'current page' link from <span> to <li><a>
    # and '..' into '<li><a>..'
    # (for Bootstrap to style them properly)

    def _range(self, regexp_match):
        html = super(Page, self)._range(regexp_match)
        # Convert ..
        dotdot = '<span class="pager_dotdot">..</span>'
        dotdot_link = HTML.li(HTML.a('...', href='#'), class_='disabled')
        html = re.sub(dotdot, dotdot_link, html)

        # Convert current page
        text = '%s' % self.page
        current_page_span = str(HTML.span(c=text, **self.curpage_attr))
        current_page_link = self._pagerlink(self.page, text,
                                            extra_attributes=self.curpage_attr)
        return re.sub(current_page_span, current_page_link, html)


def render_datetime(datetime_, date_format=None, with_hours=False):
    '''Render a datetime object or timestamp string as a localised date or
    in the requested format.
    If timestamp is badly formatted, then a blank string is returned.

    :param datetime_: the date
    :type datetime_: datetime or ISO string format
    :param date_format: a date format
    :type date_format: string
    :param with_hours: should the `hours:mins` be shown
    :type with_hours: bool

    :rtype: string
    '''
    if isinstance(datetime_, basestring):
        try:
            datetime_ = date_str_to_datetime(datetime_)
        except TypeError:
            return ''
        except ValueError:
            return ''
    # check we are now a datetime
    if not isinstance(datetime_, datetime.datetime):
        return ''
    # if date_format was supplied we use it
    if date_format:
        return datetime_.strftime(date_format)
    # the localised date
    return formatters.localised_nice_date(datetime_, show_date=True,
                                          with_hours=with_hours)


def date_str_to_datetime(date_str):
    '''Convert ISO-like formatted datestring to datetime object.

    This function converts ISO format date- and datetime-strings into
    datetime objects.  Times may be specified down to the microsecond.  UTC
    offset or timezone information may **not** be included in the string.

    Note - Although originally documented as parsing ISO date(-times), this
           function doesn't fully adhere to the format.  This function will
           throw a ValueError if the string contains UTC offset information.
           So in that sense, it is less liberal than ISO format.  On the
           other hand, it is more liberal of the accepted delimiters between
           the values in the string.  Also, it allows microsecond precision,
           despite that not being part of the ISO format.
    '''

    time_tuple = re.split('[^\d]+', date_str, maxsplit=5)

    # Extract seconds and microseconds
    if len(time_tuple) >= 6:
        m = re.match('(?P<seconds>\d{2})(\.(?P<microseconds>\d{6}))?$',
                     time_tuple[5])
        if not m:
            raise ValueError('Unable to parse %s as seconds.microseconds' %
                             time_tuple[5])
        seconds = int(m.groupdict().get('seconds'))
        microseconds = int(m.groupdict(0).get('microseconds'))
        time_tuple = time_tuple[:5] + [seconds, microseconds]

    return datetime.datetime(*map(int, time_tuple))


def parse_rfc_2822_date(date_str, assume_utc=True):
    '''
    Parse a date string of the form specified in RFC 2822, and return a
    datetime.

    RFC 2822 is the date format used in HTTP headers.  It should contain
    timezone information, but that cannot be relied upon.

    If date_str doesn't contain timezone information, then the 'assume_utc'
    flag determines whether we assume this string is local (with respect to the
    server running this code), or UTC.  In practice, what this means is that if
    assume_utc is True, then the returned datetime is 'aware', with an
    associated tzinfo of offset zero.  Otherwise, the returned datetime is
    'naive'.

    If timezone information is available in date_str, then the returned
    datetime is 'aware', ie - it has an associated tz_info object.

    Returns None if the string cannot be parsed as a valid datetime.
    '''
    time_tuple = email.utils.parsedate_tz(date_str)

    # Not parsable
    if not time_tuple:
        return None

    # No timezone information available in the string
    if time_tuple[-1] is None and not assume_utc:
        return datetime.datetime.fromtimestamp(
            email.utils.mktime_tz(time_tuple))
    else:
        offset = 0 if time_tuple[-1] is None else time_tuple[-1]
        tz_info = _RFC2282TzInfo(offset)
    return datetime.datetime(*time_tuple[:6], microsecond=0, tzinfo=tz_info)


class _RFC2282TzInfo(datetime.tzinfo):
    '''
    A datetime.tzinfo implementation used by parse_rfc_2822_date() function.

    In order to return timezone information, a concrete implementation of
    datetime.tzinfo is required.  This class represents tzinfo that knows
    about it's offset from UTC, has no knowledge of daylight savings time, and
    no knowledge of the timezone name.

    '''

    def __init__(self, offset):
        '''
        offset from UTC in seconds.
        '''
        self.offset = datetime.timedelta(seconds=offset)

    def utcoffset(self, dt):
        return self.offset

    def dst(self, dt):
        '''
        Dates parsed from an RFC 2822 string conflate timezone and dst, and so
        it's not possible to determine whether we're in DST or not, hence
        returning None.
        '''
        return None

    def tzname(self, dt):
        return None


def time_ago_in_words_from_str(date_str, granularity='month'):
    if date_str:
        return date.time_ago_in_words(date_str_to_datetime(date_str),
                                      granularity=granularity)
    else:
        return _('Unknown')


def button_attr(enable, type='primary'):
    if enable:
        return 'class="btn %s"' % type
    return 'disabled class="btn disabled"'


def dataset_display_name(package_or_package_dict):
    if isinstance(package_or_package_dict, dict):
        return package_or_package_dict.get('title', '') or \
            package_or_package_dict.get('name', '')
    else:
        return package_or_package_dict.title or package_or_package_dict.name


def dataset_link(package_or_package_dict):
    if isinstance(package_or_package_dict, dict):
        name = package_or_package_dict['name']
    else:
        name = package_or_package_dict.name
    text = dataset_display_name(package_or_package_dict)
    return link_to(
        text,
        url_for(controller='package', action='read', id=name)
    )

# TODO: (?) support resource objects as well
def resource_display_name(resource_dict):
    name = resource_dict.get('name', None)
    description = resource_dict.get('description', None)
    if name:
        return name
    elif description:
        description = description.split('.')[0]
        max_len = 60
        if len(description) > max_len:
            description = description[:max_len] + '...'
        return description
    else:
        return _("Unnamed resource")


def resource_link(resource_dict, package_id):
    text = resource_display_name(resource_dict)
    url = url_for(controller='package',
                  action='resource_read',
                  id=package_id,
                  resource_id=resource_dict['id'])
    return link_to(text, url)


def related_item_link(related_item_dict):
    text = related_item_dict.get('title', '')
    url = url_for(controller='related',
                  action='read',
                  id=related_item_dict['id'])
    return link_to(text, url)


def tag_link(tag):
    url = url_for(controller='tag', action='read', id=tag['name'])
    return link_to(tag.get('title', tag['name']), url)


def group_link(group):
    url = url_for(controller='group', action='read', id=group['name'])
    return link_to(group['title'], url)


def organization_link(organization):
    url = url_for(controller='organization', action='read', id=organization['name'])
    return link_to(organization['name'], url)


def dump_json(obj, **kw):
    return json.dumps(obj, **kw)


def _get_template_name():
    #FIX ME THIS IS BROKEN
    ''' helper function to get the currently/last rendered template name '''
    return c.__debug_info[-1]['template_name']


def auto_log_message():
    if (c.action == 'new'):
        return _('Created new dataset.')
    elif (c.action == 'editresources'):
        return _('Edited resources.')
    elif (c.action == 'edit'):
        return _('Edited settings.')
    return ''


def activity_div(template, activity, actor, object=None, target=None):
    actor = '<span class="actor">%s</span>' % actor
    if object:
        object = '<span class="object">%s</span>' % object
    if target:
        target = '<span class="target">%s</span>' % target
    rendered_datetime = render_datetime(activity['timestamp'])
    date = '<span class="date">%s</span>' % rendered_datetime
    template = template.format(actor=actor, date=date,
                               object=object, target=target)
    template = '<div class="activity">%s %s</div>' % (template, date)
    return literal(template)


def snippet(template_name, **kw):
    ''' This function is used to load html snippets into pages. keywords
    can be used to pass parameters into the snippet rendering '''
    import ckan.lib.base as base
    return base.render_snippet(template_name, **kw)


def convert_to_dict(object_type, objs):
    ''' This is a helper function for converting lists of objects into
    lists of dicts. It is for backwards compatability only. '''

    def dictize_revision_list(revision, context):
        # conversionof revision lists

        def process_names(items):
            array = []
            for item in items:
                array.append(item.name)
            return array

        rev = {'id': revision.id,
               'state': revision.state,
               'timestamp': revision.timestamp,
               'author': revision.author,
               'packages': process_names(revision.packages),
               'groups': process_names(revision.groups),
               'message': revision.message, }
        return rev
    import ckan.lib.dictization.model_dictize as md
    converters = {'package': md.package_dictize,
                  'revisions': dictize_revision_list}
    converter = converters[object_type]
    items = []
    context = {'model': model}
    for obj in objs:
        item = converter(obj, context)
        items.append(item)
    return items

# these are the types of objects that can be followed
_follow_objects = ['dataset', 'user', 'group']


def follow_button(obj_type, obj_id):
    '''Return a follow button for the given object type and id.

    If the user is not logged in return an empty string instead.

    :param obj_type: the type of the object to be followed when the follow
        button is clicked, e.g. 'user' or 'dataset'
    :type obj_type: string
    :param obj_id: the id of the object to be followed when the follow button
        is clicked
    :type obj_id: string

    :returns: a follow button as an HTML snippet
    :rtype: string

    '''
    obj_type = obj_type.lower()
    assert obj_type in _follow_objects
    # If the user is logged in show the follow/unfollow button
    if c.user:
        context = {'model': model, 'session': model.Session, 'user': c.user}
        action = 'am_following_%s' % obj_type
        following = logic.get_action(action)(context, {'id': obj_id})
        return snippet('snippets/follow_button.html',
                       following=following,
                       obj_id=obj_id,
                       obj_type=obj_type)
    return ''


def follow_count(obj_type, obj_id):
    '''Return the number of followers of an object.

    :param obj_type: the type of the object, e.g. 'user' or 'dataset'
    :type obj_type: string
    :param obj_id: the id of the object
    :type obj_id: string

    :returns: the number of followers of the object
    :rtype: int

    '''
    obj_type = obj_type.lower()
    assert obj_type in _follow_objects
    action = '%s_follower_count' % obj_type
    context = {'model': model, 'session': model.Session, 'user': c.user}
    return logic.get_action(action)(context, {'id': obj_id})


def _create_url_with_params(params=None, controller=None, action=None,
                            extras=None):
    ''' internal function for building urls with parameters. '''

    if not controller:
        controller = c.controller
    if not action:
        action = c.action
    if not extras:
        extras = {}

    url = url_for(controller=controller, action=action, **extras)
    return _url_with_params(url, params)


def add_url_param(alternative_url=None, controller=None, action=None,
                  extras=None, new_params=None):
    '''
    Adds extra parameters to existing ones

    controller action & extras (dict) are used to create the base url
    via url_for(controller=controller, action=action, **extras)
    controller & action default to the current ones

    This can be overriden providing an alternative_url, which will be used
    instead.
    '''

    params_nopage = [(k, v) for k, v in request.params.items() if k != 'page']
    params = set(params_nopage)
    if new_params:
        params |= set(new_params.items())
    if alternative_url:
        return _url_with_params(alternative_url, params)
    return _create_url_with_params(params=params, controller=controller,
                                   action=action, extras=extras)


def remove_url_param(key, value=None, replace=None, controller=None,
                     action=None, extras=None, alternative_url=None):
    ''' Remove one or multiple keys from the current parameters.
    The first parameter can be either a string with the name of the key to
    remove or a list of keys to remove.
    A specific key/value pair can be removed by passing a second value
    argument otherwise all pairs matching the key will be removed. If replace
    is given then a new param key=replace will be added.
    Note that the value and replace parameters only apply to the first key
    provided (or the only one provided if key is a string).

    controller action & extras (dict) are used to create the base url
    via url_for(controller=controller, action=action, **extras)
    controller & action default to the current ones

    This can be overriden providing an alternative_url, which will be used
    instead.
    '''
    if isinstance(key, basestring):
        keys = [key]
    else:
        keys = key

    params_nopage = [(k, v) for k, v in request.params.items() if k != 'page']
    params = list(params_nopage)
    if value:
        params.remove((keys[0], value))
    else:
        for key in keys:
            [params.remove((k, v)) for (k, v) in params[:] if k == key]
    if replace is not None:
        params.append((keys[0], replace))

    if alternative_url:
        return _url_with_params(alternative_url, params)

    return _create_url_with_params(params=params, controller=controller,
                                   action=action, extras=extras)


def include_resource(resource):
    r = getattr(fanstatic_resources, resource)
    r.need()


def urls_for_resource(resource):
    ''' Returns a list of urls for the resource specified.  If the resource
    is a group or has dependencies then there can be multiple urls.

    NOTE: This is for special situations only and is not the way to generally
    include resources.  It is advised not to use this function.'''
    r = getattr(fanstatic_resources, resource)
    resources = list(r.resources)
    core = fanstatic_resources.fanstatic_extensions.core
    f = core.get_needed()
    lib = r.library
    root_path = f.library_url(lib)

    resources = core.sort_resources(resources)
    if f._bundle:
        resources = core.bundle_resources(resources)
    out = []
    for resource in resources:
        if isinstance(resource, core.Bundle):
            paths = [resource.relpath for resource in resource.resources()]
            relpath = ';'.join(paths)
            relpath = core.BUNDLE_PREFIX + relpath
        else:
            relpath = resource.relpath

        out.append('%s/%s' % (root_path, relpath))
    return out


def debug_inspect(arg):
    ''' Output pprint.pformat view of supplied arg '''
    return literal('<pre>') + pprint.pformat(arg) + literal('</pre>')


def debug_full_info_as_list(debug_info):
    ''' This dumps the template variables for debugging purposes only. '''
    out = []
    ignored_keys = ['c', 'app_globals', 'g', 'h', 'request', 'tmpl_context',
                    'actions', 'translator', 'session', 'N_', 'ungettext',
                    'config', 'response', '_']
    ignored_context_keys = ['__class__', '__context', '__delattr__', '__dict__',
                            '__doc__', '__format__', '__getattr__',
                            '__getattribute__', '__hash__', '__init__',
                            '__module__', '__new__', '__reduce__',
                            '__reduce_ex__', '__repr__', '__setattr__',
                            '__sizeof__', '__str__', '__subclasshook__',
                            '__weakref__', 'action', 'environ', 'pylons',
                            'start_response']
    debug_vars = debug_info['vars']
    for key in debug_vars.keys():
        if not key in ignored_keys:
            data = pprint.pformat(debug_vars.get(key))
            data = data.decode('utf-8')
            out.append((key, data))

    if 'tmpl_context' in debug_vars:
        for key in debug_info['c_vars']:

            if not key in ignored_context_keys:
                data = pprint.pformat(getattr(debug_vars['tmpl_context'], key))
                data = data.decode('utf-8')
                out.append(('c.%s' % key, data))

    return out


def popular(type_, number, min=1, title=None):
    ''' display a popular icon. '''
    if type_ == 'views':
        title = ungettext('{number} view', '{number} views', number)
    elif type_ == 'recent views':
        title = ungettext('{number} recent view', '{number} recent views', number)
    elif not title:
        raise Exception('popular() did not recieve a valid type_ or title')
    return snippet('snippets/popular.html', title=title, number=number, min=min)


<<<<<<< HEAD
@maintain.deprecated('Please use '
        "h.get_action('group_list_authz', {'available_only': True}) instead.")
def groups_available():
    '''Return a list of available groups. Deprecated in CKAN 2.2.'''
    context = {'model': model, 'session': model.Session,
               'user': c.user or c.author}
    data_dict = {'available_only': True}
=======
def groups_available(am_member=False):
    '''Return a list of the groups that the user is authorized to edit.

    :param am_member: if True return only the groups the logged-in user is a
      member of, otherwise return all groups that the user is authorized to
      edit (for example, sysadmin users are authorized to edit all groups)
      (optional, default: False)
    :type am-member: boolean

    '''
    context = {}
    data_dict = {'available_only': True, 'am_member': am_member}
>>>>>>> 037a61e6
    return logic.get_action('group_list_authz')(context, data_dict)


@maintain.deprecated('Please use '
    "h.get_action('organization_list_for_user', {'permission': 'edit_group'}) "
    'instead.')
def organizations_available(permission='edit_group'):
<<<<<<< HEAD
    '''Return a list of available organizations. Deprecated in CKAN 2.2.'''
    context = {'model': model, 'session': model.Session,
               'user': c.user}
=======
    ''' return a list of available organizations '''
    context = {'user': c.user}
>>>>>>> 037a61e6
    data_dict = {'permission': permission}
    return logic.get_action('organization_list_for_user')(context, data_dict)


def user_in_org_or_group(group_id):
    ''' Check if user is in a group or organization '''
    # we need a user
    if not c.userobj:
        return False
    # sysadmins can do anything
    if c.userobj.sysadmin:
        return True
    query = model.Session.query(model.Member) \
        .filter(model.Member.state == 'active') \
        .filter(model.Member.table_name == 'user') \
        .filter(model.Member.group_id == group_id) \
        .filter(model.Member.table_id == c.userobj.id)
    return len(query.all()) != 0


def dashboard_activity_stream(user_id, filter_type=None, filter_id=None,
                              offset=0):
    '''Return the dashboard activity stream of the current user.

    :param user_id: the id of the user
    :type user_id: string

    :param filter_type: the type of thing to filter by
    :type filter_type: string

    :param filter_id: the id of item to filter by
    :type filter_id: string

    :returns: an activity stream as an HTML snippet
    :rtype: string

    '''
    context = {'model': model, 'session': model.Session, 'user': c.user}

    if filter_type:
        action_functions = {
            'dataset': 'package_activity_list_html',
            'user': 'user_activity_list_html',
            'group': 'group_activity_list_html'
        }
        action_function = logic.get_action(action_functions.get(filter_type))
        return action_function(context, {'id': filter_id, 'offset': offset})
    else:
        return logic.get_action('dashboard_activity_list_html')(
            context, {'offset': offset})


def recently_changed_packages_activity_stream():
    context = {'model': model, 'session': model.Session, 'user': c.user}
    return logic.get_action('recently_changed_packages_activity_list_html')(
        context, {})


def escape_js(str_to_escape):
    '''Escapes special characters from a JS string.

       Useful e.g. when you need to pass JSON to the templates

       :param str_to_escape: string to be escaped
       :rtype: string
    '''
    return str_to_escape.replace('\\', '\\\\') \
        .replace('\'', '\\\'') \
        .replace('"', '\\\"')


def get_pkg_dict_extra(pkg_dict, key, default=None):
    '''Returns the value for the dataset extra with the provided key.

    If the key is not found, it returns a default value, which is None by
    default.

    :param pkg_dict: dictized dataset
    :key: extra key to lookup
    :default: default value returned if not found
    '''

    extras = pkg_dict['extras'] if 'extras' in pkg_dict else []

    for extra in extras:
        if extra['key'] == key:
            return extra['value']

    return default


def get_request_param(parameter_name, default=None):
    ''' This function allows templates to access query string parameters
    from the request. This is useful for things like sort order in
    searches. '''
    return request.params.get(parameter_name, default)

# find all inner text of html eg `<b>moo</b>` gets `moo` but not of <a> tags
# as this would lead to linkifying links if they are urls.
RE_MD_GET_INNER_HTML = re.compile(
    r'(^|(?:<(?!a\b)[^>]*>))([^<]+)(?=<|$)',
    flags=re.UNICODE
)

# find all `internal links` eg. tag:moo, dataset:1234, tag:"my tag"
RE_MD_INTERNAL_LINK = re.compile(
    r'\b(tag|package|dataset|group):((")?(?(3)[ \w\-.]+|[\w\-.]+)(?(3)"))',
    flags=re.UNICODE
)

# find external links eg http://foo.com, https://bar.org/foobar.html
RE_MD_EXTERNAL_LINK = re.compile(
    r'(\bhttps?:\/\/[\w\-\.,@?^=%&;:\/~\\+#]*)',
    flags=re.UNICODE
)

# find all tags but ignore < in the strings so that we can use it correctly
# in markdown
RE_MD_HTML_TAGS = re.compile('<[^><]*>')


def html_auto_link(data):
    '''Linkifies HTML

    tag:... converted to a tag link
    dataset:... converted to a dataset link
    group:... converted to a group link
    http://... converted to a link
    '''

    LINK_FNS = {
        'tag': tag_link,
        'group': group_link,
        'dataset': dataset_link,
        'package': dataset_link,
    }

    def makelink(matchobj):
        obj = matchobj.group(1)
        name = matchobj.group(2)
        title = '%s:%s' % (obj, name)
        return LINK_FNS[obj]({'name': name.strip('"'), 'title': title})

    def link(matchobj):
        return '<a href="%s" target="_blank" rel="nofollow">%s</a>' \
            % (matchobj.group(1), matchobj.group(1))

    def process(matchobj):
        data = matchobj.group(2)
        data = RE_MD_INTERNAL_LINK.sub(makelink, data)
        data = RE_MD_EXTERNAL_LINK.sub(link, data)
        return matchobj.group(1) + data

    data = RE_MD_GET_INNER_HTML.sub(process, data)
    return data


def render_markdown(data, auto_link=True):
    ''' returns the data as rendered markdown '''
    if not data:
        return ''
    data = RE_MD_HTML_TAGS.sub('', data.strip())
    data = markdown(data, safe_mode=True)
    # tags can be added by tag:... or tag:"...." and a link will be made
    # from it
    if auto_link:
        data = html_auto_link(data)
    return literal(data)


def format_resource_items(items):
    ''' Take a resource item list and format nicely with blacklisting etc. '''
    blacklist = ['name', 'description', 'url', 'tracking_summary']
    output = []
    # regular expressions for detecting types in strings
    reg_ex_datetime = '^\d{4}-\d{2}-\d{2}T\d{2}:\d{2}:\d{2}(\.\d{6})?$'
    reg_ex_int = '^-?\d{1,}$'
    reg_ex_float = '^-?\d{1,}\.\d{1,}$'
    for key, value in items:
        if not value or key in blacklist:
            continue
        # size is treated specially as we want to show in MiB etc
        if key == 'size':
            try:
                value = formatters.localised_filesize(int(value))
            except ValueError:
                # Sometimes values that can't be converted to ints can sneak
                # into the db. In this case, just leave them as they are.
                pass
        elif isinstance(value, basestring):
            # check if strings are actually datetime/number etc
            if re.search(reg_ex_datetime, value):
                datetime_ = date_str_to_datetime(value)
                value = formatters.localised_nice_date(datetime_)
            elif re.search(reg_ex_float, value):
                value = formatters.localised_number(float(value))
            elif re.search(reg_ex_int, value):
                value = formatters.localised_number(int(value))
        elif isinstance(value, int) or isinstance(value, float):
            value = formatters.localised_number(value)
        key = key.replace('_', ' ')
        output.append((key, value))
    return sorted(output, key=lambda x: x[0])


def resource_preview(resource, package):
    '''
    Returns a rendered snippet for a embedded resource preview.

    Depending on the type, different previews are loaded.
    This could be an img tag where the image is loaded directly or an iframe
    that embeds a web page, recline or a pdf preview.
    '''

    if not resource['url']:
        return snippet("dataviewer/snippets/no_preview.html",
                       resource_type=format_lower,
                       reason=_(u'The resource url is not specified.'))

    format_lower = datapreview.res_format(resource)
    directly = False
    data_dict = {'resource': resource, 'package': package}

    if datapreview.get_preview_plugin(data_dict, return_first=True):
        url = url_for(controller='package', action='resource_datapreview',
                      resource_id=resource['id'], id=package['id'], qualified=True)
    elif format_lower in datapreview.direct():
        directly = True
        url = resource['url']
    elif format_lower in datapreview.loadable():
        url = resource['url']
    else:
        reason = None
        if format_lower:
            log.info(
                _(u'No preview handler for resource of type {0}'.format(
                    format_lower))
            )
        else:
            reason = _(u'The resource format is not specified.')
        return snippet("dataviewer/snippets/no_preview.html",
                       reason=reason,
                       resource_type=format_lower)

    return snippet("dataviewer/snippets/data_preview.html",
                   embed=directly,
                   resource_url=url,
                   raw_resource_url=resource.get('url'))


def list_dict_filter(list_, search_field, output_field, value):
    ''' Takes a list of dicts and returns the value of a given key if the
    item has a matching value for a supplied key

    :param list_: the list to search through for matching items
    :type list_: list of dicts

    :param search_field: the key to use to find matching items
    :type search_field: string

    :param output_field: the key to use to output the value
    :type output_field: string

    :param value: the value to search for
    '''

    for item in list_:
        if item.get(search_field) == value:
            return item.get(output_field, value)
    return value


def SI_number_span(number):
    ''' outputs a span with the number in SI unit eg 14700 -> 14.7k '''
    number = int(number)
    if number < 1000:
        output = literal('<span>')
    else:
        output = literal('<span title="' + formatters.localised_number(number) + '">')
    return output + formatters.localised_SI_number(number) + literal('<span>')

# add some formatter functions
localised_number = formatters.localised_number
localised_SI_number = formatters.localised_SI_number
localised_nice_date = formatters.localised_nice_date
localised_filesize = formatters.localised_filesize

def new_activities():
    '''Return the number of activities for the current user.

    See :func:`logic.action.get.dashboard_new_activities_count` for more
    details.

    '''
    if not c.userobj:
        return None
    action = logic.get_action('dashboard_new_activities_count')
    return action({}, {})


# these are the functions that will end up in `h` template helpers
__allowed_functions__ = [
    # functions defined in ckan.lib.helpers
    'redirect_to',
    'url',
    'url_for',
    'url_for_static',
    'lang',
    'flash',
    'flash_error',
    'flash_notice',
    'flash_success',
    'nav_link',
    'nav_named_link',
    'subnav_link',
    'subnav_named_route',
    'default_group_type',
    'check_access',
    'get_action',
    'linked_user',
    'group_name_to_title',
    'markdown_extract',
    'icon',
    'icon_html',
    'icon_url',
    'resource_icon',
    'format_icon',
    'linked_gravatar',
    'gravatar',
    'pager_url',
    'render_datetime',
    'date_str_to_datetime',
    'parse_rfc_2822_date',
    'time_ago_in_words_from_str',
    'button_attr',
    'dataset_display_name',
    'dataset_link',
    'resource_display_name',
    'resource_link',
    'related_item_link',
    'tag_link',
    'group_link',
    'dump_json',
    'auto_log_message',
    'snippet',
    'convert_to_dict',
    'activity_div',
    'lang_native_name',
    'get_facet_items_dict',
    'unselected_facet_items',
    'include_resource',
    'urls_for_resource',
    'build_nav_main',
    'build_nav_icon',
    'build_nav',
    'debug_inspect',
    'dict_list_reduce',
    'full_current_url',
    'popular',
    'debug_full_info_as_list',
    'get_facet_title',
    'get_param_int',
    'sorted_extras',
    'follow_button',
    'follow_count',
    'remove_url_param',
    'add_url_param',
    'groups_available',
    'organizations_available',
    'user_in_org_or_group',
    'dashboard_activity_stream',
    'recently_changed_packages_activity_stream',
    'escape_js',
    'get_pkg_dict_extra',
    'get_request_param',
    'render_markdown',
    'format_resource_items',
    'resource_preview',
    'SI_number_span',
    'localised_number',
    'localised_SI_number',
    'localised_nice_date',
    'localised_filesize',
    'list_dict_filter',
    'new_activities',
    # imported into ckan.lib.helpers
    'literal',
    'link_to',
    'get_available_locales',
    'get_locales_dict',
    'truncate',
    'file',
    'mail_to',
    'radio',
    'submit',
    'asbool',
]<|MERGE_RESOLUTION|>--- conflicted
+++ resolved
@@ -1278,17 +1278,11 @@
     return snippet('snippets/popular.html', title=title, number=number, min=min)
 
 
-<<<<<<< HEAD
 @maintain.deprecated('Please use '
         "h.get_action('group_list_authz', {'available_only': True}) instead.")
 def groups_available():
-    '''Return a list of available groups. Deprecated in CKAN 2.2.'''
-    context = {'model': model, 'session': model.Session,
-               'user': c.user or c.author}
-    data_dict = {'available_only': True}
-=======
-def groups_available(am_member=False):
     '''Return a list of the groups that the user is authorized to edit.
+    Deprecated in CKAN 2.2
 
     :param am_member: if True return only the groups the logged-in user is a
       member of, otherwise return all groups that the user is authorized to
@@ -1297,9 +1291,9 @@
     :type am-member: boolean
 
     '''
-    context = {}
-    data_dict = {'available_only': True, 'am_member': am_member}
->>>>>>> 037a61e6
+    context = {'model': model, 'session': model.Session,
+               'user': c.user or c.author}
+    data_dict = {'available_only': True}
     return logic.get_action('group_list_authz')(context, data_dict)
 
 
@@ -1307,14 +1301,8 @@
     "h.get_action('organization_list_for_user', {'permission': 'edit_group'}) "
     'instead.')
 def organizations_available(permission='edit_group'):
-<<<<<<< HEAD
     '''Return a list of available organizations. Deprecated in CKAN 2.2.'''
-    context = {'model': model, 'session': model.Session,
-               'user': c.user}
-=======
-    ''' return a list of available organizations '''
     context = {'user': c.user}
->>>>>>> 037a61e6
     data_dict = {'permission': permission}
     return logic.get_action('organization_list_for_user')(context, data_dict)
 
