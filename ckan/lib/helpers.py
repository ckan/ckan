# coding=UTF-8

"""Helper functions

Consists of functions to typically be used within templates, but also
available to Controllers. This module is available to templates as 'h'.
"""
import email.utils
import datetime
import logging
import re
import urllib
import pprint
import copy
from urllib import urlencode

from paste.deploy.converters import asbool
from webhelpers.html import escape, HTML, literal, url_escape
from webhelpers.html.tools import mail_to
from webhelpers.html.tags import *
from webhelpers.markdown import markdown
from webhelpers import paginate
from webhelpers.text import truncate
import webhelpers.date as date
from pylons import url as _pylons_default_url
from pylons.decorators.cache import beaker_cache
from pylons import config
from routes import redirect_to as _redirect_to
from routes import url_for as _routes_default_url_for
from alphabet_paginate import AlphaPage
import i18n
import ckan.exceptions

import ckan.lib.fanstatic_resources as fanstatic_resources
import ckan.model as model
import ckan.lib.formatters as formatters
import ckan.lib.maintain as maintain
import ckan.lib.datapreview as datapreview
import ckan.logic as logic

from ckan.common import (
    _, ungettext, g, c, request, session, json, OrderedDict
)

get_available_locales = i18n.get_available_locales
get_locales_dict = i18n.get_locales_dict

log = logging.getLogger(__name__)


def redirect_to(*args, **kw):
    '''A routes.redirect_to wrapper to retain the i18n settings'''
    kw['__ckan_no_root'] = True
    if are_there_flash_messages():
        kw['__no_cache__'] = True
    return _redirect_to(url_for(*args, **kw))


def url(*args, **kw):
    """Create url adding i18n information if selected
    wrapper for pylons.url"""
    locale = kw.pop('locale', None)
    my_url = _pylons_default_url(*args, **kw)
    return _add_i18n_to_url(my_url, locale=locale, **kw)


def url_for(*args, **kw):
    """Create url adding i18n information if selected
    wrapper for routes.url_for"""
    locale = kw.pop('locale', None)
    # remove __ckan_no_root and add after to not pollute url
    no_root = kw.pop('__ckan_no_root', False)
    # routes will get the wrong url for APIs if the ver is not provided
    if kw.get('controller') == 'api':
        ver = kw.get('ver')
        if not ver:
            raise Exception('api calls must specify the version! e.g. ver=3')
        # fix ver to include the slash
        kw['ver'] = '/%s' % ver
    my_url = _routes_default_url_for(*args, **kw)
    kw['__ckan_no_root'] = no_root
    return _add_i18n_to_url(my_url, locale=locale, **kw)


def url_for_static(*args, **kw):
    """Create url for static content that does not get translated
    eg css, js
    wrapper for routes.url_for"""
    # make sure that if we specify the url that it is not unicode
    if args:
        args = (str(args[0]),) + args[1:]
    my_url = _routes_default_url_for(*args, **kw)
    return my_url


def _add_i18n_to_url(url_to_amend, **kw):
    # If the locale keyword param is provided then the url is rewritten
    # using that locale .If return_to is provided this is used as the url
    # (as part of the language changing feature).
    # A locale of default will not add locale info to the url.

    default_locale = False
    locale = kw.pop('locale', None)
    no_root = kw.pop('__ckan_no_root', False)
    allowed_locales = ['default'] + i18n.get_locales()
    if locale and locale not in allowed_locales:
        locale = None
    if locale:
        if locale == 'default':
            default_locale = True
    else:
        try:
            locale = request.environ.get('CKAN_LANG')
            default_locale = request.environ.get('CKAN_LANG_IS_DEFAULT', True)
        except TypeError:
            default_locale = True
    try:
        root = request.environ.get('SCRIPT_NAME', '')
    except TypeError:
        root = ''
    if kw.get('qualified', False):
        # if qualified is given we want the full url ie http://...
        root = _routes_default_url_for('/', qualified=True)[:-1] + root
    # ckan.root_path is defined when we have none standard language
    # position in the url
    root_path = config.get('ckan.root_path', None)
    if root_path:
        # FIXME this can be written better once the merge
        # into the ecportal core is done - Toby
        # we have a special root specified so use that
        if default_locale:
            root = re.sub('/{{LANG}}', '', root_path)
        else:
            root = re.sub('{{LANG}}', locale, root_path)
        # make sure we don't have a trailing / on the root
        if root[-1] == '/':
            root = root[:-1]
        url = url_to_amend[len(re.sub('/{{LANG}}', '', root_path)):]
        url = '%s%s' % (root, url)
        root = re.sub('/{{LANG}}', '', root_path)
    else:
        if default_locale:
            url = url_to_amend
        else:
            # we need to strip the root from the url and the add it before
            # the language specification.
            url = url_to_amend[len(root):]
            url = '%s/%s%s' % (root, locale,  url)

    # stop the root being added twice in redirects
    if no_root:
        url = url_to_amend[len(root):]
        if not default_locale:
            url = '/%s%s' % (locale,  url)

    if url == '/packages':
        error = 'There is a broken url being created %s' % kw
        raise ckan.exceptions.CkanUrlException(error)

    return url


def full_current_url():
    ''' Returns the fully qualified current url (eg http://...) useful
    for sharing etc '''
    return(url_for(request.environ['CKAN_CURRENT_URL'], qualified=True))


def lang():
    ''' Return the language code for the current locale eg `en` '''
    return request.environ.get('CKAN_LANG')


def lang_native_name(lang=None):
    ''' Return the langage name currently used in it's localised form
        either from parameter or current environ setting'''
    lang = lang or lang()
    locale = get_locales_dict().get(lang)
    if locale:
        return locale.display_name or locale.english_name
    return lang


class Message(object):
    """A message returned by ``Flash.pop_messages()``.

    Converting the message to a string returns the message text. Instances
    also have the following attributes:

    * ``message``: the message text.
    * ``category``: the category specified when the message was created.
    """

    def __init__(self, category, message, allow_html):
        self.category = category
        self.message = message
        self.allow_html = allow_html

    def __str__(self):
        return self.message

    __unicode__ = __str__

    def __html__(self):
        if self.allow_html:
            return self.message
        else:
            return escape(self.message)


class _Flash(object):

    # List of allowed categories.  If None, allow any category.
    categories = ["", "alert-info", "alert-error", "alert-success"]

    # Default category if none is specified.
    default_category = ""

    def __init__(self, session_key="flash", categories=None,
                 default_category=None):
        self.session_key = session_key
        if categories is not None:
            self.categories = categories
        if default_category is not None:
            self.default_category = default_category
        if self.categories and self.default_category not in self.categories:
            raise ValueError("unrecognized default category %r"
                             % (self.default_category,))

    def __call__(self, message, category=None, ignore_duplicate=False,
                 allow_html=False):
        if not category:
            category = self.default_category
        elif self.categories and category not in self.categories:
            raise ValueError("unrecognized category %r" % (category,))
        # Don't store Message objects in the session, to avoid unpickling
        # errors in edge cases.
        new_message_tuple = (category, message, allow_html)
        messages = session.setdefault(self.session_key, [])
        # ``messages`` is a mutable list, so changes to the local variable are
        # reflected in the session.
        if ignore_duplicate:
            for i, m in enumerate(messages):
                if m[1] == message:
                    if m[0] != category:
                        messages[i] = new_message_tuple
                        session.save()
                    return    # Original message found, so exit early.
        messages.append(new_message_tuple)
        session.save()

    def pop_messages(self):
        messages = session.pop(self.session_key, [])
        # only save session if it has changed
        if messages:
            session.save()
        return [Message(*m) for m in messages]

    def are_there_messages(self):
        return bool(session.get(self.session_key))

flash = _Flash()
# this is here for backwards compatability
_flash = flash


def flash_notice(message, allow_html=False):
    ''' Show a flash message of type notice '''
    flash(message, category='alert-info', allow_html=allow_html)


def flash_error(message, allow_html=False):
    ''' Show a flash message of type error '''
    flash(message, category='alert-error', allow_html=allow_html)


def flash_success(message, allow_html=False):
    ''' Show a flash message of type success '''
    flash(message, category='alert-success', allow_html=allow_html)


def are_there_flash_messages():
    ''' Returns True if there are flash messages for the current user '''
    return flash.are_there_messages()


def _link_active(kwargs):
    ''' creates classes for the link_to calls '''
    highlight_actions = kwargs.get('highlight_actions',
                                   kwargs.get('action', '')).split(' ')
    return (c.controller == kwargs.get('controller')
                and c.action in highlight_actions)


def _link_to(text, *args, **kwargs):
    '''Common link making code for several helper functions'''
    assert len(args)<2, 'Too many unnamed arguments'

    def _link_class(kwargs):
        ''' creates classes for the link_to calls '''
        suppress_active_class = kwargs.pop('suppress_active_class', False)
        if not suppress_active_class and _link_active(kwargs):
            active = ' active'
        else:
            active = ''
        kwargs.pop('highlight_actions', '')
        return kwargs.pop('class_', '') + active or None

    def _create_link_text(text, **kwargs):
        ''' Update link text to add a icon or span if specified in the
        kwargs '''
        if kwargs.pop('inner_span', None):
            text = literal('<span>') + text + literal('</span>')
        if icon:
            text = literal('<i class="icon-%s"></i> ' % icon) + text
        return text

    icon = kwargs.pop('icon', None)
    class_ = _link_class(kwargs)
    return link_to(
        _create_link_text(text, **kwargs),
        url_for(*args, **kwargs),
        class_=class_
    )


def nav_link(text, controller, **kwargs):
    '''
    params
    class_: pass extra class(s) to add to the <a> tag
    icon: name of ckan icon to use within the link
    condition: if False then no link is returned
    '''
    if kwargs.pop('condition', True):
        kwargs['controller'] = controller
        link = _link_to(text, **kwargs)
    else:
        link = ''
    return link


def nav_named_link(text, name, **kwargs):
    '''Create a link for a named route.'''
    return _link_to(text, name, **kwargs)


def subnav_link(text, action, **kwargs):
    '''Create a link for a named route.'''
    kwargs['action'] = action
    return _link_to(text, **kwargs)


@maintain.deprecated('h.subnav_named_route is deprecated please '
                     'use h.nav_named_link')
def subnav_named_route(text, routename, **kwargs):
    '''Generate a subnav element based on a named route
    Deprecated in ckan 2.0 '''
    return nav_named_link(text, routename, **kwargs)


def build_nav_main(*args):
    ''' build a set of menu items.

    args: tuples of (menu type, title) eg ('login', _('Login'))
    outputs <li><a href="...">title</a></li>
    '''
    output = ''
    for item in args:
        menu_item, title = item[:2]
        if len(item) == 3 and not check_access(item[2]):
            continue
        output += _make_menu_item(menu_item, title)
    return output


def build_nav_icon(menu_item, title, **kw):
    ''' build a navigation item used for example in user/read_base.html

    outputs <li><a href="..."><i class="icon.."></i> title</a></li>

    :param menu_item: the name of the defined menu item defined in
    config/routing as the named route of the same name
    :type menu_item: string
    :param title: text used for the link
    :type title: string
    :param **kw: additional keywords needed for creating url eg id=...

    :rtype: HTML literal
    '''
    return _make_menu_item(menu_item, title, **kw)


def build_nav(menu_item, title, **kw):
    ''' build a navigation item used for example breadcrumbs

    outputs <li><a href="..."></i> title</a></li>

    :param menu_item: the name of the defined menu item defined in
    config/routing as the named route of the same name
    :type menu_item: string
    :param title: text used for the link
    :type title: string
    :param **kw: additional keywords needed for creating url eg id=...

    :rtype: HTML literal
    '''
    return _make_menu_item(menu_item, title, icon=None, **kw)


def _make_menu_item(menu_item, title, **kw):
    ''' build a navigation item used for example breadcrumbs

    outputs <li><a href="..."></i> title</a></li>

    :param menu_item: the name of the defined menu item defined in
    config/routing as the named route of the same name
    :type menu_item: string
    :param title: text used for the link
    :type title: string
    :param **kw: additional keywords needed for creating url eg id=...

    :rtype: HTML literal

    This function is called by wrapper functions.
    '''
    _menu_items = config['routes.named_routes']
    if menu_item not in _menu_items:
        raise Exception('menu item `%s` cannot be found' % menu_item)
    item = copy.copy(_menu_items[menu_item])
    item.update(kw)
    active =  _link_active(item)
    needed = item.pop('needed')
    for need in needed:
        if need not in kw:
            raise Exception('menu item `%s` need parameter `%s`'
                            % (menu_item, need))
    link = nav_named_link(title, menu_item, suppress_active_class=True, **item)
    if active:
        return literal('<li class="active">') + link + literal('</li>')
    return literal('<li>') + link + literal('</li>')


def default_group_type():
    return str(config.get('ckan.default.group_type', 'group'))


def get_facet_items_dict(facet, limit=10, exclude_active=False):
    '''Return the list of unselected facet items for the given facet, sorted
    by count.

    Returns the list of unselected facet contraints or facet items (e.g. tag
    names like "russian" or "tolstoy") for the given search facet (e.g.
    "tags"), sorted by facet item count (i.e. the number of search results that
    match each facet item).

    Reads the complete list of facet items for the given facet from
    c.search_facets, and filters out the facet items that the user has already
    selected.

    Arguments:
    facet -- the name of the facet to filter.
    limit -- the max. number of facet items to return.
    exclude_active -- only return unselected facets.

    '''
    if not c.search_facets or \
       not c.search_facets.get(facet) or \
       not c.search_facets.get(facet).get('items'):
        return []
    facets = []
    for facet_item in c.search_facets.get(facet)['items']:
        if not len(facet_item['name'].strip()):
            continue
        if not (facet, facet_item['name']) in request.params.items():
            facets.append(dict(active=False, **facet_item))
        elif not exclude_active:
            facets.append(dict(active=True, **facet_item))
    facets = sorted(facets, key=lambda item: item['count'], reverse=True)
    if c.search_facets_limits:
        limit = c.search_facets_limits.get(facet)
    if limit:
        return facets[:limit]
    else:
        return facets


def unselected_facet_items(facet, limit=10):
    '''Return the list of unselected facet items for the given facet, sorted
    by count.

    Returns the list of unselected facet contraints or facet items (e.g. tag
    names like "russian" or "tolstoy") for the given search facet (e.g.
    "tags"), sorted by facet item count (i.e. the number of search results that
    match each facet item).

    Reads the complete list of facet items for the given facet from
    c.search_facets, and filters out the facet items that the user has already
    selected.

    Arguments:
    facet -- the name of the facet to filter.
    limit -- the max. number of facet items to return.

    '''
    return get_facet_items_dict(facet, limit=limit, exclude_active=True)


@maintain.deprecated('h.get_facet_title is deprecated in 2.0 and will be removed.')
def get_facet_title(name):
    '''Deprecated in ckan 2.0 '''
    # if this is set in the config use this
    config_title = config.get('search.facets.%s.title' % name)
    if config_title:
        return config_title

    facet_titles = {'groups': _('Groups'),
                  'tags': _('Tags'),
                  'res_format': _('Formats'),
                  'license': _('Licence'), }
    return facet_titles.get(name, name.capitalize())


def get_param_int(name, default=10):
    return int(request.params.get(name, default))


def _url_with_params(url, params):
    if not params:
        return url
    params = [(k, v.encode('utf-8') if isinstance(v, basestring) else str(v)) \
                                  for k, v in params]
    return url + u'?' + urlencode(params)


def _search_url(params):
    url = url_for(controller='package', action='search')
    return _url_with_params(url, params)


def sorted_extras(package_extras, auto_clean=False, subs=None):
    ''' Used for outputting package extras

    :param package_extras: the package extras
    :type package_extras: dict
    :param auto_clean: If true capitalize and replace -_ with spaces
    :type auto_clean: bool
    :param subs: substitutes to use instead of given keys
    :type subs: dict {'key': 'replacement'}
    '''

    output = []
    for extra in sorted(package_extras, key=lambda x: x['key']):
        if extra.get('state') == 'deleted':
            continue
        k, v = extra['key'], extra['value']
        if k in g.package_hide_extras:
            continue
        if subs and k in subs:
            k = subs[k]
        elif auto_clean:
            k = k.replace('_', ' ').replace('-', ' ').title()
        if isinstance(v, (list, tuple)):
            v = ", ".join(map(unicode, v))
        output.append((k, v))
    return output


def check_access(action, data_dict=None):
    context = {'model': model,
                'user': c.user or c.author}
<<<<<<< HEAD
=======
    if not data_dict:
        data_dict = {}

>>>>>>> 45f540a2
    try:
        logic.check_access_logic(action, context, data_dict)
        authorized = True
    except logic.NotAuthorized:
        authorized = False

    return authorized


def linked_user(user, maxlength=0, avatar=20):
    if user in [model.PSEUDO_USER__LOGGED_IN, model.PSEUDO_USER__VISITOR]:
        return user
    if not isinstance(user, model.User):
        user_name = unicode(user)
        user = model.User.get(user_name)
        if not user:
            return user_name
    if user:
        name = user.name if model.User.VALID_NAME.match(user.name) else user.id
        icon = gravatar(email_hash=user.email_hash, size=avatar)
        displayname = user.display_name
        if maxlength and len(user.display_name) > maxlength:
            displayname = displayname[:maxlength] + '...'
        return icon + u' ' + link_to(displayname,
                       url_for(controller='user', action='read', id=name))


def group_name_to_title(name):
    group = model.Group.by_name(name)
    if group is not None:
        return group.display_name
    return name


def markdown_extract(text, extract_length=190):
    ''' return the plain text representation of markdown encoded text.  That
    is the texted without any html tags.  If extract_length is 0 then it
    will not be truncated.'''
    if (text is None) or (text.strip() == ''):
        return ''
    plain = re.sub(r'<.*?>', '', markdown(text))
    if not extract_length or len(plain) < extract_length:
        return literal(plain)
    return literal(unicode(truncate(plain, length=extract_length, indicator='...', whole_word=True)))


def icon_url(name):
    return url_for_static('/images/icons/%s.png' % name)


def icon_html(url, alt=None, inline=True):
    classes = ''
    if inline:
        classes += 'inline-icon '
    return literal(('<img src="%s" height="16px" width="16px" alt="%s" ' +
                    'class="%s" /> ') % (url, alt, classes))


def icon(name, alt=None, inline=True):
    return icon_html(icon_url(name), alt, inline)


def resource_icon(res):
    if False:
        icon_name = 'page_white'
    # if (res.is_404?): icon_name = 'page_white_error'
    # also: 'page_white_gear'
    # also: 'page_white_link'
        return icon(icon_name)
    else:
        return icon(format_icon(res.get('format', '')))


def format_icon(_format):
    _format = _format.lower()
    if ('json' in _format): return 'page_white_cup'
    if ('csv' in _format): return 'page_white_gear'
    if ('xls' in _format): return 'page_white_excel'
    if ('zip' in _format): return 'page_white_compressed'
    if ('api' in _format): return 'page_white_database'
    if ('plain text' in _format): return 'page_white_text'
    if ('xml' in _format): return 'page_white_code'
    return 'page_white'


def dict_list_reduce(list_, key, unique=True):
    ''' Take a list of dicts and create a new one containing just the
    values for the key with unique values if requested. '''
    new_list = []
    for item in list_:
        value = item.get(key)
        if not value or (unique and value in new_list):
            continue
        new_list.append(value)
    return new_list


def linked_gravatar(email_hash, size=100, default=None):
    return literal(
        '<a href="https://gravatar.com/" target="_blank" ' +
        'title="%s">' % _('Update your avatar at gravatar.com') +
        '%s</a>' % gravatar(email_hash, size, default)
        )

_VALID_GRAVATAR_DEFAULTS = ['404', 'mm', 'identicon', 'monsterid',
                            'wavatar', 'retro']


def gravatar(email_hash, size=100, default=None):
    if default is None:
        default = config.get('ckan.gravatar_default', 'identicon')

    if not default in _VALID_GRAVATAR_DEFAULTS:
        # treat the default as a url
        default = urllib.quote(default, safe='')

    return literal('''<img src="//gravatar.com/avatar/%s?s=%d&amp;d=%s"
        class="gravatar" width="%s" height="%s" />'''
        % (email_hash, size, default, size, size)
        )


def pager_url(page, partial=None, **kwargs):
    routes_dict = _pylons_default_url.environ['pylons.routes_dict']
    kwargs['controller'] = routes_dict['controller']
    kwargs['action'] = routes_dict['action']
    if routes_dict.get('id'):
        kwargs['id'] = routes_dict['id']
    kwargs['page'] = page
    return url(**kwargs)


class Page(paginate.Page):
    # Curry the pager method of the webhelpers.paginate.Page class, so we have
    # our custom layout set as default.

    def pager(self, *args, **kwargs):
        kwargs.update(
            format=u"<div class='pagination pagination-centered'><ul>$link_previous ~2~ $link_next</ul></div>",
            symbol_previous=u'«', symbol_next=u'»',
            curpage_attr={'class': 'active'}, link_attr={}
        )
        return super(Page, self).pager(*args, **kwargs)

    # Put each page link into a <li> (for Bootstrap to style it)
    def _pagerlink(self, page, text, extra_attributes=None):
        anchor = super(Page, self)._pagerlink(page, text)
        extra_attributes = extra_attributes or {}
        return HTML.li(anchor, **extra_attributes)

    # Change 'current page' link from <span> to <li><a>
    # and '..' into '<li><a>..'
    # (for Bootstrap to style them properly)
    def _range(self, regexp_match):
        html = super(Page, self)._range(regexp_match)
        # Convert ..
        dotdot = '<span class="pager_dotdot">..</span>'
        dotdot_link = HTML.li(HTML.a('...', href='#'), class_='disabled')
        html = re.sub(dotdot, dotdot_link, html)

        # Convert current page
        text = '%s' % self.page
        current_page_span = str(HTML.span(c=text, **self.curpage_attr))
        current_page_link = self._pagerlink(self.page, text,
                                            extra_attributes=self.curpage_attr)
        return re.sub(current_page_span, current_page_link, html)


def render_datetime(datetime_, date_format=None, with_hours=False):
    '''Render a datetime object or timestamp string as a pretty string
    (Y-m-d H:m).
    If timestamp is badly formatted, then a blank string is returned.
    '''
    if not date_format:
        date_format = '%b %d, %Y'
        if with_hours:
            date_format += ', %H:%M'
    if isinstance(datetime_, datetime.datetime):
        return datetime_.strftime(date_format)
    elif isinstance(datetime_, basestring):
        try:
            datetime_ = date_str_to_datetime(datetime_)
        except TypeError:
            return ''
        except ValueError:
            return ''
        return datetime_.strftime(date_format)
    else:
        return ''


def date_str_to_datetime(date_str):
    '''Convert ISO-like formatted datestring to datetime object.

    This function converts ISO format date- and datetime-strings into
    datetime objects.  Times may be specified down to the microsecond.  UTC
    offset or timezone information may **not** be included in the string.

    Note - Although originally documented as parsing ISO date(-times), this
           function doesn't fully adhere to the format.  This function will
           throw a ValueError if the string contains UTC offset information.
           So in that sense, it is less liberal than ISO format.  On the
           other hand, it is more liberal of the accepted delimiters between
           the values in the string.  Also, it allows microsecond precision,
           despite that not being part of the ISO format.
    '''

    time_tuple = re.split('[^\d]+', date_str, maxsplit=5)

    # Extract seconds and microseconds
    if len(time_tuple) >= 6:
        m = re.match('(?P<seconds>\d{2})(\.(?P<microseconds>\d{6}))?$',
                     time_tuple[5])
        if not m:
            raise ValueError('Unable to parse %s as seconds.microseconds' %
                             time_tuple[5])
        seconds = int(m.groupdict().get('seconds'))
        microseconds = int(m.groupdict(0).get('microseconds'))
        time_tuple = time_tuple[:5] + [seconds, microseconds]

    return datetime.datetime(*map(int, time_tuple))


def parse_rfc_2822_date(date_str, assume_utc=True):
    """
    Parse a date string of the form specified in RFC 2822, and return a
    datetime.

    RFC 2822 is the date format used in HTTP headers.  It should contain
    timezone information, but that cannot be relied upon.

    If date_str doesn't contain timezone information, then the 'assume_utc'
    flag determines whether we assume this string is local (with respect to the
    server running this code), or UTC.  In practice, what this means is that if
    assume_utc is True, then the returned datetime is 'aware', with an
    associated tzinfo of offset zero.  Otherwise, the returned datetime is
    'naive'.

    If timezone information is available in date_str, then the returned
    datetime is 'aware', ie - it has an associated tz_info object.

    Returns None if the string cannot be parsed as a valid datetime.
    """
    time_tuple = email.utils.parsedate_tz(date_str)

    # Not parsable
    if not time_tuple:
        return None

    # No timezone information available in the string
    if time_tuple[-1] is None and not assume_utc:
        return datetime.datetime.fromtimestamp(
                        email.utils.mktime_tz(time_tuple))
    else:
        offset = 0 if time_tuple[-1] is None else time_tuple[-1]
        tz_info = _RFC2282TzInfo(offset)
    return datetime.datetime(*time_tuple[:6], microsecond=0, tzinfo=tz_info)


class _RFC2282TzInfo(datetime.tzinfo):
    """
    A datetime.tzinfo implementation used by parse_rfc_2822_date() function.

    In order to return timezone information, a concrete implementation of
    datetime.tzinfo is required.  This class represents tzinfo that knows
    about it's offset from UTC, has no knowledge of daylight savings time, and
    no knowledge of the timezone name.

    """

    def __init__(self, offset):
        """
        offset from UTC in seconds.
        """
        self.offset = datetime.timedelta(seconds=offset)

    def utcoffset(self, dt):
        return self.offset

    def dst(self, dt):
        """
        Dates parsed from an RFC 2822 string conflate timezone and dst, and so
        it's not possible to determine whether we're in DST or not, hence
        returning None.
        """
        return None

    def tzname(self, dt):
        return None


def time_ago_in_words_from_str(date_str, granularity='month'):
    if date_str:
        return date.time_ago_in_words(date_str_to_datetime(date_str),
                                      granularity=granularity)
    else:
        return _('Unknown')


def button_attr(enable, type='primary'):
    if enable:
        return 'class="btn %s"' % type
    return 'disabled class="btn disabled"'


def dataset_display_name(package_or_package_dict):
    if isinstance(package_or_package_dict, dict):
        return package_or_package_dict.get('title', '') or \
               package_or_package_dict.get('name', '')
    else:
        return package_or_package_dict.title or package_or_package_dict.name


def dataset_link(package_or_package_dict):
    if isinstance(package_or_package_dict, dict):
        name = package_or_package_dict['name']
    else:
        name = package_or_package_dict.name
    text = dataset_display_name(package_or_package_dict)
    return link_to(
        text,
        url_for(controller='package', action='read', id=name)
        )


# TODO: (?) support resource objects as well
def resource_display_name(resource_dict):
    name = resource_dict.get('name', None)
    description = resource_dict.get('description', None)
    url = resource_dict.get('url')
    if name:
        return name
    elif description:
        description = description.split('.')[0]
        max_len = 60
        if len(description) > max_len:
            description = description[:max_len] + '...'
        return description
    elif url:
        return url
    else:
        noname_string = _('no name')
        return '[%s] %s' % (noname_string, resource_dict['id'])


def resource_link(resource_dict, package_id):
    text = resource_display_name(resource_dict)
    url = url_for(controller='package',
        action='resource_read',
        id=package_id,
        resource_id=resource_dict['id'])
    return link_to(text, url)


def related_item_link(related_item_dict):
    text = related_item_dict.get('title', '')
    url = url_for(controller='related',
        action='read',
        id=related_item_dict['id'])
    return link_to(text, url)


def tag_link(tag):
    url = url_for(controller='tag', action='read', id=tag['name'])
    return link_to(tag['name'], url)


def group_link(group):
    url = url_for(controller='group', action='read', id=group['name'])
    return link_to(group['title'], url)


def organization_link(organization):
    url = url_for(controller='organization', action='read', id=organization['name'])
    return link_to(organization['name'], url)


def dump_json(obj, **kw):
    return json.dumps(obj, **kw)


def _get_template_name():
    #FIX ME THIS IS BROKEN
    ''' helper function to get the currently/last rendered template name '''
    return c.__debug_info[-1]['template_name']


def auto_log_message():
    if (c.action == 'new'):
        return _('Created new dataset.')
    elif (c.action == 'editresources'):
        return _('Edited resources.')
    elif (c.action == 'edit'):
        return _('Edited settings.')
    return ''


def activity_div(template, activity, actor, object=None, target=None):
    actor = '<span class="actor">%s</span>' % actor
    if object:
        object = '<span class="object">%s</span>' % object
    if target:
        target = '<span class="target">%s</span>' % target
    rendered_datetime = render_datetime(activity['timestamp'])
    date = '<span class="date">%s</span>' % rendered_datetime
    template = template.format(actor=actor, date=date,
                               object=object, target=target)
    template = '<div class="activity">%s %s</div>' % (template, date)
    return literal(template)


def snippet(template_name, **kw):
    ''' This function is used to load html snippets into pages. keywords
    can be used to pass parameters into the snippet rendering '''
    import ckan.lib.base as base
    return base.render_snippet(template_name, **kw)


def convert_to_dict(object_type, objs):
    ''' This is a helper function for converting lists of objects into
    lists of dicts. It is for backwards compatability only. '''

    def dictize_revision_list(revision, context):
        # conversionof revision lists
        def process_names(items):
            array = []
            for item in items:
                array.append(item.name)
            return array

        rev = {'id': revision.id,
               'state': revision.state,
               'timestamp': revision.timestamp,
               'author': revision.author,
               'packages': process_names(revision.packages),
               'groups': process_names(revision.groups),
               'message': revision.message, }
        return rev
    import lib.dictization.model_dictize as md
    converters = {'package': md.package_dictize,
                  'revisions': dictize_revision_list}
    converter = converters[object_type]
    items = []
    context = {'model': model}
    for obj in objs:
        item = converter(obj, context)
        items.append(item)
    return items

# these are the types of objects that can be followed
_follow_objects = ['dataset', 'user', 'group']


def follow_button(obj_type, obj_id):
    '''Return a follow button for the given object type and id.

    If the user is not logged in return an empty string instead.

    :param obj_type: the type of the object to be followed when the follow
        button is clicked, e.g. 'user' or 'dataset'
    :type obj_type: string
    :param obj_id: the id of the object to be followed when the follow button
        is clicked
    :type obj_id: string

    :returns: a follow button as an HTML snippet
    :rtype: string

    '''
    obj_type = obj_type.lower()
    assert obj_type in _follow_objects
    # If the user is logged in show the follow/unfollow button
    if c.user:
        context = {'model': model, 'session': model.Session, 'user': c.user}
        action = 'am_following_%s' % obj_type
        following = logic.get_action(action)(context, {'id': obj_id})
        return snippet('snippets/follow_button.html',
                       following=following,
                       obj_id=obj_id,
                       obj_type=obj_type)
    return ''


def follow_count(obj_type, obj_id):
    '''Return the number of followers of an object.

    :param obj_type: the type of the object, e.g. 'user' or 'dataset'
    :type obj_type: string
    :param obj_id: the id of the object
    :type obj_id: string

    :returns: the number of followers of the object
    :rtype: int

    '''
    obj_type = obj_type.lower()
    assert obj_type in _follow_objects
    action = '%s_follower_count' % obj_type
    context = {'model': model, 'session': model.Session, 'user': c.user}
    return logic.get_action(action)(context, {'id': obj_id})

def _create_url_with_params(params=None, controller=None, action=None,
                            extras=None):
    ''' internal function for building urls with parameters. '''

    if not controller:
        controller = c.controller
    if not action:
        action = c.action
    if not extras:
        extras = {}

    url = url_for(controller=controller, action=action, **extras)
    return _url_with_params(url, params)

def add_url_param(alternative_url=None, controller=None, action=None,
                   extras=None, new_params=None):
    '''
    Adds extra parameters to existing ones

    controller action & extras (dict) are used to create the base url
    via url_for(controller=controller, action=action, **extras)
    controller & action default to the current ones

    This can be overriden providing an alternative_url, which will be used
    instead.
    '''

    params_nopage = [(k, v) for k, v in request.params.items() if k != 'page']
    params = set(params_nopage)
    if new_params:
        params |= set(new_params.items())
    if alternative_url:
        return _url_with_params(alternative_url, params)
    return _create_url_with_params(params=params, controller=controller,
                                   action=action, extras=extras)


def remove_url_param(key, value=None, replace=None, controller=None,
                     action=None, extras=None, alternative_url=None):
    ''' Remove a key from the current parameters. A specific key/value
    pair can be removed by passing a second value argument otherwise all
    pairs matching the key will be removed. If replace is given then a
    new param key=replace will be added.

    controller action & extras (dict) are used to create the base url
    via url_for(controller=controller, action=action, **extras)
    controller & action default to the current ones

    This can be overriden providing an alternative_url, which will be used
    instead.
    '''
    params_nopage = [(k, v) for k, v in request.params.items() if k != 'page']
    params = list(params_nopage)
    if value:
        params.remove((key, value))
    else:
        [params.remove((k, v)) for (k, v) in params[:] if k == key]
    if replace is not None:
        params.append((key, replace))

    if alternative_url:
        return _url_with_params(alternative_url, params)

    return _create_url_with_params(params=params, controller=controller,
                                   action=action, extras=extras)


def include_resource(resource):
    r = getattr(fanstatic_resources, resource)
    r.need()


def urls_for_resource(resource):
    ''' Returns a list of urls for the resource specified.  If the resource
    is a group or has dependencies then there can be multiple urls.

    NOTE: This is for special situations only and is not the way to generally
    include resources.  It is advised not to use this function.'''
    r = getattr(fanstatic_resources, resource)
    resources = list(r.resources)
    core = fanstatic_resources.fanstatic_extensions.core
    f = core.get_needed()
    lib = r.library
    root_path = f.library_url(lib)

    resources = core.sort_resources(resources)
    if f._bundle:
        resources = core.bundle_resources(resources)
    out = []
    for resource in resources:
        if isinstance(resource, core.Bundle):
            paths = [resource.relpath for resource in resource.resources()]
            relpath = ';'.join(paths)
            relpath = core.BUNDLE_PREFIX + relpath
        else:
            relpath = resource.relpath

        out.append('%s/%s' % (root_path, relpath))
    return out


def debug_inspect(arg):
    ''' Output pprint.pformat view of supplied arg '''
    return literal('<pre>') + pprint.pformat(arg) + literal('</pre>')


def debug_full_info_as_list(debug_info):
    ''' This dumps the template variables for debugging purposes only. '''
    out = []
    ignored_keys = ['c', 'app_globals', 'g', 'h', 'request', 'tmpl_context',
                    'actions', 'translator', 'session', 'N_', 'ungettext',
                    'config', 'response', '_']
    ignored_context_keys = ['__class__', '__context', '__delattr__', '__dict__',
                            '__doc__', '__format__', '__getattr__',
                            '__getattribute__', '__hash__', '__init__',
                            '__module__', '__new__', '__reduce__',
                            '__reduce_ex__', '__repr__', '__setattr__',
                            '__sizeof__', '__str__', '__subclasshook__',
                            '__weakref__', 'action', 'environ', 'pylons',
                            'start_response']
    debug_vars = debug_info['vars']
    for key in debug_vars.keys():
        if not key in ignored_keys:
            data = pprint.pformat(debug_vars.get(key))
            data = data.decode('utf-8')
            out.append((key, data))

    if 'tmpl_context' in debug_vars:
        for key in debug_info['c_vars']:

            if not key in ignored_context_keys:
                data = pprint.pformat(getattr(debug_vars['tmpl_context'], key))
                data = data.decode('utf-8')
                out.append(('c.%s' % key, data))

    return out


def popular(type_, number, min=1, title=None):
    ''' display a popular icon. '''
    if type_ == 'views':
        title = ungettext('{number} view', '{number} views', number)
    elif type_ == 'recent views':
        title = ungettext('{number} recent view', '{number} recent views', number)
    elif not title:
        raise Exception('popular() did not recieve a valid type_ or title')
    return snippet('snippets/popular.html', title=title, number=number, min=min)


def groups_available():
    ''' return a list of available groups '''
    context = {'model': model, 'session': model.Session,
               'user': c.user or c.author}
    data_dict = {'available_only': True}
    return logic.get_action('group_list_authz')(context, data_dict)


def organizations_available(permission='edit_group'):
    ''' return a list of available organizations '''
    context = {'model': model, 'session': model.Session,
               'user': c.user}
    data_dict = {'permission': permission}
    return logic.get_action('organization_list_for_user')(context, data_dict)


def user_in_org_or_group(group_id):
    ''' Check if user is in a group or organization '''
    # we need a user
    if not c.userobj:
        return False
    # sysadmins can do anything
    if c.userobj.sysadmin:
        return True
    query = model.Session.query(model.Member) \
            .filter(model.Member.state == 'active') \
            .filter(model.Member.table_name == 'user') \
            .filter(model.Member.group_id == group_id) \
            .filter(model.Member.table_id == c.userobj.id)
    return len(query.all()) != 0


def dashboard_activity_stream(user_id, filter_type=None, filter_id=None,
        offset=0):
    '''Return the dashboard activity stream of the given user.

    :param user_id: the id of the user
    :type user_id: string

    :param filter_type: the type of thing to filter by
    :type filter_type: string

    :param filter_id: the id of item to filter by
    :type filter_id: string

    :returns: an activity stream as an HTML snippet
    :rtype: string

    '''
    context = {'model': model, 'session': model.Session, 'user': c.user}

    if filter_type:
        action_functions = {
            'dataset': 'package_activity_list_html',
            'user': 'user_activity_list_html',
            'group': 'group_activity_list_html'
            }
        action_function = logic.get_action(action_functions.get(filter_type))
        return action_function(context, {'id': filter_id, 'offset': offset})
    else:
        return logic.get_action('dashboard_activity_list_html')(
            context, {'id': user_id, 'offset': offset})


def recently_changed_packages_activity_stream():
    context = {'model': model, 'session': model.Session, 'user': c.user}
    return logic.get_action('recently_changed_packages_activity_list_html')(
            context, {})


def escape_js(str_to_escape):
    '''Escapes special characters from a JS string.

       Useful e.g. when you need to pass JSON to the templates

       :param str_to_escape: string to be escaped
       :rtype: string
    '''
    return str_to_escape.replace('\\', '\\\\') \
                        .replace('\'', '\\\'') \
                        .replace('"', '\\\"')


def get_pkg_dict_extra(pkg_dict, key, default=None):
    '''Returns the value for the dataset extra with the provided key.

    If the key is not found, it returns a default value, which is None by
    default.

    :param pkg_dict: dictized dataset
    :key: extra key to lookup
    :default: default value returned if not found
    '''

    extras = pkg_dict['extras'] if 'extras' in pkg_dict else []

    for extra in extras:
        if extra['key'] == key:
            return extra['value']

    return default


def get_request_param(parameter_name, default=None):
    ''' This function allows templates to access query string parameters
    from the request. This is useful for things like sort order in
    searches. '''
    return request.params.get(parameter_name, default)


def render_markdown(data):
    ''' returns the data as rendered markdown '''
    # cope with data == None
    if not data:
        return ''
    return literal(ckan.misc.MarkdownFormat().to_html(data))


def format_resource_items(items):
    ''' Take a resource item list and format nicely with blacklisting etc. '''
    blacklist = ['name', 'description', 'url', 'tracking_summary']
    output = []
    # regular expressions for detecting types in strings
    reg_ex_datetime = '^\d{4}-\d{2}-\d{2}T\d{2}:\d{2}:\d{2}(\.\d{6})?$'
    reg_ex_int = '^-?\d{1,}$'
    reg_ex_float = '^-?\d{1,}\.\d{1,}$'
    for key, value in items:
        if not value or key in blacklist:
            continue
        # size is treated specially as we want to show in MiB etc
        if key == 'size':
            value = formatters.localised_filesize(int(value))
        elif isinstance(value, basestring):
            # check if strings are actually datetime/number etc
            if re.search(reg_ex_datetime, value):
                datetime_ = date_str_to_datetime(value)
                value = formatters.localised_nice_date(datetime_)
            elif re.search(reg_ex_float, value):
                value = formatters.localised_number(float(value))
            elif re.search(reg_ex_int, value):
                value = formatters.localised_number(int(value))
        elif isinstance(value, int) or isinstance(value, float):
            value = formatters.localised_number(value)
        key = key.replace('_', ' ')
        output.append((key, value))
    return sorted(output, key=lambda x: x[0])


def resource_preview(resource, pkg_id):
    '''
    Returns a rendered snippet for a embedded resource preview.

    Depending on the type, different previews are loaded.
    This could be an img tag where the image is loaded directly or an iframe
    that embeds a web page, recline or a pdf preview.
    '''

    format_lower = resource['format'].lower()
    directly = False
    url = ''

    data_dict = {'resource': resource, 'package': c.package}

    if not resource['url']:
        return snippet("dataviewer/snippets/no_preview.html",
                       resource_type=format_lower,
                       reason=_(u'The resource url is not specified.'))
    direct_embed = config.get('ckan.preview.direct', '').split()
    if not direct_embed:
        direct_embed = datapreview.DEFAULT_DIRECT_EMBED
    loadable_in_iframe = config.get('ckan.preview.loadable', '').split()
    if not loadable_in_iframe:
        loadable_in_iframe = datapreview.DEFAULT_LOADABLE_IFRAME

    if datapreview.can_be_previewed(data_dict):
        url = url_for(controller='package', action='resource_datapreview',
                      resource_id=resource['id'], id=pkg_id, qualified=True)
    elif format_lower in direct_embed:
        directly = True
        url = resource['url']
    elif format_lower in loadable_in_iframe:
        url = resource['url']
    else:
        reason = None
        if format_lower:
            log.info(
                _(u'No preview handler for resource of type {0}'.format(format_lower))
            )
        else:
            reason = _(u'The resource format is not specified.')
        return snippet("dataviewer/snippets/no_preview.html",
                       reason=reason,
                       resource_type=format_lower)

    return snippet("dataviewer/snippets/data_preview.html",
                   embed=directly,
                   resource_url=url,
                   raw_resource_url=resource.get('url'))


def SI_number_span(number):
    ''' outputs a span with the number in SI unit eg 14700 -> 14.7k '''
    number = int(number)
    if number < 1000:
        output = literal('<span>')
    else:
        output = literal('<span title="' + formatters.localised_number(number) + '">')
    return output + formatters.localised_SI_number(number) + literal('<span>')

<<<<<<< HEAD
    return snippet(
        "dataviewer/snippets/data_preview.html",
        embed=directly,
        resource_url=url
        )

def new_activities_count():
    if c.userobj:
        new_activities_count = logic.get_action(
            'dashboard_new_activities_count')
        context = {'model': model, 'session': model.Session,
                    'user': c.user or c.author}
        return new_activities_count(context, {})
    return 0
=======
# add some formatter functions
localised_number = formatters.localised_number
localised_SI_number = formatters.localised_SI_number
localised_nice_date = formatters.localised_nice_date
localised_filesize = formatters.localised_filesize
>>>>>>> 45f540a2

# these are the functions that will end up in `h` template helpers
__allowed_functions__ = [
    # functions defined in ckan.lib.helpers
           'redirect_to',
           'url',
           'url_for',
           'url_for_static',
           'lang',
           'flash',
           'flash_error',
           'flash_notice',
           'flash_success',
           'nav_link',
           'nav_named_link',
           'subnav_link',
           'subnav_named_route',
           'default_group_type',
           'check_access',
           'linked_user',
           'group_name_to_title',
           'markdown_extract',
           'icon',
           'icon_html',
           'icon_url',
           'resource_icon',
           'format_icon',
           'linked_gravatar',
           'gravatar',
           'pager_url',
           'render_datetime',
           'date_str_to_datetime',
           'parse_rfc_2822_date',
           'time_ago_in_words_from_str',
           'button_attr',
           'dataset_display_name',
           'dataset_link',
           'resource_display_name',
           'resource_link',
           'related_item_link',
           'tag_link',
           'group_link',
           'dump_json',
           'auto_log_message',
           'snippet',
           'convert_to_dict',
           'activity_div',
           'lang_native_name',
           'get_facet_items_dict',
           'unselected_facet_items',
           'include_resource',
           'urls_for_resource',
           'build_nav_main',
           'build_nav_icon',
           'build_nav',
           'debug_inspect',
           'dict_list_reduce',
           'full_current_url',
           'popular',
           'debug_full_info_as_list',
           'get_facet_title',
           'get_param_int',
           'sorted_extras',
           'follow_button',
           'follow_count',
           'remove_url_param',
           'add_url_param',
           'groups_available',
           'organizations_available',
           'user_in_org_or_group',
           'dashboard_activity_stream',
           'recently_changed_packages_activity_stream',
           'escape_js',
           'get_pkg_dict_extra',
           'get_request_param',
           'render_markdown',
           'format_resource_items',
           'resource_preview',
<<<<<<< HEAD
           'new_activities_count',
=======
           'SI_number_span',
           'localised_number',
           'localised_SI_number',
           'localised_nice_date',
           'localised_filesize',
>>>>>>> 45f540a2
           # imported into ckan.lib.helpers
           'literal',
           'link_to',
           'get_available_locales',
           'get_locales_dict',
           'truncate',
           'file',
           'mail_to',
           'radio',
           'submit',
           'asbool',
]<|MERGE_RESOLUTION|>--- conflicted
+++ resolved
@@ -568,14 +568,10 @@
 def check_access(action, data_dict=None):
     context = {'model': model,
                 'user': c.user or c.author}
-<<<<<<< HEAD
-=======
     if not data_dict:
         data_dict = {}
-
->>>>>>> 45f540a2
     try:
-        logic.check_access_logic(action, context, data_dict)
+        logic.check_access(action, context, data_dict)
         authorized = True
     except logic.NotAuthorized:
         authorized = False
@@ -1433,12 +1429,6 @@
         output = literal('<span title="' + formatters.localised_number(number) + '">')
     return output + formatters.localised_SI_number(number) + literal('<span>')
 
-<<<<<<< HEAD
-    return snippet(
-        "dataviewer/snippets/data_preview.html",
-        embed=directly,
-        resource_url=url
-        )
 
 def new_activities_count():
     if c.userobj:
@@ -1448,13 +1438,12 @@
                     'user': c.user or c.author}
         return new_activities_count(context, {})
     return 0
-=======
+
 # add some formatter functions
 localised_number = formatters.localised_number
 localised_SI_number = formatters.localised_SI_number
 localised_nice_date = formatters.localised_nice_date
 localised_filesize = formatters.localised_filesize
->>>>>>> 45f540a2
 
 # these are the functions that will end up in `h` template helpers
 __allowed_functions__ = [
@@ -1533,15 +1522,12 @@
            'render_markdown',
            'format_resource_items',
            'resource_preview',
-<<<<<<< HEAD
            'new_activities_count',
-=======
            'SI_number_span',
            'localised_number',
            'localised_SI_number',
            'localised_nice_date',
            'localised_filesize',
->>>>>>> 45f540a2
            # imported into ckan.lib.helpers
            'literal',
            'link_to',
