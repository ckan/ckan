--- conflicted
+++ resolved
@@ -63,14 +63,11 @@
         res_dicts: Optional[list[dict[str, Any]]],
         package: 'model.Package', context: Context,
         copy_resources: dict[int, int] | tuple[()]) -> None:
-<<<<<<< HEAD
-    if res_dicts is None:
-=======
     """
     Store a list of resources in the database
-    
+
     :param res_dicts: List of resource dictionaries to store
-    :type res_dict: list of dicts 
+    :type res_dict: list of dicts
     :param package: The package model object that resources belong to
     :param package: model.Package
     :param context: A context dict with extra information
@@ -78,9 +75,7 @@
     :param copy_resources: A dictionary with resource indexes that should be copied from the existing resource list rather than creating new models for them. It should have the format `{<new_index>: <old_index>,}`
     :type copy_resources: dict
     """
-    allow_partial_update = context.get("allow_partial_update", False)
-    if res_dicts is None and allow_partial_update:
->>>>>>> ce0450d5
+    if res_dicts is None:
         return
 
     session = context['session']
