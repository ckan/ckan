import datetime
import uuid
import logging

from sqlalchemy.orm import class_mapper

import ckan.lib.dictization as d
import ckan.lib.helpers as h
import ckan.new_authz as new_authz

log = logging.getLogger(__name__)

def resource_dict_save(res_dict, context):
    model = context["model"]
    session = context["session"]

    id = res_dict.get("id")
    obj = None
    if id:
        obj = session.query(model.Resource).get(id)
    if not obj:
        new = True
        obj = model.Resource()
    else:
        new = False

    table = class_mapper(model.Resource).mapped_table
    fields = [field.name for field in table.c]

    for key, value in res_dict.iteritems():
        if isinstance(value, list):
            continue
        if key in ('extras', 'revision_timestamp', 'tracking_summary'):
            continue
        if key in fields:
            if isinstance(getattr(obj, key), datetime.datetime):
                if getattr(obj, key).isoformat() == value:
                    continue
            if key == 'url' and not new and obj.url <> value:
                obj.url_changed = True
            setattr(obj, key, value)
        else:
            # resources save extras directly onto the object, instead
            # of in a separate extras field like packages and groups
            obj.extras[key] = value

    # Resource extras not submitted should be removed from the extras dict
    extras_to_delete = set(obj.extras.keys()) - set(res_dict.keys())
    for delete_me in extras_to_delete:
        del obj.extras[delete_me]

    obj.state = u'active'

    session.add(obj)
    return obj

def package_resource_list_save(res_dicts, package, context):
    allow_partial_update = context.get("allow_partial_update", False)
    if res_dicts is None and allow_partial_update:
        return

<<<<<<< HEAD
    resource_list = package.resource_groups_all[0].resources_all
    old_list = package.resource_groups_all[0].resources_all[:]
=======
    pending = context.get('pending')

    resource_list = package.resources_all
    old_list = package.resources_all[:]
>>>>>>> 814edd86

    obj_list = []
    for res_dict in res_dicts or []:
        if not u'package_id' in res_dict or not res_dict[u'package_id']:
            res_dict[u'package_id'] = package.id
        obj = resource_dict_save(res_dict, context)
        obj_list.append(obj)

    resource_list[:] = obj_list

    for resource in set(old_list) - set(obj_list):
        resource.state = 'deleted'
        resource_list.append(resource)


def package_extras_save(extra_dicts, obj, context):
    allow_partial_update = context.get("allow_partial_update", False)
    if extra_dicts is None and allow_partial_update:
        return

    model = context["model"]
    session = context["session"]

    extras_list = obj.extras_list
    old_extras = dict((extra.key, extra) for extra in extras_list)

    new_extras = {}
    for extra_dict in extra_dicts or []:
        if extra_dict.get("deleted"):
            continue

        if extra_dict['value'] is None:
            pass
        else:
            new_extras[extra_dict["key"]] = extra_dict["value"]
    #new
    for key in set(new_extras.keys()) - set(old_extras.keys()):
        state = 'active'
        extra = model.PackageExtra(state=state, key=key, value=new_extras[key])
        session.add(extra)
        extras_list.append(extra)
    #changed
    for key in set(new_extras.keys()) & set(old_extras.keys()):
        extra = old_extras[key]
        if new_extras[key] == extra.value and extra.state != 'deleted':
            continue
        state = 'active'
        extra.value = new_extras[key]
        extra.state = state
        session.add(extra)
    #deleted
    for key in set(old_extras.keys()) - set(new_extras.keys()):
        extra = old_extras[key]
        if extra.state == 'deleted':
            continue
        state = 'deleted'
        extra.state = state

def group_extras_save(extras_dicts, context):

    model = context["model"]
    session = context["session"]

    result_dict = {}
    for extra_dict in extras_dicts:
        if extra_dict.get("deleted"):
            continue
        result_dict[extra_dict["key"]] = extra_dict["value"]

    return result_dict

def package_tag_list_save(tag_dicts, package, context):
    allow_partial_update = context.get("allow_partial_update", False)
    if tag_dicts is None and allow_partial_update:
        return

    model = context["model"]
    session = context["session"]

    tag_package_tag = dict((package_tag.tag, package_tag)
                            for package_tag in
                            package.package_tag_all)

    tag_package_tag_inactive = dict(
        [ (tag,pt) for tag,pt in tag_package_tag.items() if
            pt.state in ['deleted'] ]
        )

    tag_name_vocab = set()
    tags = set()
    for tag_dict in tag_dicts or []:
        if (tag_dict.get('name'), tag_dict.get('vocabulary_id')) not in tag_name_vocab:
            tag_obj = d.table_dict_save(tag_dict, model.Tag, context)
            tags.add(tag_obj)
            tag_name_vocab.add((tag_obj.name, tag_obj.vocabulary_id))

    # 3 cases
    # case 1: currently active but not in new list
    for tag in set(tag_package_tag.keys()) - tags:
        package_tag = tag_package_tag[tag]
        package_tag.state = 'deleted'

    # case 2: in new list but never used before
    for tag in tags - set(tag_package_tag.keys()):
        state = 'active'
        package_tag_obj = model.PackageTag(package, tag, state)
        session.add(package_tag_obj)
        tag_package_tag[tag] = package_tag_obj

    # case 3: in new list and already used but in deleted state
    for tag in tags.intersection(set(tag_package_tag_inactive.keys())):
        state = 'active'
        package_tag = tag_package_tag[tag]
        package_tag.state = state

    package.package_tag_all[:] = tag_package_tag.values()

def package_membership_list_save(group_dicts, package, context):

    allow_partial_update = context.get("allow_partial_update", False)
    if group_dicts is None and allow_partial_update:
        return

    capacity = 'public'
    model = context["model"]
    session = context["session"]
    user = context.get('user')

    members = session.query(model.Member) \
            .filter(model.Member.table_id == package.id) \
            .filter(model.Member.capacity != 'organization')

    group_member = dict((member.group, member)
                         for member in
                         members)
    groups = set()
    for group_dict in group_dicts or []:
        id = group_dict.get("id")
        name = group_dict.get("name")
        capacity = group_dict.get("capacity", "public")
        if capacity == 'organization':
            continue
        if id:
            group = session.query(model.Group).get(id)
        else:
            group = session.query(model.Group).filter_by(name=name).first()
        if group:
            groups.add(group)

    ## need to flush so we can get out the package id
    model.Session.flush()

    # Remove any groups we are no longer in
    for group in set(group_member.keys()) - groups:
        member_obj = group_member[group]
        if member_obj and member_obj.state == 'deleted':
            continue
        if new_authz.has_user_permission_for_group_or_org(
                member_obj.group_id, user, 'read'):
            member_obj.capacity = capacity
            member_obj.state = 'deleted'
            session.add(member_obj)

    # Add any new groups
    for group in groups:
        member_obj = group_member.get(group)
        if member_obj and member_obj.state == 'active':
            continue
        if new_authz.has_user_permission_for_group_or_org(
                group.id, user, 'read'):
            member_obj = group_member.get(group)
            if member_obj:
                member_obj.capacity = capacity
                member_obj.state = 'active'
            else:
                member_obj = model.Member(table_id=package.id,
                                          table_name='package',
                                          group=group,
                                          capacity=capacity,
                                          group_id=group.id,
                                          state = 'active')
            session.add(member_obj)


def relationship_list_save(relationship_dicts, package, attr, context):

    allow_partial_update = context.get("allow_partial_update", False)
    if relationship_dicts is None and allow_partial_update:
        return

    model = context["model"]
    session = context["session"]

    relationship_list = getattr(package, attr)
    old_list = relationship_list[:]

    relationships = []
    for relationship_dict in relationship_dicts or []:
        obj = d.table_dict_save(relationship_dict,
                              model.PackageRelationship, context)
        relationships.append(obj)

    relationship_list[:] = relationships

    for relationship in set(old_list) - set(relationship_list):
        relationship.state = 'deleted'
        relationship_list.append(relationship)

def package_dict_save(pkg_dict, context):
    model = context["model"]
    package = context.get("package")
    allow_partial_update = context.get("allow_partial_update", False)
    if package:
        pkg_dict["id"] = package.id
    Package = model.Package

    if 'metadata_created' in pkg_dict:
        del pkg_dict['metadata_created']
    if 'metadata_modified' in pkg_dict:
        del pkg_dict['metadata_modified']

    pkg = d.table_dict_save(pkg_dict, Package, context)

    if not pkg.id:
        pkg.id = str(uuid.uuid4())

    package_resource_list_save(pkg_dict.get("resources"), pkg, context)
    package_tag_list_save(pkg_dict.get("tags"), pkg, context)
    package_membership_list_save(pkg_dict.get("groups"), pkg, context)

    # relationships are not considered 'part' of the package, so only
    # process this if the key is provided
    if 'relationships_as_subject' in pkg_dict:
        subjects = pkg_dict.get('relationships_as_subject')
        relationship_list_save(subjects, pkg, 'relationships_as_subject', context)
    if 'relationships_as_object' in pkg_dict:
        objects = pkg_dict.get('relationships_as_object')
        relationship_list_save(objects, pkg, 'relationships_as_object', context)

    extras = package_extras_save(pkg_dict.get("extras"), pkg, context)

    return pkg

def group_member_save(context, group_dict, member_table_name):
    model = context["model"]
    session = context["session"]
    group = context['group']
    entity_list = group_dict.get(member_table_name, None)

    if entity_list is None:
        if context.get('allow_partial_update', False):
            return {'added': [], 'removed': []}
        else:
            entity_list = []

    entities = {}
    Member = model.Member

    classname = member_table_name[:-1].capitalize()
    if classname == 'Organization':
        # Organizations use the model.Group class
        classname = 'Group'
    ModelClass = getattr(model, classname)

    for entity_dict in entity_list:
        name_or_id = entity_dict.get('id') or entity_dict.get('name')
        obj = ModelClass.get(name_or_id)
        if obj and obj not in entities.values():
            entities[(obj.id, entity_dict.get('capacity', 'public'))] = obj

    members = session.query(Member).filter_by(
        table_name=member_table_name[:-1],
        group_id=group.id,
    ).all()

    processed = {
        'added': [],
        'removed': []
    }

    entity_member = dict(((member.table_id, member.capacity), member) for member in members)
    for entity_id in set(entity_member.keys()) - set(entities.keys()):
        if entity_member[entity_id].state != 'deleted':
            processed['removed'].append(entity_id[0])
        entity_member[entity_id].state = 'deleted'
        session.add(entity_member[entity_id])

    for entity_id in set(entity_member.keys()) & set(entities.keys()):
        if entity_member[entity_id].state != 'active':
            processed['added'].append(entity_id[0])
        entity_member[entity_id].state = 'active'
        session.add(entity_member[entity_id])

    for entity_id in set(entities.keys()) - set(entity_member.keys()):
        member = Member(group=group, group_id=group.id, table_id=entity_id[0],
                        table_name=member_table_name[:-1],
                        capacity=entity_id[1])
        processed['added'].append(entity_id[0])
        session.add(member)

    return processed


def group_dict_save(group_dict, context, prevent_packages_update=False):
    from ckan.lib.search import rebuild

    model = context["model"]
    session = context["session"]
    group = context.get("group")
    allow_partial_update = context.get("allow_partial_update", False)

    Group = model.Group
    if group:
        group_dict["id"] = group.id

    group = d.table_dict_save(group_dict, Group, context)
    if not group.id:
        group.id = str(uuid.uuid4())

    context['group'] = group

    # Under the new org rules we do not want to be able to update datasets
    # via group edit so we need a way to prevent this.  It may be more
    # sensible in future to send a list of allowed/disallowed updates for
    # groups, users, tabs etc.
    if not prevent_packages_update:
        pkgs_edited = group_member_save(context, group_dict, 'packages')
    else:
        pkgs_edited = {
            'added': [],
            'removed': []
        }
    group_users_changed = group_member_save(context, group_dict, 'users')
    group_groups_changed = group_member_save(context, group_dict, 'groups')
    group_tags_changed = group_member_save(context, group_dict, 'tags')
    log.debug('Group save membership changes - Packages: %r  Users: %r  '
            'Groups: %r  Tags: %r', pkgs_edited, group_users_changed,
            group_groups_changed, group_tags_changed)

    extras = group_extras_save(group_dict.get("extras", {}), context)
    if extras or not allow_partial_update:
        old_extras = set(group.extras.keys())
        new_extras = set(extras.keys())
        for key in old_extras - new_extras:
            del group.extras[key]
        for key in new_extras:
            group.extras[key] = extras[key]

    # We will get a list of packages that we have either added or
    # removed from the group, and trigger a re-index.
    package_ids = pkgs_edited['removed']
    package_ids.extend( pkgs_edited['added'] )
    if package_ids:
        session.commit()
        map( rebuild, package_ids )

    return group


def user_dict_save(user_dict, context):

    model = context['model']
    session = context['session']
    user = context.get('user_obj')

    User = model.User
    if user:
        user_dict['id'] = user.id

    if 'password' in user_dict and not len(user_dict['password']):
        del user_dict['password']

    user = d.table_dict_save(user_dict, User, context)

    return user


def related_dict_save(related_dict, context):
    model = context['model']
    session = context['session']

    return d.table_dict_save(related_dict,model.Related, context)


def package_api_to_dict(api1_dict, context):

    package = context.get("package")
    api_version = context.get('api_version')
    assert api_version, 'No api_version supplied in context'

    dictized = {}

    for key, value in api1_dict.iteritems():
        new_value = value
        if key == 'tags':
            if isinstance(value, basestring):
                new_value = [{"name": item} for item in value.split()]
            else:
                new_value = [{"name": item} for item in value]
        if key == 'extras':
            updated_extras = {}
            if package:
                updated_extras.update(package.extras)
            updated_extras.update(value)

            new_value = []

            for extras_key, extras_value in updated_extras.iteritems():
                new_value.append({"key": extras_key,
                                  "value": extras_value})

        if key == 'groups' and len(value):
            if api_version == 1:
                new_value = [{'name': item} for item in value]
            else:
                new_value = [{'id': item} for item in value]

        dictized[key] = new_value

    download_url = dictized.pop('download_url', None)
    if download_url and not dictized.get('resources'):
        dictized["resources"] = [{'url': download_url}]

    download_url = dictized.pop('download_url', None)

    return dictized

def group_api_to_dict(api1_dict, context):

    dictized = {}

    for key, value in api1_dict.iteritems():
        new_value = value
        if key == 'packages':
            new_value = [{"id": item} for item in value]
        if key == 'extras':
            new_value = [{"key": extra_key, "value": value[extra_key]}
                         for extra_key in value]
        dictized[key] = new_value

    return dictized

def task_status_dict_save(task_status_dict, context):
    model = context["model"]
    task_status = context.get("task_status")
    allow_partial_update = context.get("allow_partial_update", False)
    if task_status:
        task_status_dict["id"] = task_status.id

    task_status = d.table_dict_save(task_status_dict, model.TaskStatus, context)
    return task_status

def activity_dict_save(activity_dict, context):

    model = context['model']
    session = context['session']
    user_id = activity_dict['user_id']
    object_id = activity_dict['object_id']
    revision_id = activity_dict['revision_id']
    activity_type = activity_dict['activity_type']
    if activity_dict.has_key('data'):
        data = activity_dict['data']
    else:
        data = None
    activity_obj = model.Activity(user_id, object_id, revision_id,
            activity_type, data)
    session.add(activity_obj)

    # TODO: Handle activity details.

    return activity_obj

def vocabulary_tag_list_save(new_tag_dicts, vocabulary_obj, context):
    model = context['model']
    session = context['session']

    # First delete any tags not in new_tag_dicts.
    for tag in vocabulary_obj.tags:
        if tag.name not in [t['name'] for t in new_tag_dicts]:
            tag.delete()
    # Now add any new tags.
    for tag_dict in new_tag_dicts:
        current_tag_names = [tag.name for tag in vocabulary_obj.tags]
        if tag_dict['name'] not in current_tag_names:
            # Make sure the tag belongs to this vocab..
            tag_dict['vocabulary_id'] = vocabulary_obj.id
            # then add it.
            tag_dict_save(tag_dict, {'model': model, 'session': session})

def vocabulary_dict_save(vocabulary_dict, context):
    model = context['model']
    session = context['session']
    vocabulary_name = vocabulary_dict['name']

    vocabulary_obj = model.Vocabulary(vocabulary_name)
    session.add(vocabulary_obj)

    if vocabulary_dict.has_key('tags'):
        vocabulary_tag_list_save(vocabulary_dict['tags'], vocabulary_obj,
            context)

    return vocabulary_obj

def vocabulary_dict_update(vocabulary_dict, context):

    model = context['model']
    session = context['session']

    vocabulary_obj = model.vocabulary.Vocabulary.get(vocabulary_dict['id'])

    if vocabulary_dict.has_key('name'):
        vocabulary_obj.name = vocabulary_dict['name']

    if vocabulary_dict.has_key('tags'):
        vocabulary_tag_list_save(vocabulary_dict['tags'], vocabulary_obj,
            context)

    return vocabulary_obj

def tag_dict_save(tag_dict, context):
    model = context['model']
    tag = context.get('tag')
    if tag:
        tag_dict['id'] = tag.id
    tag = d.table_dict_save(tag_dict, model.Tag, context)
    return tag

def follower_dict_save(data_dict, context, FollowerClass):
    model = context['model']
    session = context['session']
    follower_obj = FollowerClass(
            follower_id=model.User.get(context['user']).id,
            object_id=data_dict['id'])
    session.add(follower_obj)
    return follower_obj


def resource_view_dict_save(data_dict, context):
    model = context['model']
    resource_view = context.get('resource_view')
    if resource_view:
        data_dict['id'] = resource_view.id
    config = {}
    for key, value in data_dict.iteritems():
        if key not in model.ResourceView.get_columns():
            config[key]  = value
    data_dict['config'] = config


    return d.table_dict_save(data_dict, model.ResourceView, context)<|MERGE_RESOLUTION|>--- conflicted
+++ resolved
@@ -59,15 +59,8 @@
     if res_dicts is None and allow_partial_update:
         return
 
-<<<<<<< HEAD
-    resource_list = package.resource_groups_all[0].resources_all
-    old_list = package.resource_groups_all[0].resources_all[:]
-=======
-    pending = context.get('pending')
-
     resource_list = package.resources_all
     old_list = package.resources_all[:]
->>>>>>> 814edd86
 
     obj_list = []
     for res_dict in res_dicts or []:
