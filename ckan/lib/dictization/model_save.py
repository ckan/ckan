--- conflicted
+++ resolved
@@ -103,23 +103,7 @@
 
     session = context["session"]
 
-<<<<<<< HEAD
     old_extras = pkg._extras
-=======
-    extras_list = obj.extras_list
-
-    # XXX: clean up duplicate keys
-    # we've created a mess with our portal_release_date field
-    old_extras = {}
-    for extra in extras_list:
-        if extra.key in old_extras:
-            if extra.state == 'deleted':
-                continue
-            state = 'pending-deleted' if context.get('pending') else 'deleted'
-            extra.state = state
-            continue
-        old_extras[extra.key] = extra
->>>>>>> 1890557e
 
     new_extras = {}
     for extra_dict in extra_dicts or []:
