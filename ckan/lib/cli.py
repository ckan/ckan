--- conflicted
+++ resolved
@@ -2,22 +2,42 @@
 
 from __future__ import print_function
 
+import collections
+import csv
+import multiprocessing as mp
 import os
+import datetime
 import sys
-
-import click
+from pprint import pprint
+import re
+import itertools
+import json
+import logging
+from optparse import OptionConflictError
+import traceback
+
+from six import text_type
+from six.moves import input, xrange
+from six.moves.urllib.error import HTTPError
+from six.moves.urllib.parse import urljoin, urlparse
+from six.moves.urllib.request import urlopen
+
+import sqlalchemy as sa
+
+import routes
 import paste.script
-import routes
 from paste.registry import Registry
 from paste.script.util.logging_config import fileConfig
-from six.moves import input
-from six.moves.urllib.parse import urlparse
-
+import click
+
+from ckan.config.middleware import make_app
 import ckan.logic as logic
 import ckan.model as model
+import ckan.include.rjsmin as rjsmin
+import ckan.include.rcssmin as rcssmin
+import ckan.plugins as p
 from ckan.common import config
-from ckan.config.middleware import make_app
-
+from ckan.common import asbool
 # This is a test Flask request context to be used internally.
 # Do not use it!
 _cli_test_request_context = None
@@ -26,6 +46,18 @@
 # NB No CKAN imports are allowed until after the config file is loaded.
 #    i.e. do the imports in methods, after _load_config is called.
 #    Otherwise loggers get disabled.
+
+
+def deprecation_warning(message=None):
+    '''
+    Print a deprecation warning to STDERR.
+
+    If ``message`` is given it is also printed to STDERR.
+    '''
+    sys.stderr.write(u'WARNING: This function is deprecated.')
+    if message:
+        sys.stderr.write(u' ' + message.strip())
+    sys.stderr.write(u'\n')
 
 
 def error(msg):
@@ -45,6 +77,63 @@
             u'Could not extract db details from url: %r' % config[config_key]
         )
     return db_config
+
+
+def user_add(args):
+    '''Add new user if we use paster sysadmin add
+    or paster user add
+    '''
+    if len(args) < 1:
+        error('Error: you need to specify the user name.')
+    username = args[0]
+
+    # parse args into data_dict
+    data_dict = {'name': username}
+    for arg in args[1:]:
+        try:
+            field, value = arg.split('=', 1)
+            if field == 'sysadmin':
+                value = asbool(value)
+            data_dict[field] = value
+        except ValueError:
+            raise ValueError(
+                'Could not parse arg: %r (expected "<option>=<value>)"' % arg
+            )
+
+    # Required
+    while '@' not in data_dict.get('email', ''):
+        print('Error: Invalid email address')
+        data_dict['email'] = input('Email address: ').strip()
+
+    if 'password' not in data_dict:
+        data_dict['password'] = UserCmd.password_prompt()
+
+    # Optional
+    if 'fullname' in data_dict:
+        data_dict['fullname'] = data_dict['fullname'].decode(
+            sys.getfilesystemencoding()
+        )
+
+    print('Creating user: %r' % username)
+
+    try:
+        import ckan.logic as logic
+        import ckan.model as model
+        site_user = logic.get_action('get_site_user')({
+            'model': model,
+            'ignore_auth': True},
+            {}
+        )
+        context = {
+            'model': model,
+            'session': model.Session,
+            'ignore_auth': True,
+            'user': site_user['name'],
+        }
+        user_dict = logic.get_action('user_create')(context, data_dict)
+        pprint(user_dict)
+    except logic.ValidationError as e:
+        error(traceback.format_exc())
 
 ## from http://code.activestate.com/recipes/577058/ MIT licence.
 ## Written by Trent Mick
@@ -224,8 +313,6 @@
 
     def _load_config(self, load_site_user=True):
         self.site_user = load_config(self.options.config, load_site_user)
-<<<<<<< HEAD
-=======
 
 
 class ManageDb(CkanCommand):
@@ -2431,5 +2518,4 @@
         from ckan.lib.jobs import DEFAULT_QUEUE_NAME, enqueue, test_job
         for queue in (self.args or [DEFAULT_QUEUE_NAME]):
             job = enqueue(test_job, [u'A test job'], title=u'A test job', queue=queue)
-            print(u'Added test job {} to queue "{}"'.format(job.id, queue))
->>>>>>> ebe5178a
+            print(u'Added test job {} to queue "{}"'.format(job.id, queue))