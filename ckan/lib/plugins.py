--- conflicted
+++ resolved
@@ -194,8 +194,7 @@
             map.connect('%s_activity' % group_type,
                         '/%s/activity/{id}/{offset}' % group_type,
                         controller=group_controller,
-<<<<<<< HEAD
-                        action='activity', ckan_icon='time'),
+                        action='activity', ckan_icon='clock-o'),
             map.connect('%s_about' % group_type, '/%s/about/{id}' % group_type,
                         controller=group_controller,
                         action='about', ckan_icon='info-sign')
@@ -203,9 +202,6 @@
                         '/%s/bulk_process/{id}' % group_type,
                         controller=group_controller,
                         action='bulk_process', ckan_icon='sitemap')
-=======
-                        action='activity', ckan_icon='clock-o'),
->>>>>>> 1ed2d844
 
             if group_type in _group_plugins:
                 raise ValueError("An existing IGroupForm is "
