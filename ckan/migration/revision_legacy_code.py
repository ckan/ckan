# encoding: utf-8

<<<<<<< HEAD
# This file is code to do with vdm revisions, which was removed from CKAN after
# version 2.8. It is only used by a migration and its tests.

import uuid
import six
import datetime

from sqlalchemy.sql import select
from sqlalchemy import (Table, Column, ForeignKey, Boolean, UnicodeText, Text,
                        String, DateTime, and_, inspect)
import sqlalchemy.orm.properties
from sqlalchemy.orm import class_mapper
from sqlalchemy.orm import relation, backref
=======
import uuid
import datetime

from sqlalchemy.sql import select
from sqlalchemy import and_, inspect
import sqlalchemy.orm.properties
from sqlalchemy.orm import class_mapper
from sqlalchemy.orm import relation
from vdm.sqlalchemy import add_fake_relation
>>>>>>> f95316fb

import ckan.logic as logic
import ckan.lib.dictization as d
from ckan.lib.dictization.model_dictize import (
    _execute, resource_list_dictize, extras_list_dictize, group_list_dictize)
from ckan import model


# This is based on ckan.lib.dictization.model_dictize:package_dictize
# BUT you can ask for a old revision to the package by specifying 'revision_id'
# in the context
def package_dictize_with_revisions(pkg, context):
    '''
    Given a Package object, returns an equivalent dictionary.

    Normally this is the most recent version, but you can provide revision_id
    or revision_date in the context and it will filter to an earlier time.

    May raise NotFound if:
    * the specified revision_id doesn't exist
    * the specified revision_date was before the package was created
    '''
    try:
        model.PackageRevision
        # CKAN<=2.8
        revision_model = model
    except AttributeError:
        # CKAN>2.8
        revision_model = RevisionTableMappings.instance()

    model = context['model']
    is_latest_revision = not(context.get(u'revision_id') or
                             context.get(u'revision_date'))
    execute = _execute if is_latest_revision else _execute_with_revision
    # package
    if is_latest_revision:
        if isinstance(pkg, revision_model.PackageRevision):
            pkg = model.Package.get(pkg.id)
        result = pkg
    else:
        package_rev = revision_model.package_revision_table
        q = select([package_rev]).where(package_rev.c.id == pkg.id)
        result = execute(q, package_rev, context).first()
    if not result:
        raise logic.NotFound
    result_dict = d.table_dictize(result, context)
    # strip whitespace from title
    if result_dict.get(u'title'):
        result_dict['title'] = result_dict['title'].strip()

    # resources
    if is_latest_revision:
        res = model.resource_table
    else:
        res = revision_model.resource_revision_table
    q = select([res]).where(res.c.package_id == pkg.id)
    result = execute(q, res, context)
    result_dict["resources"] = resource_list_dictize(result, context)
    result_dict['num_resources'] = len(result_dict.get(u'resources', []))

    # tags
    tag = model.tag_table
    if is_latest_revision:
        pkg_tag = model.package_tag_table
    else:
        pkg_tag = revision_model.package_tag_revision_table
    q = select([tag, pkg_tag.c.state],
               from_obj=pkg_tag.join(tag, tag.c.id == pkg_tag.c.tag_id)
               ).where(pkg_tag.c.package_id == pkg.id)
    result = execute(q, pkg_tag, context)
    result_dict["tags"] = d.obj_list_dictize(result, context,
                                             lambda x: x["name"])
    result_dict['num_tags'] = len(result_dict.get(u'tags', []))

    # Add display_names to tags. At first a tag's display_name is just the
    # same as its name, but the display_name might get changed later (e.g.
    # translated into another language by the multilingual extension).
    for tag in result_dict['tags']:
        assert u'display_name' not in tag
        tag['display_name'] = tag['name']

    # extras
    if is_latest_revision:
        extra = model.package_extra_table
    else:
<<<<<<< HEAD
        extra = revision_model.package_extra_revision_table
=======
        extra = revision_model.extra_revision_table
>>>>>>> f95316fb
    q = select([extra]).where(extra.c.package_id == pkg.id)
    result = execute(q, extra, context)
    result_dict["extras"] = extras_list_dictize(result, context)

    # groups
    if is_latest_revision:
        member = model.member_table
    else:
        member = revision_model.member_revision_table
    group = model.group_table
    q = select([group, member.c.capacity],
               from_obj=member.join(group, group.c.id == member.c.group_id)
               ).where(member.c.table_id == pkg.id)\
                .where(member.c.state == u'active') \
                .where(group.c.is_organization == False)  # noqa
    result = execute(q, member, context)
    context['with_capacity'] = False
    # no package counts as cannot fetch from search index at the same
    # time as indexing to it.
    # tags, extras and sub-groups are not included for speed
    result_dict["groups"] = group_list_dictize(result, context,
                                               with_package_counts=False)

    # owning organization
    if is_latest_revision:
        group = model.group_table
    else:
        group = revision_model.group_revision_table
    q = select([group]
               ).where(group.c.id == result_dict['owner_org']) \
                .where(group.c.state == u'active')
    result = execute(q, group, context)
    organizations = d.obj_list_dictize(result, context)
    if organizations:
        result_dict["organization"] = organizations[0]
    else:
        result_dict["organization"] = None

    # relations
    if is_latest_revision:
        rel = model.package_relationship_table
    else:
        rel = revision_model \
            .package_relationship_revision_table
    q = select([rel]).where(rel.c.subject_package_id == pkg.id)
    result = execute(q, rel, context)
    result_dict["relationships_as_subject"] = \
        d.obj_list_dictize(result, context)
    q = select([rel]).where(rel.c.object_package_id == pkg.id)
    result = execute(q, rel, context)
    result_dict["relationships_as_object"] = \
        d.obj_list_dictize(result, context)

    # Extra properties from the domain object
    # We need an actual Package object for this, not a PackageRevision
    # if isinstance(pkg, model.PackageRevision):
    #     pkg = model.Package.get(pkg.id)

    # isopen
    result_dict['isopen'] = pkg.isopen if isinstance(pkg.isopen, bool) \
        else pkg.isopen()

    # type
    # if null assign the default value to make searching easier
    result_dict['type'] = pkg.type or u'dataset'

    # license
    if pkg.license and pkg.license.url:
        result_dict['license_url'] = pkg.license.url
        result_dict['license_title'] = pkg.license.title.split(u'::')[-1]
    elif pkg.license:
        result_dict['license_title'] = pkg.license.title
    else:
        result_dict['license_title'] = pkg.license_id

    # creation and modification date
    if is_latest_revision:
        result_dict['metadata_modified'] = pkg.metadata_modified.isoformat()
    # (If not is_latest_revision, don't use pkg which is the latest version.
    # Instead, use the dates already in result_dict that came from the dictized
    # PackageRevision)
    result_dict['metadata_created'] = pkg.metadata_created.isoformat()

    return result_dict


def _execute_with_revision(q, rev_table, context):
    '''
    Takes an SqlAlchemy query (q) that is (at its base) a Select on an object
    revision table (rev_table), and you provide revision_id or revision_date in
    the context and it will filter the object revision(s) to an earlier time.

    Raises NotFound if context['revision_id'] is provided, but the revision
    ID does not exist.

    Returns [] if there are no results.

    '''
    model = context['model']
    session = model.Session
    revision_id = context.get(u'revision_id')
    revision_date = context.get(u'revision_date')

    if revision_id:
        revision = session.query(revision_model.Revision) \
            .filter_by(id=revision_id).first()
        if not revision:
            raise logic.NotFound
        revision_date = revision.timestamp

    q = q.where(rev_table.c.revision_timestamp <= revision_date)
    q = q.where(rev_table.c.expired_timestamp > revision_date)

    return session.execute(q)


<<<<<<< HEAD
# This function is copied from vdm, but with the addition of the 'frozen' param
# and the bits from ckan.model.core.make_revisioned_table()
def make_revisioned_table(base_table, frozen=False):
    '''Modify base_table and create correponding revision table.

    A 'frozen' revision table is not written to any more - it's just there
    as a record. It doesn't have the continuity foreign key relation.

    @return revision table (e.g. package_revision)
    '''
    base_table.append_column(
            Column(u'revision_id', UnicodeText, ForeignKey(u'revision.id'))
            )
    revision_table = Table(base_table.name + u'_revision', base_table.metadata)
    copy_table(base_table, revision_table)

    # create foreign key 'continuity' constraint
    # remember base table primary cols have been exactly duplicated onto our
    # table
    pkcols = []
    for col in base_table.c:
        if col.primary_key:
            pkcols.append(col)
    assert len(pkcols) <= 1,\
        u'Do not support versioning objects with multiple primary keys'
    fk_name = base_table.name + u'.' + pkcols[0].name
    revision_table.append_column(
        Column(u'continuity_id', pkcols[0].type,
               None if frozen else ForeignKey(fk_name))
        )

    # TODO: why do we iterate all the way through rather than just using dict
    # functionality ...? Surely we always have a revision here ...
    for col in revision_table.c:
        if col.name == u'revision_id':
            col.primary_key = True
            revision_table.primary_key.columns.add(col)

    # Copied from ckan.model.core.make_revisioned_table
    revision_table.append_column(Column(u'expired_id',
                                 Text))
    revision_table.append_column(Column(u'revision_timestamp', DateTime))
    revision_table.append_column(Column(u'expired_timestamp', DateTime,
                                 default=datetime.datetime(9999, 12, 31)))
    revision_table.append_column(Column(u'current', Boolean))
    return revision_table


# Copied from vdm
def copy_column(name, src_table, dest_table):
    col = src_table.c[name]
    if col.unique is True:
        # don't copy across unique constraints, as different versions
        # of an object may have identical column values
        col.unique = False
    dest_table.append_column(col.copy())
    # only get it once we have a parent table
    newcol = dest_table.c[name]
    if len(col.foreign_keys) > 0:
        for fk in col.foreign_keys:
            newcol.append_foreign_key(fk.copy())


# Copied from vdm
def copy_table_columns(table):
    columns = []
    for col in table.c:
        newcol = col.copy()
        if len(col.foreign_keys) > 0:
            for fk in col.foreign_keys:
                newcol.foreign_keys.add(fk.copy())
        columns.append(newcol)
    return columns


# Copied from vdm
def copy_table(table, newtable):
    for key in table.c.keys():
        copy_column(key, table, newtable)


# Copied from vdm
def make_revision_table(metadata):
    revision_table = Table(
        u'revision', metadata,
        Column(u'id', UnicodeText, primary_key=True,
               default=lambda: six.u(uuid.uuid4())),
        Column(u'timestamp', DateTime, default=datetime.datetime.utcnow),
        Column(u'author', String(200)),
        Column(u'message', UnicodeText),
        Column(u'state', UnicodeText, default=model.State.ACTIVE)
        )
    return revision_table


# Copied from vdm
def make_Revision(mapper, revision_table):
    mapper(Revision, revision_table, properties={
        },
        order_by=revision_table.c.timestamp.desc())
    return Revision


# Copied from vdm
class Revision(object):
    '''A Revision to the Database/Domain Model.

    All versioned objects have an associated Revision which can be accessed via
    the revision attribute.
    '''
    def __init__(self, **kw):
        for k, v in kw.iteritems():
            setattr(self, k, v)

    # @property
    # def __id__(self):
    #     if self.id is None:
    #         self.id = make_uuid()
    #     return self.id
    # @classmethod
    # def youngest(self, session):
    #     '''Get the youngest (most recent) revision.

    #     If session is not provided assume there is a contextual session.
    #     '''
    #     q = session.query(self)
    #     return q.first()


# Copied from vdm
=======
# Copied from vdm BUT without '.continuity' mapped to the base object
>>>>>>> f95316fb
def create_object_version(mapper_fn, base_object, rev_table):
    '''Create the Version Domain Object corresponding to base_object.

    E.g. if Package is our original object we should do::

        # name of Version Domain Object class
        PackageVersion = create_object_version(..., Package, ...)

    NB: This must obviously be called after mapping has happened to
    base_object.
    '''
    # TODO: can we always assume all versioned objects are stateful?
    # If not need to do an explicit check
    class MyClass(object):
        def __init__(self, **kw):
            for k, v in kw.iteritems():
                setattr(self, k, v)

    name = base_object.__name__ + u'Revision'
<<<<<<< HEAD
    MyClass.__name__ = name
=======
    MyClass.__name__ = str(name)
>>>>>>> f95316fb
    MyClass.__continuity_class__ = base_object

    # Must add this so base object can retrieve revisions ...
    base_object.__revision_class__ = MyClass

    ourmapper = mapper_fn(
        MyClass, rev_table,
        # NB: call it all_revisions_... rather than just revisions_... as it
        # will yield all revisions not just those less than the current
        # revision

        # ---------------------
        # Deviate from VDM here
        #
        # properties={
        # 'continuity':relation(base_object,
        #     backref=backref('all_revisions_unordered',
        #         cascade='all, delete, delete-orphan'),
        #         order_by=rev_table.c.revision_id.desc()
        #     ),
        # },
        # order_by=[rev_table.c.continuity_id, rev_table.c.revision_id.desc()]
        # ---------------------
<<<<<<< HEAD
        )
=======
    )
>>>>>>> f95316fb
    base_mapper = class_mapper(base_object)
    # add in 'relationship' stuff from continuity onto revisioned obj
    # 3 types of relationship
    # 1. scalar (i.e. simple fk)
    # 2. list (has many) (simple fk the other way)
    # 3. list (m2m) (join table)
    #
    # Also need to check whether related object is revisioned
    #
    # If related object is revisioned then can do all of these
    # If not revisioned can only support simple relation (first case -- why?)
    for prop in base_mapper.iterate_properties:
        try:
            is_relation = prop.__class__ == \
                sqlalchemy.orm.properties.PropertyLoader
        except AttributeError:
            # SQLAlchemy 0.9
            is_relation = prop.__class__ == \
                sqlalchemy.orm.properties.RelationshipProperty

        if is_relation:
            # in sqlachemy 0.4.2
            # prop_remote_obj = prop.select_mapper.class_
            # in 0.4.5
            prop_remote_obj = prop.argument
            remote_obj_is_revisioned = \
                getattr(prop_remote_obj, u'__revisioned__', False)
            # this is crude, probably need something better
            is_many = (prop.secondary is not None or prop.uselist)
            if remote_obj_is_revisioned:
                propname = prop.key
                add_fake_relation(MyClass, propname, is_many=is_many)
            elif not is_many:
                ourmapper.add_property(prop.key, relation(prop_remote_obj))
            else:
                # TODO: actually deal with this
                # raise a warning of some kind
                msg = \
                    u'Skipping adding property %s to revisioned object' % prop

    return MyClass


<<<<<<< HEAD
# Copied from vdm
def add_fake_relation(revision_class, name, is_many=False):
    '''Add a 'fake' relation on ObjectRevision objects.

    These relation are fake in that they just proxy to the continuity object
    relation.
    '''
    def _pget(self):
        related_object = getattr(self.continuity, name)
        if is_many:
            # do not need to do anything to get to right revision since either
            # 1. this is implemented inside the is_many relation we proxy to
            # (as is the case with StatefulLists and assoc proxy setup as used
            # in add_stateful_versioned_m2m)
            # 2. it is not because it is not appropriate to apply it
            # (e.g. package.package_tags which points to PackageTag objects and
            # which is not versioned here ...)
            return related_object
        else:
            return related_object.get_as_of()
    x = property(_pget)
    setattr(revision_class, name, x)


=======
>>>>>>> f95316fb
# Tests use this to manually create revisions, that look just like how
# CKAN<=2.8 used to create automatically.
def make_package_revision(package):
    '''Manually create a revision for a package and its related objects
    '''
<<<<<<< HEAD
    instances = [package]
    package_tags = model.Session.query(model.PackageTag) \
        .filter_by(package_id=package.id) \
        .all()
    instances.extend(package_tags)
=======
    # So far only PackageExtra needs manually creating - the rest still happen
    # automatically
    instances = []
>>>>>>> f95316fb
    extras = model.Session.query(model.PackageExtra) \
        .filter_by(package_id=package.id) \
        .all()
    instances.extend(extras)
<<<<<<< HEAD
    instances.extend(package.resources)
=======
>>>>>>> f95316fb
    make_revision(instances)


# Tests use this to manually create revisions, that look just like how
# CKAN<=2.8 used to create automatically.
def make_revision(instances):
    '''Manually create a revision.

    Copies a new/changed row from a table (e.g. Package) into its
    corresponding revision table (e.g. PackageRevision) and makes an entry
    in the Revision table.
    '''
    # model.repo.new_revision() was called in the model code, which is:
    # vdm.sqlalchemy.tools.Repository.new_revision() which did this:
    Revision = RevisionTableMappings.instance().Revision
    revision = Revision()
    model.Session.add(revision)
    # new_revision then calls:
    # SQLAlchemySession.set_revision(self.session, rev), which is:
    # vdm.sqlalchemy.base.SQLAlchemySession.set_revision() which did this:
<<<<<<< HEAD
    revision.id = unicode(uuid.uuid4())
=======
    revision.id = str(uuid.uuid4())
>>>>>>> f95316fb
    model.Session.add(revision)
    model.Session.flush()

    # In CKAN<=2.8 the revisioned tables (e.g. Package) had a mapper
    # extension: vdm.sqlalchemy.Revisioner(package_revision_table)
    # that triggered on table changes and records a copy in the
    # corresponding revision table (e.g. PackageRevision).

    # In Revisioner.before_insert() it does this:
    for instance in instances:
        is_changed = True  # fake: check_real_change(instance)
        if is_changed:
            # set_revision(instance)
            # which does this:
            instance.revision = revision
            instance.revision_id = revision.id
    # Unfortunately modifying the Package (or whatever the instances are)
    # will create another Activity object when we save the session, so
    # delete that
    existing_latest_activity = model.Session.query(model.Activity) \
        .order_by(model.Activity.timestamp.desc()).first()
    model.Session.commit()
    new_latest_activity = model.Session.query(model.Activity) \
        .order_by(model.Activity.timestamp.desc()).first()
    if new_latest_activity != existing_latest_activity:
        new_latest_activity.delete()
        model.Session.commit()

    # In Revision.after_update() or after_insert() it does this:
    # self.make_revision(instance, mapper, connection)
    # which is vdm.sqlalchemy.base.Revisioner.make_revision()
    # which copies the Package to make a new PackageRevision
    for instance in instances:
        colvalues = {}
        mapper = inspect(type(instance))
        table = mapper.tables[0]
        for key in table.c.keys():
            val = getattr(instance, key)
            colvalues[key] = val
        assert instance.revision.id
        colvalues['revision_id'] = instance.revision.id
        colvalues['continuity_id'] = instance.id

        # Allow for multiple SQLAlchemy flushes/commits per VDM revision
        revision_table = \
            RevisionTableMappings.instance() \
            .revision_table_mapping[type(instance)]
        ins = revision_table.insert().values(colvalues)
        model.Session.execute(ins)

    # the related Activity would get the revision_id added to it too.
    # Here we simply assume it's the latest activity.
    activity = model.Session.query(model.Activity) \
        .order_by(model.Activity.timestamp.desc()) \
        .first()
    activity.revision_id = revision.id
    model.Session.flush()

    # In CKAN<=2.8 the session extension CkanSessionExtension had some
    # extra code in before_commit() which wrote `revision_timestamp` and
    # `expired_timestamp` values in the revision tables
    # (e.g. package_revision) so that is added here:
    for instance in instances:
        if not hasattr(instance, u'__revision_class__'):
            continue
        revision_cls = instance.__revision_class__
        revision_table = \
            RevisionTableMappings.instance() \
            .revision_table_mapping[type(instance)]
        # when a normal active transaction happens

        # this is an sql statement as we do not want it in object cache
        model.Session.execute(
            revision_table.update().where(
                and_(revision_table.c.id == instance.id,
                     revision_table.c.current == u'1')
            ).values(current=u'0')
        )

        q = model.Session.query(revision_cls)
        q = q.filter_by(expired_timestamp=datetime.datetime(9999, 12, 31),
                        id=instance.id)
        results = q.all()
        for rev_obj in results:
            values = {}
            if rev_obj.revision_id == revision.id:
                values['revision_timestamp'] = revision.timestamp
            else:
                values['expired_timestamp'] = revision.timestamp
            model.Session.execute(
                revision_table.update().where(
                    and_(revision_table.c.id == rev_obj.id,
                         revision_table.c.revision_id == rev_obj.revision_id)
                ).values(**values)
            )


# Revision tables (singleton)
class RevisionTableMappings(object):
    _instance = None

    @classmethod
    def instance(cls):
        if not cls._instance:
            cls._instance = cls()
        return cls._instance

    def __init__(self):
<<<<<<< HEAD
        self.revision_table = make_revision_table(model.meta.metadata)
        self.revision_table.append_column(
            Column(u'approved_timestamp', DateTime))

        self.Revision = make_Revision(model.meta.mapper, self.revision_table)

        self.package_revision_table = \
            make_revisioned_table(model.package_table)
        self.PackageRevision = create_object_version(
            model.meta.mapper, model.Package, self.package_revision_table)

        self.resource_revision_table = \
            make_revisioned_table(model.resource_table)
        self.ResourceRevision = create_object_version(
            model.meta.mapper, model.Resource, self.resource_revision_table)

        self.package_extra_revision_table = \
            make_revisioned_table(model.package_extra_table)
        self.PackageExtraRevision = create_object_version(
            model.meta.mapper, model.PackageExtra,
            self.package_extra_revision_table)

        self.package_tag_revision_table = \
            make_revisioned_table(model.package_tag_table)
        self.PackageTagRevision = create_object_version(
            model.meta.mapper, model.PackageTag,
            self.package_tag_revision_table)

        self.member_revision_table = \
            make_revisioned_table(model.member_table)
        self.MemberRevision = create_object_version(
            model.meta.mapper, model.Member,
            self.member_revision_table)

        self.group_revision_table = \
            make_revisioned_table(model.group_table)
        self.GroupRevision = create_object_version(
            model.meta.mapper, model.Group,
            self.group_revision_table)

        self.group_extra_revision_table = \
            make_revisioned_table(model.group_extra_table)
=======
        # This uses the strangler pattern to gradually move the revision model
        # out of ckan/model and into this file.
        # We start with references to revision model in ckan/model/ and then
        # gradually move the definitions here
        self.revision_table = model.revision_table

        self.Revision = model.Revision

        self.package_revision_table = model.package_revision_table
        self.PackageRevision = model.PackageRevision

        self.resource_revision_table = model.resource_revision_table
        self.ResourceRevision = model.ResourceRevision

        self.extra_revision_table = model.extra_revision_table
        self.PackageExtraRevision = create_object_version(
            model.meta.mapper, model.PackageExtra,
            self.extra_revision_table)

        self.package_tag_revision_table = model.package_tag_revision_table
        self.PackageTagRevision = model.PackageTagRevision

        self.member_revision_table = model.member_revision_table
        self.MemberRevision = model.MemberRevision

        self.group_revision_table = model.group_revision_table
        self.GroupRevision = model.GroupRevision

        self.group_extra_revision_table = model.group_extra_revision_table
>>>>>>> f95316fb
        self.GroupExtraRevision = create_object_version(
            model.meta.mapper, model.GroupExtra,
            self.group_extra_revision_table)

        self.package_relationship_revision_table = \
<<<<<<< HEAD
            make_revisioned_table(model.package_relationship_table)
        # Commented because it gives an error, but we probably don't need it
        # self.PackageRelationshipRevision = \
        #     create_object_version(
        #         model.meta.mapper, model.PackageRelationship,
        #         self.package_relationship_revision_table)

        self.system_info_revision_table = \
            make_revisioned_table(model.system_info_table)
        self.SystemInfoRevision = create_object_version(
            model.meta.mapper, model.SystemInfo,
            self.system_info_revision_table)
=======
            model.package_relationship_revision_table
        self.PackageRelationshipRevision = model.PackageRelationshipRevision

        self.system_info_revision_table = model.system_info_revision_table
        self.SystemInfoRevision = model.SystemInfoRevision
>>>>>>> f95316fb

        self.revision_table_mapping = {
            model.Package: self.package_revision_table,
            model.Resource: self.resource_revision_table,
<<<<<<< HEAD
            model.PackageExtra: self.package_extra_revision_table,
            model.PackageTag: self.package_tag_revision_table,
            model.Member: self.member_revision_table,
            model.Group: self.group_revision_table,
        }
=======
            model.PackageExtra: self.extra_revision_table,
            model.PackageTag: self.package_tag_revision_table,
            model.Member: self.member_revision_table,
            model.Group: self.group_revision_table,
        }


# It's easiest if this code works on all versions of CKAN. After CKAN 2.8 the
# revision model is separate from the main model.
try:
    model.PackageExtraRevision
    # CKAN<=2.8
    revision_model = model
except AttributeError:
    # CKAN>2.8
    revision_model = RevisionTableMappings.instance()
>>>>>>> f95316fb
<|MERGE_RESOLUTION|>--- conflicted
+++ resolved
@@ -1,6 +1,5 @@
 # encoding: utf-8
 
-<<<<<<< HEAD
 # This file is code to do with vdm revisions, which was removed from CKAN after
 # version 2.8. It is only used by a migration and its tests.
 
@@ -13,18 +12,7 @@
                         String, DateTime, and_, inspect)
 import sqlalchemy.orm.properties
 from sqlalchemy.orm import class_mapper
-from sqlalchemy.orm import relation, backref
-=======
-import uuid
-import datetime
-
-from sqlalchemy.sql import select
-from sqlalchemy import and_, inspect
-import sqlalchemy.orm.properties
-from sqlalchemy.orm import class_mapper
 from sqlalchemy.orm import relation
-from vdm.sqlalchemy import add_fake_relation
->>>>>>> f95316fb
 
 import ckan.logic as logic
 import ckan.lib.dictization as d
@@ -110,11 +98,7 @@
     if is_latest_revision:
         extra = model.package_extra_table
     else:
-<<<<<<< HEAD
-        extra = revision_model.package_extra_revision_table
-=======
         extra = revision_model.extra_revision_table
->>>>>>> f95316fb
     q = select([extra]).where(extra.c.package_id == pkg.id)
     result = execute(q, extra, context)
     result_dict["extras"] = extras_list_dictize(result, context)
@@ -231,7 +215,6 @@
     return session.execute(q)
 
 
-<<<<<<< HEAD
 # This function is copied from vdm, but with the addition of the 'frozen' param
 # and the bits from ckan.model.core.make_revisioned_table()
 def make_revisioned_table(base_table, frozen=False):
@@ -361,10 +344,7 @@
     #     return q.first()
 
 
-# Copied from vdm
-=======
 # Copied from vdm BUT without '.continuity' mapped to the base object
->>>>>>> f95316fb
 def create_object_version(mapper_fn, base_object, rev_table):
     '''Create the Version Domain Object corresponding to base_object.
 
@@ -384,11 +364,7 @@
                 setattr(self, k, v)
 
     name = base_object.__name__ + u'Revision'
-<<<<<<< HEAD
-    MyClass.__name__ = name
-=======
     MyClass.__name__ = str(name)
->>>>>>> f95316fb
     MyClass.__continuity_class__ = base_object
 
     # Must add this so base object can retrieve revisions ...
@@ -412,11 +388,7 @@
         # },
         # order_by=[rev_table.c.continuity_id, rev_table.c.revision_id.desc()]
         # ---------------------
-<<<<<<< HEAD
-        )
-=======
     )
->>>>>>> f95316fb
     base_mapper = class_mapper(base_object)
     # add in 'relationship' stuff from continuity onto revisioned obj
     # 3 types of relationship
@@ -460,7 +432,6 @@
     return MyClass
 
 
-<<<<<<< HEAD
 # Copied from vdm
 def add_fake_relation(revision_class, name, is_many=False):
     '''Add a 'fake' relation on ObjectRevision objects.
@@ -485,32 +456,21 @@
     setattr(revision_class, name, x)
 
 
-=======
->>>>>>> f95316fb
 # Tests use this to manually create revisions, that look just like how
 # CKAN<=2.8 used to create automatically.
 def make_package_revision(package):
     '''Manually create a revision for a package and its related objects
     '''
-<<<<<<< HEAD
     instances = [package]
     package_tags = model.Session.query(model.PackageTag) \
         .filter_by(package_id=package.id) \
         .all()
     instances.extend(package_tags)
-=======
-    # So far only PackageExtra needs manually creating - the rest still happen
-    # automatically
-    instances = []
->>>>>>> f95316fb
     extras = model.Session.query(model.PackageExtra) \
         .filter_by(package_id=package.id) \
         .all()
     instances.extend(extras)
-<<<<<<< HEAD
     instances.extend(package.resources)
-=======
->>>>>>> f95316fb
     make_revision(instances)
 
 
@@ -531,11 +491,7 @@
     # new_revision then calls:
     # SQLAlchemySession.set_revision(self.session, rev), which is:
     # vdm.sqlalchemy.base.SQLAlchemySession.set_revision() which did this:
-<<<<<<< HEAD
-    revision.id = unicode(uuid.uuid4())
-=======
     revision.id = str(uuid.uuid4())
->>>>>>> f95316fb
     model.Session.add(revision)
     model.Session.flush()
 
@@ -644,7 +600,10 @@
         return cls._instance
 
     def __init__(self):
-<<<<<<< HEAD
+        # This uses the strangler pattern to gradually move the revision model
+        # out of ckan/model and into this file.
+        # We start with references to revision model in ckan/model/ and then
+        # gradually move the definitions here
         self.revision_table = make_revision_table(model.meta.metadata)
         self.revision_table.append_column(
             Column(u'approved_timestamp', DateTime))
@@ -661,11 +620,11 @@
         self.ResourceRevision = create_object_version(
             model.meta.mapper, model.Resource, self.resource_revision_table)
 
-        self.package_extra_revision_table = \
+        self.extra_revision_table = \
             make_revisioned_table(model.package_extra_table)
         self.PackageExtraRevision = create_object_version(
             model.meta.mapper, model.PackageExtra,
-            self.package_extra_revision_table)
+            self.extra_revision_table)
 
         self.package_tag_revision_table = \
             make_revisioned_table(model.package_tag_table)
@@ -687,43 +646,11 @@
 
         self.group_extra_revision_table = \
             make_revisioned_table(model.group_extra_table)
-=======
-        # This uses the strangler pattern to gradually move the revision model
-        # out of ckan/model and into this file.
-        # We start with references to revision model in ckan/model/ and then
-        # gradually move the definitions here
-        self.revision_table = model.revision_table
-
-        self.Revision = model.Revision
-
-        self.package_revision_table = model.package_revision_table
-        self.PackageRevision = model.PackageRevision
-
-        self.resource_revision_table = model.resource_revision_table
-        self.ResourceRevision = model.ResourceRevision
-
-        self.extra_revision_table = model.extra_revision_table
-        self.PackageExtraRevision = create_object_version(
-            model.meta.mapper, model.PackageExtra,
-            self.extra_revision_table)
-
-        self.package_tag_revision_table = model.package_tag_revision_table
-        self.PackageTagRevision = model.PackageTagRevision
-
-        self.member_revision_table = model.member_revision_table
-        self.MemberRevision = model.MemberRevision
-
-        self.group_revision_table = model.group_revision_table
-        self.GroupRevision = model.GroupRevision
-
-        self.group_extra_revision_table = model.group_extra_revision_table
->>>>>>> f95316fb
         self.GroupExtraRevision = create_object_version(
             model.meta.mapper, model.GroupExtra,
             self.group_extra_revision_table)
 
         self.package_relationship_revision_table = \
-<<<<<<< HEAD
             make_revisioned_table(model.package_relationship_table)
         # Commented because it gives an error, but we probably don't need it
         # self.PackageRelationshipRevision = \
@@ -736,24 +663,10 @@
         self.SystemInfoRevision = create_object_version(
             model.meta.mapper, model.SystemInfo,
             self.system_info_revision_table)
-=======
-            model.package_relationship_revision_table
-        self.PackageRelationshipRevision = model.PackageRelationshipRevision
-
-        self.system_info_revision_table = model.system_info_revision_table
-        self.SystemInfoRevision = model.SystemInfoRevision
->>>>>>> f95316fb
 
         self.revision_table_mapping = {
             model.Package: self.package_revision_table,
             model.Resource: self.resource_revision_table,
-<<<<<<< HEAD
-            model.PackageExtra: self.package_extra_revision_table,
-            model.PackageTag: self.package_tag_revision_table,
-            model.Member: self.member_revision_table,
-            model.Group: self.group_revision_table,
-        }
-=======
             model.PackageExtra: self.extra_revision_table,
             model.PackageTag: self.package_tag_revision_table,
             model.Member: self.member_revision_table,
@@ -769,5 +682,4 @@
     revision_model = model
 except AttributeError:
     # CKAN>2.8
-    revision_model = RevisionTableMappings.instance()
->>>>>>> f95316fb
+    revision_model = RevisionTableMappings.instance()