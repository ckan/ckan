# encoding: utf-8

'''
NB Don't test logic functions here. This is just for the mechanics of the API
controller itself.
'''
import json
import re

<<<<<<< HEAD
from ckan.lib.helpers import url_for
from nose.tools import assert_equal, eq_
=======
from routes import url_for
from nose.tools import assert_equal, assert_in, eq_
>>>>>>> 5f4949c9

import ckan.tests.helpers as helpers
from ckan.tests import factories
from ckan import model


class TestApiController(helpers.FunctionalTestBase):

    def test_unicode_in_error_message_works_ok(self):
        # Use tag_delete to echo back some unicode
        app = self._get_test_app()
        org_url = '/api/action/tag_delete'
        data_dict = {'id': u'Delta symbol: \u0394'}  # unicode gets rec'd ok
        postparams = '%s=1' % json.dumps(data_dict)
        response = app.post(url=org_url, params=postparams, status=404)
        # The unicode is backslash encoded (because that is the default when
        # you do str(exception) )
        assert 'Delta symbol: \\u0394' in response.body

    def test_dataset_autocomplete_name(self):
        dataset = factories.Dataset(name='rivers')

        app = self._get_test_app()
        with app.flask_app.test_request_context():
            url = url_for(controller='api', action='dataset_autocomplete',
                          ver='/2')
        assert_equal(url, '/api/2/util/dataset/autocomplete')

        response = app.get(
            url=url,
            params={
                'incomplete': u'rive',
            },
            status=200,
        )

        results = json.loads(response.body)
        assert_equal(results, {"ResultSet": {"Result": [{
            'match_field': 'name',
            "name": "rivers",
            'match_displayed': 'rivers',
            'title': dataset['title'],
        }]}})
        assert_equal(response.headers['Content-Type'],
                     'application/json;charset=utf-8')

    def test_dataset_autocomplete_title(self):
        dataset = factories.Dataset(name='test_ri', title='Rivers')

        app = self._get_test_app()
        with app.flask_app.test_request_context():
            url = url_for(controller='api', action='dataset_autocomplete',
                          ver='/2')
        assert_equal(url, '/api/2/util/dataset/autocomplete')
        app = self._get_test_app()

        response = app.get(
            url=url,
            params={
                'incomplete': u'riv',
            },
            status=200,
        )

        results = json.loads(response.body)
        assert_equal(results, {"ResultSet": {"Result": [{
            'match_field': 'title',
            "name": dataset['name'],
            'match_displayed': 'Rivers (test_ri)',
            'title': 'Rivers',
        }]}})
        assert_equal(response.headers['Content-Type'],
                     'application/json;charset=utf-8')

    def test_tag_autocomplete(self):
        factories.Dataset(tags=[{'name': 'rivers'}])

        app = self._get_test_app()
        with app.flask_app.test_request_context():
            url = url_for(controller='api', action='tag_autocomplete',
                          ver='/2')
        assert_equal(url, '/api/2/util/tag/autocomplete')

        response = app.get(
            url=url,
            params={
                'incomplete': u'rive',
            },
            status=200,
        )

        results = json.loads(response.body)
        assert_equal(results, {"ResultSet": {"Result": [{"Name": "rivers"}]}})
        assert_equal(response.headers['Content-Type'],
                     'application/json;charset=utf-8')

    def test_group_autocomplete_by_name(self):
        factories.Group(name='rivers', title='Bridges')
        app = self._get_test_app()
        with app.flask_app.test_request_context():
            url = url_for(controller='api', action='group_autocomplete',
                          ver='/2')
        assert_equal(url, '/api/2/util/group/autocomplete')

        response = app.get(
            url=url,
            params={
                'q': u'rive',
            },
            status=200,
        )

        results = json.loads(response.body)
        assert_equal(len(results), 1)
        assert_equal(results[0]['name'], 'rivers')
        assert_equal(results[0]['title'], 'Bridges')
        assert_equal(response.headers['Content-Type'],
                     'application/json;charset=utf-8')

    def test_group_autocomplete_by_title(self):
        factories.Group(name='frogs', title='Bugs')
        app = self._get_test_app()
        with app.flask_app.test_request_context():
            url = url_for(controller='api', action='group_autocomplete',
                          ver='/2')

        response = app.get(
            url=url,
            params={
                'q': u'bug',
            },
            status=200,
        )

        results = json.loads(response.body)
        assert_equal(len(results), 1)
        assert_equal(results[0]['name'], 'frogs')

    def test_organization_autocomplete_by_name(self):
        org = factories.Organization(name='simple-dummy-org')

        app = self._get_test_app()
        with app.flask_app.test_request_context():
            url = url_for(controller='api', action='organization_autocomplete',
                          ver='/2')
        assert_equal(url, '/api/2/util/organization/autocomplete')

        response = app.get(
            url=url,
            params={
                'q': u'simple',
            },
            status=200,
        )

        results = json.loads(response.body)
        assert_equal(len(results), 1)
        assert_equal(results[0]['name'], 'simple-dummy-org')
        assert_equal(results[0]['title'], org['title'])
        assert_equal(response.headers['Content-Type'],
                     'application/json;charset=utf-8')

    def test_organization_autocomplete_by_title(self):
        factories.Organization(title='Simple dummy org')

        app = self._get_test_app()
        with app.flask_app.test_request_context():
            url = url_for(controller='api', action='organization_autocomplete',
                          ver='/2')

        response = app.get(
            url=url,
            params={
                'q': u'simple dum',
            },
            status=200,
        )

        results = json.loads(response.body)
        assert_equal(len(results), 1)
        assert_equal(results[0]['title'], 'Simple dummy org')

    def test_config_option_list_access_sysadmin(self):
        user = factories.Sysadmin()

        app = self._get_test_app()
        with app.flask_app.test_request_context():
            url = url_for(
                controller='api',
                action='action',
                logic_function='config_option_list',
                ver='/3')

        app.get(
            url=url,
            params={},
            extra_environ={'REMOTE_USER': user['name'].encode('ascii')},
            status=200,
        )

    def test_config_option_list_access_sysadmin_jsonp(self):
        user = factories.Sysadmin()

        app = self._get_test_app()
        with app.flask_app.test_request_context():
            url = url_for(
                controller='api',
                action='action',
                logic_function='config_option_list',
                ver='/3')

        app.get(
            url=url,
            params={'callback': 'myfn'},
            extra_environ={'REMOTE_USER': user['name'].encode('ascii')},
            status=403,
        )

    def test_jsonp_works_on_get_requests(self):

        dataset1 = factories.Dataset()
        dataset2 = factories.Dataset()

<<<<<<< HEAD
        app = self._get_test_app()
        with app.flask_app.test_request_context():
            url = url_for(
                controller='api',
                action='action',
                logic_function='package_list',
                ver='/3')
=======
        url = url_for(
            controller='api',
            action='action',
            logic_function='package_list',
            ver='/3')
        app = self._get_test_app()
>>>>>>> 5f4949c9
        res = app.get(
            url=url,
            params={'callback': 'my_callback'},
        )
        assert re.match('my_callback\(.*\);', res.body), res
        # Unwrap JSONP callback (we want to look at the data).
        msg = res.body[len('my_callback') + 1:-2]
        res_dict = json.loads(msg)
        eq_(res_dict['success'], True)
        eq_(sorted(res_dict['result']),
            sorted([dataset1['name'], dataset2['name']]))

    def test_jsonp_does_not_work_on_post_requests(self):

        dataset1 = factories.Dataset()
        dataset2 = factories.Dataset()
<<<<<<< HEAD
        app = self._get_test_app()
        with app.flask_app.test_request_context():
            url = url_for(
                controller='api',
                action='action',
                logic_function='package_list',
                ver='/3',
                callback='my_callback',
            )
=======

        url = url_for(
            controller='api',
            action='action',
            logic_function='package_list',
            ver='/3',
            callback='my_callback',
        )
        app = self._get_test_app()
>>>>>>> 5f4949c9
        res = app.post(
            url=url,
        )
        # The callback param is ignored and the normal response is returned
        assert not res.body.startswith('my_callback')
        res_dict = json.loads(res.body)
        eq_(res_dict['success'], True)
        eq_(sorted(res_dict['result']),
            sorted([dataset1['name'], dataset2['name']]))


class TestRevisionSearch(helpers.FunctionalTestBase):

    # Error cases

    def test_no_search_term(self):
        app = self._get_test_app()
        response = app.get('/api/search/revision', status=400)
        assert_in('Bad request - Missing search term', response.body)

    def test_no_search_term_api_v2(self):
        app = self._get_test_app()
        response = app.get('/api/2/search/revision', status=400)
        assert_in('Bad request - Missing search term', response.body)

    def test_date_instead_of_revision(self):
        app = self._get_test_app()
        response = app.get('/api/search/revision'
                           '?since_id=2010-01-01T00:00:00', status=404)
        assert_in('Not found - There is no revision', response.body)

    def test_date_invalid(self):
        app = self._get_test_app()
        response = app.get('/api/search/revision'
                           '?since_time=2010-02-31T00:00:00', status=400)
        assert_in('Bad request - ValueError: day is out of range for month',
                  response.body)

    def test_no_value(self):
        app = self._get_test_app()
        response = app.get('/api/search/revision?since_id=', status=400)
        assert_in('Bad request - No revision specified', response.body)

    def test_revision_doesnt_exist(self):
        app = self._get_test_app()
        response = app.get('/api/search/revision?since_id=1234', status=404)
        assert_in('Not found - There is no revision', response.body)

    def test_revision_doesnt_exist_api_v2(self):
        app = self._get_test_app()
        response = app.get('/api/2/search/revision?since_id=1234', status=404)
        assert_in('Not found - There is no revision', response.body)

    # Normal usage

    @classmethod
    def _create_revisions(cls, num_revisions):
        rev_ids = []
        for i in xrange(num_revisions):
            rev = model.repo.new_revision()
            rev.id = unicode(i)
            model.Session.commit()
            rev_ids.append(rev.id)
        return rev_ids

    def test_revision_since_id(self):
        rev_ids = self._create_revisions(4)
        app = self._get_test_app()

        response = app.get('/api/2/search/revision?since_id=%s' % rev_ids[1])

        res = json.loads(response.body)
        assert_equal(res, rev_ids[2:])

    def test_revision_since_time(self):
        rev_ids = self._create_revisions(4)
        app = self._get_test_app()

        rev1 = model.Session.query(model.Revision).get(rev_ids[1])
        response = app.get('/api/2/search/revision?since_time=%s'
                           % rev1.timestamp.isoformat())

        res = json.loads(response.body)
        assert_equal(res, rev_ids[2:])

    def test_revisions_returned_are_limited(self):
        rev_ids = self._create_revisions(55)
        app = self._get_test_app()

        response = app.get('/api/2/search/revision?since_id=%s' % rev_ids[1])

        res = json.loads(response.body)
        assert_equal(res, rev_ids[2:52])  # i.e. limited to 50<|MERGE_RESOLUTION|>--- conflicted
+++ resolved
@@ -7,13 +7,8 @@
 import json
 import re
 
-<<<<<<< HEAD
 from ckan.lib.helpers import url_for
-from nose.tools import assert_equal, eq_
-=======
-from routes import url_for
 from nose.tools import assert_equal, assert_in, eq_
->>>>>>> 5f4949c9
 
 import ckan.tests.helpers as helpers
 from ckan.tests import factories
@@ -237,7 +232,6 @@
         dataset1 = factories.Dataset()
         dataset2 = factories.Dataset()
 
-<<<<<<< HEAD
         app = self._get_test_app()
         with app.flask_app.test_request_context():
             url = url_for(
@@ -245,14 +239,6 @@
                 action='action',
                 logic_function='package_list',
                 ver='/3')
-=======
-        url = url_for(
-            controller='api',
-            action='action',
-            logic_function='package_list',
-            ver='/3')
-        app = self._get_test_app()
->>>>>>> 5f4949c9
         res = app.get(
             url=url,
             params={'callback': 'my_callback'},
@@ -269,7 +255,6 @@
 
         dataset1 = factories.Dataset()
         dataset2 = factories.Dataset()
-<<<<<<< HEAD
         app = self._get_test_app()
         with app.flask_app.test_request_context():
             url = url_for(
@@ -279,17 +264,6 @@
                 ver='/3',
                 callback='my_callback',
             )
-=======
-
-        url = url_for(
-            controller='api',
-            action='action',
-            logic_function='package_list',
-            ver='/3',
-            callback='my_callback',
-        )
-        app = self._get_test_app()
->>>>>>> 5f4949c9
         res = app.post(
             url=url,
         )
