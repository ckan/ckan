# encoding: utf-8

'''
NB Don't test logic functions here. This is just for the mechanics of the API
controller itself.
'''
import json
import re

from routes import url_for
<<<<<<< HEAD
from nose.tools import assert_equal, eq_
=======
from nose.tools import assert_equal, assert_in
>>>>>>> e2162f0a

import ckan.tests.helpers as helpers
from ckan.tests import factories
from ckan import model


class TestApiController(helpers.FunctionalTestBase):

    def test_unicode_in_error_message_works_ok(self):
        # Use tag_delete to echo back some unicode
        app = self._get_test_app()
        org_url = '/api/action/tag_delete'
        data_dict = {'id': u'Delta symbol: \u0394'}  # unicode gets rec'd ok
        postparams = '%s=1' % json.dumps(data_dict)
        response = app.post(url=org_url, params=postparams, status=404)
        # The unicode is backslash encoded (because that is the default when
        # you do str(exception) )
        assert 'Delta symbol: \\u0394' in response.body

    def test_dataset_autocomplete_name(self):
        dataset = factories.Dataset(name='rivers')
        url = url_for(controller='api', action='dataset_autocomplete', ver='/2')
        assert_equal(url, '/api/2/util/dataset/autocomplete')
        app = self._get_test_app()

        response = app.get(
            url=url,
            params={
                'incomplete': u'rive',
            },
            status=200,
        )

        results = json.loads(response.body)
        assert_equal(results, {"ResultSet": {"Result": [{
            'match_field': 'name',
            "name": "rivers",
            'match_displayed': 'rivers',
            'title': dataset['title'],
        }]}})
        assert_equal(response.headers['Content-Type'],
                     'application/json;charset=utf-8')

    def test_dataset_autocomplete_title(self):
        dataset = factories.Dataset(name='test_ri', title='Rivers')
        url = url_for(controller='api', action='dataset_autocomplete', ver='/2')
        assert_equal(url, '/api/2/util/dataset/autocomplete')
        app = self._get_test_app()

        response = app.get(
            url=url,
            params={
                'incomplete': u'riv',
            },
            status=200,
        )

        results = json.loads(response.body)
        assert_equal(results, {"ResultSet": {"Result": [{
            'match_field': 'title',
            "name": dataset['name'],
            'match_displayed': 'Rivers (test_ri)',
            'title': 'Rivers',
        }]}})
        assert_equal(response.headers['Content-Type'],
                     'application/json;charset=utf-8')

    def test_tag_autocomplete(self):
        factories.Dataset(tags=[{'name': 'rivers'}])
        url = url_for(controller='api', action='tag_autocomplete', ver='/2')
        assert_equal(url, '/api/2/util/tag/autocomplete')
        app = self._get_test_app()

        response = app.get(
            url=url,
            params={
                'incomplete': u'rive',
            },
            status=200,
        )

        results = json.loads(response.body)
        assert_equal(results, {"ResultSet": {"Result": [{"Name": "rivers"}]}})
        assert_equal(response.headers['Content-Type'],
                     'application/json;charset=utf-8')

    def test_group_autocomplete_by_name(self):
        org = factories.Group(name='rivers', title='Bridges')
        url = url_for(controller='api', action='group_autocomplete', ver='/2')
        assert_equal(url, '/api/2/util/group/autocomplete')
        app = self._get_test_app()

        response = app.get(
            url=url,
            params={
                'q': u'rive',
            },
            status=200,
        )

        results = json.loads(response.body)
        assert_equal(len(results), 1)
        assert_equal(results[0]['name'], 'rivers')
        assert_equal(results[0]['title'], 'Bridges')
        assert_equal(response.headers['Content-Type'],
                     'application/json;charset=utf-8')

    def test_group_autocomplete_by_title(self):
        org = factories.Group(name='frogs', title='Bugs')
        url = url_for(controller='api', action='group_autocomplete', ver='/2')
        app = self._get_test_app()

        response = app.get(
            url=url,
            params={
                'q': u'bug',
            },
            status=200,
        )

        results = json.loads(response.body)
        assert_equal(len(results), 1)
        assert_equal(results[0]['name'], 'frogs')

    def test_organization_autocomplete_by_name(self):
        org = factories.Organization(name='simple-dummy-org')
        url = url_for(controller='api', action='organization_autocomplete', ver='/2')
        assert_equal(url, '/api/2/util/organization/autocomplete')
        app = self._get_test_app()

        response = app.get(
            url=url,
            params={
                'q': u'simple',
            },
            status=200,
        )

        results = json.loads(response.body)
        assert_equal(len(results), 1)
        assert_equal(results[0]['name'], 'simple-dummy-org')
        assert_equal(results[0]['title'], org['title'])
        assert_equal(response.headers['Content-Type'],
                     'application/json;charset=utf-8')

    def test_organization_autocomplete_by_title(self):
        org = factories.Organization(title='Simple dummy org')
        url = url_for(controller='api', action='organization_autocomplete', ver='/2')
        app = self._get_test_app()

        response = app.get(
            url=url,
            params={
                'q': u'simple dum',
            },
            status=200,
        )

        results = json.loads(response.body)
        assert_equal(len(results), 1)
        assert_equal(results[0]['title'], 'Simple dummy org')

    def test_config_option_list_access_sysadmin(self):
        user = factories.Sysadmin()
        url = url_for(
            controller='api',
            action='action',
            logic_function='config_option_list',
            ver='/3')
        app = self._get_test_app()

        app.get(
            url=url,
            params={},
            extra_environ={'REMOTE_USER': user['name'].encode('ascii')},
            status=200,
        )

    def test_config_option_list_access_sysadmin_jsonp(self):
        user = factories.Sysadmin()
        url = url_for(
            controller='api',
            action='action',
            logic_function='config_option_list',
            ver='/3')
        app = self._get_test_app()

        app.get(
            url=url,
            params={'callback': 'myfn'},
            extra_environ={'REMOTE_USER': user['name'].encode('ascii')},
            status=403,
        )

    def test_jsonp_works_on_get_requests(self):

        dataset1 = factories.Dataset()
        dataset2 = factories.Dataset()

        url = url_for(
            controller='api',
            action='action',
            logic_function='package_list',
            ver='/3')
        app = self._get_test_app()
        res = app.get(
            url=url,
            params={'callback': 'my_callback'},
        )
        assert re.match('my_callback\(.*\);', res.body), res
        # Unwrap JSONP callback (we want to look at the data).
        msg = res.body[len('my_callback') + 1:-2]
        res_dict = json.loads(msg)
        eq_(res_dict['success'], True)
        eq_(sorted(res_dict['result']),
            sorted([dataset1['name'], dataset2['name']]))

    def test_jsonp_does_not_work_on_post_requests(self):

        dataset1 = factories.Dataset()
        dataset2 = factories.Dataset()

        url = url_for(
            controller='api',
            action='action',
            logic_function='package_list',
            ver='/3',
            callback='my_callback',
        )
        app = self._get_test_app()
        res = app.post(
            url=url,
        )
        # The callback param is ignored and the normal response is returned
        assert not res.body.startswith('my_callback')
        res_dict = json.loads(res.body)
        eq_(res_dict['success'], True)
        eq_(sorted(res_dict['result']),
            sorted([dataset1['name'], dataset2['name']]))


class TestRevisionSearch(helpers.FunctionalTestBase):

    # Error cases

    def test_no_search_term(self):
        app = self._get_test_app()
        response = app.get('/api/search/revision', status=400)
        assert_in('Bad request - Missing search term', response.body)

    def test_no_search_term_api_v2(self):
        app = self._get_test_app()
        response = app.get('/api/2/search/revision', status=400)
        assert_in('Bad request - Missing search term', response.body)

    def test_date_instead_of_revision(self):
        app = self._get_test_app()
        response = app.get('/api/search/revision'
                           '?since_id=2010-01-01T00:00:00', status=404)
        assert_in('Not found - There is no revision', response.body)

    def test_date_invalid(self):
        app = self._get_test_app()
        response = app.get('/api/search/revision'
                           '?since_time=2010-02-31T00:00:00', status=400)
        assert_in('Bad request - ValueError: day is out of range for month',
                  response.body)

    def test_no_value(self):
        app = self._get_test_app()
        response = app.get('/api/search/revision?since_id=', status=400)
        assert_in('Bad request - No revision specified', response.body)

    def test_revision_doesnt_exist(self):
        app = self._get_test_app()
        response = app.get('/api/search/revision?since_id=1234', status=404)
        assert_in('Not found - There is no revision', response.body)

    def test_revision_doesnt_exist_api_v2(self):
        app = self._get_test_app()
        response = app.get('/api/2/search/revision?since_id=1234', status=404)
        assert_in('Not found - There is no revision', response.body)

    # Normal usage

    @classmethod
    def _create_revisions(cls, num_revisions):
        rev_ids = []
        for i in xrange(num_revisions):
            rev = model.repo.new_revision()
            rev.id = unicode(i)
            model.Session.commit()
            rev_ids.append(rev.id)
        return rev_ids

    def test_revision_since_id(self):
        rev_ids = self._create_revisions(4)
        app = self._get_test_app()

        response = app.get('/api/2/search/revision?since_id=%s' % rev_ids[1])

        res = json.loads(response.body)
        assert_equal(res, rev_ids[2:])

    def test_revision_since_time(self):
        rev_ids = self._create_revisions(4)
        app = self._get_test_app()

        rev1 = model.Session.query(model.Revision).get(rev_ids[1])
        response = app.get('/api/2/search/revision?since_time=%s'
                           % rev1.timestamp.isoformat())

        res = json.loads(response.body)
        assert_equal(res, rev_ids[2:])

    def test_revisions_returned_are_limited(self):
        rev_ids = self._create_revisions(55)
        app = self._get_test_app()

        response = app.get('/api/2/search/revision?since_id=%s' % rev_ids[1])

        res = json.loads(response.body)
        assert_equal(res, rev_ids[2:52])  # i.e. limited to 50<|MERGE_RESOLUTION|>--- conflicted
+++ resolved
@@ -8,11 +8,7 @@
 import re
 
 from routes import url_for
-<<<<<<< HEAD
-from nose.tools import assert_equal, eq_
-=======
-from nose.tools import assert_equal, assert_in
->>>>>>> e2162f0a
+from nose.tools import assert_equal, assert_in, eq_
 
 import ckan.tests.helpers as helpers
 from ckan.tests import factories
