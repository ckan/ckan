--- conflicted
+++ resolved
@@ -10,18 +10,6 @@
 from ckan.lib.mailer import create_reset_key, MailerException
 
 
-<<<<<<< HEAD
-def _clear_activities():
-    model.Session.query(model.ActivityDetail).delete()
-    model.Session.query(model.Activity).delete()
-    model.Session.flush()
-
-
-@pytest.fixture
-def user():
-    user = factories.UserWithToken()
-    return user
-=======
 @pytest.mark.usefixtures("clean_db")
 class TestUserListings:
     def test_user_page_lists_users(self, app):
@@ -107,7 +95,6 @@
         factories.User(fullname="User One", email=stub.email)
         factories.User(fullname="Person Two")
         factories.User(fullname="Person Three")
->>>>>>> 4777f3dd
 
 
 @pytest.fixture
@@ -161,23 +148,7 @@
         sysadmin = factories.Sysadmin(password=admin_pass)
         sysadmin_token = factories.APIToken(user=sysadmin["name"])
 
-<<<<<<< HEAD
         env = {"Authorization": sysadmin_token["token"]}
-=======
-        # Have to do an actual login as this test relies on repoze
-        #  cookie handling.
-
-        # get the form
-        app.post(
-            "/login_generic?came_from=/user/logged_in",
-            data={
-                "save": "",
-                "login": sysadmin["name"],
-                "password": admin_pass,
-            },
-        )
-
->>>>>>> 4777f3dd
         stub = factories.User.stub()
         app.post(
             url_for("user.register"),
@@ -192,12 +163,7 @@
             extra_environ=env,
             follow_redirects=False,
         )
-<<<<<<< HEAD
-        assert "/user/activity" in response.headers["location"]
-=======
-
-        # assert "/dashboard/datasets" in response.headers["location"]
->>>>>>> 4777f3dd
+        # assert "/user/activity" in response.headers["location"]
 
     @pytest.mark.ckan_config("ckan.plugins", "activity")
     @pytest.mark.usefixtures("with_plugins")
@@ -596,280 +562,6 @@
         user_response = app.get(user_url, status=200)
         assert "<title>All Users - CKAN</title>" in user_response
 
-<<<<<<< HEAD
-    def test_user_page_lists_users(self, app):
-        """/users/ lists registered users"""
-        initial_user_count = model.User.count()
-        factories.User(fullname="User One")
-        factories.User(fullname="User Two")
-        factories.User(fullname="User Three")
-
-        user_url = url_for("user.index")
-        user_response = app.get(user_url, status=200)
-
-        user_response_html = BeautifulSoup(user_response.data)
-        user_list = user_response_html.select("ul.user-list li")
-        assert len(user_list) == 3 + initial_user_count
-
-        user_names = [u.text.strip() for u in user_list]
-        assert "User One" in user_names
-        assert "User Two" in user_names
-        assert "User Three" in user_names
-
-    def test_user_page_doesnot_list_deleted_users(self, app):
-        """/users/ doesn't list deleted users"""
-        initial_user_count = model.User.count()
-
-        factories.User(fullname="User One", state="deleted")
-        factories.User(fullname="User Two")
-        factories.User(fullname="User Three")
-
-        user_url = url_for("user.index")
-        user_response = app.get(user_url, status=200)
-
-        user_response_html = BeautifulSoup(user_response.data)
-        user_list = user_response_html.select("ul.user-list li")
-        assert len(user_list) == 2 + initial_user_count
-
-        user_names = [u.text.strip() for u in user_list]
-        assert "User One" not in user_names
-        assert "User Two" in user_names
-        assert "User Three" in user_names
-
-    def test_user_page_anon_search(self, app):
-        """Anon users can search for users by username."""
-
-        factories.User(fullname="User One", email="useroneemail@example.com")
-        factories.User(fullname="Person Two")
-        factories.User(fullname="Person Three")
-
-        user_url = url_for("user.index")
-        search_response = app.get(user_url, query_string={"q": "Person"})
-
-        search_response_html = BeautifulSoup(search_response.data)
-        user_list = search_response_html.select("ul.user-list li")
-        assert len(user_list) == 2
-
-        user_names = [u.text.strip() for u in user_list]
-        assert "Person Two" in user_names
-        assert "Person Three" in user_names
-        assert "User One" not in user_names
-
-    def test_user_page_anon_search_not_by_email(self, app):
-        """Anon users can not search for users by email."""
-
-        factories.User(fullname="User One", email="useroneemail@example.com")
-        factories.User(fullname="Person Two")
-        factories.User(fullname="Person Three")
-
-        user_url = url_for("user.index")
-        search_response = app.get(
-            user_url, query_string={"q": "useroneemail@example.com"}
-        )
-
-        search_response_html = BeautifulSoup(search_response.data)
-        user_list = search_response_html.select("ul.user-list li")
-        assert len(user_list) == 0
-
-    def test_user_page_sysadmin_user(self, app, sysadmin):
-        """Sysadmin can search for users by email."""
-        env = {"Authorization": sysadmin["token"]}
-        stub = factories.User.stub()
-        factories.User(fullname="User One", email=stub.email)
-        factories.User(fullname="Person Two")
-        factories.User(fullname="Person Three")
-
-        user_url = url_for("user.index")
-        search_response = app.get(
-            user_url,
-            query_string={"q": stub.email},
-            extra_environ=env,
-        )
-
-        search_response_html = BeautifulSoup(search_response.data)
-        user_list = search_response_html.select("ul.user-list li")
-        assert len(user_list) == 1
-        assert user_list[0].text.strip() == "User One"
-
-    def test_simple(self, app):
-        """Checking the template shows the activity stream."""
-
-        user = factories.User()
-
-        url = url_for("user.activity", id=user["id"])
-        response = app.get(url)
-        assert user["fullname"] in response
-        assert "signed up" in response
-
-    def test_create_user(self, app):
-
-        user = factories.User()
-
-        url = url_for("user.activity", id=user["id"])
-        response = app.get(url)
-        assert (
-            '<a href="/user/{}">{}'.format(user["name"], user["fullname"]) in response
-        )
-        assert "signed up" in response
-
-    def test_change_user(self, app):
-
-        user = factories.User()
-        _clear_activities()
-        user["fullname"] = "Mr. Changed Name"
-        helpers.call_action(
-            "user_update", context={"user": user["name"]}, **user
-        )
-
-        url = url_for("user.activity", id=user["id"])
-        response = app.get(url)
-        assert (
-            '<a href="/user/{}">{}'.format(user["name"], user["fullname"])
-            in response
-        )
-        assert "updated their profile" in response
-
-    def test_create_dataset(self, app):
-
-        user = factories.User()
-        _clear_activities()
-        dataset = factories.Dataset(user=user)
-
-        url = url_for("user.activity", id=user["id"])
-        response = app.get(url)
-        page = BeautifulSoup(response.body)
-        href = page.select_one(".dataset")
-        assert (
-            '<a href="/user/{}">{}'.format(user["name"], user["fullname"]) in response
-        )
-        assert "created the dataset" in response
-        assert dataset["id"] in href.select_one("a")["href"].split("/", 2)[-1]
-        assert dataset["title"] in href.text.strip()
-
-    def test_change_dataset(self, app):
-
-        user = factories.User()
-        dataset = factories.Dataset(user=user)
-        _clear_activities()
-        dataset["title"] = "Dataset with changed title"
-        helpers.call_action(
-            "package_update", context={"user": user["name"]}, **dataset
-        )
-
-        url = url_for("user.activity", id=user["id"])
-        response = app.get(url)
-        page = BeautifulSoup(response.body)
-        href = page.select_one(".dataset")
-
-        assert (
-            '<a href="/user/{}">{}'.format(user["name"], user["fullname"]) in response
-        )
-        assert "updated the dataset" in response
-        assert dataset["id"] in href.select_one("a")["href"].split("/", 2)[-1]
-        assert dataset["title"] in href.text.strip()
-
-    def test_delete_dataset(self, app, user):
-        env = {"Authorization": user["token"]}
-        dataset = factories.Dataset(user=user)
-        _clear_activities()
-        helpers.call_action(
-            "package_delete", context={"user": user["name"]}, **dataset
-        )
-
-        url = url_for("user.activity", id=user["id"])
-        response = app.get(url, extra_environ=env)
-        page = BeautifulSoup(response.body)
-        href = page.select_one(".dataset")
-        assert (
-            '<a href="/user/{}">{}'.format(
-                user["name"], user["fullname"]) in response
-        )
-        assert "deleted the dataset" in response
-        assert dataset["id"] in href.select_one("a")["href"].split("/", 2)[-1]
-        assert dataset["title"] in href.text.strip()
-
-    def test_create_group(self, app):
-
-        user = factories.User()
-        group = factories.Group(user=user)
-
-        url = url_for("user.activity", id=user["id"])
-        response = app.get(url)
-        page = BeautifulSoup(response.body)
-        href = page.select_one(".group")
-
-        assert (
-            '<a href="/user/{}">{}'.format(user["name"], user["fullname"]) in response
-        )
-        assert "created the group" in response
-        assert group["id"] in href.select_one("a")["href"].split("/", 2)[-1]
-        assert group["title"] in href.text.strip()
-
-    def test_change_group(self, app):
-
-        user = factories.User()
-        group = factories.Group(user=user)
-        _clear_activities()
-        group["title"] = "Group with changed title"
-        helpers.call_action(
-            "group_update", context={"user": user["name"]}, **group
-        )
-
-        url = url_for("user.activity", id=user["id"])
-        response = app.get(url)
-        page = BeautifulSoup(response.body)
-        href = page.select_one(".group")
-        assert (
-            '<a href="/user/{}">{}'.format(user["name"], user["fullname"]) in response
-        )
-        assert "updated the group" in response
-        assert group["id"] in href.select_one("a")["href"].split("/", 2)[-1]
-        assert group["title"] in href.text.strip()
-
-    def test_delete_group_using_group_delete(self, app):
-
-        user = factories.User()
-        group = factories.Group(user=user)
-        _clear_activities()
-        helpers.call_action(
-            "group_delete", context={"user": user["name"]}, **group
-        )
-
-        url = url_for("user.activity", id=user["id"])
-        response = app.get(url)
-        page = BeautifulSoup(response.body)
-        href = page.select_one(".group")
-        assert (
-            '<a href="/user/{}">{}'.format(user["name"], user["fullname"]) in response
-        )
-        assert "deleted the group" in response
-        assert group["id"] in href.select_one("a")["href"].split("/", 2)[-1]
-        assert group["title"] in href.text.strip()
-
-    def test_delete_group_by_updating_state(self, app, user):
-        env = {"Authorization": user["token"]}
-        group = factories.Group(user=user)
-        _clear_activities()
-        group["state"] = "deleted"
-        helpers.call_action(
-            "group_update",
-            context={"user": user["name"]},
-            **group
-        )
-
-        url = url_for("group.activity", id=group["id"])
-        response = app.get(url, extra_environ=env)
-        assert (
-            '<a href="/user/{}">{}'.format(
-                user["name"], user["fullname"]) in response
-        )
-        assert "deleted the group" in response
-        assert (
-            '<a href="/group/{}">{}'.format(group["name"], group["title"]) in response
-        )
-
-=======
->>>>>>> 4777f3dd
     @mock.patch("ckan.lib.mailer.send_reset_link")
     def test_request_reset_by_email(self, send_reset_link, app):
         user = factories.User()
