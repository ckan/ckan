# encoding: utf-8
import unittest.mock as mock
import pytest
from bs4 import BeautifulSoup

import ckan.tests.factories as factories
import ckan.tests.helpers as helpers
from ckan import model
from ckan.lib.helpers import url_for
from ckan.lib.mailer import create_reset_key, MailerException


@pytest.mark.usefixtures("clean_db")
class TestUserListings:
    def test_user_page_lists_users(self, app):
        """/users/ lists registered users"""
        factories.User(fullname="User One")
        factories.User(fullname="User Two")
        factories.User(fullname="User Three")

        user_url = url_for("user.index")
        user_response = app.get(user_url, status=200)

        user_response_html = BeautifulSoup(user_response.data)
        user_list = user_response_html.select("ul.user-list li")
        assert len(user_list) == 3

        user_names = [u.text.strip() for u in user_list]
        assert "User One" in user_names
        assert "User Two" in user_names
        assert "User Three" in user_names

    def test_user_page_doesnot_list_deleted_users(self, app):
        """/users/ doesn't list deleted users"""

        factories.User(fullname="User One", state="deleted")
        factories.User(fullname="User Two")
        factories.User(fullname="User Three")

        user_url = url_for("user.index")
        user_response = app.get(user_url, status=200)

        user_response_html = BeautifulSoup(user_response.data)
        user_list = user_response_html.select("ul.user-list li")
        assert len(user_list) == 2

        user_names = [u.text.strip() for u in user_list]
        assert "User One" not in user_names
        assert "User Two" in user_names
        assert "User Three" in user_names

    def test_user_page_anon_search(self, app):
        """Anon users can search for users by username."""

        factories.User(fullname="User One")
        factories.User(fullname="Person Two")
        factories.User(fullname="Person Three")

        user_url = url_for("user.index")
        search_response = app.get(user_url, query_string={"q": "Person"})

        search_response_html = BeautifulSoup(search_response.data)
        user_list = search_response_html.select("ul.user-list li")
        assert len(user_list) == 2

        user_names = [u.text.strip() for u in user_list]
        assert "Person Two" in user_names
        assert "Person Three" in user_names
        assert "User One" not in user_names

    def test_user_page_anon_search_not_by_email(self, app):
        """Anon users can not search for users by email."""

        stub = factories.User.stub()
        factories.User(fullname="User One", email=stub.email)
        factories.User(fullname="Person Two")
        factories.User(fullname="Person Three")

        user_url = url_for("user.index")
        search_response = app.get(
            user_url, query_string={"q": stub.email}
        )

        search_response_html = BeautifulSoup(search_response.data)
        user_list = search_response_html.select("ul.user-list li")
        assert len(user_list) == 0

    def test_user_page_sysadmin_user(self, app):
        """Sysadmin can search for users by email."""

        # sysadmin = factories.Sysadmin()
        stub = factories.User.stub()
        factories.User(fullname="User One", email=stub.email)
        factories.User(fullname="Person Two")
        factories.User(fullname="Person Three")


@pytest.fixture
def user():
    user = factories.UserWithToken()
    return user


@pytest.fixture
def sysadmin():
    user = factories.SysadminWithToken()
    return user


@pytest.mark.usefixtures("clean_db")
class TestUser(object):

    @pytest.mark.ckan_config("ckan.auth.create_user_via_web", True)
    def test_register_a_user(self, app):
        url = url_for("user.register")
        stub = factories.User.stub()
        response = app.post(
            url=url,
            data={
                "save": "",
                "name": stub.name,
                "fullname": "New User",
                "email": stub.email,
                "password1": "TestPassword1",
                "password2": "TestPassword1",
            },
        )

        assert 200 == response.status_code

        user = helpers.call_action("user_show", id=stub.name)
        assert user["name"] == stub.name
        assert user["fullname"] == "New User"
        assert not (user["sysadmin"])

    @pytest.mark.ckan_config("ckan.auth.create_user_via_web", True)
    def test_register_user_bad_password(self, app):
        stub = factories.User.stub()
        response = app.post(
            url_for("user.register"),
            data={
                "save": "",
                "name": stub.name,
                "fullname": "New User",
                "email": stub.email,
                "password1": "TestPassword1",
                "password2": "",
            },
        )
        assert "The passwords you entered do not match" in response

    def test_create_user_as_sysadmin(self, app):
        admin_pass = "RandomPassword123"
        sysadmin = factories.Sysadmin(password=admin_pass)
        sysadmin_token = factories.APIToken(user=sysadmin["name"])

        headers = {"Authorization": sysadmin_token["token"]}
        stub = factories.User.stub()
        app.post(
            url_for("user.register"),
            data={
                "name": stub.name,
                "fullname": "Newest User",
                "email": stub.email,
                "password1": "NewPassword1",
                "password2": "NewPassword1",
                "save": "",
            },
            headers=headers,
            follow_redirects=False,
        )
        # assert "/user/activity" in response.headers["location"]

    @pytest.mark.ckan_config("ckan.plugins", "activity")
    @pytest.mark.usefixtures("with_plugins")
    def test_registered_user_login(self, app):
        """
        Registered user can submit valid login details at /user/login and
        be returned to appropriate place.
        """
        # make a user
        password = "RandomPassword123"
        user = factories.User(password=password)

        # get the form
        response = app.post(
            url_for("user.login"),
            data={
                "login": user["name"],
                "password": password
            },
        )
        # the response is the user dashboard, right?
        assert '<a href="/dashboard/">Dashboard</a>' in response
        assert (
            '<span class="username">{0}</span>'.format(user["fullname"])
            in response
        )

        # and we're definitely not back on the login page.
        assert '<h1 class="page-heading">Login</h1>' not in response

    def test_registered_user_login_bad_password(self, app):
        """
        Registered user is redirected to appropriate place if they submit
        invalid login details at /user/login.
        """

        # make a user
        user = factories.User()

        # get the form
        response = app.post(
            url_for("user.login"),
            data={"login": user["name"], "password": "BadPass1", "save": ""},
        )

        # the response is the login page again
        assert '<h1 class="page-heading">Login</h1>' in response
        assert "Login failed. Bad username or password." in response
        # and we're definitely not on the dashboard.
        assert '<a href="/dashboard">Dashboard</a>' not in response
        assert (
            '<span class="username">{0}</span>'.format(user["fullname"])
            not in response
        )

    def test_user_logout_url_redirect(self, app, user):
        """_logout url redirects to logged out page.
        """
        headers = {"Authorization": user["token"]}
        logout_url = url_for("user.logout")
        final_response = app.get(logout_url, headers=headers)

        assert "You are now logged out." in final_response

    @pytest.mark.ckan_config("ckan.root_path", "/my/prefix")
    def test_non_root_user_logout_url_redirect(self, app, user):
        """
        _logout url redirects to logged out page with `ckan.root_path`
        prefixed.
        """
        headers = {"Authorization": user["token"]}
        logout_url = url_for("user.logout")
        # Remove the prefix otherwise the test app won't find the correct route
        logout_url = logout_url.replace("/my/prefix", "")
        logout_response = app.get(logout_url, headers=headers, follow_redirects=False)
        assert logout_response.status_code == 302
        assert "/my/prefix/user/logged_out_redirect" in logout_response.headers["location"]

    def test_not_logged_in_dashboard(self, app):
        for route in ["organizations", "datasets", "groups"]:
            response = app.get(
                url=url_for(u"dashboard.{}".format(route)),
                follow_redirects=False,
            )
            assert response.status_code == 302
            assert "user/login" in response.headers["location"]

    def test_own_datasets_show_up_on_user_dashboard(self, app, user):
        headers = {"Authorization": user["token"]}
        dataset_title = "My very own dataset"
        factories.Dataset(
            user=user, name="my-own-dataset", title=dataset_title
        )

        response = app.get(url=url_for("dashboard.datasets"), headers=headers)

        assert dataset_title in response

    def test_other_datasets_dont_show_up_on_user_dashboard(self, app, user):
        headers = {"Authorization": user["token"]}
        user1 = factories.User()
        dataset_title = "Someone else's dataset"
        factories.Dataset(
            user=user1, title=dataset_title
        )

        response = app.get(url=url_for("dashboard.datasets"), headers=headers)

        assert not (dataset_title in response)

    def test_user_edit_no_user(self, app):

        response = app.get(url_for("user.edit", id=None), status=400)
        assert "No user specified" in response

    def test_user_edit_unknown_user(self, app):
        """Attempt to read edit user for an unknown user redirects to login
        page."""
        url = url_for("user.edit", id=factories.User.stub().name)
        app.get(url, status=403)

    def test_user_edit_not_logged_in(self, app):
        """Attempt to read edit user for an existing, not-logged in user
        redirects to login page."""

        user = factories.User()
        username = user["name"]
        url = url_for("user.edit", id=username)
        app.get(url, status=403)

    def test_edit_user(self, app, user):
        headers = {"Authorization": user["token"]}
        app.post(
            url=url_for("user.edit"),
            data={
                "save": "",
                "name": user["name"],
                "fullname": "new full name",
                "email": 'user@ckan.org',
                "about": "new about",
                "activity_streams_email_notifications": True,
                "old_password": "correct123",
                "password1": "NewPass1",
                "password2": "NewPass1",
            },
            headers=headers
        )

        user = model.Session.query(model.User).get(user["id"])

        assert user.fullname == "new full name"
        assert user.email == 'user@ckan.org'
        assert user.about == "new about"
        assert user.activity_streams_email_notifications

    def test_edit_user_as_wrong_user(self, app, user):
        user_one = factories.User(password="TestPassword1")
        headers = {"Authorization": user["token"]}
        app.get(url_for("user.edit", id=user_one["name"]), headers=headers, status=403)

    def test_email_change_without_password(self, app, user):
        headers = {"Authorization": user["token"]}
        response = app.post(
            url=url_for("user.edit"),
            data={
                "email": factories.User.stub().email,
                "save": "",
                "old_password": "Wrong-pass1",
                "password1": "",
                "password2": "",
            },
            headers=headers
        )
        assert "Old Password: incorrect password" in response

    def test_email_change_with_password(self, app, user):
        headers = {"Authorization": user["token"]}
        response = app.post(
            url=url_for("user.edit"),
            data={
                "email": factories.User.stub().email,
                "save": "",
                "old_password": "correct123",
                "password1": "",
                "password2": "",
                "name": user["name"],
            },
            headers=headers
        )
        assert "Profile updated" in response

    def test_email_change_on_existed_email(self, app, user):
        user2 = factories.User(email="existed@email.com")
        headers = {"Authorization": user["token"]}

        response = app.post(
            url=url_for("user.edit"),
            data={
                "email": user2["email"],
                "save": "",
                "old_password": "correct123",
                "password1": "",
                "password2": "",
                "name": user["name"],
            },
            headers=headers
        )
        assert "belongs to a registered user" in response

    def test_edit_user_logged_in_username_change(self, app, user):

        headers = {"Authorization": user["token"]}
        response = app.post(
            url=url_for("user.edit"),
            data={
                "email": user["email"],
                "save": "",
                "password1": "",
                "password2": "",
                "name": factories.User.stub().name,
            },
            headers=headers
        )

        assert "That login name can not be modified" in response

    def test_edit_user_logged_in_username_change_by_name(self, app, user):

        headers = {"Authorization": user["token"]}
        response = app.post(
            url=url_for("user.edit", id=user["name"]),
            data={
                "email": user["email"],
                "save": "",
                "password1": "",
                "password2": "",
                "name": factories.User.stub().name,
            },
            headers=headers
        )

        assert "That login name can not be modified" in response

    def test_edit_user_logged_in_username_change_by_id(self, app, user):

        headers = {"Authorization": user["token"]}
        response = app.post(
            url=url_for("user.edit", id=user["id"]),
            data={
                "email": user["email"],
                "save": "",
                "password1": "",
                "password2": "",
                "name": factories.User.stub().name,
            },
            headers=headers
        )

        assert "That login name can not be modified" in response

    def test_perform_reset_for_key_change(self, app):
        password = "TestPassword1"
        params = {"password1": password, "password2": password}
        user = factories.User()
        user_obj = helpers.model.User.by_name(user["name"])
        create_reset_key(user_obj)
        key = user_obj.reset_key

        offset = url_for(
            "user.perform_reset",
            id=user_obj.id,
            key=user_obj.reset_key,
        )
        app.post(offset, data=params)
        user_obj = helpers.model.User.by_name(user["name"])  # Update user_obj

        assert key != user_obj.reset_key

    def test_password_reset_correct_password(self, app, user):
        """
        user password reset attempted with correct old password
        """
        headers = {"Authorization": user["token"]}
        response = app.post(
            url=url_for("user.edit"),
            data={
                "save": "",
                "old_password": "correct123",
                "password1": "NewPassword1",
                "password2": "NewPassword1",
                "name": user["name"],
                "email": user["email"],
            },
            headers=headers
        )

        assert "Profile updated" in response

    def test_password_reset_incorrect_password(self, app, user):
        """
        user password reset attempted with invalid old password
        """
        headers = {"Authorization": user["token"]}
        response = app.post(
            url=url_for("user.edit"),
            data={
                "save": "",
                "old_password": "Wrong-Pass1",
                "password1": "NewPassword1",
                "password2": "NewPassword1",
                "name": user["name"],
                "email": user["email"],
            },
            headers=headers
        )
        assert "Old Password: incorrect password" in response

    def test_user_follow(self, app, user):
        user_two = factories.User()
        headers = {"Authorization": user["token"]}
        follow_url = url_for("user.follow", id=user_two["id"])
        response = app.post(follow_url, headers=headers)
        assert "<dt>Followers</dt>\n            <dd><span>1</span>" in response
        assert 'Unfollow</a>' in response

    def test_user_follow_not_exist(self, app, user):
        """Pass an id for a user that doesn't exist"""
        headers = {"Authorization": user["token"]}
        follow_url = url_for("user.follow", id="not-here")
        response = app.post(follow_url, headers=headers)

        assert response.status_code == 404

    def test_user_unfollow(self, app, user):
        user_two = factories.User()
        headers = {"Authorization": user["token"]}
        follow_url = url_for("user.follow", id=user_two["id"])
        app.post(follow_url, headers=headers)

        unfollow_url = url_for("user.unfollow", id=user_two["id"])
        unfollow_response = app.post(unfollow_url, headers=headers)
        assert "<dt>Followers</dt>\n            <dd><span>0</span>" in unfollow_response
        assert 'Follow</a>' in unfollow_response

    def test_user_unfollow_not_following(self, app, user):
        """It will just return the snippet to follow them."""

        user_two = factories.User()
        headers = {"Authorization": user["token"]}
        unfollow_url = url_for("user.unfollow", id=user_two["id"])
        unfollow_response = app.post(unfollow_url, headers=headers)
        assert "<dt>Followers</dt>\n            <dd><span>0</span>" in unfollow_response
        assert 'Follow</a>' in unfollow_response

    def test_user_unfollow_not_exist(self, app, user):
        """Unfollow a user that doesn't exist."""
        headers = {"Authorization": user["token"]}
        unfollow_url = url_for("user.unfollow", id="not-here")
        response = app.post(unfollow_url, headers=headers)

        assert response.status_code == 404

    def test_user_follower_list(self, app, sysadmin):
        """Following users appear on followers list page."""
        headers = {"Authorization": sysadmin["token"]}

        user_two = factories.User()

        follow_url = url_for("user.follow", id=user_two["id"])
        app.post(follow_url, headers=headers)

        followers_url = url_for("user.followers", id=user_two["id"])

        # Only sysadmins can view the followers list pages
        followers_response = app.get(followers_url, headers=headers, status=200)
        assert sysadmin["display_name"] in followers_response

    def test_user_page_anon_access(self, app):
        """Anon users can access the user list page"""

        user_url = url_for("user.index")
        user_response = app.get(user_url, status=200)
        assert "<title>All Users - CKAN</title>" in user_response

    @mock.patch("ckan.lib.mailer.send_reset_link")
    def test_request_reset_by_email(self, send_reset_link, app):
        user = factories.User()

        offset = url_for("user.request_reset")
        response = app.post(offset, data=dict(user=user["email"]))

        assert "A reset link has been emailed to you" in response
        assert send_reset_link.call_args[0][0].id == user["id"]

    @mock.patch("ckan.lib.mailer.send_reset_link")
    def test_request_reset_by_name(self, send_reset_link, app):
        user = factories.User()

        offset = url_for("user.request_reset")
        response = app.post(offset, data=dict(user=user["name"]))

        assert "A reset link has been emailed to you" in response
        assert send_reset_link.call_args[0][0].id == user["id"]

    def test_request_reset_without_param(self, app):

        offset = url_for("user.request_reset")
        response = app.post(offset)

        assert "Email is required" in response

    @mock.patch("ckan.lib.mailer.send_reset_link")
    def test_request_reset_for_unknown_username(self, send_reset_link, app):

        offset = url_for("user.request_reset")
        response = app.post(offset, data=dict(user="unknown"))

        # doesn't reveal account does or doesn't exist
        assert "A reset link has been emailed to you" in response
        send_reset_link.assert_not_called()

    @mock.patch("ckan.lib.mailer.send_reset_link")
    def test_request_reset_for_unknown_email(self, send_reset_link, app):

        offset = url_for("user.request_reset")
        response = app.post(offset, data=dict(user=factories.User.stub().email))

        # doesn't reveal account does or doesn't exist
        assert "A reset link has been emailed to you" in response
        send_reset_link.assert_not_called()

    @mock.patch("ckan.lib.mailer.send_reset_link")
    def test_request_reset_but_mailer_not_configured(
        self, send_reset_link, app
    ):
        user = factories.User()

        offset = url_for("user.request_reset")
        # This is the exception when the mailer is not configured:
        send_reset_link.side_effect = MailerException(
            'SMTP server could not be connected to: "localhost" '
            "[Errno 111] Connection refused"
        )
        response = app.post(offset, data=dict(user=user["name"]))

        assert "Error sending the email" in response

    def test_sysadmin_not_authorized(self, app):
        user = factories.UserWithToken()
        app.post(
            url_for("user.sysadmin"),
            data={"username": user["name"], "status": "1"},
            headers={"Authorization": user["token"]},
            status=403
        )

    def test_sysadmin_invalid_user(self, app, sysadmin):
        headers = {"Authorization": sysadmin["token"]}
        resp = app.post(
            url_for("user.sysadmin"),
            data={"username": "fred", "status": "1"},
            headers=headers,
            status=200,
        )
        assert helpers.body_contains(resp, "User not found")

    def test_sysadmin_promote_success(self, app):

        sysadmin = factories.SysadminWithToken()
        # create a normal user
        user = factories.User(fullname="Alice")

        # promote them
        resp = app.post(
            url_for("user.sysadmin"),
            data={"username": user["name"], "status": "1"},
            headers={"Authorization": sysadmin["token"]},
            status=200,
        )
        assert "Promoted Alice to sysadmin" in resp.body

        # now they are a sysadmin
        userobj = model.User.get(user["id"])
        assert userobj.sysadmin

    def test_sysadmin_revoke_success(self, app):
        sysadmin = factories.SysadminWithToken()
        # create another sysadmin
        user = factories.Sysadmin(fullname="Bob")

        # revoke their status
        resp = app.post(
            url_for("user.sysadmin"),
            data={"username": user["name"], "status": "0"},
            headers={"Authorization": sysadmin["token"]},
            status=200,
        )
        assert "Revoked sysadmin permission from Bob" in resp.body

        # now they are not a sysadmin any more
        userobj = model.User.get(user["id"])
        assert not userobj.sysadmin

    def test_user_delete_redirects_to_user_index(self, app, sysadmin):
        headers = {"Authorization": sysadmin["token"]}
        user = factories.User()
        url = url_for("user.delete", id=user["id"])

        redirect_url = url_for("user.index", qualified=True)
        res = app.post(url, headers=headers, follow_redirects=False)

        user = helpers.call_action("user_show", id=user["id"])
        assert user["state"] == "deleted"
        assert res.headers["Location"].startswith(redirect_url)

    def test_user_delete_by_unauthorized_user(self, app, user):
        user_one = factories.User()
        url = url_for("user.delete", id=user_one["id"])
        headers = {"Authorization": user["token"]}

        app.post(url, headers=headers, status=403)

    def test_user_read_without_id(self, app):
        app.get("/user", status=200)

    def test_user_read_me_without_id(self, app):
        app.get("/user/me", status=302, follow_redirects=False)

    def test_perform_reset_user_password_link_key_incorrect(self, app, user):
        headers = {"Authorization": user["token"]}
        url = url_for("user.perform_reset", id=user["id"], key="randomness")
        app.get(url, headers=headers, status=403)

    def test_perform_reset_user_password_link_key_missing(self, app, user):
        headers = {"Authorization": user["token"]}
        url = url_for("user.perform_reset", id=user["id"])
        app.get(url, headers=headers, status=403)

    def test_perform_reset_user_password_link_user_incorrect(self, app):
        factories.User()
        url = url_for(
            "user.perform_reset",
            id="randomness",
            key="randomness",
        )
        app.get(url, status=404)

    def test_perform_reset_activates_pending_user(self, app):
        password = "TestPassword1"
        params = {"password1": password, "password2": password}
        user = factories.User(state="pending")
        userobj = model.User.get(user["name"])
        create_reset_key(userobj)
        assert userobj.is_pending(), userobj.state

        url = url_for(
            "user.perform_reset",
            id=userobj.id,
            key=userobj.reset_key,
        )
        app.post(url, params=params)

        userobj = model.User.get(userobj.id)
        assert userobj.is_active

    def test_perform_reset_doesnt_activate_deleted_user(self, app):
        password = "TestPassword1"
        params = {"password1": password, "password2": password}
        user = factories.User()
        userobj = model.User.get(user["id"])
        userobj.delete()
        create_reset_key(userobj)
        assert userobj.is_deleted(), userobj.state

        url = url_for(
            "user.perform_reset",
            id=userobj.id,
            key=userobj.reset_key,
        )
        app.post(url, params=params, status=403)

        userobj = model.User.get(userobj.id)
        assert userobj.is_deleted(), userobj

    def test_deleted_user_reactivated_by_sysadmin_ui(self, app):
<<<<<<< HEAD
        sysadmin = factories.Sysadmin(password="correct123")
=======

        sysadmin = factories.SysadminWithToken(password="correct123")
>>>>>>> f8865626
        deleted_user = factories.User(state="deleted")

        headers = {"Authorization": sysadmin["token"]}
        data = {
            "name": deleted_user["name"],
            "id": deleted_user["id"],
            "activate_user": True,
            "email": deleted_user["email"],
            "old_password": "correct123",
            "password1": "",
            "password2": "",
            "save": ""
        }
        url = url_for("user.edit", id=deleted_user["name"])
        app.post(url, headers=headers, data=data)

        user = model.User.get(deleted_user["name"])
        assert user.state == "active"

    @pytest.mark.ckan_config(u"ckan.auth.public_user_details", u"false")
    def test_request_reset_public_user_details(self, app):
        user = factories.User()
        user_obj = helpers.model.User.by_name(user["name"])
        create_reset_key(user_obj)
        key = user_obj.reset_key
        offset = url_for(
            controller="user",
            action="perform_reset",
            id=user_obj.id,
            key=key,
        )
        response = app.get(offset)
        assert "Reset Your Password" in response


@pytest.mark.usefixtures("non_clean_db")
class TestUserImage(object):
    def test_image_url_is_shown(self, app):

        user = factories.User(
            image_url="https://example.com/mypic.png", password="correct123")

        url = url_for("user.read", id=user["name"])

        user_token = factories.APIToken(user=user["name"])
        headers = {"Authorization": user_token["token"]}
        res = app.get(url, headers=headers)

        res_html = BeautifulSoup(res.data)
        user_images = res_html.select("img.user-image")

        assert len(user_images) == 2  # Logged in header + profile pic
        for img in user_images:
            assert img.attrs["src"] == "https://example.com/mypic.png"

    def test_fallback_to_gravatar(self, app):

        user = factories.User(image_url=None, password="correct123")

        url = url_for("user.read", id=user["name"])

        user_token = factories.APIToken(user=user["name"])
        headers = {"Authorization": user_token["token"]}
        res = app.get(url, headers=headers)

        res_html = BeautifulSoup(res.data)
        user_images = res_html.select("img.user-image")

        assert len(user_images) == 2  # Logged in header + profile pic
        for img in user_images:
            assert img.attrs["src"].startswith("//gravatar")

    @pytest.mark.ckan_config("ckan.gravatar_default", "disabled")
    def test_fallback_to_placeholder_if_gravatar_disabled(self, app):

        user = factories.User(image_url=None, password="correct123")

        url = url_for("user.read", id=user["name"])

        user_token = factories.APIToken(user=user["name"])
        headers = {"Authorization": user_token["token"]}
        res = app.get(url, headers=headers)

        res_html = BeautifulSoup(res.data)
        user_images = res_html.select("img.user-image")

        assert len(user_images) == 2  # Logged in header + profile pic
        for img in user_images:
            assert img.attrs["src"] == "/base/images/placeholder-user.png"


@pytest.mark.usefixtures("clean_db")
class TestCSRFToken:
    def test_csrf_token_tags_get_render(self, app):
        response = app.get(url_for("home.index"))
        assert '<meta name="csrf_field_name"' in response.body
        assert '<meta name="_csrf_token"' in response.body

    def test_csrf_tags_contains_values(self, app):
        response = app.get(url_for("home.index"))
        res_html = BeautifulSoup(response.data)
        # Using the same selector as CKAN client.js
        csrf_field_name = res_html.select_one("meta[name=csrf_field_name]")
        assert csrf_field_name.attrs["content"] == "_csrf_token"
        csrf_token = res_html.select_one("meta[name=_csrf_token]")
        assert csrf_token.attrs["content"] is not None

    @pytest.mark.ckan_config("WTF_CSRF_FIELD_NAME", "new_name")
    def test_csrf_config_option_contains_values(self, app):
        response = app.get(url_for("home.index"))
        res_html = BeautifulSoup(response.data)

        csrf_field_name = res_html.select_one("meta[name=csrf_field_name]")
        assert csrf_field_name.attrs["content"] == "new_name"
        csrf_token = res_html.select_one("meta[name=new_name]")
        assert csrf_token.attrs["content"] is not None

    def test_csrf_token_in_g_object(self, app):
        password = "RandomPassword123"
        user = factories.User(password=password)

        with app.flask_app.app_context() as ctx:
            app.post(
                url_for("user.login"),
                data={
                    "login": user["name"],
                    "password": password
                },
            )
            assert ctx.g._csrf_token is not None
            assert ctx.g.csrf_field_name == "_csrf_token"

    def test_csrf_token_are_different_for_different_users(self, app):
        password = "RandomPassword123"
        user1 = factories.User(password=password)
        token_user1 = ""
        with app.flask_app.app_context() as ctx:
            app.post(
                url_for("user.login"),
                data={
                    "login": user1["name"],
                    "password": password
                },
            )
            assert ctx.g._csrf_token is not None
            token_user1 = ctx.g._csrf_token

        user2 = factories.User(password=password)
        token_user2 = ""
        with app.flask_app.app_context() as ctx:
            app.post(
                url_for("user.login"),
                data={
                    "login": user2["name"],
                    "password": password
                },
            )
            assert ctx.g._csrf_token is not None
            token_user2 = ctx.g._csrf_token
        assert token_user1 != token_user2<|MERGE_RESOLUTION|>--- conflicted
+++ resolved
@@ -755,12 +755,7 @@
         assert userobj.is_deleted(), userobj
 
     def test_deleted_user_reactivated_by_sysadmin_ui(self, app):
-<<<<<<< HEAD
-        sysadmin = factories.Sysadmin(password="correct123")
-=======
-
         sysadmin = factories.SysadminWithToken(password="correct123")
->>>>>>> f8865626
         deleted_user = factories.User(state="deleted")
 
         headers = {"Authorization": sysadmin["token"]}
