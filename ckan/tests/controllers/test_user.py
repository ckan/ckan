# encoding: utf-8

from bs4 import BeautifulSoup
from nose.tools import assert_true, assert_false, assert_equal

from ckan.lib.helpers import url_for

import ckan.tests.helpers as helpers
import ckan.tests.factories as factories
from ckan import model
from ckan.lib.mailer import create_reset_key


webtest_submit = helpers.webtest_submit
submit_and_follow = helpers.submit_and_follow


def _get_user_edit_page(app):
    user = factories.User()
    env = {'REMOTE_USER': user['name'].encode('ascii')}
    with app.flask_app.test_request_context():
        url = url_for(controller='user', action='edit')

    response = app.get(
        url=url,
        extra_environ=env,
    )
    return env, response, user


class TestRegisterUser(helpers.FunctionalTestBase):
    def test_register_a_user(self):
        app = helpers._get_test_app()

        with app.flask_app.test_request_context():
            url = url_for(controller='user', action='register')

        response = app.get(url)

        form = response.forms['user-register-form']
        form['name'] = 'newuser'
        form['fullname'] = 'New User'
        form['email'] = 'test@test.com'
        form['password1'] = 'testpassword'
        form['password2'] = 'testpassword'
        response = submit_and_follow(app, form, name='save')
        response = response.follow()
        assert_equal(200, response.status_int)

        user = helpers.call_action('user_show', id='newuser')
        assert_equal(user['name'], 'newuser')
        assert_equal(user['fullname'], 'New User')
        assert_false(user['sysadmin'])

    def test_register_user_bad_password(self):
        app = helpers._get_test_app()

        with app.flask_app.test_request_context():
            url = url_for(controller='user', action='register')

        response = app.get(url)

        form = response.forms['user-register-form']
        form['name'] = 'newuser'
        form['fullname'] = 'New User'
        form['email'] = 'test@test.com'
        form['password1'] = 'testpassword'
        form['password2'] = ''

        response = form.submit('save')
        assert_true('The passwords you entered do not match' in response)

    def test_create_user_as_sysadmin(self):
        admin_pass = 'pass'
        sysadmin = factories.Sysadmin(password=admin_pass)
        app = self._get_test_app()

        # Have to do an actual login as this test relies on repoze
        #  cookie handling.

        # get the form
        response = app.get('/user/login')
        # ...it's the second one
        login_form = response.forms[1]
        # fill it in
        login_form['login'] = sysadmin['name']
        login_form['password'] = admin_pass
        # submit it
        login_form.submit('save')

        response = app.get(
            url=url_for(controller='user', action='register'),
        )
        assert "user-register-form" in response.forms
        form = response.forms['user-register-form']
        form['name'] = 'newestuser'
        form['fullname'] = 'Newest User'
        form['email'] = 'test@test.com'
        form['password1'] = 'testpassword'
        form['password2'] = 'testpassword'
        response2 = form.submit('save')
        assert '/user/activity' in response2.location


class TestLoginView(helpers.FunctionalTestBase):
    def test_registered_user_login(self):
        '''
        Registered user can submit valid login details at /user/login and
        be returned to appropriate place.
        '''
        app = helpers._get_test_app()

        # make a user
        user = factories.User()

        # get the form
        response = app.get('/user/login')
        # ...it's the second one
        login_form = response.forms[1]

        # fill it in
        login_form['login'] = user['name']
        login_form['password'] = 'pass'

        # submit it
        submit_response = login_form.submit()
        # let's go to the last redirect in the chain
        final_response = helpers.webtest_maybe_follow(submit_response)

        # the response is the user dashboard, right?
        final_response.mustcontain('<a href="/dashboard">Dashboard</a>',
                                   '<span class="username">{0}</span>'
                                   .format(user['fullname']))
        # and we're definitely not back on the login page.
        final_response.mustcontain(no='<h1 class="page-heading">Login</h1>')

    def test_registered_user_login_bad_password(self):
        '''
        Registered user is redirected to appropriate place if they submit
        invalid login details at /user/login.
        '''
        app = helpers._get_test_app()

        # make a user
        user = factories.User()

        # get the form
        response = app.get('/user/login')
        # ...it's the second one
        login_form = response.forms[1]

        # fill it in
        login_form['login'] = user['name']
        login_form['password'] = 'badpass'

        # submit it
        submit_response = login_form.submit()
        # let's go to the last redirect in the chain
        final_response = helpers.webtest_maybe_follow(submit_response)

        # the response is the login page again
        final_response.mustcontain('<h1 class="page-heading">Login</h1>',
                                   'Login failed. Bad username or password.')
        # and we're definitely not on the dashboard.
        final_response.mustcontain(no='<a href="/dashboard">Dashboard</a>'),
        final_response.mustcontain(no='<span class="username">{0}</span>'
                                   .format(user['fullname']))


class TestLogout(helpers.FunctionalTestBase):

    def test_user_logout_url_redirect(self):
        '''_logout url redirects to logged out page.

        Note: this doesn't test the actual logout of a logged in user, just
        the associated redirect.
        '''
        app = self._get_test_app()

        with app.flask_app.test_request_context():
            logout_url = url_for(controller='user', action='logout')
        logout_response = app.get(logout_url, status=302)
        final_response = helpers.webtest_maybe_follow(logout_response)

        assert_true('You are now logged out.' in final_response)

    @helpers.change_config('ckan.root_path', '/my/prefix')
    def test_non_root_user_logout_url_redirect(self):
        '''
        _logout url redirects to logged out page with `ckan.root_path`
        prefixed.

        Note: this doesn't test the actual logout of a logged in user, just
        the associated redirect.
        '''
        app = self._get_test_app()

        with app.flask_app.test_request_context():
            logout_url = url_for(controller='user', action='logout')
        # Remove the prefix otherwise the test app won't find the correct route
        logout_url = logout_url.replace('/my/prefix', '')
        logout_response = app.get(logout_url, status=302)
<<<<<<< HEAD
        assert '/my/prefix/user/logout' in logout_response.headers['Location']
=======
        assert_equal(logout_response.status_int, 302)
        assert_true('/my/prefix/user/logout' in logout_response.location)
>>>>>>> a4ae04a7


class TestUser(helpers.FunctionalTestBase):

    def test_own_datasets_show_up_on_user_dashboard(self):
        user = factories.User()
        dataset_title = 'My very own dataset'
        factories.Dataset(user=user,
                          name='my-own-dataset',
                          title=dataset_title)

        app = self._get_test_app()
        env = {'REMOTE_USER': user['name'].encode('ascii')}

        with app.flask_app.test_request_context():
            url = url_for(controller='user', action='dashboard_datasets')

        response = app.get(
            url,
            extra_environ=env,
        )

        assert_true(dataset_title in response)

    def test_other_datasets_dont_show_up_on_user_dashboard(self):
        user1 = factories.User()
        user2 = factories.User()
        dataset_title = 'Someone else\'s dataset'
        factories.Dataset(user=user1,
                          name='someone-elses-dataset',
                          title=dataset_title)

        app = self._get_test_app()
        env = {'REMOTE_USER': user2['name'].encode('ascii')}

        with app.flask_app.test_request_context():
            url = url_for(controller='user', action='dashboard_datasets')

        response = app.get(
            url,
            extra_environ=env,
        )

        assert_false(dataset_title in response)


class TestUserEdit(helpers.FunctionalTestBase):

    def test_user_edit_no_user(self):
        app = self._get_test_app()

        with app.flask_app.test_request_context():
            url = url_for(controller='user', action='edit', id=None)

        response = app.get(
            url,
            status=400
        )
        assert_true('No user specified' in response)

    def test_user_edit_unknown_user(self):
        '''Attempt to read edit user for an unknown user redirects to login
        page.'''
        app = self._get_test_app()

        with app.flask_app.test_request_context():
            url = url_for(controller='user', action='edit', id='unknown_person')

        response = app.get(
            url,
            status=403
        )

    def test_user_edit_not_logged_in(self):
        '''Attempt to read edit user for an existing, not-logged in user
        redirects to login page.'''
        app = self._get_test_app()
        user = factories.User()
        username = user['name']

        with app.flask_app.test_request_context():
            url = url_for(controller='user', action='edit', id=username)

        response = app.get(
            url,
            status=403
        )

    def test_edit_user(self):
        user = factories.User(password='pass')
        app = self._get_test_app()
        env = {'REMOTE_USER': user['name'].encode('ascii')}

        with app.flask_app.test_request_context():
            url = url_for(controller='user', action='edit')

        response = app.get(
            url,
            extra_environ=env,
        )
        # existing values in the form
        form = response.forms['user-edit-form']
        assert_equal(form['name'].value, user['name'])
        assert_equal(form['fullname'].value, user['fullname'])
        assert_equal(form['email'].value, user['email'])
        assert_equal(form['about'].value, user['about'])
        assert_equal(form['activity_streams_email_notifications'].value, None)
        assert_equal(form['password1'].value, '')
        assert_equal(form['password2'].value, '')

        # new values
        #form['name'] = 'new-name'
        form['fullname'] = 'new full name'
        form['email'] = 'new@example.com'
        form['about'] = 'new about'
        form['activity_streams_email_notifications'] = True
        form['old_password'] = 'pass'
        form['password1'] = 'newpass'
        form['password2'] = 'newpass'
        response = submit_and_follow(app, form, env, 'save')

        user = model.Session.query(model.User).get(user['id'])
        #assert_equal(user.name, 'new-name')
        assert_equal(user.fullname, 'new full name')
        assert_equal(user.email, 'new@example.com')
        assert_equal(user.about, 'new about')
        assert_equal(user.activity_streams_email_notifications, True)

    def test_email_change_without_password(self):

        app = self._get_test_app()
        env, response, user = _get_user_edit_page(app)

        form = response.forms['user-edit-form']

        # new values
        form['email'] = 'new@example.com'

        # factory returns user with password 'pass'
        form.fields['old_password'][0].value = 'wrong-pass'

        response = webtest_submit(form, 'save', status=200, extra_environ=env)
        assert_true('Old Password: incorrect password' in response)

    def test_email_change_with_password(self):
        app = self._get_test_app()
        env, response, user = _get_user_edit_page(app)

        form = response.forms['user-edit-form']

        # new values
        form['email'] = 'new@example.com'

        # factory returns user with password 'pass'
        form.fields['old_password'][0].value = 'pass'

        response = submit_and_follow(app, form, env, 'save')
        assert_true('Profile updated' in response)

    def test_edit_user_logged_in_username_change(self):

        user_pass = 'pass'
        user = factories.User(password=user_pass)
        app = self._get_test_app()

        # Have to do an actual login as this test relys on repoze cookie handling.
        # get the form
        response = app.get('/user/login')
        # ...it's the second one
        login_form = response.forms[1]
        # fill it in
        login_form['login'] = user['name']
        login_form['password'] = user_pass
        # submit it
        login_form.submit()

        # Now the cookie is set, run the test

        with app.flask_app.test_request_context():
            url = url_for(controller='user', action='edit')

        response = app.get(
            url,
        )
        # existing values in the form
        form = response.forms['user-edit-form']

        # new values
        form['name'] = 'new-name'
        response = submit_and_follow(app, form, name='save')
        response = helpers.webtest_maybe_follow(response)

        with app.flask_app.test_request_context():
            expected_url = url_for(controller='user', action='read', id='new-name')
        assert response.request.path == expected_url

    def test_edit_user_logged_in_username_change_by_name(self):
        user_pass = 'pass'
        user = factories.User(password=user_pass)
        app = self._get_test_app()

        # Have to do an actual login as this test relys on repoze cookie handling.
        # get the form
        response = app.get('/user/login')
        # ...it's the second one
        login_form = response.forms[1]
        # fill it in
        login_form['login'] = user['name']
        login_form['password'] = user_pass
        # submit it
        login_form.submit()

        # Now the cookie is set, run the test

        with app.flask_app.test_request_context():
            url = url_for(controller='user', action='edit', id=user['name'])

        response = app.get(
            url,
        )
        # existing values in the form
        form = response.forms['user-edit-form']

        # new values
        form['name'] = 'new-name'
        response = submit_and_follow(app, form, name='save')
        response = helpers.webtest_maybe_follow(response)

        with app.flask_app.test_request_context():
            expected_url = url_for(controller='user', action='read', id='new-name')
        assert response.request.path == expected_url

    def test_edit_user_logged_in_username_change_by_id(self):
        user_pass = 'pass'
        user = factories.User(password=user_pass)
        app = self._get_test_app()

        # Have to do an actual login as this test relys on repoze cookie handling.
        # get the form
        response = app.get('/user/login')
        # ...it's the second one
        login_form = response.forms[1]
        # fill it in
        login_form['login'] = user['name']
        login_form['password'] = user_pass
        # submit it
        login_form.submit()

        # Now the cookie is set, run the test

        with app.flask_app.test_request_context():
            url = url_for(controller='user', action='edit', id=user['id'])

        response = app.get(
            url,
        )
        # existing values in the form
        form = response.forms['user-edit-form']

        # new values
        form['name'] = 'new-name'
        response = submit_and_follow(app, form, name='save')
        response = helpers.webtest_maybe_follow(response)

        with app.flask_app.test_request_context():
            expected_url = url_for(controller='user', action='read', id='new-name')
        assert response.request.path == expected_url

    def test_perform_reset_for_key_change(self):
        password = 'password'
        params = {'password1': password, 'password2': password}
        user = factories.User()
        user_obj = helpers.model.User.by_name(user['name'])
        create_reset_key(user_obj)
        key = user_obj.reset_key

        app = self._get_test_app()

        with app.flask_app.test_request_context():
            offset = url_for(controller='user',
                             action='perform_reset',
                             id=user_obj.id,
                             key=user_obj.reset_key)
        response = app.post(offset, params=params, status=302)
        user_obj = helpers.model.User.by_name(user['name'])  # Update user_obj

        assert_true(key != user_obj.reset_key)

    def test_password_reset_correct_password(self):
        """
        user password reset attempted with correct old password
        """
        app = self._get_test_app()
        env, response, user = _get_user_edit_page(app)

        form = response.forms['user-edit-form']

        # factory returns user with password 'pass'
        form.fields['old_password'][0].value = 'pass'
        form.fields['password1'][0].value = 'newpass'
        form.fields['password2'][0].value = 'newpass'

        response = submit_and_follow(app, form, env, 'save')
        assert_true('Profile updated' in response)

    def test_password_reset_incorrect_password(self):
        """
        user password reset attempted with invalid old password
        """

        app = self._get_test_app()
        env, response, user = _get_user_edit_page(app)

        form = response.forms['user-edit-form']

        # factory returns user with password 'pass'
        form.fields['old_password'][0].value = 'wrong-pass'
        form.fields['password1'][0].value = 'newpass'
        form.fields['password2'][0].value = 'newpass'

        response = webtest_submit(form, 'save', status=200, extra_environ=env)
        assert_true('Old Password: incorrect password' in response)


class TestUserFollow(helpers.FunctionalTestBase):

    def test_user_follow(self):
        app = self._get_test_app()

        user_one = factories.User()
        user_two = factories.User()

        env = {'REMOTE_USER': user_one['name'].encode('ascii')}
        with app.flask_app.test_request_context():
            follow_url = url_for(controller='user',
                                 action='follow',
                                 id=user_two['id'])
        response = app.post(follow_url, extra_environ=env, status=302)
        response = response.follow()
        assert_true('You are now following {0}'
                    .format(user_two['display_name'])
                    in response)

    def test_user_follow_not_exist(self):
        '''Pass an id for a user that doesn't exist'''
        app = self._get_test_app()

        user_one = factories.User()

        env = {'REMOTE_USER': user_one['name'].encode('ascii')}
        with app.flask_app.test_request_context():
            follow_url = url_for(controller='user',
                                 action='follow',
                                 id='not-here')
        response = app.post(follow_url, extra_environ=env, status=302)
        response = response.follow(status=404)
        assert_true('User not found' in response)

    def test_user_unfollow(self):
        app = self._get_test_app()

        user_one = factories.User()
        user_two = factories.User()

        env = {'REMOTE_USER': user_one['name'].encode('ascii')}
        with app.flask_app.test_request_context():
            follow_url = url_for(controller='user',
                                 action='follow',
                                 id=user_two['id'])
        app.post(follow_url, extra_environ=env, status=302)

        with app.flask_app.test_request_context():
            unfollow_url = url_for(controller='user', action='unfollow',
                                   id=user_two['id'])
        unfollow_response = app.post(unfollow_url, extra_environ=env,
                                     status=302)
        unfollow_response = unfollow_response.follow()

        assert_true('You are no longer following {0}'
                    .format(user_two['display_name'])
                    in unfollow_response)

    def test_user_unfollow_not_following(self):
        '''Unfollow a user not currently following'''
        app = self._get_test_app()

        user_one = factories.User()
        user_two = factories.User()

        env = {'REMOTE_USER': user_one['name'].encode('ascii')}
        with app.flask_app.test_request_context():
            unfollow_url = url_for(controller='user', action='unfollow',
                                   id=user_two['id'])
        unfollow_response = app.post(unfollow_url, extra_environ=env,
                                     status=302)
        unfollow_response = unfollow_response.follow()

        assert_true('You are not following {0}'.format(user_two['id'])
                    in unfollow_response)

    def test_user_unfollow_not_exist(self):
        '''Unfollow a user that doesn't exist.'''
        app = self._get_test_app()

        user_one = factories.User()

        env = {'REMOTE_USER': user_one['name'].encode('ascii')}
        with app.flask_app.test_request_context():
            unfollow_url = url_for(controller='user', action='unfollow',
                                   id='not-here')
        unfollow_response = app.post(unfollow_url, extra_environ=env,
                                     status=302)
        unfollow_response = unfollow_response.follow(status=404)

        assert_true('User not found' in unfollow_response)

    def test_user_follower_list(self):
        '''Following users appear on followers list page.'''
        app = self._get_test_app()

        user_one = factories.Sysadmin()
        user_two = factories.User()

        env = {'REMOTE_USER': user_one['name'].encode('ascii')}
        with app.flask_app.test_request_context():
            follow_url = url_for(controller='user',
                                 action='follow',
                                 id=user_two['id'])
        app.post(follow_url, extra_environ=env, status=302)

        with app.flask_app.test_request_context():
            followers_url = url_for(controller='user', action='followers',
                                    id=user_two['id'])

        # Only sysadmins can view the followers list pages
        followers_response = app.get(followers_url, extra_environ=env,
                                     status=200)
        assert_true(user_one['display_name'] in followers_response)


class TestUserSearch(helpers.FunctionalTestBase):

    def test_user_page_anon_access(self):
        '''Anon users can access the user list page'''
        app = self._get_test_app()

        with app.flask_app.test_request_context():
            user_url = url_for(controller='user', action='index')
        user_response = app.get(user_url, status=200)
        assert_true('<title>All Users - CKAN</title>'
                    in user_response)

    def test_user_page_lists_users(self):
        '''/users/ lists registered users'''
        app = self._get_test_app()
        factories.User(fullname='User One')
        factories.User(fullname='User Two')
        factories.User(fullname='User Three')

        with app.flask_app.test_request_context():
            user_url = url_for(controller='user', action='index')
        user_response = app.get(user_url, status=200)

        user_response_html = BeautifulSoup(user_response.body)
        user_list = user_response_html.select('ul.user-list li')
        assert_equal(len(user_list), 3)

        user_names = [u.text.strip() for u in user_list]
        assert_true('User One' in user_names)
        assert_true('User Two' in user_names)
        assert_true('User Three' in user_names)

    def test_user_page_doesnot_list_deleted_users(self):
        '''/users/ doesn't list deleted users'''
        app = self._get_test_app()
        factories.User(fullname='User One', state='deleted')
        factories.User(fullname='User Two')
        factories.User(fullname='User Three')

        with app.flask_app.test_request_context():
            user_url = url_for(controller='user', action='index')
        user_response = app.get(user_url, status=200)

        user_response_html = BeautifulSoup(user_response.body)
        user_list = user_response_html.select('ul.user-list li')
        assert_equal(len(user_list), 2)

        user_names = [u.text.strip() for u in user_list]
        assert_true('User One' not in user_names)
        assert_true('User Two' in user_names)
        assert_true('User Three' in user_names)

    def test_user_page_anon_search(self):
        '''Anon users can search for users by username.'''
        app = self._get_test_app()
        factories.User(fullname='User One', email='useroneemail@example.com')
        factories.User(fullname='Person Two')
        factories.User(fullname='Person Three')

        with app.flask_app.test_request_context():
            user_url = url_for(controller='user', action='index')
        user_response = app.get(user_url, status=200)
        search_form = user_response.forms['user-search-form']
        search_form['q'] = 'Person'
        search_response = webtest_submit(search_form, status=200)

        search_response_html = BeautifulSoup(search_response.body)
        user_list = search_response_html.select('ul.user-list li')
        assert_equal(len(user_list), 2)

        user_names = [u.text.strip() for u in user_list]
        assert_true('Person Two' in user_names)
        assert_true('Person Three' in user_names)
        assert_true('User One' not in user_names)

    def test_user_page_anon_search_not_by_email(self):
        '''Anon users can not search for users by email.'''
        app = self._get_test_app()
        factories.User(fullname='User One', email='useroneemail@example.com')
        factories.User(fullname='Person Two')
        factories.User(fullname='Person Three')

        with app.flask_app.test_request_context():
            user_url = url_for(controller='user', action='index')
        user_response = app.get(user_url, status=200)
        search_form = user_response.forms['user-search-form']
        search_form['q'] = 'useroneemail@example.com'
        search_response = webtest_submit(search_form, status=200)

        search_response_html = BeautifulSoup(search_response.body)
        user_list = search_response_html.select('ul.user-list li')
        assert_equal(len(user_list), 0)

    def test_user_page_sysadmin_user(self):
        '''Sysadmin can search for users by email.'''
        app = self._get_test_app()
        sysadmin = factories.Sysadmin()

        factories.User(fullname='User One', email='useroneemail@example.com')
        factories.User(fullname='Person Two')
        factories.User(fullname='Person Three')

        env = {'REMOTE_USER': sysadmin['name'].encode('ascii')}
        with app.flask_app.test_request_context():
            user_url = url_for(controller='user', action='index')
        user_response = app.get(user_url, status=200, extra_environ=env)
        search_form = user_response.forms['user-search-form']
        search_form['q'] = 'useroneemail@example.com'
        search_response = webtest_submit(search_form, status=200,
                                         extra_environ=env)

        search_response_html = BeautifulSoup(search_response.body)
        user_list = search_response_html.select('ul.user-list li')
        assert_equal(len(user_list), 1)
        assert_equal(user_list[0].text.strip(), 'User One')<|MERGE_RESOLUTION|>--- conflicted
+++ resolved
@@ -200,12 +200,8 @@
         # Remove the prefix otherwise the test app won't find the correct route
         logout_url = logout_url.replace('/my/prefix', '')
         logout_response = app.get(logout_url, status=302)
-<<<<<<< HEAD
-        assert '/my/prefix/user/logout' in logout_response.headers['Location']
-=======
         assert_equal(logout_response.status_int, 302)
         assert_true('/my/prefix/user/logout' in logout_response.location)
->>>>>>> a4ae04a7
 
 
 class TestUser(helpers.FunctionalTestBase):
