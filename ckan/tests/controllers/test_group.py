# encoding: utf-8

import unittest.mock as mock
from bs4 import BeautifulSoup
import pytest
from ckan.lib.helpers import url_for
import ckan.logic as logic
import ckan.tests.helpers as helpers
import ckan.model as model
from ckan.tests import factories


@pytest.mark.usefixtures("clean_db", "with_request_context")
class TestGroupController(object):
    def test_bulk_process_throws_403_for_nonexistent_org(self, app):
        """Returns 403, not 404, because access check cannot be passed.
        """
        bulk_process_url = url_for(
            "organization.bulk_process", id="does-not-exist"
        )
        res = app.get(url=bulk_process_url, status=302, follow_redirects=False)
        # Anonymous users are redirected to login page
<<<<<<< HEAD
        redirect_url = "user/login.html?next=%2Forganization%2Fbulk_process%2Fdoes-not-exist"
=======
        redirect_url = "user/login?next=%2Forganization%2Fbulk_process%2Fdoes-not-exist"
>>>>>>> df50c365
        assert redirect_url in res

    def test_page_thru_list_of_orgs_preserves_sort_order(self, app):
        orgs = sorted([factories.Organization() for _ in range(35)],
                      key=lambda o: o["name"])
        org_url = url_for("organization.index", sort="name desc")
        response = app.get(url=org_url)
        assert orgs[-1]["name"] in response
        assert orgs[0]["name"] not in response

        org_url = url_for("organization.index", sort="name desc", page=2)
        response = app.get(url=org_url)
        assert orgs[-1]["name"] not in response
        assert orgs[0]["name"] in response

    def test_page_thru_list_of_groups_preserves_sort_order(self, app):
        groups = sorted([factories.Group() for _ in range(35)],
                        key=lambda g: g["title"])
        group_url = url_for("group.index", sort="title desc")

        response = app.get(url=group_url)
        assert groups[-1]["title"] in response
        assert groups[0]["title"] not in response

        org_url = url_for("group.index", sort="title desc", page=2)
        response = app.get(url=org_url)
        assert groups[-1]["title"] not in response
        assert groups[0]["title"] in response

    def test_invalid_sort_param_does_not_crash(self, app):

        with app.flask_app.test_request_context():
            group_url = url_for("group.index", sort="title desc nope")

            app.get(url=group_url)

            group_url = url_for("group.index", sort="title nope desc nope")

            app.get(url=group_url)


@pytest.fixture
def sysadmin():
    user = factories.SysadminWithToken()
    return user


@pytest.fixture
def user():
    user = factories.UserWithToken()
    return user


@pytest.mark.usefixtures("clean_db", "with_request_context")
class TestGroupControllerNew(object):
    def test_not_logged_in(self, app):
        res = app.get(url=url_for("group.new"), status=302, follow_redirects=False)
        # Anonymous users are redirected to login page
<<<<<<< HEAD
        assert "user/login.html?next=%2Fgroup%2Fnew" in res
=======
        assert "user/login?next=%2Fgroup%2Fnew" in res
>>>>>>> df50c365

    def test_name_required(self, app, user):
        env = {"Authorization": user["token"]}
        url = url_for("group.new")
        response = app.post(url=url, extra_environ=env, data={"save": ""})

        assert "Name: Missing value" in response

    def test_saved(self, app, user):
        env = {"Authorization": user["token"]}
        form = {"name": "saved", "save": ""}
        url = url_for("group.new")
        app.post(url=url, extra_environ=env, data=form)

        group = model.Group.by_name(u"saved")
        assert group.title == u""
        assert group.type == "group"
        assert group.state == "active"

    def test_all_fields_saved(self, app, user):
        form = {
            "name": u"all-fields-saved",
            "title": "Science",
            "description": "Sciencey datasets",
            "image_url": "http://example.com/image.png",
            "save": "",
        }
        env = {"Authorization": user["token"]}
        url = url_for("group.new")
        app.post(url=url, extra_environ=env, data=form)

        group = model.Group.by_name(u"all-fields-saved")
        assert group.title == u"Science"
        assert group.description == "Sciencey datasets"

    def test_form_without_initial_data(self, app, user):
        url = url_for("group.new")
        env = {"Authorization": user["token"]}
        resp = app.get(url=url, extra_environ=env)
        page = BeautifulSoup(resp.body)
        form = page.select_one('#group-edit')
        assert not form.select_one('[name=title]')['value']
        assert not form.select_one('[name=name]')['value']
        assert not form.select_one('[name=description]').text

    def test_form_with_initial_data(self, app, user):
        url = url_for("group.new", name="name",
                      description="description", title="title")
        env = {"Authorization": user["token"]}
        resp = app.get(url=url, extra_environ=env)
        page = BeautifulSoup(resp.body)
        form = page.select_one('#group-edit')
        assert form.select_one('[name=title]')['value'] == "title"
        assert form.select_one('[name=name]')['value'] == "name"
        assert form.select_one('[name=description]').text == "description"


@pytest.mark.usefixtures("non_clean_db", "with_request_context")
class TestGroupControllerEdit(object):
    def test_not_logged_in(self, app):
        res = app.get(url=url_for("group.new"), status=302, follow_redirects=False)
        # Anonymous users are redirected to login page
<<<<<<< HEAD
        assert "user/login.html?next=%2Fgroup%2Fnew" in res
=======
        assert "user/login?next=%2Fgroup%2Fnew" in res
>>>>>>> df50c365

    def test_group_doesnt_exist(self, app, user):
        env = {"Authorization": user["token"]}
        url = url_for("group.edit", id="doesnt_exist")
        app.get(url=url, extra_environ=env, status=404)

    def test_saved(self, app, user):
        env = {"Authorization": user["token"]}
        group = factories.Group(user=user)
        url = url_for("group.edit", id=group["name"])
        form = {"save": ""}
        app.post(url=url, extra_environ=env, data=form)
        group = model.Group.by_name(group["name"])
        assert group.state == "active"

    def test_all_fields_saved(self, app, user):
        env = {"Authorization": user["token"]}
        group = factories.Group(user=user)

        form = {
            "name": u"all-fields-edited",
            "title": "Science",
            "description": "Sciencey datasets",
            "image_url": "http://example.com/image.png",
            "save": "",
        }
        url = url_for("group.edit", id=group["name"])
        app.post(url=url, extra_environ=env, data=form)

        group = model.Group.by_name(u"all-fields-edited")
        assert group.title == u"Science"
        assert group.description == "Sciencey datasets"
        assert group.image_url == "http://example.com/image.png"

    def test_display_name_shown(self, app, user):
        env = {"Authorization": user["token"]}
        group = factories.Group(
            title="Display name",
            user=user
        )

        form = {
            "name": "",
            "save": "",
        }
        url = url_for("group.edit", id=group["name"])
        resp = app.get(url=url, extra_environ=env)
        page = BeautifulSoup(resp.body)
        breadcrumbs = page.select('.breadcrumb a')
        # Home -> Groups -> NAME -> Manage
        assert len(breadcrumbs) == 4
        # Verify that `NAME` is not empty, as well as other parts
        assert all([part.text for part in breadcrumbs])
        url = url_for("group.edit", id=group["name"])
        resp = app.post(url=url, extra_environ=env, data=form)
        page = BeautifulSoup(resp.body)
        breadcrumbs = page.select('.breadcrumb a')
        # Home -> Groups -> NAME -> Manage
        assert len(breadcrumbs) == 4
        # Verify that `NAME` is not empty, as well as other parts
        assert all([part.text for part in breadcrumbs])


@pytest.mark.usefixtures("non_clean_db", "with_request_context")
class TestGroupRead(object):
    def test_group_read(self, app):
        group = factories.Group()
        response = app.get(url=url_for("group.read", id=group["name"]))
        assert group["title"] in response
        assert group["description"] in response

    def test_redirect_when_given_id(self, app):
        group = factories.Group()

        response = app.get(
            url_for("group.read", id=group["id"]),
            status=302,
            follow_redirects=False,
        )
        location = response.headers["location"]
        expected_url = url_for("group.read", id=group["name"], _external=True)
        assert location == expected_url

    def test_no_redirect_loop_when_name_is_the_same_as_the_id(self, app):
        name = factories.Group.stub().name
        group = factories.Group(id=name, name=name)

        # 200 == no redirect
        app.get(url_for("group.read", id=group["id"]), status=200)

    def test_search_with_extra_params(self, app):
        group = factories.Group()
        url = url_for('group.read', id=group['id'])
        url += '?ext_a=1&ext_a=2&ext_b=3'
        search_result = {
            'count': 0,
            'sort': "score desc, metadata_modified desc",
            'facets': {},
            'search_facets': {},
            'results': []
        }
        search = mock.Mock(return_value=search_result)
        logic._actions['package_search'] = search
        app.get(url)
        search.assert_called()
        extras = search.call_args[0][1]['extras']
        assert extras == {'ext_a': ['1', '2'], 'ext_b': '3'}


@pytest.mark.usefixtures("non_clean_db", "with_request_context")
class TestGroupDelete(object):

    def test_owner_delete(self, app, user):
        env = {"Authorization": user["token"]}
        group = factories.Group(user=user)
        response = app.post(
            url=url_for("group.delete", id=group["id"]),
            extra_environ=env,
            data={"delete": ""}
        )
        assert response.status_code == 200
        group = helpers.call_action(
            "group_show", id=group["id"]
        )
        assert group["state"] == "deleted"

    def test_sysadmin_delete(self, app, sysadmin):
        env = {"Authorization": sysadmin["token"]}
        group = factories.Group()
        response = app.post(
            url=url_for("group.delete", id=group["id"]),
            extra_environ=env,
            data={"delete": ""}
        )
        assert response.status_code == 200
        group = helpers.call_action(
            "group_show", id=group["id"]
        )
        assert group["state"] == "deleted"

    def test_non_authorized_user_trying_to_delete_fails(
        self, app, user
    ):
        env = {"Authorization": user["token"]}
        group = factories.Group()
        app.get(
            url=url_for("group.delete", id=group["id"]),
            extra_environ=env,
            status=403,
        )

        group = helpers.call_action(
            "group_show", id=group["id"]
        )
        assert group["state"] == "active"

    def test_anon_user_trying_to_delete_fails(self, app):
        group = factories.Group()
        res = app.get(
            url=url_for("group.delete", id=group["id"]),
            status=302,
            follow_redirects=False
        )
        # Anonymous users are redirected to login page
<<<<<<< HEAD
        assert "user/login.html?next=%2Fgroup%2Fdelete%2F" in res
=======
        assert "user/login?next=%2Fgroup%2Fdelete%2F" in res
>>>>>>> df50c365

        group = helpers.call_action(
            "group_show", id=group["id"]
        )
        assert group["state"] == "active"


@pytest.mark.usefixtures("non_clean_db", "with_request_context")
class TestGroupMembership(object):
    def _create_group(self, owner_username, users=None):
        """Create a group with the owner defined by owner_username and
        optionally with a list of other users."""
        if users is None:
            users = []
        context = {"user": owner_username, "ignore_auth": True}
        group = helpers.call_action(
            "group_create", context=context, name=factories.Group.stub().name, users=users
        )
        return group

    def test_membership_list(self, app):
        """List group admins and members"""
        user_one = factories.User(fullname="User One")
        user_two = factories.User(fullname="User Two")
        user_one_token = factories.APIToken(user=user_one["name"])
        env = {"Authorization": user_one_token["token"]}

        other_users = [{"name": user_two["id"], "capacity": "member"}]

        group = self._create_group(user_one["name"], other_users)

        member_list_url = url_for("group.members", id=group["id"])

        member_list_response = app.get(member_list_url, extra_environ=env)

        assert "2 members" in member_list_response

        member_response_html = BeautifulSoup(member_list_response.body)
        user_names = [
            u.string
            for u in member_response_html.select("#member-table td.media a")
        ]
        roles = [
            r.next_sibling.next_sibling.string
            for r in member_response_html.select("#member-table td.media")
        ]

        user_roles = dict(zip(user_names, roles))

        assert user_roles["User One"] == "Admin"
        assert user_roles["User Two"] == "Member"

    @mock.patch("flask_login.utils._get_user")
    def test_membership_add(self, current_user, app):
        """Member can be added via add member page"""
        user = factories.User(fullname="My Owner")
        user_obj = model.User.get(user["name"])
        # mock current_user
        current_user.return_value = user_obj
        factories.User(fullname="My Fullname", name="my-user")
        group = self._create_group(user["name"])

        url = url_for("group.member_new", id=group["name"])
        add_response = app.post(
            url,
            data={"save": "", "username": "my-user", "role": "member"},
        )

        assert "2 members" in add_response.body

        add_response_html = BeautifulSoup(add_response.body)
        user_names = [
            u.string
            for u in add_response_html.select("#member-table td.media a")
        ]
        roles = [
            r.next_sibling.next_sibling.string
            for r in add_response_html.select("#member-table td.media")
        ]

        user_roles = dict(zip(user_names, roles))

        assert user_roles["My Owner"] == "Admin"
        assert user_roles["My Fullname"] == "Member"

    @mock.patch("flask_login.utils._get_user")
    def test_membership_add_by_email(self, current_user, app, mail_server):
        user = factories.User(fullname="My Owner")
        user_obj = model.User.get(user["name"])
        # mock current_user
        current_user.return_value = user_obj
        group = self._create_group(user["name"])

        url = url_for("group.member_new", id=group["name"])
        email = "invited_user@mailinator.com"
        app.post(
            url,
            data={"save": "", "email": email, "role": "member"},
            status=200
        )
        assert len(mail_server.get_smtp_messages()) == 1
        user = model.User.by_email(email)
        assert user.email == email
        assert group["id"] in user.get_group_ids(capacity="member")

    @mock.patch("flask_login.utils._get_user")
    def test_membership_edit_page(self, current_user, app):
        """If `user` parameter provided, render edit page."""
        owner = factories.User(fullname="My Owner")
        user_obj = model.User.get(owner["name"])
        # mock current_user
        current_user.return_value = user_obj
        member = factories.User(fullname="My Fullname", name="my-user")
        group = self._create_group(owner["name"], users=[
            {'name': member['name'], 'capacity': 'admin'}
        ])

        url = url_for("group.member_new", id=group["name"], user=member['name'])
        response = app.get(url)

        page = BeautifulSoup(response.body)
        assert page.select_one('.page-heading').text.strip() == 'Edit Member'
        role_option = page.select_one('#role [selected]')
        assert role_option and role_option.get('value') == 'admin'
        assert page.select_one('#username').get('value') == member['name']

<<<<<<< HEAD
=======
    @pytest.mark.usefixtures("clean_db")
>>>>>>> df50c365
    @mock.patch("flask_login.utils._get_user")
    def test_admin_add(self, current_user, app):
        """Admin can be added via add member page"""
        owner = factories.User(fullname="My Owner")
        user_obj = model.User.get(owner["name"])
        # mock current_user
        current_user.return_value = user_obj
        factories.User(fullname="My Fullname", name="my-user")
        group = self._create_group(owner["name"])

        url = url_for("group.member_new", id=group["name"])
        add_response = app.post(
            url,
            data={"save": "", "username": "my-user", "role": "admin"},
        )

        assert "2 members" in add_response

        add_response_html = BeautifulSoup(add_response.body)
        user_names = [
            u.string
            for u in add_response_html.select("#member-table td.media a")
        ]
        roles = [
            r.next_sibling.next_sibling.string
            for r in add_response_html.select("#member-table td.media")
        ]

        user_roles = dict(zip(user_names, roles))

        assert user_roles["My Owner"] == "Admin"
        assert user_roles["My Fullname"] == "Admin"

    @mock.patch("flask_login.utils._get_user")
    def test_remove_member(self, current_user, app):
        """Member can be removed from group"""
        user = factories.User(fullname="My Owner")
        user_obj = model.User.get(user["name"])
        # mock current_user
        current_user.return_value = user_obj
        user_two = factories.User(fullname="User Two")

        other_users = [{"name": user_two["id"], "capacity": "member"}]

        group = self._create_group(user["name"], other_users)

        remove_url = url_for(
            "group.member_delete", user=user_two["id"], id=group["id"]
        )

        remove_response = app.post(remove_url)
        assert helpers.body_contains(remove_response, "1 members")

        remove_response_html = BeautifulSoup(remove_response.body)
        user_names = [
            u.string
            for u in remove_response_html.select("#member-table td.media a")
        ]
        roles = [
            r.next_sibling.next_sibling.string
            for r in remove_response_html.select("#member-table td.media")
        ]

        user_roles = dict(zip(user_names, roles))

        assert len(user_roles.keys()) == 1
        assert user_roles["My Owner"] == "Admin"

    @mock.patch("flask_login.utils._get_user")
    def test_member_users_cannot_add_members(self, current_user, app):
        user = factories.User(fullname="My Owner")
        user_obj = model.User.get(user["name"])
        # mock current_user
        current_user.return_value = user_obj
        group = factories.Group(
            users=[{"name": user["name"], "capacity": "member"}]
        )

        app.get(url_for("group.member_new", id=group["id"]), status=403)

        app.post(
            url_for("group.member_new", id=group["id"]),
            data={
                "id": "test",
                "username": "test",
                "save": "save",
                "role": "test",
            },
            status=403,
        )

    def test_anonymous_users_cannot_add_members(self, app):
        group = factories.Group()

        with app.flask_app.test_request_context():
            url = url_for("group.member_new", id=group["id"])
            res = app.get(url, status=302, follow_redirects=False)
            # Anonymous users are redirected to login page
<<<<<<< HEAD
            assert "user/login.html?next=%2Fgroup%2Fmember_new%2F" in res
=======
            assert "user/login?next=%2Fgroup%2Fmember_new%2F" in res
>>>>>>> df50c365

            res = app.post(
                url,
                data={
                    "id": "test",
                    "username": "test",
                    "save": "save",
                    "role": "test",
                },
                status=302,
                follow_redirects=False
            )
            # Anonymous users are redirected to login page
<<<<<<< HEAD
            assert "user/login.html?next=%2Fgroup%2Fmember_new%2F" in res
=======
            assert "user/login?next=%2Fgroup%2Fmember_new%2F" in res
>>>>>>> df50c365


@pytest.mark.usefixtures("non_clean_db", "with_request_context")
class TestGroupFollow:
    def test_group_follow(self, app, user):

        group = factories.Group()

        env = {"Authorization": user["token"]}
        follow_url = url_for("group.follow", id=group["id"])
        response = app.post(follow_url, extra_environ=env)
        assert (
            "You are now following {0}".format(group["display_name"])
            in response
        )

    def test_group_follow_not_exist(self, app, user):
        """Pass an id for a group that doesn't exist"""

        env = {"Authorization": user["token"]}
        follow_url = url_for("group.follow", id="not-here")
        response = app.post(follow_url, extra_environ=env, status=404)
        assert "Group not found" in response

    def test_group_unfollow(self, app, user):

        group = factories.Group()

        env = {"Authorization": user["token"]}
        follow_url = url_for("group.follow", id=group["id"])
        app.post(follow_url, extra_environ=env)

        unfollow_url = url_for("group.unfollow", id=group["id"])
        unfollow_response = app.post(unfollow_url, extra_environ=env)

        assert (
            "You are no longer following {0}".format(group["display_name"])
            in unfollow_response
        )

    def test_group_unfollow_not_following(self, app, user):
        """Unfollow a group not currently following"""

        group = factories.Group()

        env = {"Authorization": user["token"]}
        unfollow_url = url_for("group.unfollow", id=group["id"])
        unfollow_response = app.post(unfollow_url, extra_environ=env)

        assert (
            "You are not following {0}".format(group["id"])
            in unfollow_response
        )

    def test_group_unfollow_not_exist(self, app, user):
        """Unfollow a group that doesn't exist."""

        env = {"Authorization": user["token"]}
        unfollow_url = url_for("group.unfollow", id="not-here")
        app.post(unfollow_url, extra_environ=env, status=404)

    def test_group_follower_list(self, app, sysadmin):
        """Following users appear on followers list page."""
        group = factories.Group()
        env = {"Authorization": sysadmin["token"]}
        follow_url = url_for("group.follow", id=group["id"])
        app.post(follow_url, extra_environ=env)

        followers_url = url_for("group.followers", id=group["id"])

        # Only sysadmins can view the followers list pages
        followers_response = app.get(followers_url, extra_environ=env, status=200)
        assert sysadmin["name"] in followers_response


@pytest.mark.usefixtures("clean_db", "clean_index", "with_request_context")
class TestGroupSearch(object):
    """Test searching for groups."""

    def test_group_search(self, app):
        """Requesting group search (index) returns list of groups and search
        form."""

        factories.Group(title="AGrp One")
        factories.Group(title="AGrp Two")
        factories.Group(title="Grp Three")
        index_response = app.get(url_for("group.index"))
        index_response_html = BeautifulSoup(index_response.body)
        grp_names = index_response_html.select(
            "ul.media-grid " "li.media-item " "h2.media-heading"
        )
        grp_names = [n.string for n in grp_names]

        assert len(grp_names) == 3
        assert "AGrp One" in grp_names
        assert "AGrp Two" in grp_names
        assert "Grp Three" in grp_names

    def test_group_search_results(self, app):
        """Searching via group search form returns list of expected groups."""
        factories.Group(title="AGrp One")
        factories.Group(title="AGrp Two")
        factories.Group(title="Grp Three")

        search_response = app.get(
            url_for("group.index"), query_string={"q": "AGrp"}
        )
        search_response_html = BeautifulSoup(search_response.body)
        grp_names = search_response_html.select(
            "ul.media-grid " "li.media-item " "h2.media-heading"
        )
        grp_names = [n.string for n in grp_names]

        assert len(grp_names) == 2
        assert "AGrp One" in grp_names
        assert "AGrp Two" in grp_names
        assert "Grp Three" not in grp_names

    def test_group_search_no_results(self, app):
        """Searching with a term that doesn't apply returns no results."""

        factories.Group(title="AGrp One")
        factories.Group(title="AGrp Two")
        factories.Group(title="Grp Three")

        search_response = app.get(
            url_for("group.index"), query_string={"q": "No Results Here"}
        )

        search_response_html = BeautifulSoup(search_response.body)
        grp_names = search_response_html.select(
            "ul.media-grid " "li.media-item " "h2.media-heading"
        )
        grp_names = [n.string for n in grp_names]

        assert len(grp_names) == 0
        assert 'No groups found for "No Results Here"' in search_response


@pytest.mark.usefixtures("clean_db", "clean_index")
class TestGroupInnerSearch(object):
    """Test searching within an group."""

    def test_group_search_within_org(self, app):
        """Group read page request returns list of datasets owned by group."""
        grp = factories.Group()
        factories.Dataset(
            title="Dataset One", groups=[{"id": grp["id"]}]
        )
        factories.Dataset(
            title="Dataset Two", groups=[{"id": grp["id"]}]
        )
        factories.Dataset(
            title="Dataset Three", groups=[{"id": grp["id"]}]
        )

        grp_url = url_for("group.read", id=grp["name"])
        grp_response = app.get(grp_url)
        grp_response_html = BeautifulSoup(grp_response.body)

        ds_titles = grp_response_html.select(
            ".dataset-list " ".dataset-item " ".dataset-heading a"
        )
        ds_titles = [t.string.strip() for t in ds_titles]

        assert "3 datasets found" in grp_response
        assert len(ds_titles) == 3
        assert "Dataset One" in ds_titles
        assert "Dataset Two" in ds_titles
        assert "Dataset Three" in ds_titles

    def test_group_search_within_org_results(self, app):
        """Searching within an group returns expected dataset results."""

        grp = factories.Group()
        factories.Dataset(
            title="Dataset One", groups=[{"id": grp["id"]}]
        )
        factories.Dataset(
            title="Dataset Two", groups=[{"id": grp["id"]}]
        )
        factories.Dataset(
            title="Dataset Three", groups=[{"id": grp["id"]}]
        )

        grp_url = url_for("group.read", id=grp["name"])

        search_response = app.get(grp_url, query_string={"q": "One"})
        assert "1 dataset found for &#34;One&#34;" in search_response

        search_response_html = BeautifulSoup(search_response.body)

        ds_titles = search_response_html.select(
            ".dataset-list " ".dataset-item " ".dataset-heading a"
        )
        ds_titles = [t.string.strip() for t in ds_titles]

        assert len(ds_titles) == 1
        assert "Dataset One" in ds_titles
        assert "Dataset Two" not in ds_titles
        assert "Dataset Three" not in ds_titles

    def test_group_search_within_org_no_results(self, app):
        """Searching for non-returning phrase within an group returns no
        results."""

        grp = factories.Group()
        factories.Dataset(
            title="Dataset One", groups=[{"id": grp["id"]}]
        )
        factories.Dataset(
            title="Dataset Two", groups=[{"id": grp["id"]}]
        )
        factories.Dataset(
            title="Dataset Three", groups=[{"id": grp["id"]}]
        )

        grp_url = url_for("group.read", id=grp["name"])
        search_response = app.get(grp_url, query_string={"q": "Nout"})

        assert helpers.body_contains(
            search_response, 'No datasets found for "Nout"'
        )

        search_response_html = BeautifulSoup(search_response.body)

        ds_titles = search_response_html.select(
            ".dataset-list " ".dataset-item " ".dataset-heading a"
        )
        ds_titles = [t.string for t in ds_titles]

        assert len(ds_titles) == 0


@pytest.mark.usefixtures("clean_db", "with_request_context")
class TestGroupIndex(object):
    def test_group_index(self, app):

        for i in range(1, 26):
            _i = "0" + str(i) if i < 10 else i
            factories.Group(
                name="test-group-{0}".format(_i),
                title="Test Group {0}".format(_i),
            )

        url = url_for("group.index")
        response = app.get(url)

        for i in range(1, 21):
            _i = "0" + str(i) if i < 10 else i
            assert "Test Group {0}".format(_i) in response

        assert "Test Group 21" not in response

        url = url_for("group.index", page=1)
        response = app.get(url)

        for i in range(1, 21):
            _i = "0" + str(i) if i < 10 else i
            assert "Test Group {0}".format(_i) in response

        assert "Test Group 21" not in response

        url = url_for("group.index", page=2)
        response = app.get(url)

        for i in range(21, 26):
            assert "Test Group {0}".format(i) in response

        assert "Test Group 20" not in response<|MERGE_RESOLUTION|>--- conflicted
+++ resolved
@@ -20,11 +20,7 @@
         )
         res = app.get(url=bulk_process_url, status=302, follow_redirects=False)
         # Anonymous users are redirected to login page
-<<<<<<< HEAD
-        redirect_url = "user/login.html?next=%2Forganization%2Fbulk_process%2Fdoes-not-exist"
-=======
         redirect_url = "user/login?next=%2Forganization%2Fbulk_process%2Fdoes-not-exist"
->>>>>>> df50c365
         assert redirect_url in res
 
     def test_page_thru_list_of_orgs_preserves_sort_order(self, app):
@@ -83,11 +79,7 @@
     def test_not_logged_in(self, app):
         res = app.get(url=url_for("group.new"), status=302, follow_redirects=False)
         # Anonymous users are redirected to login page
-<<<<<<< HEAD
-        assert "user/login.html?next=%2Fgroup%2Fnew" in res
-=======
         assert "user/login?next=%2Fgroup%2Fnew" in res
->>>>>>> df50c365
 
     def test_name_required(self, app, user):
         env = {"Authorization": user["token"]}
@@ -150,11 +142,7 @@
     def test_not_logged_in(self, app):
         res = app.get(url=url_for("group.new"), status=302, follow_redirects=False)
         # Anonymous users are redirected to login page
-<<<<<<< HEAD
-        assert "user/login.html?next=%2Fgroup%2Fnew" in res
-=======
         assert "user/login?next=%2Fgroup%2Fnew" in res
->>>>>>> df50c365
 
     def test_group_doesnt_exist(self, app, user):
         env = {"Authorization": user["token"]}
@@ -319,11 +307,7 @@
             follow_redirects=False
         )
         # Anonymous users are redirected to login page
-<<<<<<< HEAD
-        assert "user/login.html?next=%2Fgroup%2Fdelete%2F" in res
-=======
         assert "user/login?next=%2Fgroup%2Fdelete%2F" in res
->>>>>>> df50c365
 
         group = helpers.call_action(
             "group_show", id=group["id"]
@@ -450,10 +434,7 @@
         assert role_option and role_option.get('value') == 'admin'
         assert page.select_one('#username').get('value') == member['name']
 
-<<<<<<< HEAD
-=======
     @pytest.mark.usefixtures("clean_db")
->>>>>>> df50c365
     @mock.patch("flask_login.utils._get_user")
     def test_admin_add(self, current_user, app):
         """Admin can be added via add member page"""
@@ -552,11 +533,7 @@
             url = url_for("group.member_new", id=group["id"])
             res = app.get(url, status=302, follow_redirects=False)
             # Anonymous users are redirected to login page
-<<<<<<< HEAD
-            assert "user/login.html?next=%2Fgroup%2Fmember_new%2F" in res
-=======
             assert "user/login?next=%2Fgroup%2Fmember_new%2F" in res
->>>>>>> df50c365
 
             res = app.post(
                 url,
@@ -570,11 +547,7 @@
                 follow_redirects=False
             )
             # Anonymous users are redirected to login page
-<<<<<<< HEAD
-            assert "user/login.html?next=%2Fgroup%2Fmember_new%2F" in res
-=======
             assert "user/login?next=%2Fgroup%2Fmember_new%2F" in res
->>>>>>> df50c365
 
 
 @pytest.mark.usefixtures("non_clean_db", "with_request_context")
