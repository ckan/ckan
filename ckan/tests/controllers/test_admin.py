--- conflicted
+++ resolved
@@ -336,14 +336,8 @@
         assert "Purge complete" in purge_response
 
         # how many datasets after purge
-<<<<<<< HEAD
-        pkgs_before_purge = model.Session.query(model.Package).count()
-        assert pkgs_before_purge == 1
-=======
         pkgs_after_purge = model.Session.query(model.Package).count()
         assert_equal(pkgs_after_purge, 1)
-
->>>>>>> 746cd7e3
 
 
 class TestAdminConfigUpdate(object):
