--- conflicted
+++ resolved
@@ -1,10 +1,9 @@
-<<<<<<< HEAD
 from __future__ import annotations
 
 from flask.ctx import RequestContext
-=======
+
 import pytest
->>>>>>> c2c547e2
+
 import ckan.plugins as plugins
 from ckan.config.middleware import make_app
 from ckan.cli import load_config
