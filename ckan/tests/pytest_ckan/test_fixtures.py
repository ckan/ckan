# -*- coding: utf-8 -*-

import pytest

import ckan.plugins as plugins
import ckan.plugins.toolkit as tk
from ckan.common import config


def test_ckan_config_fixture(ckan_config):
    assert tk.asbool(ckan_config[u"testing"])


def test_ckan_config_do_not_have_some_new_config(ckan_config):
    assert u"some.new.config" not in ckan_config


# START-CONFIG-OVERRIDE
@pytest.mark.ckan_config(u"some.new.config", u"exists")
def test_ckan_config_mark(ckan_config):
    assert ckan_config[u"some.new.config"] == u"exists"


# END-CONFIG-OVERRIDE


@pytest.mark.ckan_config(u"some.new.config", u"exists")
@pytest.mark.usefixtures(u"ckan_config")
def test_ckan_config_mark_without_explicit_config_fixture():
    assert config[u"some.new.config"] == u"exists"


@pytest.mark.ckan_config(u"ckan.plugins", u"stats")
@pytest.mark.usefixtures(u"with_plugins")
def test_with_plugins_is_able_to_run_with_stats():
    assert plugins.plugin_loaded(u"stats")


class TestMethodLevelConfig(object):
    """Verify that config overrides work for individual methods.
    """

    @pytest.mark.ckan_config(u"some.new.config", u"exists")
    def test_ckan_config_mark_first(self, ckan_config):
        assert ckan_config[u"some.new.config"] == u"exists"

    @pytest.mark.ckan_config(u"some.new.config", u"exists again")
    def test_ckan_config_mark_second(self, ckan_config):
        assert ckan_config[u"some.new.config"] == u"exists again"


@pytest.mark.ckan_config(u"some.new.config", u"exists")
<<<<<<< HEAD
class TestMethodLevelConfig(object):
=======
class TestClassLevelConfig:
>>>>>>> fd4ef972
    """Verify that config overrides applied for each method when applied
    per on class level.
    """

    def test_ckan_config_mark_first(self, ckan_config):
        assert ckan_config[u"some.new.config"] == u"exists"

    def test_ckan_config_mark_second(self, ckan_config):
        assert ckan_config[u"some.new.config"] == u"exists"<|MERGE_RESOLUTION|>--- conflicted
+++ resolved
@@ -50,11 +50,8 @@
 
 
 @pytest.mark.ckan_config(u"some.new.config", u"exists")
-<<<<<<< HEAD
-class TestMethodLevelConfig(object):
-=======
-class TestClassLevelConfig:
->>>>>>> fd4ef972
+class TestClassLevelConfig(object):
+
     """Verify that config overrides applied for each method when applied
     per on class level.
     """
