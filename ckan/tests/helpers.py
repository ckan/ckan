--- conflicted
+++ resolved
@@ -146,11 +146,7 @@
     @property
     def flask_app(self):
         if not self._flask_app:
-<<<<<<< HEAD
-            self._flask_app = find_flask_app(self)
-=======
             self._flask_app = self.app.apps['flask_app']._wsgi_app
->>>>>>> 5f4949c9
         return self._flask_app
 
 
@@ -164,8 +160,8 @@
 
     config['ckan.legacy_templates'] = False
     app = ckan.config.middleware.make_app(config['global_conf'], **config)
-<<<<<<< HEAD
-
+
+    # TODO: remove
     # As we are setting SERVER_NAME, Flask needs the HTTP_HOST header to match
     # it otherwise the route mapper does not work (returns 404)
     parts = urlparse.urlparse(config.get('ckan.site_url'))
@@ -173,9 +169,6 @@
 
     app = CKANTestApp(app, extra_environ)
 
-=======
-    app = CKANTestApp(app)
->>>>>>> 5f4949c9
     return app
 
 
