--- conflicted
+++ resolved
@@ -11,15 +11,10 @@
 import ckan.plugins as p
 import ckan.tests.helpers as helpers
 import ckan.tests.factories as factories
-from ckan.common import c
 
 from ckan.config.middleware import AskAppDispatcherMiddleware
 from ckan.config.middleware.flask_app import CKANFlask
-<<<<<<< HEAD
-from ckan.controllers.partyline import PartylineController
-=======
 from ckan.config.middleware.pylons_app import CKANPylonsApp
->>>>>>> 5f4949c9
 
 
 class TestPylonsResponseCleanupMiddleware(helpers.FunctionalTestBase):
@@ -48,25 +43,6 @@
     These tests need the test app to be created at specific times to not affect
     the mocks, so they don't extend FunctionalTestBase
     '''
-
-<<<<<<< HEAD
-    def test_invitations_are_sent(self):
-
-        with mock.patch.object(AskAppDispatcherMiddleware,
-                               'send_invitations') as \
-                mock_send_invitations:
-
-            # This will create the whole WSGI stack
-            helpers._get_test_app()
-
-            assert mock_send_invitations.called
-            eq_(len(mock_send_invitations.call_args[0]), 1)
-
-            eq_(sorted(mock_send_invitations.call_args[0][0].keys()),
-                ['flask_app', 'pylons_app'])
-
-=======
->>>>>>> 5f4949c9
     def test_flask_can_handle_request_is_called_with_environ(self):
 
         with mock.patch.object(CKANFlask, 'can_handle_request') as \
@@ -156,17 +132,9 @@
         # Even though this route is defined in Flask, there is catch all route
         # in Pylons for all requests to point arbitrary urls to templates with
         # the same name, so we get two positive answers
-<<<<<<< HEAD
-        eq_(len(answers), 2)
-        eq_([a[0] for a in answers], [True, True])
-        # Check the app and origin
-        eq_(sorted([(a[1], a[2]) for a in answers]), [('flask_app', 'core'),
-                                                      ('pylons_app', 'core')])
-=======
         eq_(answers, [(True, 'flask_app'), (True, 'pylons_app', 'core')])
         # TODO: check Flask origin (core/extension) when that is in place
         # (also on the following tests)
->>>>>>> 5f4949c9
 
     def test_ask_around_flask_core_route_post(self):
 
@@ -186,15 +154,7 @@
         # Even though this route is defined in Flask, there is catch all route
         # in Pylons for all requests to point arbitrary urls to templates with
         # the same name, so we get two positive answers
-<<<<<<< HEAD
-        eq_(len(answers), 2)
-        eq_([a[0] for a in answers], [True, True])
-        # Check the app and origin
-        eq_(sorted([(a[1], a[2]) for a in answers]), [('flask_app', 'core'),
-                                                      ('pylons_app', 'core')])
-=======
         eq_(answers, [(True, 'flask_app'), (True, 'pylons_app', 'core')])
->>>>>>> 5f4949c9
 
     def test_ask_around_pylons_core_route_get(self):
 
@@ -342,17 +302,8 @@
         answers = app.ask_around(environ)
         answers = sorted(answers, key=lambda a: a[1])
 
-<<<<<<< HEAD
-        eq_(len(answers), 2)
-        eq_([a[0] for a in answers], [True, True])
-        eq_([a[1] for a in answers], ['flask_app', 'pylons_app'])
-        eq_([a[2] for a in answers], ['extension', 'extension'])
-
-        p.unload('test_routing_plugin')
-
-=======
         eq_(answers, [(True, 'flask_app'), (True, 'pylons_app', 'extension')])
->>>>>>> 5f4949c9
+
 
 class TestAppDispatcher(helpers.FunctionalTestBase):
 
