--- conflicted
+++ resolved
@@ -5,18 +5,12 @@
 from nose.tools import assert_equals, assert_not_equals, eq_, assert_raises
 from routes import url_for
 from flask import Blueprint
-<<<<<<< HEAD
-=======
 import flask
->>>>>>> 47f4edd6
 
 import ckan.model as model
 import ckan.plugins as p
 import ckan.tests.helpers as helpers
-<<<<<<< HEAD
-=======
 import ckan.tests.factories as factories
->>>>>>> 47f4edd6
 from ckan.common import config
 
 from ckan.config.middleware import AskAppDispatcherMiddleware
