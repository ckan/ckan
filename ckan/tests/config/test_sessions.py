--- conflicted
+++ resolved
@@ -112,11 +112,7 @@
 
         assert not redis.keys("*")
         # A request that has no session
-<<<<<<< HEAD
-        response = app.get("/base/images/ckan-logo-footer.png")
-=======
         response = app.get("/")
->>>>>>> 034da6c9
         assert 'Set-Cookie' not in response.headers
         assert not redis.keys("*")
 
