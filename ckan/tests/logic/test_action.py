import re
import json
import urllib
from pprint import pprint
from nose.tools import assert_equal, assert_raises
from nose.plugins.skip import SkipTest
from pylons import config
import datetime
import mock

import vdm.sqlalchemy
import ckan
from ckan.lib.create_test_data import CreateTestData
from ckan.lib.dictization.model_dictize import resource_dictize
import ckan.model as model
import ckan.tests as tests
from ckan.tests import WsgiAppCase
from ckan.tests.functional.api import assert_dicts_equal_ignoring_ordering
from ckan.tests import setup_test_search_index, search_related
from ckan.tests import StatusCodes
from ckan.logic import get_action, NotAuthorized
from ckan.logic.action import get_domain_object
from ckan.tests import TestRoles
import ckan.lib.search as search

from ckan import plugins
from ckan.plugins import SingletonPlugin, implements, IPackageController

class TestAction(WsgiAppCase):

    sysadmin_user = None

    normal_user = None

    @classmethod
    def setup_class(cls):
        search.clear()
        CreateTestData.create()
        cls.sysadmin_user = model.User.get('testsysadmin')
        cls.normal_user = model.User.get('annafan')
        CreateTestData.make_some_vocab_tags()

    @classmethod
    def teardown_class(cls):
        model.repo.rebuild_db()

    def _add_basic_package(self, package_name=u'test_package', **kwargs):
        package = {
            'name': package_name,
            'title': u'A Novel By Tolstoy',
            'resources': [{
                'description': u'Full text.',
                'format': u'plain text',
                'url': u'http://www.annakarenina.com/download/'
            }]
        }
        package.update(kwargs)

        postparams = '%s=1' % json.dumps(package)
        res = self.app.post('/api/action/package_create', params=postparams,
                            extra_environ={'Authorization': 'tester'})
        return json.loads(res.body)['result']

    def test_01_package_list(self):
        res = json.loads(self.app.post('/api/action/package_list',
                         headers={'content-type': 'application/json'}).body)
        assert res['success'] is True
        assert len(res['result']) == 2
        assert 'warandpeace' in res['result']
        assert 'annakarenina' in res['result']
        assert res['help'].startswith(
            "Return a list of the names of the site's datasets (packages).")

<<<<<<< HEAD
        # Test GET request
=======
        postparams = '%s=1' % json.dumps({'limit': 1})
        res = json.loads(self.app.post('/api/action/package_list',
                         params=postparams).body)
        assert res['success'] is True
        assert len(res['result']) == 1
        assert 'warandpeace' in res['result'] or 'annakarenina' in res['result']

		# Test GET request
>>>>>>> a22c5ee9
        res = json.loads(self.app.get('/api/action/package_list').body)
        assert len(res['result']) == 2
        assert 'warandpeace' in res['result']
        assert 'annakarenina' in res['result']

<<<<<<< HEAD
=======
    def test_01_package_list_private(self):
        tests.call_action_api(self.app, 'organization_create',
                                        name='test_org_2',
                                        apikey=self.sysadmin_user.apikey)

        tests.call_action_api(self.app, 'package_create',
                                        name='public_dataset',
                                        owner_org='test_org_2',
                                        apikey=self.sysadmin_user.apikey)

        res = tests.call_action_api(self.app, 'package_list')

        assert len(res) == 3
        assert 'warandpeace' in res
        assert 'annakarenina' in res
        assert 'public_dataset' in res

        tests.call_action_api(self.app, 'package_create',
                                        name='private_dataset',
                                        owner_org='test_org_2',
                                        private=True,
                                        apikey=self.sysadmin_user.apikey)

        res = tests.call_action_api(self.app, 'package_list')
        assert len(res) == 3
        assert 'warandpeace' in res
        assert 'annakarenina' in res
        assert 'public_dataset' in res
        assert not 'private_dataset' in res

    def test_01_current_package_list_with_resources(self):
        url = '/api/action/current_package_list_with_resources'

        postparams = '%s=1' % json.dumps({
            'limit': 1,
            'offset': 1})
        res = json.loads(self.app.post(url, params=postparams).body)
        assert res['success']
        assert len(res['result']) == 1

        postparams = '%s=1' % json.dumps({
            'limit': '5'})
        res = json.loads(self.app.post(url, params=postparams).body)
        assert res['success']

        postparams = '%s=1' % json.dumps({
            'limit': -2})
        res = json.loads(self.app.post(url, params=postparams,
                         status=StatusCodes.STATUS_409_CONFLICT).body)
        assert not res['success']

        postparams = '%s=1' % json.dumps({
            'offset': 'a'})
        res = json.loads(self.app.post(url, params=postparams,
                         status=StatusCodes.STATUS_409_CONFLICT).body)
        assert not res['success']

        postparams = '%s=1' % json.dumps({
            'limit': 2,
            'page': 1})
        res = json.loads(self.app.post(url, params=postparams).body)
        assert res['success']
        assert len(res['result']) == 2

        postparams = '%s=1' % json.dumps({
            'limit': 1,
            'page': 0})
        res = json.loads(self.app.post(url,
                         params=postparams,
                         status=StatusCodes.STATUS_409_CONFLICT).body)
        assert not res['success']

>>>>>>> a22c5ee9
    def test_01_package_show(self):
        anna_id = model.Package.by_name(u'annakarenina').id
        postparams = '%s=1' % json.dumps({'id': anna_id})
        res = self.app.post('/api/action/package_show', params=postparams)
        res_dict = json.loads(res.body)
        assert_equal(res_dict['success'], True)
        assert res_dict['help'].startswith(
            "Return the metadata of a dataset (package) and its resources.")
        pkg = res_dict['result']
        assert_equal(pkg['name'], 'annakarenina')
        missing_keys = set(('title', 'groups')) - set(pkg.keys())
        assert not missing_keys, missing_keys

    def test_01_package_show_with_jsonp(self):
        anna_id = model.Package.by_name(u'annakarenina').id
        postparams = '%s=1' % json.dumps({'id': anna_id})
        res = self.app.post('/api/action/package_show?callback=jsoncallback', params=postparams)

        assert re.match('jsoncallback\(.*\);', res.body), res
        # Unwrap JSONP callback (we want to look at the data).
        msg = res.body[len('jsoncallback')+1:-2]
        res_dict = json.loads(msg)
        assert_equal(res_dict['success'], True)
        assert res_dict['help'].startswith(
            "Return the metadata of a dataset (package) and its resources.")
        pkg = res_dict['result']
        assert_equal(pkg['name'], 'annakarenina')
        missing_keys = set(('title', 'groups')) - set(pkg.keys())
        assert not missing_keys, missing_keys

    def test_02_package_autocomplete_match_name(self):
        postparams = '%s=1' % json.dumps({'q':'war', 'limit': 5})
        res = self.app.post('/api/action/package_autocomplete', params=postparams)
        res_obj = json.loads(res.body)
        assert_equal(res_obj['success'], True)
        pprint(res_obj['result'][0]['name'])
        assert_equal(res_obj['result'][0]['name'], 'warandpeace')
        assert_equal(res_obj['result'][0]['title'], 'A Wonderful Story')
        assert_equal(res_obj['result'][0]['match_field'], 'name')
        assert_equal(res_obj['result'][0]['match_displayed'], 'warandpeace')

    def test_02_package_autocomplete_match_title(self):
        postparams = '%s=1' % json.dumps({'q':'a%20w', 'limit': 5})
        res = self.app.post('/api/action/package_autocomplete', params=postparams)
        res_obj = json.loads(res.body)
        assert_equal(res_obj['success'], True)
        pprint(res_obj['result'][0]['name'])
        assert_equal(res_obj['result'][0]['name'], 'warandpeace')
        assert_equal(res_obj['result'][0]['title'], 'A Wonderful Story')
        assert_equal(res_obj['result'][0]['match_field'], 'title')
        assert_equal(res_obj['result'][0]['match_displayed'], 'A Wonderful Story (warandpeace)')

    def test_03_create_update_package(self):

        package = {
            'author': None,
            'author_email': None,
            'extras': [{'key': u'original media','value': u'"book"'}],
            'license_id': u'other-open',
            'maintainer': None,
            'maintainer_email': None,
            'name': u'annakareninanew',
            'notes': u'Some test now',
            'resources': [{'alt_url': u'alt123',
                           'description': u'Full text.',
                           'extras': {u'alt_url': u'alt123', u'size': u'123'},
                           'format': u'plain text',
                           'hash': u'abc123',
                           'position': 0,
                           'url': u'http://www.annakarenina.com/download/'},
                          {'alt_url': u'alt345',
                           'description': u'Index of the novel',
                           'extras': {u'alt_url': u'alt345', u'size': u'345'},
                           'format': u'JSON',
                           'hash': u'def456',
                           'position': 1,
                           'url': u'http://www.annakarenina.com/index.json'}],
            'tags': [{'name': u'russian'}, {'name': u'tolstoy'}],
            'title': u'A Novel By Tolstoy',
            'url': u'http://www.annakarenina.com',
            'version': u'0.7a'
        }

        wee = json.dumps(package)
        postparams = '%s=1' % json.dumps(package)
        res = self.app.post('/api/action/package_create', params=postparams,
                            extra_environ={'Authorization': str(self.sysadmin_user.apikey)})
        package_created = json.loads(res.body)['result']
        print package_created
        package_created['name'] = 'moo'
        postparams = '%s=1' % json.dumps(package_created)
        res = self.app.post('/api/action/package_update', params=postparams,
                            extra_environ={'Authorization': str(self.sysadmin_user.apikey)})

        package_updated = json.loads(res.body)['result']
        package_updated.pop('revision_id')
        package_updated.pop('revision_timestamp')
        package_updated.pop('metadata_created')
        package_updated.pop('metadata_modified')

        package_created.pop('revision_id')
        package_created.pop('revision_timestamp')
        package_created.pop('metadata_created')
        package_created.pop('metadata_modified')
        assert package_updated == package_created#, (pformat(json.loads(res.body)), pformat(package_created['result']))

    def test_03_create_private_package(self):

<<<<<<< HEAD
        def _do_request(package_dict):
            postparams = '%s=1' % json.dumps(package_dict)
            res = self.app.post('/api/action/package_create', params=postparams,
                            extra_environ={'Authorization': str(self.sysadmin_user.apikey)})
            package_created = json.loads(res.body)['result']
            return package_created
=======
        # Make an organization, because private datasets must belong to one.
        organization = tests.call_action_api(self.app, 'organization_create',
                                             name='test_org',
                                             apikey=self.sysadmin_user.apikey)
>>>>>>> a22c5ee9

        # Create a dataset without specifying visibility
        package_dict = {
            'extras': [{'key': u'original media','value': u'"book"'}],
            'license_id': u'other-open',
            'maintainer_email': None,
            'name': u'annakarenina_vis',
            'notes': u'Some test now',
            'resources': [{'alt_url': u'alt123',
                           'description': u'Full text.',
                           'extras': {u'alt_url': u'alt123', u'size': u'123'},
                           'format': u'plain text',
                           'hash': u'abc123',
                           'position': 0,
                           'url': u'http://www.annakarenina.com/download/'},
                          {'alt_url': u'alt345',
                           'description': u'Index of the novel',
                           'extras': {u'alt_url': u'alt345', u'size': u'345'},
                           'format': u'JSON',
                           'hash': u'def456',
                           'position': 1,
                           'url': u'http://www.annakarenina.com/index.json'}],
            'tags': [{'name': u'russian'}, {'name': u'tolstoy'}],
            'title': u'A Novel By Tolstoy',
            'url': u'http://www.annakarenina.com',
<<<<<<< HEAD
            'version': u'0.7a',
        }

        package_created = _do_request(package_dict)
=======
            'owner_org': organization['id'],
            'version': u'0.7a',
        }
        package_created = tests.call_action_api(self.app, 'package_create',
                                              apikey=self.sysadmin_user.apikey,
                                              **package_dict)
>>>>>>> a22c5ee9
        assert package_created['private'] is False

        # Create a new one, explicitly saying it is public
        package_dict['name'] = u'annakareninanew_vis_public'
        package_dict['private'] = False

<<<<<<< HEAD
        package_created_public = _do_request(package_dict)
=======
        package_created_public = tests.call_action_api(self.app,
                                              'package_create',
                                              apikey=self.sysadmin_user.apikey,
                                              **package_dict)
>>>>>>> a22c5ee9
        assert package_created_public['private'] is False

        # Create a new one, explicitly saying it is private
        package_dict['name'] = u'annakareninanew_vis_private'
        package_dict['private'] = True

<<<<<<< HEAD
        package_created_private = _do_request(package_dict)
=======
        package_created_private = tests.call_action_api(self.app,
                                              'package_create',
                                              apikey=self.sysadmin_user.apikey,
                                              **package_dict)
>>>>>>> a22c5ee9
        assert package_created_private['private'] is True


    def test_18_create_package_not_authorized(self):
        # I cannot understand the logic on this one we seem to be user
        # tester but no idea how.
        raise SkipTest

        package = {
            'extras': [{'key': u'original media','value': u'"book"'}],
            'license_id': u'other-open',
            'maintainer': None,
            'maintainer_email': None,
            'name': u'annakareninanew_not_authorized',
            'notes': u'Some test now',
            'tags': [{'name': u'russian'}, {'name': u'tolstoy'}],
            'title': u'A Novel By Tolstoy',
            'url': u'http://www.annakarenina.com',
        }

        wee = json.dumps(package)
        postparams = '%s=1' % json.dumps(package)
        res = self.app.post('/api/action/package_create', params=postparams,
                                     status=StatusCodes.STATUS_403_ACCESS_DENIED)

    def test_41_create_resource(self):

        anna_id = model.Package.by_name(u'annakarenina').id
        resource = {'package_id': anna_id, 'url': 'http://new_url'}
        api_key = model.User.get('testsysadmin').apikey.encode('utf8')
        postparams = '%s=1' % json.dumps(resource)
        res = self.app.post('/api/action/resource_create', params=postparams,
                            extra_environ={'Authorization': api_key })

        resource = json.loads(res.body)['result']

        assert resource['url'] == 'http://new_url'

    def test_42_create_resource_with_error(self):

        anna_id = model.Package.by_name(u'annakarenina').id
        resource = {'package_id': anna_id, 'url': 'new_url', 'created': 'bad_date'}
        api_key = model.User.get('testsysadmin').apikey.encode('utf8')

        postparams = '%s=1' % json.dumps(resource)
        res = self.app.post('/api/action/resource_create', params=postparams,
                            extra_environ={'Authorization': api_key},
                            status=StatusCodes.STATUS_409_CONFLICT)

        assert json.loads(res.body)['error'] ==  {"__type": "Validation Error", "created": ["Date format incorrect"]}



    def test_04_user_list(self):
        # Create deleted user to make sure he won't appear in the user_list
        deleted_user = CreateTestData.create_user('deleted_user')
        deleted_user.delete()
        model.repo.commit()

        postparams = '%s=1' % json.dumps({})
        res = self.app.post('/api/action/user_list', params=postparams)
        res_obj = json.loads(res.body)
        assert res_obj['help'].startswith(
                "Return a list of the site's user accounts.")
        assert res_obj['success'] == True
        assert len(res_obj['result']) == 7
        assert res_obj['result'][0]['name'] == 'annafan'
        assert res_obj['result'][0]['about'] == 'I love reading Annakarenina. My site: http://anna.com'
        assert not 'apikey' in res_obj['result'][0]

    def test_05_user_show(self):
        # Anonymous request
        postparams = '%s=1' % json.dumps({'id':'annafan'})
        res = self.app.post('/api/action/user_show', params=postparams)
        res_obj = json.loads(res.body)
        assert res_obj['help'].startswith("Return a user account.")
        assert res_obj['success'] == True
        result = res_obj['result']
        assert result['name'] == 'annafan'
        assert result['about'] == 'I love reading Annakarenina. My site: http://anna.com'
        assert 'activity' in result
        assert 'created' in result
        assert 'display_name' in result
        assert 'number_administered_packages' in result
        assert 'number_of_edits' in result
        assert not 'apikey' in result
        assert not 'reset_key' in result

        # Same user can see his api key
        res = self.app.post('/api/action/user_show', params=postparams,
                            extra_environ={'Authorization': str(self.normal_user.apikey)})

        res_obj = json.loads(res.body)
        result = res_obj['result']
        assert result['name'] == 'annafan'
        assert 'apikey' in result

        # Sysadmin user can see everyone's api key
        res = self.app.post('/api/action/user_show', params=postparams,
                            extra_environ={'Authorization': str(self.sysadmin_user.apikey)})

        res_obj = json.loads(res.body)
        result = res_obj['result']
        assert result['name'] == 'annafan'
        assert 'apikey' in result

    def test_05_user_show_edits(self):
        postparams = '%s=1' % json.dumps({'id':'tester'})
        res = self.app.post('/api/action/user_show', params=postparams)
        res_obj = json.loads(res.body)
        assert res_obj['help'].startswith("Return a user account.")
        assert res_obj['success'] == True
        result = res_obj['result']
        assert result['name'] == 'tester'
        assert_equal(result['about'], None)
        assert result['number_of_edits'] >= 1
        edit = result['activity'][-1] # first edit chronologically
        assert_equal(edit['author'], 'tester')
        assert 'timestamp' in edit
        assert_equal(edit['state'], 'active')
        assert_equal(edit['approved_timestamp'], None)
        assert_equal(set(edit['groups']), set(( 'roger', 'david')))
        assert_equal(edit['state'], 'active')
        assert edit['message'].startswith('Creating test data.')
        assert_equal(set(edit['packages']), set(('warandpeace', 'annakarenina')))
        assert 'id' in edit

    def test_05b_user_show_datasets(self):
        postparams = '%s=1' % json.dumps({'id':'annafan'})
        res = self.app.post('/api/action/user_show', params=postparams)
        res_obj = json.loads(res.body)
        result = res_obj['result']
        datasets = result['datasets']
        assert_equal(len(datasets), 1)
        dataset = result['datasets'][0]
        assert_equal(dataset['name'], u'annakarenina')


    def test_10_user_create_parameters_missing(self):
        user_dict = {}

        postparams = '%s=1' % json.dumps(user_dict)
        res = self.app.post('/api/action/user_create', params=postparams,
                            extra_environ={'Authorization': str(self.sysadmin_user.apikey)},
                            status=StatusCodes.STATUS_409_CONFLICT)
        res_obj = json.loads(res.body)
        assert res_obj['error'] == {
                '__type': 'Validation Error',
                'name': ['Missing value'],
                'email': ['Missing value'],
                'password': ['Missing value']
            }
        assert res_obj['help'].startswith("Create a new user.")
        assert res_obj['success'] is False

    def test_11_user_create_wrong_password(self):
        user_dict = {'name':'test_create_from_action_api_2',
                'email':'me@test.org',
                      'password':'tes'} #Too short

        postparams = '%s=1' % json.dumps(user_dict)
        res = self.app.post('/api/action/user_create', params=postparams,
                            extra_environ={'Authorization': str(self.sysadmin_user.apikey)},
                            status=StatusCodes.STATUS_409_CONFLICT)

        res_obj = json.loads(res.body)
        assert res_obj['help'].startswith('Create a new user.')
        assert res_obj['success'] is False
        assert res_obj['error'] == { '__type': 'Validation Error',
                'password': ['Your password must be 4 characters or longer']}

    def test_12_user_update(self):
        normal_user_dict = {'id': self.normal_user.id,
                            'name': self.normal_user.name,
                            'fullname': 'Updated normal user full name',
                            'email': 'me@test.org',
                            'about':'Updated normal user about'}

        sysadmin_user_dict = {'id': self.sysadmin_user.id,
                            'fullname': 'Updated sysadmin user full name',
                            'email': 'me@test.org',
                            'about':'Updated sysadmin user about'}

        #Normal users can update themselves
        postparams = '%s=1' % json.dumps(normal_user_dict)
        res = self.app.post('/api/action/user_update', params=postparams,
                            extra_environ={'Authorization': str(self.normal_user.apikey)})

        res_obj = json.loads(res.body)
        assert res_obj['help'].startswith("Update a user account.")
        assert res_obj['success'] == True
        result = res_obj['result']
        assert result['id'] == self.normal_user.id
        assert result['name'] == self.normal_user.name
        assert result['fullname'] == normal_user_dict['fullname']
        assert result['about'] == normal_user_dict['about']
        assert 'apikey' in result
        assert 'created' in result
        assert 'display_name' in result
        assert 'number_administered_packages' in result
        assert 'number_of_edits' in result
        assert not 'password' in result

        #Sysadmin users can update themselves
        postparams = '%s=1' % json.dumps(sysadmin_user_dict)
        res = self.app.post('/api/action/user_update', params=postparams,
                            extra_environ={'Authorization': str(self.sysadmin_user.apikey)})

        res_obj = json.loads(res.body)
        assert res_obj['help'].startswith("Update a user account.")
        assert res_obj['success'] == True
        result = res_obj['result']
        assert result['id'] == self.sysadmin_user.id
        assert result['name'] == self.sysadmin_user.name
        assert result['fullname'] == sysadmin_user_dict['fullname']
        assert result['about'] == sysadmin_user_dict['about']

        #Sysadmin users can update all users
        postparams = '%s=1' % json.dumps(normal_user_dict)
        res = self.app.post('/api/action/user_update', params=postparams,
                            extra_environ={'Authorization': str(self.sysadmin_user.apikey)})

        res_obj = json.loads(res.body)
        assert res_obj['help'].startswith("Update a user account.")
        assert res_obj['success'] == True
        result = res_obj['result']
        assert result['id'] == self.normal_user.id
        assert result['name'] == self.normal_user.name
        assert result['fullname'] == normal_user_dict['fullname']
        assert result['about'] == normal_user_dict['about']

        #Normal users can not update other users
        postparams = '%s=1' % json.dumps(sysadmin_user_dict)
        res = self.app.post('/api/action/user_update', params=postparams,
                            extra_environ={'Authorization': str(self.normal_user.apikey)},
                            status=StatusCodes.STATUS_403_ACCESS_DENIED)

        res_obj = json.loads(res.body)
        assert res_obj['help'].startswith("Update a user account.")
        assert res_obj['error']['__type'] == 'Authorization Error'
        assert res_obj['success'] is False

    def test_12_user_update_errors(self):
        test_calls = (
            # Empty name
                {'user_dict': {'id': self.normal_user.id,
                          'name':'',
                          'email':'test@test.com'},
                 'messages': [('name','Name must be at least 2 characters long')]},

            # Invalid characters in name
                {'user_dict': {'id': self.normal_user.id,
                          'name':'i++%',
                          'email':'test@test.com'},
                 'messages': [('name','Url must be purely lowercase alphanumeric')]},
            # Existing name
                {'user_dict': {'id': self.normal_user.id,
                          'name':self.sysadmin_user.name,
                          'email':'test@test.com'},
                 'messages': [('name','That login name is not available')]},
            # Missing email
                {'user_dict': {'id': self.normal_user.id,
                          'name':self.normal_user.name},
                 'messages': [('email','Missing value')]},
                 )

        for test_call in test_calls:
            postparams = '%s=1' % json.dumps(test_call['user_dict'])
            res = self.app.post('/api/action/user_update', params=postparams,
                                extra_environ={'Authorization': str(self.normal_user.apikey)},
                                status=StatusCodes.STATUS_409_CONFLICT)
            res_obj = json.loads(res.body)
            for expected_message in test_call['messages']:
                assert expected_message[1] in ''.join(res_obj['error'][expected_message[0]])

    @mock.patch('ckan.lib.mailer.send_invite')
    def test_user_invite(self, send_invite):
        email_username = 'invited_user$ckan'
        email = '%s@email.com' % email_username
        organization_name = 'an_organization'
        CreateTestData.create_groups([{'name': organization_name}])
        role = 'member'
        organization = model.Group.get(organization_name)
        params = {'email': email,
                  'group_id': organization.id,
                  'role': role}
        postparams = '%s=1' % json.dumps(params)
        extra_environ = {'Authorization': str(self.sysadmin_user.apikey)}

        res = self.app.post('/api/action/user_invite', params=postparams,
                            extra_environ=extra_environ)

        res_obj = json.loads(res.body)
        user = model.User.get(res_obj['result']['id'])
        assert res_obj['success'] is True, res_obj
        assert user.email == email, (user.email, email)
        assert user.is_pending(), user
        expected_username = email_username.replace('$', '-')
        assert user.name.startswith(expected_username), (user.name,
                                                         expected_username)
        group_ids = user.get_group_ids(capacity=role)
        assert organization.id in group_ids, (group_ids, organization.id)
        assert send_invite.called
        assert send_invite.call_args[0][0].id == res_obj['result']['id']

    @mock.patch('ckan.lib.mailer.mail_user')
    def test_user_invite_without_email_raises_error(self, mail_user):
        user_dict = {}
        postparams = '%s=1' % json.dumps(user_dict)
        extra_environ = {'Authorization': str(self.sysadmin_user.apikey)}

        res = self.app.post('/api/action/user_invite', params=postparams,
                            extra_environ=extra_environ,
                            status=StatusCodes.STATUS_409_CONFLICT)

        res_obj = json.loads(res.body)
        assert res_obj['success'] is False, res_obj
        assert 'email' in res_obj['error'], res_obj

    @mock.patch('random.SystemRandom')
    def test_user_invite_should_work_even_if_tried_username_already_exists(self, system_random_mock):
        patcher = mock.patch('ckan.lib.mailer.mail_user')
        patcher.start()
        email = 'invited_user@email.com'
        organization_name = 'an_organization'
        CreateTestData.create_groups([{'name': organization_name}])
        role = 'member'
        organization = model.Group.get(organization_name)
        params = {'email': email,
                  'group_id': organization.id,
                  'role': role}
        postparams = '%s=1' % json.dumps(params)
        extra_environ = {'Authorization': str(self.sysadmin_user.apikey)}

        system_random_mock.return_value.random.side_effect = [1000, 1000, 2000, 3000]

        for _ in range(2):
            res = self.app.post('/api/action/user_invite', params=postparams,
                                extra_environ=extra_environ)

            res_obj = json.loads(res.body)
            assert res_obj['success'] is True, res_obj
        patcher.stop()

    def test_user_delete(self):
        name = 'normal_user'
        CreateTestData.create_user(name)
        user = model.User.get(name)
        user_dict = {'id': user.id}
        postparams = '%s=1' % json.dumps(user_dict)

        res = self.app.post('/api/action/user_delete', params=postparams,
                            extra_environ={'Authorization': str(self.sysadmin_user.apikey)})

        res_obj = json.loads(res.body)
        deleted_user = model.User.get(name)
        assert res_obj['success'] is True
        assert deleted_user.is_deleted(), deleted_user

    def test_user_delete_requires_data_dict_with_key_id(self):
        user_dict = {'name': 'normal_user'}
        postparams = '%s=1' % json.dumps(user_dict)

        res = self.app.post('/api/action/user_delete', params=postparams,
                            extra_environ={'Authorization': str(self.sysadmin_user.apikey)},
                            status=StatusCodes.STATUS_409_CONFLICT)

        res_obj = json.loads(res.body)
        assert res_obj['success'] is False
        assert res_obj['error']['id'] == ['Missing value']

    def test_13_group_list(self):
        postparams = '%s=1' % json.dumps({})
        res = self.app.post('/api/action/group_list', params=postparams)
        res_obj = json.loads(res.body)
        assert res_obj['result'] == ['david', 'roger']
        assert res_obj['success'] is True
        assert res_obj['help'].startswith(
                "Return a list of the names of the site's groups.")

        # Test GET request
        res = self.app.get('/api/action/group_list')
        res_obj = json.loads(res.body)
        assert res_obj['result'] == ['david', 'roger']

        #Get all fields
        postparams = '%s=1' % json.dumps({'all_fields':True})
        res = self.app.post('/api/action/group_list', params=postparams)
        res_obj = json.loads(res.body)

        assert res_obj['success'] == True
        assert res_obj['result'][0]['name'] == 'david'
        assert res_obj['result'][0]['display_name'] == 'Dave\'s books'
        assert res_obj['result'][0]['packages'] == 2
        assert res_obj['result'][1]['name'] == 'roger', res_obj['result'][1]
        assert res_obj['result'][1]['packages'] == 1
        assert 'id' in res_obj['result'][0]
        assert 'revision_id' in res_obj['result'][0]
        assert 'state' in res_obj['result'][0]

    def test_13_group_list_by_size(self):
        postparams = '%s=1' % json.dumps({'order_by': 'packages'})
        res = self.app.post('/api/action/group_list',
                            params=postparams)
        res_obj = json.loads(res.body)
        assert_equal(sorted(res_obj['result']), ['david','roger'])

    def test_13_group_list_by_size_all_fields(self):
        postparams = '%s=1' % json.dumps({'order_by': 'packages',
                                          'all_fields': 1})
        res = self.app.post('/api/action/group_list',
                            params=postparams)
        res_obj = json.loads(res.body)
        result = res_obj['result']
        assert_equal(len(result), 2)
        assert_equal(result[0]['name'], 'david')
        assert_equal(result[0]['packages'], 2)
        assert_equal(result[1]['name'], 'roger')
        assert_equal(result[1]['packages'], 1)

    def test_14_group_show(self):
        postparams = '%s=1' % json.dumps({'id':'david'})
        res = self.app.post('/api/action/group_show', params=postparams)
        res_obj = json.loads(res.body)
        assert res_obj['help'].startswith("Return the details of a group.")
        assert res_obj['success'] == True
        result = res_obj['result']
        assert result['name'] == 'david'
        assert result['title'] == result['display_name'] == 'Dave\'s books'
        assert result['state'] == 'active'
        assert 'id' in result
        assert 'revision_id' in result
        assert len(result['packages']) == 2

        #Group not found
        postparams = '%s=1' % json.dumps({'id':'not_present_in_the_db'})
        res = self.app.post('/api/action/group_show', params=postparams,
                            status=StatusCodes.STATUS_404_NOT_FOUND)

        res_obj = json.loads(res.body)
        pprint(res_obj)
        assert res_obj['error'] == {
                '__type': 'Not Found Error',
                'message': 'Not found'
            }
        assert res_obj['help'].startswith('Return the details of a group.')
        assert res_obj['success'] is False

    def test_16_user_autocomplete(self):
        # Create deleted user to make sure he won't appear in the user_list
        deleted_user = CreateTestData.create_user('joe')
        deleted_user.delete()
        model.repo.commit()

        #Empty query
        postparams = '%s=1' % json.dumps({})
        res = self.app.post(
            '/api/action/user_autocomplete',
            params=postparams,
            status=StatusCodes.STATUS_409_CONFLICT)
        res_obj = json.loads(res.body)
        assert res_obj['help'].startswith(
                "Return a list of user names that contain a string.")
        assert res_obj['success'] is False

        #Normal query
        postparams = '%s=1' % json.dumps({'q':'joe'})
        res = self.app.post('/api/action/user_autocomplete', params=postparams)
        res_obj = json.loads(res.body)
        assert res_obj['result'][0]['name'] == 'joeadmin'
        assert 'id','fullname' in res_obj['result'][0]

    def test_17_bad_action(self):
        #Empty query
        postparams = '%s=1' % json.dumps({})
        res = self.app.post('/api/action/bad_action_name', params=postparams,
                            status=400)
        res_obj = json.loads(res.body)
        assert_equal(res_obj, u'Bad request - Action name not known: bad_action_name')

    def test_19_update_resource(self):
        package = {
            'name': u'annakareninanew',
            'resources': [{
                'alt_url': u'alt123',
                'description': u'Full text.',
                'extras': {u'alt_url': u'alt123', u'size': u'123'},
                'format': u'plain text',
                'hash': u'abc123',
                'position': 0,
                'url': u'http://www.annakarenina.com/download/'
            }],
            'title': u'A Novel By Tolstoy',
            'url': u'http://www.annakarenina.com',
        }

        postparams = '%s=1' % json.dumps(package)
        res = self.app.post('/api/action/package_create', params=postparams,
                            extra_environ={'Authorization': str(self.sysadmin_user.apikey)})
        package_created = json.loads(res.body)['result']

        resource_created = package_created['resources'][0]
        new_resource_url = u'http://www.annakareinanew.com/download/'
        resource_created['url'] = new_resource_url
        postparams = '%s=1' % json.dumps(resource_created)
        res = self.app.post('/api/action/resource_update', params=postparams,
                            extra_environ={'Authorization': str(self.sysadmin_user.apikey)})

        resource_updated = json.loads(res.body)['result']
        assert resource_updated['url'] == new_resource_url, resource_updated

        resource_updated.pop('url')
        resource_updated.pop('revision_id')
        resource_updated.pop('revision_timestamp', None)
        resource_created.pop('url')
        resource_created.pop('revision_id')
        resource_created.pop('revision_timestamp', None)
        assert_equal(resource_updated, resource_created)

    def test_20_task_status_update(self):
        package_created = self._add_basic_package(u'test_task_status_update')

        task_status = {
            'entity_id': package_created['id'],
            'entity_type': u'package',
            'task_type': u'test_task',
            'key': u'test_key',
            'value': u'test_value',
            'state': u'test_state',
            'error': u'test_error',
        }
        postparams = '%s=1' % json.dumps(task_status)
        res = self.app.post(
            '/api/action/task_status_update', params=postparams,
            extra_environ={'Authorization': str(self.sysadmin_user.apikey)},
        )
        task_status_updated = json.loads(res.body)['result']

        task_status_id = task_status_updated.pop('id')
        task_status_updated.pop('last_updated')
        assert task_status_updated == task_status, (task_status_updated, task_status)

        task_status_updated['id'] = task_status_id
        task_status_updated['value'] = u'test_value_2'
        postparams = '%s=1' % json.dumps(task_status_updated)
        res = self.app.post(
            '/api/action/task_status_update', params=postparams,
            extra_environ={'Authorization': str(self.sysadmin_user.apikey)},
        )
        task_status_updated_2 = json.loads(res.body)['result']
        task_status_updated_2.pop('last_updated')
        assert task_status_updated_2 == task_status_updated, task_status_updated_2

    def test_21_task_status_update_many(self):
        package_created = self._add_basic_package(u'test_task_status_update_many')
        task_statuses = {
            'data': [
                {
                    'entity_id': package_created['id'],
                    'entity_type': u'package',
                    'task_type': u'test_task',
                    'key': u'test_task_1',
                    'value': u'test_value_1',
                    'state': u'test_state',
                    'error': u'test_error'
                },
                {
                    'entity_id': package_created['id'],
                    'entity_type': u'package',
                    'task_type': u'test_task',
                    'key': u'test_task_2',
                    'value': u'test_value_2',
                    'state': u'test_state',
                    'error': u'test_error'
                }
            ]
        }
        postparams = '%s=1' % json.dumps(task_statuses)
        res = self.app.post(
            '/api/action/task_status_update_many', params=postparams,
            extra_environ={'Authorization': str(self.sysadmin_user.apikey)},
        )
        task_statuses_updated = json.loads(res.body)['result']['results']
        for i in range(len(task_statuses['data'])):
            task_status = task_statuses['data'][i]
            task_status_updated = task_statuses_updated[i]
            task_status_updated.pop('id')
            task_status_updated.pop('last_updated')
            assert task_status == task_status_updated, (task_status_updated, task_status, i)

    def test_22_task_status_normal_user_not_authorized(self):
        task_status = {}
        postparams = '%s=1' % json.dumps(task_status)
        res = self.app.post(
            '/api/action/task_status_update', params=postparams,
            extra_environ={'Authorization': str(self.normal_user.apikey)},
            status=StatusCodes.STATUS_403_ACCESS_DENIED
        )
        res_obj = json.loads(res.body)
        assert res_obj['help'].startswith("Update a task status.")
        assert res_obj['success'] is False
        assert res_obj['error']['__type'] == 'Authorization Error'

    def test_23_task_status_validation(self):
        task_status = {}
        postparams = '%s=1' % json.dumps(task_status)
        res = self.app.post(
            '/api/action/task_status_update', params=postparams,
            extra_environ={'Authorization': str(self.sysadmin_user.apikey)},
            status=StatusCodes.STATUS_409_CONFLICT
        )

    def test_24_task_status_show(self):
        package_created = self._add_basic_package(u'test_task_status_show')

        task_status = {
            'entity_id': package_created['id'],
            'entity_type': u'package',
            'task_type': u'test_task',
            'key': u'test_task_status_show',
            'value': u'test_value',
            'state': u'test_state',
            'error': u'test_error'
        }
        postparams = '%s=1' % json.dumps(task_status)
        res = self.app.post(
            '/api/action/task_status_update', params=postparams,
            extra_environ={'Authorization': str(self.sysadmin_user.apikey)},
        )
        task_status_updated = json.loads(res.body)['result']

        # make sure show works when giving a task status ID
        postparams = '%s=1' % json.dumps({'id': task_status_updated['id']})
        res = self.app.post(
            '/api/action/task_status_show', params=postparams,
            extra_environ={'Authorization': str(self.sysadmin_user.apikey)},
        )
        task_status_show = json.loads(res.body)['result']

        task_status_show.pop('last_updated')
        task_status_updated.pop('last_updated')
        assert task_status_show == task_status_updated, (task_status_show, task_status_updated)

        # make sure show works when giving a (entity_id, task_type, key) tuple
        postparams = '%s=1' % json.dumps({
            'entity_id': task_status['entity_id'],
            'task_type': task_status['task_type'],
            'key': task_status['key']
        })
        res = self.app.post(
            '/api/action/task_status_show', params=postparams,
            extra_environ={'Authorization': str(self.sysadmin_user.apikey)},
        )
        task_status_show = json.loads(res.body)['result']

        task_status_show.pop('last_updated')
        assert task_status_show == task_status_updated, (task_status_show, task_status_updated)

    def test_25_task_status_delete(self):
        package_created = self._add_basic_package(u'test_task_status_delete')

        task_status = {
            'entity_id': package_created['id'],
            'entity_type': u'package',
            'task_type': u'test_task',
            'key': u'test_task_status_delete',
            'value': u'test_value',
            'state': u'test_state',
            'error': u'test_error'
        }
        postparams = '%s=1' % json.dumps(task_status)
        res = self.app.post(
            '/api/action/task_status_update', params=postparams,
            extra_environ={'Authorization': str(self.sysadmin_user.apikey)},
        )
        task_status_updated = json.loads(res.body)['result']

        postparams = '%s=1' % json.dumps({'id': task_status_updated['id']})
        res = self.app.post(
            '/api/action/task_status_delete', params=postparams,
            extra_environ={'Authorization': str(self.sysadmin_user.apikey)},
        )
        task_status_delete = json.loads(res.body)
        assert task_status_delete['success'] == True

    def test_26_resource_show(self):
        pkg = model.Package.get('annakarenina')
        resource = pkg.resources[0]
        postparams = '%s=1' % json.dumps({'id': resource.id})
        res = self.app.post('/api/action/resource_show', params=postparams)
        result = json.loads(res.body)['result']

        # Remove tracking data from the result dict. This tracking data is
        # added by the logic, so the other resource dict taken straight from
        # resource_dictize() won't have it.
        del result['tracking_summary']

        resource_dict = resource_dictize(resource, {'model': model})
        assert result == resource_dict, (result, resource_dict)

    def test_27_get_site_user_not_authorized(self):
        assert_raises(NotAuthorized,
                     get_action('get_site_user'),
                     {'model': model}, {})
        user = model.User.get('test.ckan.net')
        assert not user

        site_id = config.get('ckan.site_id')
        user = get_action('get_site_user')({'model': model, 'ignore_auth': True}, {})
        assert user['name'] == site_id

        user = model.User.get(site_id)
        assert user

        user=get_action('get_site_user')({'model': model, 'ignore_auth': True}, {})
        assert user['name'] == site_id

        user = model.Session.query(model.User).filter_by(name=site_id).one()
        assert user

    def test_28_group_package_show(self):
        group_id = model.Group.get('david').id
        group_packages = get_action('group_package_show')(
            {'model': model, 'user': self.normal_user.name, 'ignore_auth': True},
            {'id': group_id}
        )
        assert len(group_packages) == 2, group_packages
        group_names = set([g.get('name') for g in group_packages])
        assert group_names == set(['annakarenina', 'warandpeace']), group_names

    def test_29_group_package_show_pending(self):
        context = {'model': model, 'session': model.Session, 'user': self.sysadmin_user.name, 'api_version': 2, 'ignore_auth': True}
        group = {
            'name': 'test_group_pending_package',
            'packages': [{'id': model.Package.get('annakarenina').id}]
        }
        group = get_action('group_create')(context, group)

        pkg = {
            'name': 'test_pending_package',
            'groups': [{'id': group['id']}]
        }
        pkg = get_action('package_create')(context, pkg)
        # can't seem to add a package with 'pending' state, so update it
        pkg['state'] = 'pending'
        get_action('package_update')(context, pkg)

        group_packages = get_action('group_package_show')(context, {'id': group['id']})
        assert len(group_packages) == 2, (len(group_packages), group_packages)
        group_names = set([g.get('name') for g in group_packages])
        assert group_names == set(['annakarenina', 'test_pending_package']), group_names

        get_action('group_delete')(context, group)
        get_action('package_delete')(context, pkg)

    def test_30_status_show(self):
        postparams = '%s=1' % json.dumps({})
        res = self.app.post('/api/action/status_show', params=postparams)
        status = json.loads(res.body)['result']
        assert_equal(status['site_title'], 'CKAN')
        assert_equal(status['ckan_version'], ckan.__version__)
        assert_equal(status['site_url'], 'http://test.ckan.net')

    def test_31_bad_request_format(self):
        postparams = '%s=1' % json.dumps('not a dict')
        res = self.app.post('/api/action/package_list', params=postparams,
                            status=400)
<<<<<<< HEAD
        assert 'Request data JSON decoded to \'not a dict\' but it needs to be a dictionary.' in res.body, res.body
=======
        assert "Bad request - JSON Error: Request data JSON decoded to 'not a dict' but it needs to be a dictionary." in res.body, res.body
>>>>>>> a22c5ee9

    def test_31_bad_request_format_not_json(self):
        postparams = '=1'
        res = self.app.post('/api/action/package_list', params=postparams,
                            status=400)
        assert "Bad request - Bad request data: Request data JSON decoded to '' but it needs to be a dictionary." in res.body, res.body

    def test_32_get_domain_object(self):
        anna = model.Package.by_name(u'annakarenina')
        assert_equal(get_domain_object(model, anna.name).name, anna.name)
        assert_equal(get_domain_object(model, anna.id).name, anna.name)
        group = model.Group.by_name(u'david')
        assert_equal(get_domain_object(model, group.name).name, group.name)
        assert_equal(get_domain_object(model, group.id).name, group.name)

    def test_33_roles_show(self):
        anna = model.Package.by_name(u'annakarenina')
        annafan = model.User.by_name(u'annafan')
        postparams = '%s=1' % json.dumps({'domain_object': anna.id})
        res = self.app.post('/api/action/roles_show', params=postparams,
                            extra_environ={'Authorization': str(annafan.apikey)},
                            status=200)
        results = json.loads(res.body)['result']
        anna = model.Package.by_name(u'annakarenina')
        assert_equal(results['domain_object_id'], anna.id)
        assert_equal(results['domain_object_type'], 'Package')
        roles = results['roles']
        assert len(roles) > 2, results
        assert set(roles[0].keys()) > set(('user_id', 'package_id', 'role',
                                           'context', 'user_object_role_id'))

    def test_34_roles_show_for_user(self):
        anna = model.Package.by_name(u'annakarenina')
        annafan = model.User.by_name(u'annafan')
        postparams = '%s=1' % json.dumps({'domain_object': anna.id,
                                          'user': 'annafan'})
        res = self.app.post('/api/action/roles_show', params=postparams,
                            extra_environ={'Authorization': str(annafan.apikey)},
                            status=200)
        results = json.loads(res.body)['result']
        anna = model.Package.by_name(u'annakarenina')
        assert_equal(results['domain_object_id'], anna.id)
        assert_equal(results['domain_object_type'], 'Package')
        roles = results['roles']
        assert_equal(len(roles), 1)
        assert set(roles[0].keys()) > set(('user_id', 'package_id', 'role',
                                           'context', 'user_object_role_id'))


    def test_35_user_role_update(self):
        anna = model.Package.by_name(u'annakarenina')
        annafan = model.User.by_name(u'annafan')
        roles_before = get_action('roles_show') \
                                 ({'model': model, 'session': model.Session}, \
                                  {'domain_object': anna.id,
                                   'user': 'tester'})
        postparams = '%s=1' % json.dumps({'user': 'tester',
                                          'domain_object': anna.id,
                                          'roles': ['reader']})

        res = self.app.post('/api/action/user_role_update', params=postparams,
                            extra_environ={'Authorization': str(annafan.apikey)},
                            status=200)
        results = json.loads(res.body)['result']
        assert_equal(len(results['roles']), 1)
        anna = model.Package.by_name(u'annakarenina')
        tester = model.User.by_name(u'tester')
        assert_equal(results['roles'][0]['role'], 'reader')
        assert_equal(results['roles'][0]['package_id'], anna.id)
        assert_equal(results['roles'][0]['user_id'], tester.id)

        roles_after = get_action('roles_show') \
                      ({'model': model, 'session': model.Session}, \
                       {'domain_object': anna.id,
                        'user': 'tester'})
        assert_equal(results['roles'], roles_after['roles'])


    def test_37_user_role_update_disallowed(self):
        # Roles are no longer used so ignore this test
        raise SkipTest
        anna = model.Package.by_name(u'annakarenina')
        postparams = '%s=1' % json.dumps({'user': 'tester',
                                          'domain_object': anna.id,
                                          'roles': ['editor']})
        # tester has no admin priviledges for this package
        res = self.app.post('/api/action/user_role_update', params=postparams,
                            extra_environ={'Authorization': 'tester'},
                            status=403)

    def test_38_user_role_bulk_update(self):
        anna = model.Package.by_name(u'annakarenina')
        annafan = model.User.by_name(u'annafan')
        all_roles_before = TestRoles.get_roles(anna.id)
        user_roles_before = TestRoles.get_roles(anna.id, user_ref=annafan.name)
        roles_before = get_action('roles_show') \
                                 ({'model': model, 'session': model.Session}, \
                                  {'domain_object': anna.id})
        postparams = '%s=1' % json.dumps({'domain_object': anna.id,
                                          'user_roles': [
                    {'user': 'annafan',
                     'roles': ('admin', 'editor')},
                    {'user': 'russianfan',
                     'roles': ['editor']},
                                              ]})

        res = self.app.post('/api/action/user_role_bulk_update', params=postparams,
                            extra_environ={'Authorization': str(annafan.apikey)},
                            status=200)
        results = json.loads(res.body)['result']

        # check there are 2 new roles (not 3 because annafan is already admin)
        all_roles_after = TestRoles.get_roles(anna.id)
        user_roles_after = TestRoles.get_roles(anna.id, user_ref=annafan.name)
        assert_equal(set(all_roles_before) ^ set(all_roles_after),
                     set([u'"annafan" is "editor" on "annakarenina"',
                          u'"russianfan" is "editor" on "annakarenina"']))

        roles_after = get_action('roles_show') \
                      ({'model': model, 'session': model.Session}, \
                       {'domain_object': anna.id})
        assert_equal(results['roles'], roles_after['roles'])

    def test_40_task_resource_status(self):

        try:
            import ckan.lib.celery_app as celery_app
        except ImportError:
            raise SkipTest('celery not installed')

        backend = celery_app.celery.backend
        ##This creates the database tables as a side effect, can not see another way
        ##to make tables unless you actually create a task.
        celery_result_session = backend.ResultSession()

        ## need to do inserts as setting up an embedded celery is too much for these tests
        model.Session.connection().execute(
            '''INSERT INTO task_status (id, entity_id, entity_type, task_type, key, value, state, error, last_updated) VALUES ('5753adae-cd0d-4327-915d-edd832d1c9a3', '749cdcf2-3fc8-44ae-aed0-5eff8cc5032c', 'resource', 'qa', 'celery_task_id', '51f2105d-85b1-4393-b821-ac11475919d9', NULL, '', '2012-04-20 21:32:45.553986');
               INSERT INTO celery_taskmeta (id, task_id, status, result, date_done, traceback) VALUES (2, '51f2105d-85b1-4393-b821-ac11475919d9', 'FAILURE', '52e', '2012-04-20 21:33:01.622557', 'Traceback')'''
        )
        model.Session.commit()
        res = json.loads(self.app.post('/api/action/resource_status_show',
                            params=json.dumps({'id': '749cdcf2-3fc8-44ae-aed0-5eff8cc5032c'}),
                            status=200).body)

        assert res['help'].startswith(
                "Return the statuses of a resource's tasks.")
        assert res['success'] is True
        assert res['result'] == [{"status": "FAILURE", "entity_id": "749cdcf2-3fc8-44ae-aed0-5eff8cc5032c", "task_type": "qa", "last_updated": "2012-04-20T21:32:45.553986", "date_done": "2012-04-20T21:33:01.622557", "entity_type": "resource", "traceback": "Traceback", "value": "51f2105d-85b1-4393-b821-ac11475919d9", "state": None, "key": "celery_task_id", "error": "", "id": "5753adae-cd0d-4327-915d-edd832d1c9a3"}]

    def test_41_missing_action(self):
        try:
            get_action('unicorns')
            assert False, "We found a non-existent action"
        except KeyError:
            assert True

    def test_42_resource_search_with_single_field_query(self):
        request_body = {
            'query': ["description:index"],
        }
        postparams = json.dumps(request_body)
        response = self.app.post('/api/action/resource_search',
                                 params=postparams)
        result = json.loads(response.body)['result']['results']
        count = json.loads(response.body)['result']['count']

        ## Due to the side-effect of previously run tests, there may be extra
        ## resources in the results.  So just check that each found Resource
        ## matches the search criteria
        assert count > 0
        for resource in result:
            assert "index" in resource['description'].lower()

    def test_42_resource_search_across_multiple_fields(self):
        request_body = {
            'query': ["description:index", "format:json"],
        }
        postparams = json.dumps(request_body)
        response = self.app.post('/api/action/resource_search',
                                 params=postparams)
        result = json.loads(response.body)['result']['results']
        count = json.loads(response.body)['result']['count']

        ## Due to the side-effect of previously run tests, there may be extra
        ## resources in the results.  So just check that each found Resource
        ## matches the search criteria
        assert count > 0
        for resource in result:
            assert "index" in resource['description'].lower()
            assert "json" in resource['format'].lower()

    def test_42_resource_search_test_percentage_is_escaped(self):
        request_body = {
            'query': ["description:index%"],
        }
        postparams = json.dumps(request_body)
        response = self.app.post('/api/action/resource_search',
                                 params=postparams)
        count = json.loads(response.body)['result']['count']

        # There shouldn't be any results.  If the '%' character wasn't
        # escaped correctly, then the search would match because of the
        # unescaped wildcard.
        assert count is 0

    def test_42_resource_search_fields_parameter_still_accepted(self):
        '''The fields parameter is deprecated, but check it still works.

        Remove this test when removing the fields parameter.  (#2603)
        '''
        request_body = {
            'fields': {"description": "index"},
        }

        postparams = json.dumps(request_body)
        response = self.app.post('/api/action/resource_search',
                                 params=postparams)
        result = json.loads(response.body)['result']['results']
        count = json.loads(response.body)['result']['count']

        ## Due to the side-effect of previously run tests, there may be extra
        ## resources in the results.  So just check that each found Resource
        ## matches the search criteria
        assert count > 0
        for resource in result:
            assert "index" in resource['description'].lower()

    def test_42_resource_search_accessible_via_get_request(self):
        response = self.app.get('/api/action/resource_search'
                                '?query=description:index&query=format:json')

        result = json.loads(response.body)['result']['results']
        count = json.loads(response.body)['result']['count']

        ## Due to the side-effect of previously run tests, there may be extra
        ## resources in the results.  So just check that each found Resource
        ## matches the search criteria
        assert count > 0
        for resource in result:
            assert "index" in resource['description'].lower()
            assert "json" in resource['format'].lower()

    def test_package_create_duplicate_extras_error(self):
        import ckan.tests
        import paste.fixture
        import pylons.test

        # Posting a dataset dict to package_create containing two extras dicts
        # with the same key, should return a Validation Error.
        app = paste.fixture.TestApp(pylons.test.pylonsapp)
        error = ckan.tests.call_action_api(app, 'package_create',
                apikey=self.sysadmin_user.apikey, status=409,
                name='foobar', extras=[{'key': 'foo', 'value': 'bar'},
                    {'key': 'foo', 'value': 'gar'}])
        assert error['__type'] == 'Validation Error'
        assert error['extras_validation'] == ['Duplicate key "foo"']

<<<<<<< HEAD
=======
    def test_package_update_remove_org_error(self):
        import ckan.tests
        import paste.fixture
        import pylons.test

        app = paste.fixture.TestApp(pylons.test.pylonsapp)
        org = ckan.tests.call_action_api(app, 'organization_create',
                apikey=self.sysadmin_user.apikey, name='myorganization')
        package = ckan.tests.call_action_api(app, 'package_create',
                apikey=self.sysadmin_user.apikey, name='foobarbaz', owner_org=org['id'])

        assert package['owner_org']
        package['owner_org'] = ''
        res = ckan.tests.call_action_api(app, 'package_update',
                apikey=self.sysadmin_user.apikey, **package)
        assert not res['owner_org'], res['owner_org']

>>>>>>> a22c5ee9
    def test_package_update_duplicate_extras_error(self):
        import ckan.tests
        import paste.fixture
        import pylons.test

        # We need to create a package first, so that we can update it.
        app = paste.fixture.TestApp(pylons.test.pylonsapp)
        package = ckan.tests.call_action_api(app, 'package_create',
                apikey=self.sysadmin_user.apikey, name='foobar')

        # Posting a dataset dict to package_update containing two extras dicts
        # with the same key, should return a Validation Error.
        package['extras'] = [{'key': 'foo', 'value': 'bar'},
                    {'key': 'foo', 'value': 'gar'}]
        error = ckan.tests.call_action_api(app, 'package_update',
                apikey=self.sysadmin_user.apikey, status=409, **package)
        assert error['__type'] == 'Validation Error'
        assert error['extras_validation'] == ['Duplicate key "foo"']

class TestActionTermTranslation(WsgiAppCase):

    @classmethod
    def setup_class(self):
        CreateTestData.create()
        self.sysadmin_user = model.User.get('testsysadmin')
        self.normal_user = model.User.get('annafan')

    @classmethod
    def teardown_class(self):
        model.repo.rebuild_db()

    def test_1_update_single(self):
        postparams = '%s=1' % json.dumps(
            {"term" : "moo",
             "term_translation": "moo",
             "lang_code" : "fr"
            }
        )

        res = self.app.post('/api/action/term_translation_update', params=postparams,
                            extra_environ={'Authorization': str(self.sysadmin_user.apikey)},
                            status=200)

        assert json.loads(res.body)['success']

        postparams = '%s=1' % json.dumps(
            {"term" : "moo",
             "term_translation": "moomoo",
             "lang_code" : "fr"
            }
        )

        res = self.app.post('/api/action/term_translation_update', params=postparams,
                            extra_environ={'Authorization': str(self.sysadmin_user.apikey)},
                            status=200)

        assert json.loads(res.body)['success']

        postparams = '%s=1' % json.dumps(
            {"term" : "moo",
             "term_translation": "moomoo",
             "lang_code" : "en"
            }
        )

        res = self.app.post('/api/action/term_translation_update', params=postparams,
                            extra_environ={'Authorization': str(self.sysadmin_user.apikey)},
                            status=200)

        assert json.loads(res.body)['success']

        postparams = '%s=1' % json.dumps({"terms" : ["moo"]})

        res = self.app.post('/api/action/term_translation_show', params=postparams,
                            extra_environ={'Authorization': str(self.sysadmin_user.apikey)},
                            status=200)

        assert json.loads(res.body)['success']
        assert json.loads(res.body)['result'] == [{u'lang_code': u'fr', u'term': u'moo', u'term_translation': u'moomoo'},
                                                  {u'lang_code': u'en', u'term': u'moo', u'term_translation': u'moomoo'}], json.loads(res.body)

    def test_2_update_many(self):

        postparams = '%s=1' % json.dumps({'data': [
             {"term" : "many",
              "term_translation": "manymoo",
              "lang_code" : "fr"
             },
             {"term" : "many",
              "term_translation": "manymoo",
              "lang_code" : "en"
             },
             {"term" : "many",
              "term_translation": "manymoomoo",
              "lang_code" : "en"
             }
            ]
        }
        )
        res = self.app.post('/api/action/term_translation_update_many', params=postparams,
                            extra_environ={'Authorization': str(self.sysadmin_user.apikey)},
                            status=200)

        assert json.loads(res.body)['result']['success'] == '3 rows updated', json.loads(res.body)

        postparams = '%s=1' % json.dumps({"terms" : ["many"]})
        res = self.app.post('/api/action/term_translation_show', params=postparams,
                            extra_environ={'Authorization': str(self.sysadmin_user.apikey)},
                            status=200)

        assert json.loads(res.body)['result'] == [{u'lang_code': u'fr', u'term': u'many', u'term_translation': u'manymoo'},
                                                  {u'lang_code': u'en', u'term': u'many', u'term_translation': u'manymoomoo'}], json.loads(res.body)




class TestActionPackageSearch(WsgiAppCase):

    @classmethod
    def setup_class(cls):
        setup_test_search_index()
        CreateTestData.create()
        cls.sysadmin_user = model.User.get('testsysadmin')

    @classmethod
    def teardown_class(self):
        model.repo.rebuild_db()

    def test_1_basic(self):
        params = {
                'q':'tolstoy',
                'facet.field': ['groups', 'tags', 'res_format', 'license'],
                'rows': 20,
                'start': 0,
            }
        postparams = '%s=1' % json.dumps(params)
        res = self.app.post('/api/action/package_search', params=postparams)
        res = json.loads(res.body)
        result = res['result']
        assert_equal(res['success'], True)
        assert_equal(result['count'], 1)
        assert_equal(result['results'][0]['name'], 'annakarenina')

        # Test GET request
<<<<<<< HEAD
        url_params = urllib.urlencode(params)
=======
        params_json_list = params
        params_json_list['facet.field'] = json.dumps(params['facet.field'])
        url_params = urllib.urlencode(params_json_list)
>>>>>>> a22c5ee9
        res = self.app.get('/api/action/package_search?{0}'.format(url_params))
        res = json.loads(res.body)
        result = res['result']
        assert_equal(res['success'], True)
        assert_equal(result['count'], 1)
        assert_equal(result['results'][0]['name'], 'annakarenina')

<<<<<<< HEAD
=======
    def test_1_facet_limit(self):
        params = {
                'q':'*:*',
                'facet.field': ['groups', 'tags', 'res_format', 'license'],
                'rows': 20,
                'start': 0,
            }
        postparams = '%s=1' % json.dumps(params)
        res = self.app.post('/api/action/package_search', params=postparams)
        res = json.loads(res.body)
        assert_equal(res['success'], True)

        assert_equal(len(res['result']['search_facets']['groups']['items']), 2)

        params = {
                'q':'*:*',
                'facet.field': ['groups', 'tags', 'res_format', 'license'],
                'facet.limit': 1,
                'rows': 20,
                'start': 0,
            }
        postparams = '%s=1' % json.dumps(params)
        res = self.app.post('/api/action/package_search', params=postparams)
        res = json.loads(res.body)
        assert_equal(res['success'], True)

        assert_equal(len(res['result']['search_facets']['groups']['items']), 1)

        params = {
                'q':'*:*',
                'facet.field': ['groups', 'tags', 'res_format', 'license'],
                'facet.limit': -1, # No limit
                'rows': 20,
                'start': 0,
            }
        postparams = '%s=1' % json.dumps(params)
        res = self.app.post('/api/action/package_search', params=postparams)
        res = json.loads(res.body)
        assert_equal(res['success'], True)

        assert_equal(len(res['result']['search_facets']['groups']['items']), 2)

>>>>>>> a22c5ee9
    def test_1_basic_no_params(self):
        postparams = '%s=1' % json.dumps({})
        res = self.app.post('/api/action/package_search', params=postparams)
        res = json.loads(res.body)
        result = res['result']
        assert_equal(res['success'], True)
        assert_equal(result['count'], 2)
        assert result['results'][0]['name'] in ('annakarenina', 'warandpeace')

        # Test GET request
        res = self.app.get('/api/action/package_search')
        res = json.loads(res.body)
        result = res['result']
        assert_equal(res['success'], True)
        assert_equal(result['count'], 2)
        assert result['results'][0]['name'] in ('annakarenina', 'warandpeace')

    def test_2_bad_param(self):
        postparams = '%s=1' % json.dumps({
                'sort':'metadata_modified',
            })
        res = self.app.post('/api/action/package_search', params=postparams,
                            status=409)
        assert '"message": "Search error:' in res.body, res.body
        assert 'SOLR returned an error' in res.body, res.body
        # solr error is 'Missing sort order' or 'Missing_sort_order',
        # depending on the solr version.
        assert 'sort' in res.body, res.body

    def test_3_bad_param(self):
        postparams = '%s=1' % json.dumps({
                'weird_param':True,
            })
        res = self.app.post('/api/action/package_search', params=postparams,
                            status=400)
        assert '"message": "Search Query is invalid:' in res.body, res.body
        assert '"Invalid search parameters: [\'weird_param\']' in res.body, res.body

    def test_4_sort_by_metadata_modified(self):
        search_params = '%s=1' % json.dumps({
            'q': '*:*',
            'fl': 'name, metadata_modified',
            'sort': u'metadata_modified desc'
        })

        # modify warandpeace, check that it is the first search result
        rev = model.repo.new_revision()
        pkg = model.Package.get('warandpeace')
        pkg.title = "War and Peace [UPDATED]"

        pkg.metadata_modified = datetime.datetime.utcnow()
        model.repo.commit_and_remove()

        res = self.app.post('/api/action/package_search', params=search_params)
        result = json.loads(res.body)['result']
        result_names = [r['name'] for r in result['results']]
        assert result_names == ['warandpeace', 'annakarenina'], result_names

        # modify annakarenina, check that it is the first search result
        rev = model.repo.new_revision()
        pkg = model.Package.get('annakarenina')
        pkg.title = "A Novel By Tolstoy [UPDATED]"
        pkg.metadata_modified = datetime.datetime.utcnow()
        model.repo.commit_and_remove()

        res = self.app.post('/api/action/package_search', params=search_params)
        result = json.loads(res.body)['result']
        result_names = [r['name'] for r in result['results']]
        assert result_names == ['annakarenina', 'warandpeace'], result_names

        # add a tag to warandpeace, check that it is the first result
        pkg = model.Package.get('warandpeace')
        pkg_params = '%s=1' % json.dumps({'id': pkg.id})
        res = self.app.post('/api/action/package_show', params=pkg_params)
        pkg_dict = json.loads(res.body)['result']
        pkg_dict['tags'].append({'name': 'new-tag'})
        pkg_params = '%s=1' % json.dumps(pkg_dict)
        res = self.app.post('/api/action/package_update', params=pkg_params,
                            extra_environ={'Authorization':  str(self.sysadmin_user.apikey)})

        res = self.app.post('/api/action/package_search', params=search_params)
        result = json.loads(res.body)['result']
        result_names = [r['name'] for r in result['results']]
        assert result_names == ['warandpeace', 'annakarenina'], result_names

class MockPackageSearchPlugin(SingletonPlugin):
    implements(IPackageController, inherit=True)

    def before_index(self, data_dict):
        data_dict['extras_test'] = 'abcabcabc'
        return data_dict

    def before_search(self, search_params):
        if 'extras' in search_params and 'ext_avoid' in search_params['extras']:
            assert 'q' in search_params

        if 'extras' in search_params and 'ext_abort' in search_params['extras']:
            assert 'q' in search_params
            # Prevent the actual query
            search_params['abort_search'] = True

        return search_params

    def after_search(self, search_results, search_params):

        assert 'results' in search_results
        assert 'count' in search_results
        assert 'search_facets' in search_results

        if 'extras' in search_params and 'ext_avoid' in search_params['extras']:
            # Remove results with a certain value
            avoid = search_params['extras']['ext_avoid']

            for i,result in enumerate(search_results['results']):
                if avoid.lower() in result['name'].lower() or avoid.lower() in result['title'].lower():
                    search_results['results'].pop(i)
                    search_results['count'] -= 1

        return search_results

    def before_view(self, data_dict):

        data_dict['title'] = 'string_not_found_in_rest_of_template'

        return data_dict

MockPackageSearchPlugin().disable()

class TestSearchPluginInterface(WsgiAppCase):

    @classmethod
    def setup_class(cls):
        MockPackageSearchPlugin().activate()
        MockPackageSearchPlugin().enable()
        setup_test_search_index()
        CreateTestData.create()
        MockPackageSearchPlugin().disable()
        cls.sysadmin_user = model.User.get('testsysadmin')

    @classmethod
    def teardown_class(cls):
        model.repo.rebuild_db()

    def setup(self):
        MockPackageSearchPlugin().enable()

    def teardown(self):
        MockPackageSearchPlugin().disable()

    def test_search_plugin_interface_search(self):
        avoid = 'Tolstoy'
        search_params = '%s=1' % json.dumps({
            'q': '*:*',
            'extras' : {'ext_avoid':avoid}
        })

        res = self.app.post('/api/action/package_search', params=search_params)

        results_dict = json.loads(res.body)['result']
        for result in results_dict['results']:
            assert not avoid.lower() in result['title'].lower()

        assert results_dict['count'] == 1

    def test_search_plugin_interface_abort(self):

        search_params = '%s=1' % json.dumps({
            'q': '*:*',
            'extras' : {'ext_abort':True}
        })

        res = self.app.post('/api/action/package_search', params=search_params)

        # Check that the query was aborted and no results returned
        res_dict = json.loads(res.body)['result']
        assert res_dict['count'] == 0
        assert len(res_dict['results']) == 0

    def test_before_index(self):

        # no datasets get aaaaaaaa
        search_params = '%s=1' % json.dumps({
            'q': 'aaaaaaaa',
        })

        res = self.app.post('/api/action/package_search', params=search_params)

        res_dict = json.loads(res.body)['result']
        assert res_dict['count'] == 0
        assert len(res_dict['results']) == 0

        # all datasets should get abcabcabc
        search_params = '%s=1' % json.dumps({
            'q': 'abcabcabc',
        })
        res = self.app.post('/api/action/package_search', params=search_params)

        res_dict = json.loads(res.body)['result']
        assert res_dict['count'] == 2, res_dict['count']
        assert len(res_dict['results']) == 2

    def test_before_view(self):
        res = self.app.get('/dataset/annakarenina')

        assert 'string_not_found_in_rest_of_template' in res.body

        res = self.app.get('/dataset?q=')
<<<<<<< HEAD
        assert res.body.count('string_not_found_in_rest_of_template') == 2
=======
        assert res.body.count('string_not_found_in_rest_of_template') == 2


class TestBulkActions(WsgiAppCase):

    @classmethod
    def setup_class(cls):
        search.clear()
        model.Session.add_all([
            model.User(name=u'sysadmin', apikey=u'sysadmin',
                       password=u'sysadmin', sysadmin=True),
        ])
        model.Session.commit()

        data_dict = '%s=1' % json.dumps({
            'name': 'org',
        })
        res = cls.app.post('/api/action/organization_create',
                            extra_environ={'Authorization': 'sysadmin'},
                            params=data_dict)
        cls.org_id = json.loads(res.body)['result']['id']

        cls.package_ids = []
        for i in range(0,12):
            data_dict = '%s=1' % json.dumps({
                'name': 'name{i}'.format(i=i),
                'owner_org': 'org',
            })
            res = cls.app.post('/api/action/package_create',
                                extra_environ={'Authorization': 'sysadmin'},
                                params=data_dict)
            cls.package_ids.append(json.loads(res.body)['result']['id'])


    @classmethod
    def teardown_class(self):
        model.repo.rebuild_db()

    def test_01_make_private_then_public(self):
        data_dict = '%s=1' % json.dumps({
            'datasets': self.package_ids,
            'org_id': self.org_id,
        })
        res = self.app.post('/api/action/bulk_update_private',
                            extra_environ={'Authorization': 'sysadmin'},
                            params=data_dict)

        dataset_list = [row.private for row in
                        model.Session.query(model.Package.private).all()]
        assert len(dataset_list) == 12, len(dataset_list)
        assert all(dataset_list)

        res = self.app.get('/api/action/package_search?q=*:*')
        assert json.loads(res.body)['result']['count'] == 0

        res = self.app.post('/api/action/bulk_update_public',
                            extra_environ={'Authorization': 'sysadmin'},
                            params=data_dict)

        dataset_list = [row.private for row in
                        model.Session.query(model.Package.private).all()]
        assert len(dataset_list) == 12, len(dataset_list)
        assert not any(dataset_list)

        res = self.app.get('/api/action/package_search?q=*:*')
        assert json.loads(res.body)['result']['count'] == 12

    def test_02_bulk_delete(self):

        data_dict = '%s=1' % json.dumps({
            'datasets': self.package_ids,
            'org_id': self.org_id,
        })
        res = self.app.post('/api/action/bulk_update_delete',
                            extra_environ={'Authorization': 'sysadmin'},
                            params=data_dict)

        dataset_list = [row.state for row in
                        model.Session.query(model.Package.state).all()]
        assert len(dataset_list) == 12, len(dataset_list)
        assert all(state == 'deleted' for state in dataset_list)

        res = self.app.get('/api/action/package_search?q=*:*')
        assert json.loads(res.body)['result']['count'] == 0


class TestGroupOrgView(WsgiAppCase):

    @classmethod
    def setup_class(cls):
        model.Session.add_all([
            model.User(name=u'sysadmin', apikey=u'sysadmin',
                       password=u'sysadmin', sysadmin=True),
        ])
        model.Session.commit()

        org_dict = '%s=1' % json.dumps({
            'name': 'org',
        })
        res = cls.app.post('/api/action/organization_create',
                            extra_environ={'Authorization': 'sysadmin'},
                            params=org_dict)
        cls.org_id = json.loads(res.body)['result']['id']

        group_dict = '%s=1' % json.dumps({
            'name': 'group',
        })
        res = cls.app.post('/api/action/group_create',
                            extra_environ={'Authorization': 'sysadmin'},
                            params=group_dict)
        cls.group_id = json.loads(res.body)['result']['id']

    @classmethod
    def teardown_class(self):
        model.repo.rebuild_db()

    def test_1_view_org(self):
        res = self.app.get('/api/action/organization_show',
                params={'id': self.org_id})
        res_json = json.loads(res.body)
        assert res_json['success'] is True

        res = self.app.get('/api/action/group_show',
                params={'id': self.org_id}, expect_errors=True)
        res_json = json.loads(res.body)
        assert res_json['success'] is False

    def test_2_view_group(self):
        res = self.app.get('/api/action/group_show',
                params={'id': self.group_id})
        res_json = json.loads(res.body)
        assert res_json['success'] is True

        res = self.app.get('/api/action/organization_show',
                params={'id': self.group_id}, expect_errors=True)
        res_json = json.loads(res.body)
        assert res_json['success'] is False


class TestResourceAction(WsgiAppCase):

    sysadmin_user = None

    normal_user = None

    @classmethod
    def setup_class(cls):
        search.clear()
        CreateTestData.create()
        cls.sysadmin_user = model.User.get('testsysadmin')

    @classmethod
    def teardown_class(cls):
        model.repo.rebuild_db()

    def _add_basic_package(self, package_name=u'test_package', **kwargs):
        package = {
            'name': package_name,
            'title': u'A Novel By Tolstoy',
            'resources': [{
                'description': u'Full text.',
                'format': u'plain text',
                'url': u'http://www.annakarenina.com/download/'
            }]
        }
        package.update(kwargs)

        postparams = '%s=1' % json.dumps(package)
        res = self.app.post('/api/action/package_create', params=postparams,
                            extra_environ={'Authorization': 'tester'})
        return json.loads(res.body)['result']

    def test_01_delete_resource(self):
        res_dict = self._add_basic_package()
        pkg_id = res_dict['id']

        resource_count = len(res_dict['resources'])
        id = res_dict['resources'][0]['id']
        url = '/api/action/resource_delete'

        # Use the sysadmin user because this package doesn't belong to an org
        res = self.app.post(url, params=json.dumps({'id': id}),
                extra_environ={'Authorization': str(self.sysadmin_user.apikey)})
        res_dict = json.loads(res.body)
        assert res_dict['success'] is True

        url = '/api/action/package_show'
        res = self.app.get(url, {'id': pkg_id})
        res_dict = json.loads(res.body)
        assert res_dict['success'] is True
        assert len(res_dict['result']['resources']) == resource_count - 1


class TestMember(WsgiAppCase):

    sysadmin = None

    group = None

    def setup(self):
        username = 'sysadmin'
        groupname = 'test group'
        organization_name = 'test organization'
        CreateTestData.create_user('sysadmin', **{ 'sysadmin': True })
        CreateTestData.create_groups([{ 'name': groupname },
                                      { 'name': organization_name,
                                        'type': 'organization'}])
        self.sysadmin = model.User.get(username)
        self.group = model.Group.get(groupname)

    def teardown(self):
        model.repo.rebuild_db()

    def test_group_member_create_works_user_id_and_group_id(self):
        self._assert_we_can_add_user_to_group(self.sysadmin.id, self.group.id)

    def test_group_member_create_works_with_user_id_and_group_name(self):
        self._assert_we_can_add_user_to_group(self.sysadmin.id, self.group.name)

    def test_group_member_create_works_with_user_name_and_group_name(self):
        self._assert_we_can_add_user_to_group(self.sysadmin.name, self.group.name)

    def _assert_we_can_add_user_to_group(self, user_id, group_id):
        user = model.User.get(user_id)
        group = model.Group.get(group_id)
        url = '/api/action/group_member_create'
        role = 'member'
        postparams = '%s=1' % json.dumps({
            'id': group_id,
            'username': user_id,
            'role': role})

        res = self.app.post(url, params=postparams,
                            extra_environ={'Authorization': str(user.apikey)})

        res = json.loads(res.body)
        groups = user.get_groups(group.type, role)
        group_ids = [g.id for g in groups]
        assert res['success'] is True, res
        assert group.id in group_ids, (group, user_groups)


class TestRelatedAction(WsgiAppCase):

    sysadmin_user = None

    normal_user = None

    @classmethod
    def setup_class(cls):
        search.clear()
        CreateTestData.create()
        cls.sysadmin_user = model.User.get('testsysadmin')

    @classmethod
    def teardown_class(cls):
        model.repo.rebuild_db()

    def _add_basic_package(self, package_name=u'test_package', **kwargs):
        package = {
            'name': package_name,
            'title': u'A Novel By Tolstoy',
            'resources': [{
                'description': u'Full text.',
                'format': u'plain text',
                'url': u'http://www.annakarenina.com/download/'
            }]
        }
        package.update(kwargs)

        postparams = '%s=1' % json.dumps(package)
        res = self.app.post('/api/action/package_create', params=postparams,
                            extra_environ={'Authorization': 'tester'})
        return json.loads(res.body)['result']

    def test_update_add_related_item(self):
        package = self._add_basic_package()
        related_item = {
            "description": "Testing a Description",
            "url": "http://example.com/image.png",
            "title": "Testing",
            "featured": 0,
            "image_url": "http://example.com/image.png",
            "type": "idea",
            "dataset_id": package['id'],
        }
        related_item_json = json.dumps(related_item)
        res_create = self.app.post('/api/action/related_create',
                                   params=related_item_json,
                                   extra_environ={'Authorization': 'tester'})
        assert res_create.json['success']

        related_update = res_create.json['result']
        related_update = {'id': related_update['id'], 'title': 'Updated'}
        related_update_json = json.dumps(related_update)
        res_update = self.app.post('/api/action/related_update',
                                   params=related_update_json,
                                   extra_environ={'Authorization': 'tester'})
        assert res_update.json['success']
        res_update_json = res_update.json['result']
        assert res_update_json['title'] == related_update['title']

        related_item.pop('title')
        related_item.pop('dataset_id')
        for field in related_item:
            assert related_item[field] == res_update_json[field]
>>>>>>> a22c5ee9
<|MERGE_RESOLUTION|>--- conflicted
+++ resolved
@@ -71,9 +71,6 @@
         assert res['help'].startswith(
             "Return a list of the names of the site's datasets (packages).")
 
-<<<<<<< HEAD
-        # Test GET request
-=======
         postparams = '%s=1' % json.dumps({'limit': 1})
         res = json.loads(self.app.post('/api/action/package_list',
                          params=postparams).body)
@@ -82,14 +79,11 @@
         assert 'warandpeace' in res['result'] or 'annakarenina' in res['result']
 
 		# Test GET request
->>>>>>> a22c5ee9
         res = json.loads(self.app.get('/api/action/package_list').body)
         assert len(res['result']) == 2
         assert 'warandpeace' in res['result']
         assert 'annakarenina' in res['result']
 
-<<<<<<< HEAD
-=======
     def test_01_package_list_private(self):
         tests.call_action_api(self.app, 'organization_create',
                                         name='test_org_2',
@@ -162,7 +156,6 @@
                          status=StatusCodes.STATUS_409_CONFLICT).body)
         assert not res['success']
 
->>>>>>> a22c5ee9
     def test_01_package_show(self):
         anna_id = model.Package.by_name(u'annakarenina').id
         postparams = '%s=1' % json.dumps({'id': anna_id})
@@ -271,19 +264,10 @@
 
     def test_03_create_private_package(self):
 
-<<<<<<< HEAD
-        def _do_request(package_dict):
-            postparams = '%s=1' % json.dumps(package_dict)
-            res = self.app.post('/api/action/package_create', params=postparams,
-                            extra_environ={'Authorization': str(self.sysadmin_user.apikey)})
-            package_created = json.loads(res.body)['result']
-            return package_created
-=======
         # Make an organization, because private datasets must belong to one.
         organization = tests.call_action_api(self.app, 'organization_create',
                                              name='test_org',
                                              apikey=self.sysadmin_user.apikey)
->>>>>>> a22c5ee9
 
         # Create a dataset without specifying visibility
         package_dict = {
@@ -309,47 +293,32 @@
             'tags': [{'name': u'russian'}, {'name': u'tolstoy'}],
             'title': u'A Novel By Tolstoy',
             'url': u'http://www.annakarenina.com',
-<<<<<<< HEAD
-            'version': u'0.7a',
-        }
-
-        package_created = _do_request(package_dict)
-=======
             'owner_org': organization['id'],
             'version': u'0.7a',
         }
         package_created = tests.call_action_api(self.app, 'package_create',
                                               apikey=self.sysadmin_user.apikey,
                                               **package_dict)
->>>>>>> a22c5ee9
         assert package_created['private'] is False
 
         # Create a new one, explicitly saying it is public
         package_dict['name'] = u'annakareninanew_vis_public'
         package_dict['private'] = False
 
-<<<<<<< HEAD
-        package_created_public = _do_request(package_dict)
-=======
         package_created_public = tests.call_action_api(self.app,
                                               'package_create',
                                               apikey=self.sysadmin_user.apikey,
                                               **package_dict)
->>>>>>> a22c5ee9
         assert package_created_public['private'] is False
 
         # Create a new one, explicitly saying it is private
         package_dict['name'] = u'annakareninanew_vis_private'
         package_dict['private'] = True
 
-<<<<<<< HEAD
-        package_created_private = _do_request(package_dict)
-=======
         package_created_private = tests.call_action_api(self.app,
                                               'package_create',
                                               apikey=self.sysadmin_user.apikey,
                                               **package_dict)
->>>>>>> a22c5ee9
         assert package_created_private['private'] is True
 
 
@@ -1117,11 +1086,7 @@
         postparams = '%s=1' % json.dumps('not a dict')
         res = self.app.post('/api/action/package_list', params=postparams,
                             status=400)
-<<<<<<< HEAD
-        assert 'Request data JSON decoded to \'not a dict\' but it needs to be a dictionary.' in res.body, res.body
-=======
         assert "Bad request - JSON Error: Request data JSON decoded to 'not a dict' but it needs to be a dictionary." in res.body, res.body
->>>>>>> a22c5ee9
 
     def test_31_bad_request_format_not_json(self):
         postparams = '=1'
@@ -1380,8 +1345,6 @@
         assert error['__type'] == 'Validation Error'
         assert error['extras_validation'] == ['Duplicate key "foo"']
 
-<<<<<<< HEAD
-=======
     def test_package_update_remove_org_error(self):
         import ckan.tests
         import paste.fixture
@@ -1399,7 +1362,6 @@
                 apikey=self.sysadmin_user.apikey, **package)
         assert not res['owner_org'], res['owner_org']
 
->>>>>>> a22c5ee9
     def test_package_update_duplicate_extras_error(self):
         import ckan.tests
         import paste.fixture
@@ -1544,13 +1506,9 @@
         assert_equal(result['results'][0]['name'], 'annakarenina')
 
         # Test GET request
-<<<<<<< HEAD
-        url_params = urllib.urlencode(params)
-=======
         params_json_list = params
         params_json_list['facet.field'] = json.dumps(params['facet.field'])
         url_params = urllib.urlencode(params_json_list)
->>>>>>> a22c5ee9
         res = self.app.get('/api/action/package_search?{0}'.format(url_params))
         res = json.loads(res.body)
         result = res['result']
@@ -1558,8 +1516,6 @@
         assert_equal(result['count'], 1)
         assert_equal(result['results'][0]['name'], 'annakarenina')
 
-<<<<<<< HEAD
-=======
     def test_1_facet_limit(self):
         params = {
                 'q':'*:*',
@@ -1602,7 +1558,6 @@
 
         assert_equal(len(res['result']['search_facets']['groups']['items']), 2)
 
->>>>>>> a22c5ee9
     def test_1_basic_no_params(self):
         postparams = '%s=1' % json.dumps({})
         res = self.app.post('/api/action/package_search', params=postparams)
@@ -1810,9 +1765,6 @@
         assert 'string_not_found_in_rest_of_template' in res.body
 
         res = self.app.get('/dataset?q=')
-<<<<<<< HEAD
-        assert res.body.count('string_not_found_in_rest_of_template') == 2
-=======
         assert res.body.count('string_not_found_in_rest_of_template') == 2
 
 
@@ -2118,5 +2070,4 @@
         related_item.pop('title')
         related_item.pop('dataset_id')
         for field in related_item:
-            assert related_item[field] == res_update_json[field]
->>>>>>> a22c5ee9
+            assert related_item[field] == res_update_json[field]