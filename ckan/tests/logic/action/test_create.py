# encoding: utf-8
<<<<<<< HEAD
"""Unit tests for ckan/logic/auth/create.py."""
=======

'''Unit tests for ckan/logic/auth/create.py.

'''
import __builtin__ as builtins

import six

import ckan
>>>>>>> b0509769
import ckan.logic as logic
import ckan.model as model
import ckan.plugins as p
import ckan.tests.factories as factories
import ckan.tests.helpers as helpers
import mock
import nose.tools
from ckan.common import config
from ckan.lib.navl.dictization_functions import Invalid

assert_equals = nose.tools.assert_equals
assert_raises = nose.tools.assert_raises
assert_not_equals = nose.tools.assert_not_equals


class TestUserInvite(object):

    def setup(self):
        helpers.reset_db()

    @mock.patch('ckan.lib.mailer.send_invite')
    def test_invited_user_is_created_as_pending(self, _):
        invited_user = self._invite_user_to_group()

        assert invited_user is not None
        assert invited_user.is_pending()

    @mock.patch('ckan.lib.mailer.send_invite')
    def test_creates_user_with_valid_username(self, _):
        email = 'user$%+abc@email.com'
        invited_user = self._invite_user_to_group(email)

        assert invited_user.name.startswith('user---abc'), invited_user

    @mock.patch('ckan.lib.mailer.send_invite')
    def test_assigns_user_to_group_in_expected_role(self, _):
        role = 'admin'
        invited_user = self._invite_user_to_group(role=role)

        group_ids = invited_user.get_group_ids(capacity=role)
        assert len(group_ids) == 1, group_ids

    @mock.patch('ckan.lib.mailer.send_invite')
    def test_sends_invite(self, send_invite):
        invited_user = self._invite_user_to_group()

        assert send_invite.called
        assert send_invite.call_args[0][0].id == invited_user.id

    @mock.patch('ckan.lib.mailer.send_invite')
    @mock.patch('random.SystemRandom')
    def test_works_even_if_username_already_exists(self, rand, _):
        # usernames
        rand.return_value.random.side_effect = [1000, 1000, 2000, 3000]
        # passwords (need to set something, otherwise choice will break)
        rand.return_value.choice.side_effect = 'TestPassword1' * 3

        for _ in range(3):
            invited_user = self._invite_user_to_group(email='same@email.com')
            assert invited_user is not None, invited_user

    @mock.patch('ckan.lib.mailer.send_invite')
    @nose.tools.raises(logic.ValidationError)
    def test_requires_email(self, _):
        self._invite_user_to_group(email=None)

    @mock.patch('ckan.lib.mailer.send_invite')
    @nose.tools.raises(logic.ValidationError)
    def test_requires_role(self, _):
        self._invite_user_to_group(role=None)

    @mock.patch('ckan.lib.mailer.send_invite')
    @nose.tools.raises(logic.NotFound)
    def test_raises_not_found(self, _):
        user = factories.User()

        context = {
            'user': user['name']
        }
        params = {
            'email': 'a@example.com',
            'group_id': 'group_not_found',
            'role': 'admin'
        }

        helpers.call_action('user_invite', context, **params)

    @mock.patch('ckan.lib.mailer.send_invite')
    @nose.tools.raises(logic.ValidationError)
    def test_requires_group_id(self, _):
        self._invite_user_to_group(group={'id': None})

    @mock.patch('ckan.lib.mailer.send_invite')
    def test_user_name_lowercase_when_email_is_uppercase(self, _):
        invited_user = self._invite_user_to_group(email='Maria@example.com')

        assert_equals(invited_user.name.split('-')[0], 'maria')

    @helpers.change_config('smtp.server', 'email.example.com')
    def test_smtp_error_returns_error_message(self):

        sysadmin = factories.Sysadmin()
        group = factories.Group()

        context = {
            'user': sysadmin['name']
        }
        params = {
            'email': 'example-invited-user@example.com',
            'group_id': group['id'],
            'role': 'editor'
        }

        assert_raises(logic.ValidationError, helpers.call_action,
                      'user_invite', context, **params)

        # Check that the pending user was deleted
        user = model.Session.query(model.User).filter(
            model.User.name.like('example-invited-user%')).all()

        assert_equals(user[0].state, 'deleted')

    def _invite_user_to_group(self, email='user@email.com',
                              group=None, role='member'):
        user = factories.User()
        group = group or factories.Group(user=user)

        context = {
            'user': user['name']
        }
        params = {
            'email': email,
            'group_id': group['id'],
            'role': role
        }

        result = helpers.call_action('user_invite', context, **params)

        return model.User.get(result['id'])


class TestResourceViewCreate(object):

    @classmethod
    def setup_class(cls):
        if not p.plugin_loaded('image_view'):
            p.load('image_view')

    @classmethod
    def teardown_class(cls):
        p.unload('image_view')
        helpers.reset_db()

    def setup(self):
        helpers.reset_db()

    def test_resource_view_create(self):
        context = {}
        params = self._default_resource_view_attributes()

        result = helpers.call_action('resource_view_create', context, **params)

        result.pop('id')
        result.pop('package_id')

        assert_equals(params, result)

    def test_requires_resource_id(self):
        context = {}
        params = self._default_resource_view_attributes()
        params.pop('resource_id')

        assert_raises(logic.ValidationError, helpers.call_action,
                      'resource_view_create', context, **params)

    def test_requires_title(self):
        context = {}
        params = self._default_resource_view_attributes()
        params.pop('title')

        assert_raises(logic.ValidationError, helpers.call_action,
                      'resource_view_create', context, **params)

    @mock.patch('ckan.lib.datapreview.get_view_plugin')
    def test_requires_view_type(self, get_view_plugin):
        context = {}
        params = self._default_resource_view_attributes()
        params.pop('view_type')

        get_view_plugin.return_value = 'mock_view_plugin'

        assert_raises(logic.ValidationError, helpers.call_action,
                      'resource_view_create', context, **params)

    def test_raises_if_couldnt_find_resource(self):
        context = {}
        params = self._default_resource_view_attributes(resource_id='unknown')
        assert_raises(logic.ValidationError, helpers.call_action,
                      'resource_view_create', context, **params)

    def test_raises_if_couldnt_find_view_extension(self):
        context = {}
        params = self._default_resource_view_attributes(view_type='unknown')
        assert_raises(logic.ValidationError, helpers.call_action,
                      'resource_view_create', context, **params)

    @mock.patch('ckan.lib.datapreview')
    def test_filterable_views_dont_require_any_extra_fields(self, datapreview_mock):
        self._configure_datapreview_to_return_filterable_view(datapreview_mock)
        context = {}
        params = self._default_resource_view_attributes()

        result = helpers.call_action('resource_view_create', context, **params)

        result.pop('id')
        result.pop('package_id')

        assert_equals(params, result)

    @mock.patch('ckan.lib.datapreview')
    def test_filterable_views_converts_filter_fields_and_values_into_filters_dict(self, datapreview_mock):
        self._configure_datapreview_to_return_filterable_view(datapreview_mock)
        context = {}
        filters = {
            'filter_fields': ['country', 'weather', 'country'],
            'filter_values': ['Brazil', 'warm', 'Argentina']
        }
        params = self._default_resource_view_attributes(**filters)
        result = helpers.call_action('resource_view_create', context, **params)
        expected_filters = {
            'country': ['Brazil', 'Argentina'],
            'weather': ['warm']
        }
        assert_equals(result['filters'], expected_filters)

    @mock.patch('ckan.lib.datapreview')
    def test_filterable_views_converts_filter_fields_and_values_to_list(self, datapreview_mock):
        self._configure_datapreview_to_return_filterable_view(datapreview_mock)
        context = {}
        filters = {
            'filter_fields': 'country',
            'filter_values': 'Brazil'
        }
        params = self._default_resource_view_attributes(**filters)
        result = helpers.call_action('resource_view_create', context, **params)
        assert_equals(result['filter_fields'], ['country'])
        assert_equals(result['filter_values'], ['Brazil'])
        assert_equals(result['filters'], {'country': ['Brazil']})

    @mock.patch('ckan.lib.datapreview')
    def test_filterable_views_require_filter_fields_and_values_to_have_same_length(self, datapreview_mock):
        self._configure_datapreview_to_return_filterable_view(datapreview_mock)
        context = {}
        filters = {
            'filter_fields': ['country', 'country'],
            'filter_values': 'Brazil'
        }
        params = self._default_resource_view_attributes(**filters)
        assert_raises(logic.ValidationError, helpers.call_action,
                      'resource_view_create', context, **params)

    def test_non_filterable_views_dont_accept_filter_fields_and_values(self):
        context = {}
        filters = {
            'filter_fields': 'country',
            'filter_values': 'Brazil'
        }
        params = self._default_resource_view_attributes(**filters)
        assert_raises(logic.ValidationError, helpers.call_action,
                      'resource_view_create', context, **params)

    def _default_resource_view_attributes(self, **kwargs):
        default_attributes = {
            'resource_id': factories.Resource()['id'],
            'view_type': 'image_view',
            'title': 'View',
            'description': 'A nice view'
        }

        default_attributes.update(kwargs)

        return default_attributes

    def _configure_datapreview_to_return_filterable_view(self, datapreview_mock):
        filterable_view = mock.MagicMock()
        filterable_view.info.return_value = {'filterable': True}
        datapreview_mock.get_view_plugin.return_value = filterable_view


class TestCreateDefaultResourceViews(object):

    @classmethod
    def setup_class(cls):
        if not p.plugin_loaded('image_view'):
            p.load('image_view')

    @classmethod
    def teardown_class(cls):
        p.unload('image_view')

        helpers.reset_db()

    def setup(self):
        helpers.reset_db()

    @helpers.change_config('ckan.views.default_views', '')
    def test_add_default_views_to_dataset_resources(self):

        # New resources have no views
        dataset_dict = factories.Dataset(resources=[
            {
                'url': 'http://some.image.png',
                'format': 'png',
                'name': 'Image 1',
            },
            {
                'url': 'http://some.image.png',
                'format': 'png',
                'name': 'Image 2',
            },
        ])

        # Change default views config setting
        config['ckan.views.default_views'] = 'image_view'

        context = {
            'user': helpers.call_action('get_site_user')['name']
        }
        created_views = helpers.call_action(
            'package_create_default_resource_views',
            context,
            package=dataset_dict)

        assert_equals(len(created_views), 2)

        assert_equals(created_views[0]['view_type'], 'image_view')
        assert_equals(created_views[1]['view_type'], 'image_view')

    @helpers.change_config('ckan.views.default_views', '')
    def test_add_default_views_to_resource(self):

        # New resources have no views
        dataset_dict = factories.Dataset()
        resource_dict = factories.Resource(
            package_id=dataset_dict['id'],
            url='http://some.image.png',
            format='png',
        )

        # Change default views config setting
        config['ckan.views.default_views'] = 'image_view'

        context = {
            'user': helpers.call_action('get_site_user')['name']
        }
        created_views = helpers.call_action(
            'resource_create_default_resource_views',
            context,
            resource=resource_dict,
            package=dataset_dict)

        assert_equals(len(created_views), 1)

        assert_equals(created_views[0]['view_type'], 'image_view')

    @helpers.change_config('ckan.views.default_views', '')
    def test_add_default_views_to_resource_no_dataset_passed(self):

        # New resources have no views
        dataset_dict = factories.Dataset()
        resource_dict = factories.Resource(
            package_id=dataset_dict['id'],
            url='http://some.image.png',
            format='png',
        )

        # Change default views config setting
        config['ckan.views.default_views'] = 'image_view'

        context = {
            'user': helpers.call_action('get_site_user')['name']
        }
        created_views = helpers.call_action(
            'resource_create_default_resource_views',
            context,
            resource=resource_dict)

        assert_equals(len(created_views), 1)

        assert_equals(created_views[0]['view_type'], 'image_view')


class TestResourceCreate(object):
    import cgi

    class FakeFileStorage(cgi.FieldStorage):
        def __init__(self, fp, filename):
            self.file = fp
            self.filename = filename
            self.name = 'upload'

    @classmethod
    def setup_class(cls):
        helpers.reset_db()

    def setup(self):
        model.repo.rebuild_db()

    def test_resource_create(self):
        context = {}
        params = {
            'package_id': factories.Dataset()['id'],
            'url': 'http://data',
            'name': 'A nice resource',
        }
        result = helpers.call_action('resource_create', context, **params)

        id = result.pop('id')

        assert id

        params.pop('package_id')
        for key in params.keys():
            assert_equals(params[key], result[key])

    def test_it_requires_package_id(self):

        data_dict = {
            'url': 'http://data',
        }

        assert_raises(logic.ValidationError, helpers.call_action,
                      'resource_create', **data_dict)

    def test_doesnt_require_url(self):
        user = factories.User()
        dataset = factories.Dataset(user=user)
        data_dict = {
            'package_id': dataset['id']
        }
        new_resouce = helpers.call_action('resource_create', **data_dict)

        data_dict = {
            'id': new_resouce['id']
        }
        stored_resource = helpers.call_action('resource_show', **data_dict)

        assert not stored_resource['url']

    def test_mimetype_by_url(self):
        '''
        The mimetype is guessed from the url

        Real world usage would be externally linking the resource and the mimetype would
        be guessed, based on the url
        '''
        context = {}
        params = {
            'package_id': factories.Dataset()['id'],
            'url': 'http://localhost/data.csv',
            'name': 'A nice resource',
        }
        result = helpers.call_action('resource_create', context, **params)

        mimetype = result.pop('mimetype')

        assert mimetype
        assert_equals(mimetype, 'text/csv')

    def test_mimetype_by_user(self):
        '''
        The mimetype is supplied by the user

        Real world usage would be using the FileStore API or web UI form to create a resource
        and the user wanted to specify the mimetype themselves
        '''
        context = {}
        params = {
            'package_id': factories.Dataset()['id'],
            'url': 'http://localhost/data.csv',
            'name': 'A nice resource',
            'mimetype': 'application/csv'
        }
        result = helpers.call_action('resource_create', context, **params)

        mimetype = result.pop('mimetype')
        assert_equals(mimetype, 'application/csv')

    def test_mimetype_by_upload_by_filename(self):
        '''
        The mimetype is guessed from an uploaded file with a filename

        Real world usage would be using the FileStore API or web UI form to upload a file, with a filename plus extension
        If there's no url or the mimetype can't be guessed by the url, mimetype will be guessed by the extension in the filename
        '''
        import StringIO
        test_file = StringIO.StringIO()
        test_file.write('''
        "info": {
            "title": "BC Data Catalogue API",
            "description": "This API provides information about datasets in the BC Data Catalogue.",
            "termsOfService": "http://www.data.gov.bc.ca/local/dbc/docs/license/API_Terms_of_Use.pdf",
            "contact": {
                "name": "Data BC",
                "url": "http://data.gov.bc.ca/",
                "email": ""
            },
            "license": {
                "name": "Open Government License - British Columbia",
                "url": "http://www.data.gov.bc.ca/local/dbc/docs/license/OGL-vbc2.0.pdf"
            },
            "version": "3.0.0"
        }
        ''')
        test_resource = TestResourceCreate.FakeFileStorage(test_file, 'test.json')

        context = {}
        params = {
            'package_id': factories.Dataset()['id'],
            'url': 'http://data',
            'name': 'A nice resource',
            'upload': test_resource
        }

        # Mock url_for as using a test request context interferes with the FS mocking
        with mock.patch('ckan.lib.helpers.url_for'):
            result = helpers.call_action('resource_create', context, **params)

        mimetype = result.pop('mimetype')

        assert mimetype
        assert_equals(mimetype, 'application/json')

    @helpers.change_config('ckan.mimetype_guess', 'file_contents')
    def test_mimetype_by_upload_by_file(self):
        '''
        The mimetype is guessed from an uploaded file by the contents inside

        Real world usage would be using the FileStore API or web UI form to upload a file, that has no extension
        If the mimetype can't be guessed by the url or filename, mimetype will be guessed by the contents inside the file
        '''
        import StringIO
        test_file = StringIO.StringIO()
        test_file.write('''
        Snow Course Name, Number, Elev. metres, Date of Survey, Snow Depth cm, Water Equiv. mm, Survey Code, % of Normal, Density %, Survey Period, Normal mm
        SKINS LAKE,1B05,890,2015/12/30,34,53,,98,16,JAN-01,54
        MCGILLIVRAY PASS,1C05,1725,2015/12/31,88,239,,87,27,JAN-01,274
        NAZKO,1C08,1070,2016/01/05,20,31,,76,16,JAN-01,41
        ''')
        test_resource = TestResourceCreate.FakeFileStorage(test_file, '')

        context = {}
        params = {
            'package_id': factories.Dataset()['id'],
            'url': 'http://data',
            'name': 'A nice resource',
            'upload': test_resource
        }

        # Mock url_for as using a test request context interferes with the FS mocking
        with mock.patch('ckan.lib.helpers.url_for'):
            result = helpers.call_action('resource_create', context, **params)

        mimetype = result.pop('mimetype')

        assert mimetype
        assert_equals(mimetype, 'text/plain')

    def test_size_of_resource_by_upload(self):
        '''
        The size of the resource determined by the uploaded file
        '''
        import StringIO
        test_file = StringIO.StringIO()
        test_file.write('''
        Snow Course Name, Number, Elev. metres, Date of Survey, Snow Depth cm, Water Equiv. mm, Survey Code, % of Normal, Density %, Survey Period, Normal mm
        SKINS LAKE,1B05,890,2015/12/30,34,53,,98,16,JAN-01,54
        MCGILLIVRAY PASS,1C05,1725,2015/12/31,88,239,,87,27,JAN-01,274
        NAZKO,1C08,1070,2016/01/05,20,31,,76,16,JAN-01,41
        ''')
        test_resource = TestResourceCreate.FakeFileStorage(test_file, 'test.csv')

        context = {}
        params = {
            'package_id': factories.Dataset()['id'],
            'url': 'http://data',
            'name': 'A nice resource',
            'upload': test_resource
        }

        # Mock url_for as using a test request context interferes with the FS mocking
        with mock.patch('ckan.lib.helpers.url_for'):
            result = helpers.call_action('resource_create', context, **params)

        size = result.pop('size')

        assert size
        assert size > 0

    def test_size_of_resource_by_user(self):
        '''
        The size of the resource is provided by the users

        Real world usage would be using the FileStore API and the user provides a size for the resource
        '''
        context = {}
        params = {
            'package_id': factories.Dataset()['id'],
            'url': 'http://data',
            'name': 'A nice resource',
            'size': 500
        }
        result = helpers.call_action('resource_create', context, **params)

        size = int(result.pop('size'))
        assert_equals(size, 500)

    def test_extras(self):
        user = factories.User()
        dataset = factories.Dataset(
            user=user)

        resource = helpers.call_action(
            'resource_create',
            package_id=dataset['id'],
            somekey='somevalue',  # this is how to do resource extras
            extras={u'someotherkey': u'alt234'},  # this isnt
            format=u'plain text',
            url=u'http://datahub.io/download/',
        )

        assert_equals(resource['somekey'], 'somevalue')
        assert 'extras' not in resource
        assert 'someotherkey' not in resource
        resource = helpers.call_action(
            'package_show', id=dataset['id'])['resources'][0]
        assert_equals(resource['somekey'], 'somevalue')
        assert 'extras' not in resource
        assert 'someotherkey' not in resource


class TestMemberCreate(object):
    @classmethod
    def setup_class(cls):
        helpers.reset_db()

    def setup(self):
        model.repo.rebuild_db()

    def test_group_member_creation(self):
        user = factories.User()
        group = factories.Group()

        new_membership = helpers.call_action(
            'group_member_create',
            id=group['id'],
            username=user['name'],
            role='member',
        )

        assert_equals(new_membership['group_id'], group['id'])
        assert_equals(new_membership['table_name'], 'user')
        assert_equals(new_membership['table_id'], user['id'])
        assert_equals(new_membership['capacity'], 'member')

    def test_organization_member_creation(self):
        user = factories.User()
        organization = factories.Organization()

        new_membership = helpers.call_action(
            'organization_member_create',
            id=organization['id'],
            username=user['name'],
            role='member',
        )

        assert_equals(new_membership['group_id'], organization['id'])
        assert_equals(new_membership['table_name'], 'user')
        assert_equals(new_membership['table_id'], user['id'])
        assert_equals(new_membership['capacity'], 'member')

    def test_group_member_creation_raises_validation_error_if_id_missing(self):

        assert_raises(logic.ValidationError,
                      helpers.call_action, 'group_member_create',
                      username='someuser',
                      role='member',)

    def test_group_member_creation_raises_validation_error_if_username_missing(self):

        assert_raises(logic.ValidationError,
                      helpers.call_action, 'group_member_create',
                      id='someid',
                      role='member',)

    def test_group_member_creation_raises_validation_error_if_role_missing(self):

        assert_raises(logic.ValidationError,
                      helpers.call_action, 'group_member_create',
                      id='someid',
                      username='someuser',)

    def test_org_member_creation_raises_validation_error_if_id_missing(self):

        assert_raises(logic.ValidationError,
                      helpers.call_action, 'organization_member_create',
                      username='someuser',
                      role='member',)

    def test_org_member_creation_raises_validation_error_if_username_missing(self):

        assert_raises(logic.ValidationError,
                      helpers.call_action, 'organization_member_create',
                      id='someid',
                      role='member',)

    def test_org_member_creation_raises_validation_error_if_role_missing(self):

        assert_raises(logic.ValidationError,
                      helpers.call_action, 'organization_member_create',
                      id='someid',
                      username='someuser',)


class TestDatasetCreate(helpers.FunctionalTestBase):

    def test_normal_user_cant_set_id(self):
        user = factories.User()
        context = {
            'user': user['name'],
            'ignore_auth': False,
        }
        assert_raises(
            logic.ValidationError,
            helpers.call_action,
            'package_create',
            context=context,
            id='1234',
            name='test-dataset',
        )

    def test_sysadmin_can_set_id(self):
        user = factories.Sysadmin()
        context = {
            'user': user['name'],
            'ignore_auth': False,
        }
        dataset = helpers.call_action(
            'package_create',
            context=context,
            id='1234',
            name='test-dataset',
        )
        assert_equals(dataset['id'], '1234')

    def test_context_is_not_polluted(self):
        user = factories.Sysadmin()
        context = {
            'user': user['name'],
            'ignore_auth': False,
        }
        helpers.call_action(
            'package_create',
            context=context,
            id='1234',
            name='test-dataset',
        )
        assert('id' not in context)
        assert('package' not in context)

    def test_id_cant_already_exist(self):
        dataset = factories.Dataset()
        user = factories.Sysadmin()
        assert_raises(
            logic.ValidationError,
            helpers.call_action,
            'package_create',
            id=dataset['id'],
            name='test-dataset',
        )

    def test_name_not_changed_during_deletion(self):
        dataset = factories.Dataset()
        helpers.call_action('package_delete', id=dataset['id'])
        deleted_dataset = helpers.call_action('package_show', id=dataset['id'])
        assert_equals(deleted_dataset['name'], dataset['name'])

    def test_name_not_changed_after_restoring(self):
        dataset = factories.Dataset()
        context = {
            'user': factories.Sysadmin()['name']
        }
        helpers.call_action('package_delete', id=dataset['id'])
        deleted_dataset = helpers.call_action('package_show', id=dataset['id'])
        restored_dataset = helpers.call_action(
            'package_patch', context=context, id=dataset['id'], state='active')
        assert_equals(deleted_dataset['name'], restored_dataset['name'])
        assert_equals(deleted_dataset['id'], restored_dataset['id'])

    def test_creation_of_dataset_with_name_same_as_of_previously_removed(self):
        dataset = factories.Dataset()
        initial_name = dataset['name']
        helpers.call_action('package_delete', id=dataset['id'])
        new_dataset = helpers.call_action(
            'package_create',
            name=initial_name
        )
        assert_equals(new_dataset['name'], initial_name)
        deleted_dataset = helpers.call_action('package_show', id=dataset['id'])

        assert_not_equals(new_dataset['id'], deleted_dataset['id'])
        assert_equals(deleted_dataset['name'], deleted_dataset['id'])

    @nose.tools.raises(logic.ValidationError, Invalid)
    def test_missing_id(self):
        helpers.call_action('package_create')

    def test_name(self):
        dataset = helpers.call_action(
            'package_create',
            name='some-name',
        )

        assert_equals(dataset['name'], 'some-name')
        assert_equals(
            helpers.call_action('package_show', id=dataset['id'])['name'],
            'some-name')

    def test_title(self):
        dataset = helpers.call_action(
            'package_create',
            name='test_title',
            title='New Title',
        )

        assert_equals(dataset['title'], 'New Title')
        assert_equals(
            helpers.call_action('package_show', id=dataset['id'])['title'],
            'New Title')

    def test_extras(self):
        dataset = helpers.call_action(
            'package_create',
            name='test-extras',
            title='Test Extras',
            extras=[{'key': u'original media',
                     'value': u'"book"'}],
        )

        assert_equals(dataset['extras'][0]['key'], 'original media')
        assert_equals(dataset['extras'][0]['value'], '"book"')
        dataset = helpers.call_action('package_show', id=dataset['id'])
        assert_equals(dataset['extras'][0]['key'], 'original media')
        assert_equals(dataset['extras'][0]['value'], '"book"')

    def test_license(self):
        dataset = helpers.call_action(
            'package_create',
            name='test-license',
            title='Test License',
            license_id='other-open',
        )

        assert_equals(dataset['license_id'], 'other-open')
        dataset = helpers.call_action('package_show', id=dataset['id'])
        assert_equals(dataset['license_id'], 'other-open')

    def test_notes(self):
        dataset = helpers.call_action(
            'package_create',
            name='test-notes',
            title='Test Notes',
            notes='some notes',
        )

        assert_equals(dataset['notes'], 'some notes')
        dataset = helpers.call_action('package_show', id=dataset['id'])
        assert_equals(dataset['notes'], 'some notes')

    def test_resources(self):
        dataset = helpers.call_action(
            'package_create',
            name='test-resources',
            title='Test Resources',
            resources=[
                {'alt_url': u'alt123',
                 'description': u'Full text.',
                 'somekey': 'somevalue',  # this is how to do resource extras
                 'extras': {u'someotherkey': u'alt234'},  # this isnt
                 'format': u'plain text',
                 'hash': u'abc123',
                 'position': 0,
                 'url': u'http://datahub.io/download/'},
                {'description': u'Index of the novel',
                 'format': u'JSON',
                 'position': 1,
                 'url': u'http://datahub.io/index.json'}
            ],
        )

        resources = dataset['resources']
        assert_equals(resources[0]['alt_url'], 'alt123')
        assert_equals(resources[0]['description'], 'Full text.')
        assert_equals(resources[0]['somekey'], 'somevalue')
        assert 'extras' not in resources[0]
        assert 'someotherkey' not in resources[0]
        assert_equals(resources[0]['format'], 'plain text')
        assert_equals(resources[0]['hash'], 'abc123')
        assert_equals(resources[0]['position'], 0)
        assert_equals(resources[0]['url'], 'http://datahub.io/download/')
        assert_equals(resources[1]['description'], 'Index of the novel')
        assert_equals(resources[1]['format'], 'JSON')
        assert_equals(resources[1]['url'], 'http://datahub.io/index.json')
        assert_equals(resources[1]['position'], 1)
        resources = helpers.call_action(
            'package_show', id=dataset['id'])['resources']
        assert_equals(resources[0]['alt_url'], 'alt123')
        assert_equals(resources[0]['description'], 'Full text.')
        assert_equals(resources[0]['somekey'], 'somevalue')
        assert 'extras' not in resources[0]
        assert 'someotherkey' not in resources[0]
        assert_equals(resources[0]['format'], 'plain text')
        assert_equals(resources[0]['hash'], 'abc123')
        assert_equals(resources[0]['position'], 0)
        assert_equals(resources[0]['url'], 'http://datahub.io/download/')
        assert_equals(resources[1]['description'], 'Index of the novel')
        assert_equals(resources[1]['format'], 'JSON')
        assert_equals(resources[1]['url'], 'http://datahub.io/index.json')
        assert_equals(resources[1]['position'], 1)

    def test_tags(self):
        dataset = helpers.call_action(
            'package_create',
            name='test-tags',
            title='Test Tags',
            tags=[{'name': u'russian'}, {'name': u'tolstoy'}],
        )

        tag_names = sorted([tag_dict['name']
                            for tag_dict in dataset['tags']])
        assert_equals(tag_names, ['russian', 'tolstoy'])
        dataset = helpers.call_action('package_show', id=dataset['id'])
        tag_names = sorted([tag_dict['name']
                            for tag_dict in dataset['tags']])
        assert_equals(tag_names, ['russian', 'tolstoy'])

    def test_return_id_only(self):
        dataset = helpers.call_action(
            'package_create',
            name='test-id',
            context={'return_id_only': True},
        )

        assert isinstance(dataset, six.string_types)


class TestGroupCreate(helpers.FunctionalTestBase):

    def test_create_group(self):
        user = factories.User()
        context = {
            'user': user['name'],
            'ignore_auth': True,
        }

        group = helpers.call_action(
            'group_create',
            context=context,
            name='test-group',
        )

        assert len(group['users']) == 1
        assert group['display_name'] == u'test-group'
        assert group['package_count'] == 0
        assert not group['is_organization']
        assert group['type'] == 'group'

    @nose.tools.raises(logic.ValidationError)
    def test_create_group_validation_fail(self):
        user = factories.User()
        context = {
            'user': user['name'],
            'ignore_auth': True,
        }

        group = helpers.call_action(
            'group_create',
            context=context,
            name='',
        )

    def test_create_group_return_id(self):
        import re

        user = factories.User()
        context = {
            'user': user['name'],
            'ignore_auth': True,
            'return_id_only': True
        }

        group = helpers.call_action(
            'group_create',
            context=context,
            name='test-group',
        )

        assert isinstance(group, str)
        assert re.match('([a-f\d]{8}(-[a-f\d]{4}){3}-[a-f\d]{12}?)', group)

    def test_create_matches_show(self):
        user = factories.User()
        context = {
            'user': user['name'],
            'ignore_auth': True,
        }

        created = helpers.call_action(
            'organization_create',
            context=context,
            name='test-organization',
        )

        shown = helpers.call_action(
            'organization_show',
            context=context,
            id='test-organization',
        )

        assert sorted(created.keys()) == sorted(shown.keys())
        for k in created.keys():
            assert created[k] == shown[k], k


class TestOrganizationCreate(helpers.FunctionalTestBase):

    def test_create_organization(self):
        user = factories.User()
        context = {
            'user': user['name'],
            'ignore_auth': True,
        }

        org = helpers.call_action(
            'organization_create',
            context=context,
            name='test-organization',
        )

        assert len(org['users']) == 1
        assert org['display_name'] == u'test-organization'
        assert org['package_count'] == 0
        assert org['is_organization']
        assert org['type'] == 'organization'

    @nose.tools.raises(logic.ValidationError)
    def test_create_organization_validation_fail(self):
        user = factories.User()
        context = {
            'user': user['name'],
            'ignore_auth': True,
        }

        org = helpers.call_action(
            'organization_create',
            context=context,
            name='',
        )

    def test_create_organization_return_id(self):
        import re

        user = factories.User()
        context = {
            'user': user['name'],
            'ignore_auth': True,
            'return_id_only': True
        }

        org = helpers.call_action(
            'organization_create',
            context=context,
            name='test-organization',
        )

        assert isinstance(org, str)
        assert re.match('([a-f\d]{8}(-[a-f\d]{4}){3}-[a-f\d]{12}?)', org)

    def test_create_matches_show(self):
        user = factories.User()
        context = {
            'user': user['name'],
            'ignore_auth': True,
        }

        created = helpers.call_action(
            'organization_create',
            context=context,
            name='test-organization',
        )

        shown = helpers.call_action(
            'organization_show',
            context=context,
            id='test-organization',
        )

        assert sorted(created.keys()) == sorted(shown.keys())
        for k in created.keys():
            assert created[k] == shown[k], k

    def test_create_organization_custom_type(self):
        custom_org_type = 'some-custom-type'
        user = factories.User()
        context = {
            'user': user['name'],
            'ignore_auth': True,
        }

        org = helpers.call_action(
            'organization_create',
            context=context,
            name='test-organization',
            type=custom_org_type
        )

        assert len(org['users']) == 1
        assert org['display_name'] == u'test-organization'
        assert org['package_count'] == 0
        assert org['is_organization']
        assert org['type'] == custom_org_type


class TestUserCreate(helpers.FunctionalTestBase):

    def test_user_create_with_password_hash(self):
        sysadmin = factories.Sysadmin()
        context = {
            'user': sysadmin['name'],
        }

        user = helpers.call_action(
            'user_create',
            context=context,
            email='test@example.com',
            name='test',
            password_hash='pretend-this-is-a-valid-hash')

        user_obj = model.User.get(user['id'])
        assert user_obj.password == 'pretend-this-is-a-valid-hash'

    def test_user_create_password_hash_not_for_normal_users(self):
        normal_user = factories.User()
        context = {
            'user': normal_user['name'],
        }

        user = helpers.call_action(
            'user_create',
            context=context,
            email='test@example.com',
            name='test',
            password='required',
            password_hash='pretend-this-is-a-valid-hash')

        user_obj = model.User.get(user['id'])
        assert user_obj.password != 'pretend-this-is-a-valid-hash'<|MERGE_RESOLUTION|>--- conflicted
+++ resolved
@@ -1,7 +1,4 @@
 # encoding: utf-8
-<<<<<<< HEAD
-"""Unit tests for ckan/logic/auth/create.py."""
-=======
 
 '''Unit tests for ckan/logic/auth/create.py.
 
@@ -11,7 +8,6 @@
 import six
 
 import ckan
->>>>>>> b0509769
 import ckan.logic as logic
 import ckan.model as model
 import ckan.plugins as p
