--- conflicted
+++ resolved
@@ -869,10 +869,6 @@
         search_result = helpers.call_action('package_search', q='rivers', fl=['id'])
         eq(search_result['results'], [{'id': d1['id']}])
 
-<<<<<<< HEAD
-=======
-
->>>>>>> 7f87f155
     def test_search_all(self):
         factories.Dataset(title='Rivers')
         factories.Dataset(title='Lakes')
