# encoding: utf-8

import datetime
import re

import copy
import pytest
from six import text_type
from six.moves import xrange

import ckan.logic as logic
import ckan.logic.schema as schema
import ckan.plugins as p
import ckan.tests.factories as factories
import ckan.tests.helpers as helpers
from ckan import __version__
from ckan.lib.search.common import SearchError


class TestPackageShow(object):
    @pytest.mark.usefixtures("clean_db")
    def test_package_show(self):
        # simple dataset, simple checks
        dataset1 = factories.Dataset()

        dataset2 = helpers.call_action("package_show", id=dataset1["id"])

        assert dataset2["name"] == dataset1["name"]
        missing_keys = set(("title", "groups")) - set(dataset2.keys())
        assert not missing_keys, missing_keys

    @pytest.mark.usefixtures("clean_db")
    def test_package_show_with_full_dataset(self):
        # an full dataset
        org = factories.Organization()
        group = factories.Group()
        dataset1 = factories.Dataset(
            resources=[
                {
                    "url": "http://example.com/image.png",
                    "format": "png",
                    "name": "Image 1",
                }
            ],
            tags=[{u"name": u"science"}],
            extras=[{u"key": u"subject", u"value": u"science"}],
            groups=[{u"id": group["id"]}],
            owner_org=org["id"],
        )
        dataset2 = helpers.call_action("package_show", id=dataset1["id"])

        # checking the whole dataset is a bit brittle as a test, but it
        # documents what the package_dict is clearly and tracks how it changes
        # as CKAN changes over time.

        # fix values which change every time you run this test
        def replace_uuid(dict_, key):
            assert key in dict_
            dict_[key] = u"<SOME-UUID>"

        def replace_datetime(dict_, key):
            assert key in dict_
            dict_[key] = u"2019-05-24T15:52:30.123456"

        def replace_number_suffix(dict_, key):
            # e.g. "Test Dataset 23" -> "Test Dataset "
            assert key in dict_
<<<<<<< HEAD
            dict_[key] = re.sub(r"\d+$", "num", dict_[key])

        replace_uuid(dataset2, "id")
        replace_uuid(dataset2, "revision_id")
        replace_uuid(dataset2, "creator_user_id")
        replace_uuid(dataset2, "owner_org")
        replace_number_suffix(dataset2, "name")
        replace_datetime(dataset2, "metadata_created")
        replace_datetime(dataset2, "metadata_modified")
        replace_uuid(dataset2["groups"][0], "id")
        replace_number_suffix(dataset2["groups"][0], "name")
        replace_number_suffix(dataset2["groups"][0], "title")
        replace_number_suffix(dataset2["groups"][0], "display_name")
        replace_uuid(dataset2["organization"], "id")
        replace_uuid(dataset2["organization"], "revision_id")
        replace_number_suffix(dataset2["organization"], "name")
        replace_number_suffix(dataset2["organization"], "title")
        replace_datetime(dataset2["organization"], "created")
        replace_uuid(dataset2["resources"][0], "id")
        replace_uuid(dataset2["resources"][0], "revision_id")
        replace_uuid(dataset2["resources"][0], "package_id")
        replace_number_suffix(dataset2["resources"][0], "name")
        replace_datetime(dataset2["resources"][0], "created")
        replace_uuid(dataset2["tags"][0], "id")

        assert dataset2 == {
            u"author": None,
            u"author_email": None,
            u"creator_user_id": u"<SOME-UUID>",
            u"extras": [{u"key": u"subject", u"value": u"science"}],
            u"groups": [
                {
                    u"description": u"A test description for this test group.",
                    u"display_name": u"Test Group num",
                    u"id": u"<SOME-UUID>",
                    u"image_display_url": u"",
                    u"name": u"test_group_num",
                    u"title": u"Test Group num",
                }
            ],
            u"id": u"<SOME-UUID>",
            u"isopen": False,
            u"license_id": None,
            u"license_title": None,
            u"maintainer": None,
            u"maintainer_email": None,
            u"metadata_created": u"2019-05-24T15:52:30.123456",
            u"metadata_modified": u"2019-05-24T15:52:30.123456",
            u"name": u"test_dataset_num",
            u"notes": u"Just another test dataset.",
            u"num_resources": 1,
            u"num_tags": 1,
            u"organization": {
                u"approval_status": u"approved",
                u"created": u"2019-05-24T15:52:30.123456",
                u"description": u"Just another test organization.",
                u"id": u"<SOME-UUID>",
                u"image_url": u"http://placekitten.com/g/200/100",
                u"is_organization": True,
                u"name": u"test_org_num",
                u"revision_id": u"<SOME-UUID>",
                u"state": u"active",
                u"title": u"Test Organization",
                u"type": u"organization",
            },
            u"owner_org": u"<SOME-UUID>",
            u"private": False,
            u"relationships_as_object": [],
            u"relationships_as_subject": [],
            u"resources": [
                {
                    u"cache_last_updated": None,
                    u"cache_url": None,
                    u"created": u"2019-05-24T15:52:30.123456",
                    u"description": u"",
                    u"format": u"PNG",
                    u"hash": u"",
                    u"id": u"<SOME-UUID>",
                    u"last_modified": None,
                    u"mimetype": None,
                    u"mimetype_inner": None,
                    u"name": u"Image num",
                    u"package_id": u"<SOME-UUID>",
                    u"position": 0,
                    u"resource_type": None,
                    u"revision_id": u"<SOME-UUID>",
                    u"size": None,
                    u"state": u"active",
                    u"url": u"http://example.com/image.png",
                    u"url_type": None,
                }
            ],
            u"revision_id": u"<SOME-UUID>",
            u"state": u"active",
            u"tags": [
                {
                    u"display_name": u"science",
                    u"id": u"<SOME-UUID>",
                    u"name": u"science",
                    u"state": u"active",
                    u"vocabulary_id": None,
                }
            ],
            u"title": u"Test Dataset",
            u"type": u"dataset",
            u"url": None,
            u"version": None,
        }
=======
            dict_[key] = re.sub(r'\d+$', 'num', dict_[key])

        replace_uuid(dataset2, 'id')
        replace_uuid(dataset2, 'creator_user_id')
        replace_uuid(dataset2, 'owner_org')
        replace_number_suffix(dataset2, 'name')
        replace_datetime(dataset2, 'metadata_created')
        replace_datetime(dataset2, 'metadata_modified')
        replace_uuid(dataset2['groups'][0], 'id')
        replace_number_suffix(dataset2['groups'][0], 'name')
        replace_number_suffix(dataset2['groups'][0], 'title')
        replace_number_suffix(dataset2['groups'][0], 'display_name')
        replace_uuid(dataset2['organization'], 'id')
        replace_number_suffix(dataset2['organization'], 'name')
        replace_number_suffix(dataset2['organization'], 'title')
        replace_datetime(dataset2['organization'], 'created')
        replace_uuid(dataset2['resources'][0], 'id')
        replace_uuid(dataset2['resources'][0], 'package_id')
        replace_number_suffix(dataset2['resources'][0], 'name')
        replace_datetime(dataset2['resources'][0], 'created')
        replace_uuid(dataset2['tags'][0], 'id')

        pprint(dataset2)
        nose.tools.assert_equal.__self__.maxDiff = None
        nose.tools.assert_equal(dataset2, {
            u'author': None,
            u'author_email': None,
            u'creator_user_id': u'<SOME-UUID>',
            u'extras': [{u'key': u'subject', u'value': u'science'}],
            u'groups': [{
                u'description': u'A test description for this test group.',
                u'display_name': u'Test Group num',
                u'id': u'<SOME-UUID>',
                u'image_display_url': u'',
                u'name': u'test_group_num',
                u'title': u'Test Group num'}],
            u'id': u'<SOME-UUID>',
            u'isopen': False,
            u'license_id': None,
            u'license_title': None,
            u'maintainer': None,
            u'maintainer_email': None,
            u'metadata_created': u'2019-05-24T15:52:30.123456',
            u'metadata_modified': u'2019-05-24T15:52:30.123456',
            u'name': u'test_dataset_num',
            u'notes': u'Just another test dataset.',
            u'num_resources': 1,
            u'num_tags': 1,
            u'organization': {
                u'approval_status': u'approved',
                u'created': u'2019-05-24T15:52:30.123456',
                u'description': u'Just another test organization.',
                u'id': u'<SOME-UUID>',
                u'image_url': u'http://placekitten.com/g/200/100',
                u'is_organization': True,
                u'name': u'test_org_num',
                u'state': u'active',
                u'title': u'Test Organization',
                u'type': u'organization'},
            u'owner_org': u'<SOME-UUID>',
            u'private': False,
            u'relationships_as_object': [],
            u'relationships_as_subject': [],
            u'resources': [{
                u'cache_last_updated': None,
                u'cache_url': None,
                u'created': u'2019-05-24T15:52:30.123456',
                u'description': u'',
                u'format': u'PNG',
                u'hash': u'',
                u'id': u'<SOME-UUID>',
                u'last_modified': None,
                u'mimetype': None,
                u'mimetype_inner': None,
                u'name': u'Image num',
                u'package_id': u'<SOME-UUID>',
                u'position': 0,
                u'resource_type': None,
                u'size': None,
                u'state': u'active',
                u'url': u'http://example.com/image.png',
                u'url_type': None}],
            u'state': u'active',
            u'tags': [{
                u'display_name': u'science',
                u'id': u'<SOME-UUID>',
                u'name': u'science',
                u'state': u'active',
                u'vocabulary_id': None}],
            u'title': u'Test Dataset',
            u'type': u'dataset',
            u'url': None,
            u'version': None}
        )
>>>>>>> 746cd7e3

    @pytest.mark.usefixtures("clean_db")
    def test_package_show_with_custom_schema(self):
        dataset1 = factories.Dataset()
        from ckan.logic.schema import default_show_package_schema

        custom_schema = default_show_package_schema()

        def foo(key, data, errors, context):
            data[key] = "foo"

        custom_schema["new_field"] = [foo]

        dataset2 = helpers.call_action(
            "package_show",
            id=dataset1["id"],
            context={"schema": custom_schema},
        )

        assert dataset2["new_field"] == "foo"

    @pytest.mark.usefixtures("clean_db")
    def test_package_show_with_custom_schema_return_default_schema(self):
        dataset1 = factories.Dataset()
        from ckan.logic.schema import default_show_package_schema

        custom_schema = default_show_package_schema()

        def foo(key, data, errors, context):
            data[key] = "foo"

        custom_schema["new_field"] = [foo]

        dataset2 = helpers.call_action(
            "package_show",
            id=dataset1["id"],
            use_default_schema=True,
            context={"schema": custom_schema},
        )

        assert "new_field" not in dataset2


class TestGroupList(object):
    @pytest.mark.usefixtures("clean_db")
    def test_group_list(self):

        group1 = factories.Group()
        group2 = factories.Group()

        group_list = helpers.call_action("group_list")

<<<<<<< HEAD
        assert sorted(group_list) == sorted(
            [g["name"] for g in [group1, group2]]
        )
=======
        assert (sorted(group_list) ==
                sorted(g['name'] for g in [group1, group2]))
>>>>>>> 746cd7e3

    @pytest.mark.usefixtures("clean_db")
    def test_group_list_in_presence_of_organizations(self):
        """
        Getting the group_list should only return groups of type 'group' (not
        organizations).
        """
        group1 = factories.Group()
        group2 = factories.Group()
        factories.Organization()
        factories.Organization()

        group_list = helpers.call_action("group_list")

<<<<<<< HEAD
        assert sorted(group_list) == sorted(
            [g["name"] for g in [group1, group2]]
        )
=======
        assert (sorted(group_list) ==
                sorted(g['name'] for g in [group1, group2]))
>>>>>>> 746cd7e3

    @pytest.mark.usefixtures("clean_db")
    def test_group_list_in_presence_of_custom_group_types(self):
        """Getting the group_list shouldn't return custom group types."""
        group1 = factories.Group()
        group2 = factories.Group()
        factories.Group(type="custom")

        group_list = helpers.call_action("group_list")

<<<<<<< HEAD
        assert sorted(group_list) == sorted(
            [g["name"] for g in [group1, group2]]
        )
=======
        assert (sorted(group_list) ==
                sorted(g['name'] for g in [group1, group2]))
>>>>>>> 746cd7e3

    @pytest.mark.usefixtures("clean_db")
    def test_group_list_return_custom_group(self):
        """
        Getting the group_list with a type defined should only return
        groups of that type.
        """
        group1 = factories.Group(type="custom")
        group2 = factories.Group(type="custom")
        factories.Group()
        factories.Group()

        group_list = helpers.call_action("group_list", type="custom")

<<<<<<< HEAD
        assert sorted(group_list) == sorted(
            [g["name"] for g in [group1, group2]]
        )
=======
        assert (sorted(group_list) ==
                sorted(g['name'] for g in [group1, group2]))
>>>>>>> 746cd7e3

    @pytest.mark.usefixtures("clean_db")
    def test_group_list_sort_by_package_count(self):

        factories.Group(name="aa")
        factories.Group(name="bb")
        factories.Dataset(groups=[{"name": "aa"}, {"name": "bb"}])
        factories.Dataset(groups=[{"name": "bb"}])

        group_list = helpers.call_action("group_list", sort="package_count")
        assert sorted(group_list) == sorted(["bb", "aa"])

    @pytest.mark.usefixtures("clean_db")
    def test_group_list_sort_by_package_count_ascending(self):

        factories.Group(name="aa")
        factories.Group(name="bb")
        factories.Dataset(groups=[{"name": "aa"}, {"name": "bb"}])
        factories.Dataset(groups=[{"name": "aa"}])

        group_list = helpers.call_action(
            "group_list", sort="package_count asc"
        )

        assert group_list == ["bb", "aa"]

    def eq_expected(self, expected_dict, result_dict):
        superfluous_keys = set(result_dict) - set(expected_dict)
        assert not superfluous_keys, "Did not expect key: %s" % " ".join(
            ("%s=%s" % (k, result_dict[k]) for k in superfluous_keys)
        )
        for key in expected_dict:
            assert expected_dict[key] == result_dict[key], (
                "%s=%s should be %s"
                % (key, result_dict[key], expected_dict[key])
            )

    @pytest.mark.usefixtures("clean_db")
    def test_group_list_all_fields(self):

        group = factories.Group()

        group_list = helpers.call_action("group_list", all_fields=True)

        expected_group = dict(group.items()[:])
        for field in ("users", "tags", "extras", "groups"):
            del expected_group[field]

        assert group_list[0] == expected_group
        assert "extras" not in group_list[0]
        assert "tags" not in group_list[0]
        assert "groups" not in group_list[0]
        assert "users" not in group_list[0]
        assert "datasets" not in group_list[0]

    def _create_bulk_groups(self, name, count):
        from ckan import model
<<<<<<< HEAD

        model.repo.new_revision()
        groups = [
            model.Group(name="{}_{}".format(name, i)) for i in range(count)
        ]
=======
        groups = [model.Group(name='{}_{}'.format(name, i))
                  for i in range(count)]
>>>>>>> 746cd7e3
        model.Session.add_all(groups)
        model.repo.commit_and_remove()

    @pytest.mark.usefixtures("clean_db")
    def test_limit_default(self):
        self._create_bulk_groups("group_default", 1010)
        results = helpers.call_action("group_list")
        assert len(results) == 1000  # i.e. default value

    @pytest.mark.ckan_config("ckan.group_and_organization_list_max", "5")
    @pytest.mark.usefixtures("clean_db")
    def test_limit_configured(self):
        self._create_bulk_groups("group_default", 7)
        results = helpers.call_action("group_list")
        assert len(results) == 5  # i.e. configured limit

    @pytest.mark.usefixtures("clean_db")
    def test_all_fields_limit_default(self):
        self._create_bulk_groups("org_all_fields_default", 30)
        results = helpers.call_action("group_list", all_fields=True)
        assert len(results) == 25  # i.e. default value

    @pytest.mark.ckan_config(
        "ckan.group_and_organization_list_all_fields_max", "5"
    )
    @pytest.mark.usefixtures("clean_db")
    def test_all_fields_limit_configured(self):
        self._create_bulk_groups("org_all_fields_default", 30)
        results = helpers.call_action("group_list", all_fields=True)
        assert len(results) == 5  # i.e. configured limit

    @pytest.mark.usefixtures("clean_db")
    def test_group_list_extras_returned(self):

        group = factories.Group(extras=[{"key": "key1", "value": "val1"}])

        group_list = helpers.call_action(
            "group_list", all_fields=True, include_extras=True
        )

        assert group_list[0]["extras"] == group["extras"]
        assert group_list[0]["extras"][0]["key"] == "key1"

    @pytest.mark.usefixtures("clean_db")
    def test_group_list_users_returned(self):
        user = factories.User()
        group = factories.Group(
            users=[{"name": user["name"], "capacity": "admin"}]
        )

        group_list = helpers.call_action(
            "group_list", all_fields=True, include_users=True
        )

        assert group_list[0]["users"] == group["users"]
        assert group_list[0]["users"][0]["name"] == group["users"][0]["name"]

    # NB there is no test_group_list_tags_returned because tags are not in the
    # group_create schema (yet)

    @pytest.mark.usefixtures("clean_db")
    def test_group_list_groups_returned(self):

        parent_group = factories.Group(tags=[{"name": "river"}])
        child_group = factories.Group(
            groups=[{"name": parent_group["name"]}], tags=[{"name": "river"}]
        )

        group_list = helpers.call_action(
            "group_list", all_fields=True, include_groups=True
        )

        child_group_returned = group_list[0]
        if group_list[0]["name"] == child_group["name"]:
            child_group_returned, parent_group_returned = group_list
        else:
            child_group_returned, parent_group_returned = group_list[::-1]
        expected_parent_group = dict(parent_group.items()[:])

        assert [g["name"] for g in child_group_returned["groups"]] == [
            expected_parent_group["name"]
        ]

    @pytest.mark.usefixtures("clean_db")
    def test_group_list_limit(self):

        group1 = factories.Group()
        group2 = factories.Group()
        group3 = factories.Group()

        group_list = helpers.call_action("group_list", limit=1)

        assert len(group_list) == 1
        assert group_list[0] == group1["name"]

    @pytest.mark.usefixtures("clean_db")
    def test_group_list_offset(self):

        group1 = factories.Group()
        group2 = factories.Group()
        group3 = factories.Group()

        group_list = helpers.call_action("group_list", offset=2)

        assert len(group_list) == 1
        assert group_list[0] == group3["name"]

    @pytest.mark.usefixtures("clean_db")
    def test_group_list_limit_and_offset(self):

        group1 = factories.Group()
        group2 = factories.Group()
        group3 = factories.Group()

        group_list = helpers.call_action("group_list", offset=1, limit=1)

        assert len(group_list) == 1
        assert group_list[0] == group2["name"]

    @pytest.mark.usefixtures("clean_db")
    def test_group_list_wrong_limit(self):

        with pytest.raises(logic.ValidationError):
            helpers.call_action("group_list", limit="a")

    @pytest.mark.usefixtures("clean_db")
    def test_group_list_wrong_offset(self):

        with pytest.raises(logic.ValidationError):
            helpers.call_action("group_list", offset="-2")


class TestGroupShow(object):
    @pytest.mark.usefixtures("clean_db")
    def test_group_show(self):
        group = factories.Group(user=factories.User())

        group_dict = helpers.call_action(
            "group_show", id=group["id"], include_datasets=True
        )

        group_dict.pop("packages", None)
        assert group_dict == group

    @pytest.mark.usefixtures("clean_db")
    def test_group_show_error_not_found(self):

        with pytest.raises(logic.NotFound):
            helpers.call_action("group_show", id="does_not_exist")

    @pytest.mark.usefixtures("clean_db")
    def test_group_show_error_for_organization(self):

        org = factories.Organization()

        with pytest.raises(logic.NotFound):
            helpers.call_action("group_show", id=org["id"])

    @pytest.mark.usefixtures("clean_db")
    def test_group_show_packages_returned(self):

        user_name = helpers.call_action("get_site_user")["name"]

        group = factories.Group(user=factories.User())

        datasets = [
            {"name": "dataset_1", "groups": [{"name": group["name"]}]},
            {"name": "dataset_2", "groups": [{"name": group["name"]}]},
        ]

        for dataset in datasets:
            helpers.call_action(
                "package_create", context={"user": user_name}, **dataset
            )

        group_dict = helpers.call_action(
            "group_show", id=group["id"], include_datasets=True
        )

        assert len(group_dict["packages"]) == 2
        assert group_dict["package_count"] == 2

    @pytest.mark.usefixtures("clean_db")
    def test_group_show_packages_returned_for_view(self):

        user_name = helpers.call_action("get_site_user")["name"]

        group = factories.Group(user=factories.User())

        datasets = [
            {"name": "dataset_1", "groups": [{"name": group["name"]}]},
            {"name": "dataset_2", "groups": [{"name": group["name"]}]},
        ]

        for dataset in datasets:
            helpers.call_action(
                "package_create", context={"user": user_name}, **dataset
            )

        group_dict = helpers.call_action(
            "group_show",
            id=group["id"],
            include_datasets=True,
            context={"for_view": True},
        )

        assert len(group_dict["packages"]) == 2
        assert group_dict["package_count"] == 2

    @pytest.mark.usefixtures("clean_db")
    def test_group_show_no_packages_returned(self):

        user_name = helpers.call_action("get_site_user")["name"]

        group = factories.Group(user=factories.User())

        datasets = [
            {"name": "dataset_1", "groups": [{"name": group["name"]}]},
            {"name": "dataset_2", "groups": [{"name": group["name"]}]},
        ]

        for dataset in datasets:
            helpers.call_action(
                "package_create", context={"user": user_name}, **dataset
            )

        group_dict = helpers.call_action(
            "group_show", id=group["id"], include_datasets=False
        )

        assert "packages" not in group_dict
        assert group_dict["package_count"] == 2

    @pytest.mark.usefixtures("clean_db")
    def test_group_show_does_not_show_private_datasets(self):
        """group_show() should never show private datasets.

        If a dataset is a private member of an organization and also happens to
        be a member of a group, group_show() should not return the dataset as
        part of the group dict, even if the user calling group_show() is a
        member or admin of the group or the organization or is a sysadmin.

        """
        org_member = factories.User()
        org = factories.Organization(user=org_member)
        private_dataset = factories.Dataset(
            user=org_member, owner_org=org["name"], private=True
        )

        group = factories.Group()

        # Add the private dataset to the group.
        helpers.call_action(
            "member_create",
            id=group["id"],
            object=private_dataset["id"],
            object_type="package",
            capacity="public",
        )

        # Create a member user and an admin user of the group.
        group_member = factories.User()
        helpers.call_action(
            "member_create",
            id=group["id"],
            object=group_member["id"],
            object_type="user",
            capacity="member",
        )
        group_admin = factories.User()
        helpers.call_action(
            "member_create",
            id=group["id"],
            object=group_admin["id"],
            object_type="user",
            capacity="admin",
        )

        # Create a user who isn't a member of any group or organization.
        non_member = factories.User()

        sysadmin = factories.Sysadmin()

        # None of the users should see the dataset when they call group_show().
        for user in (
            org_member,
            group_member,
            group_admin,
            non_member,
            sysadmin,
            None,
        ):

            if user is None:
                context = None  # No user logged-in.
            else:
                context = {"user": user["name"]}

            group = helpers.call_action(
                "group_show",
                id=group["id"],
                include_datasets=True,
                context=context,
            )

            assert private_dataset["id"] not in [
                dataset["id"] for dataset in group["packages"]
            ], "group_show() should never show private datasets"

    @pytest.mark.ckan_config("ckan.search.rows_max", "5")
    @pytest.mark.usefixtures("clean_db")
    def test_package_limit_configured(self):
        group = factories.Group()
        for i in range(7):
            factories.Dataset(groups=[{"id": group["id"]}])
        id = group["id"]

        results = helpers.call_action("group_show", id=id, include_datasets=1)
        assert len(results["packages"]) == 5  # i.e. ckan.search.rows_max


class TestOrganizationList(object):
    @pytest.mark.usefixtures("clean_db")
    def test_organization_list(self):

        org1 = factories.Organization()
        org2 = factories.Organization()

        org_list = helpers.call_action("organization_list")

<<<<<<< HEAD
        assert sorted(org_list) == sorted([g["name"] for g in [org1, org2]])
=======
        assert (sorted(org_list) ==
                sorted(g['name'] for g in [org1, org2]))
>>>>>>> 746cd7e3

    @pytest.mark.usefixtures("clean_db")
    def test_organization_list_in_presence_of_groups(self):
        """
        Getting the organization_list only returns organization group
        types.
        """
        org1 = factories.Organization()
        org2 = factories.Organization()
        factories.Group()
        factories.Group()

        org_list = helpers.call_action("organization_list")

<<<<<<< HEAD
        assert sorted(org_list) == sorted([g["name"] for g in [org1, org2]])
=======
        assert (sorted(org_list) ==
                sorted(g['name'] for g in [org1, org2]))
>>>>>>> 746cd7e3

    @pytest.mark.usefixtures("clean_db")
    def test_organization_list_in_presence_of_custom_group_types(self):
        """
        Getting the organization_list only returns organization group
        types.
        """
        org1 = factories.Organization()
        org2 = factories.Organization()
        factories.Group(type="custom")
        factories.Group(type="custom")

        org_list = helpers.call_action("organization_list")

<<<<<<< HEAD
        assert sorted(org_list) == sorted([g["name"] for g in [org1, org2]])
=======
        assert (sorted(org_list) ==
                sorted(g['name'] for g in [org1, org2]))
>>>>>>> 746cd7e3

    @pytest.mark.usefixtures("clean_db")
    def test_organization_list_return_custom_organization_type(self):
        """
        Getting the org_list with a type defined should only return
        orgs of that type.
        """
        org1 = factories.Organization()
        org2 = factories.Organization(type="custom_org")
        factories.Group(type="custom")
        factories.Group(type="custom")

        org_list = helpers.call_action("organization_list", type="custom_org")

<<<<<<< HEAD
        assert sorted(org_list) == sorted(
            [g["name"] for g in [org2]]
        ), "{}".format(org_list)

    def _create_bulk_orgs(self, name, count):
        from ckan import model

        model.repo.new_revision()
        orgs = [
            model.Group(
                name="{}_{}".format(name, i),
                is_organization=True,
                type="organization",
            )
            for i in range(count)
        ]
=======
        assert (sorted(org_list) ==
                sorted(g['name'] for g in [org2])), '{}'.format(org_list)

    def _create_bulk_orgs(self, name, count):
        from ckan import model
        orgs = [model.Group(name='{}_{}'.format(name, i), is_organization=True,
                            type='organization')
                for i in range(count)]
>>>>>>> 746cd7e3
        model.Session.add_all(orgs)
        model.repo.commit_and_remove()

    @pytest.mark.usefixtures("clean_db")
    def test_limit_default(self):
        self._create_bulk_orgs("org_default", 1010)
        results = helpers.call_action("organization_list")
        assert len(results) == 1000  # i.e. default value

    @pytest.mark.ckan_config("ckan.group_and_organization_list_max", "5")
    @pytest.mark.usefixtures("clean_db")
    def test_limit_configured(self):
        self._create_bulk_orgs("org_default", 7)
        results = helpers.call_action("organization_list")
        assert len(results) == 5  # i.e. configured limit

    @pytest.mark.usefixtures("clean_db")
    def test_all_fields_limit_default(self):
        self._create_bulk_orgs("org_all_fields_default", 30)
        results = helpers.call_action("organization_list", all_fields=True)
        assert len(results) == 25  # i.e. default value

    @pytest.mark.ckan_config(
        "ckan.group_and_organization_list_all_fields_max", "5"
    )
    @pytest.mark.usefixtures("clean_db")
    def test_all_fields_limit_configured(self):
        self._create_bulk_orgs("org_all_fields_default", 30)
        results = helpers.call_action("organization_list", all_fields=True)
        assert len(results) == 5  # i.e. configured limit


class TestOrganizationShow(object):
    @pytest.mark.usefixtures("clean_db")
    def test_organization_show(self):
        org = factories.Organization()

        org_dict = helpers.call_action(
            "organization_show", id=org["id"], include_datasets=True
        )

        org_dict.pop("packages", None)
        assert org_dict == org

    @pytest.mark.usefixtures("clean_db")
    def test_organization_show_error_not_found(self):

        with pytest.raises(logic.NotFound):
            helpers.call_action("organization_show", id="does_not_exist")

    @pytest.mark.usefixtures("clean_db")
    def test_organization_show_error_for_group(self):

        group = factories.Group()

        with pytest.raises(logic.NotFound):
            helpers.call_action("organization_show", id=group["id"])

    @pytest.mark.usefixtures("clean_db")
    def test_organization_show_packages_returned(self):

        user_name = helpers.call_action("get_site_user")["name"]

        org = factories.Organization()

        datasets = [
            {"name": "dataset_1", "owner_org": org["name"]},
            {"name": "dataset_2", "owner_org": org["name"]},
        ]

        for dataset in datasets:
            helpers.call_action(
                "package_create", context={"user": user_name}, **dataset
            )

        org_dict = helpers.call_action(
            "organization_show", id=org["id"], include_datasets=True
        )

        assert len(org_dict["packages"]) == 2
        assert org_dict["package_count"] == 2

    @pytest.mark.usefixtures("clean_db")
    def test_organization_show_private_packages_not_returned(self):

        user_name = helpers.call_action("get_site_user")["name"]

        org = factories.Organization()

        datasets = [
            {"name": "dataset_1", "owner_org": org["name"]},
            {"name": "dataset_2", "owner_org": org["name"], "private": True},
        ]

        for dataset in datasets:
            helpers.call_action(
                "package_create", context={"user": user_name}, **dataset
            )

        org_dict = helpers.call_action(
            "organization_show", id=org["id"], include_datasets=True
        )

        assert len(org_dict["packages"]) == 1
        assert org_dict["packages"][0]["name"] == "dataset_1"
        assert org_dict["package_count"] == 1

    @pytest.mark.ckan_config("ckan.search.rows_max", "5")
    @pytest.mark.usefixtures("clean_db")
    def test_package_limit_configured(self):
        org = factories.Organization()
        for i in range(7):
            factories.Dataset(owner_org=org["id"])
        id = org["id"]

        results = helpers.call_action(
            "organization_show", id=id, include_datasets=1
        )
        assert len(results["packages"]) == 5  # i.e. ckan.search.rows_max


class TestUserList(object):
    @pytest.mark.usefixtures("clean_db")
    def test_user_list_default_values(self):

        user = factories.User()

        got_users = helpers.call_action("user_list")

        assert len(got_users) == 1
        got_user = got_users[0]
<<<<<<< HEAD
        assert got_user["id"] == user["id"]
        assert got_user["name"] == user["name"]
        assert got_user["fullname"] == user["fullname"]
        assert got_user["display_name"] == user["display_name"]
        assert got_user["created"] == user["created"]
        assert got_user["about"] == user["about"]
        assert got_user["sysadmin"] == user["sysadmin"]
        assert got_user["number_of_edits"] == 0
        assert got_user["number_created_packages"] == 0
        assert "password" not in got_user
        assert "reset_key" not in got_user
        assert "apikey" not in got_user
        assert "email" not in got_user
        assert "datasets" not in got_user

    @pytest.mark.usefixtures("clean_db")
=======
        assert got_user['id'] == user['id']
        assert got_user['name'] == user['name']
        assert got_user['fullname'] == user['fullname']
        assert got_user['display_name'] == user['display_name']
        assert got_user['created'] == user['created']
        assert got_user['about'] == user['about']
        assert got_user['sysadmin'] == user['sysadmin']
        assert got_user['number_created_packages'] == 0
        assert 'password' not in got_user
        assert 'reset_key' not in got_user
        assert 'apikey' not in got_user
        assert 'email' not in got_user
        assert 'datasets' not in got_user

>>>>>>> 746cd7e3
    def test_user_list_edits(self):

        user = factories.User()
        dataset = factories.Dataset(user=user)
        dataset["title"] = "Edited title"
        helpers.call_action(
            "package_update", context={"user": user["name"]}, **dataset
        )

        got_users = helpers.call_action("user_list")

        assert len(got_users) == 1
        got_user = got_users[0]
<<<<<<< HEAD
        assert got_user["number_created_packages"] == 1
        assert got_user["number_of_edits"] == 2
=======
        assert got_user['number_created_packages'] == 1
>>>>>>> 746cd7e3

    @pytest.mark.usefixtures("clean_db")
    def test_user_list_excludes_deleted_users(self):

        user = factories.User()
        factories.User(state="deleted")

        got_users = helpers.call_action("user_list")

        assert len(got_users) == 1
        assert got_users[0]["name"] == user["name"]

    @pytest.mark.usefixtures("clean_db")
    def test_user_list_not_all_fields(self):

        user = factories.User()

        got_users = helpers.call_action("user_list", all_fields=False)

        assert len(got_users) == 1
        got_user = got_users[0]
        assert got_user == user["name"]

    @pytest.mark.usefixtures("clean_db")
    def test_user_list_filtered_by_email(self):

        user_a = factories.User(email="a@example.com")
        factories.User(email="b@example.com")

        got_users = helpers.call_action(
            "user_list", email="a@example.com", all_fields=False
        )

        assert len(got_users) == 1
        got_user = got_users[0]
        assert got_user == user_a["name"]


class TestUserShow(object):
    @pytest.mark.usefixtures("clean_db")
    def test_user_show_default_values(self):

        user = factories.User()

<<<<<<< HEAD
        got_user = helpers.call_action("user_show", id=user["id"])

        assert got_user["id"] == user["id"]
        assert got_user["name"] == user["name"]
        assert got_user["fullname"] == user["fullname"]
        assert got_user["display_name"] == user["display_name"]
        assert got_user["created"] == user["created"]
        assert got_user["about"] == user["about"]
        assert got_user["sysadmin"] == user["sysadmin"]
        assert got_user["number_of_edits"] == 0
        assert got_user["number_created_packages"] == 0
        assert "password" not in got_user
        assert "reset_key" not in got_user
        assert "apikey" not in got_user
        assert "email" not in got_user
        assert "datasets" not in got_user
        assert "password_hash" not in got_user

    @pytest.mark.usefixtures("clean_db")
=======
        got_user = helpers.call_action('user_show', id=user['id'])

        assert got_user['id'] == user['id']
        assert got_user['name'] == user['name']
        assert got_user['fullname'] == user['fullname']
        assert got_user['display_name'] == user['display_name']
        assert got_user['created'] == user['created']
        assert got_user['about'] == user['about']
        assert got_user['sysadmin'] == user['sysadmin']
        assert got_user['number_created_packages'] == 0
        assert 'password' not in got_user
        assert 'reset_key' not in got_user
        assert 'apikey' not in got_user
        assert 'email' not in got_user
        assert 'datasets' not in got_user
        assert 'password_hash' not in got_user

>>>>>>> 746cd7e3
    def test_user_show_keep_email(self):

        user = factories.User()

        got_user = helpers.call_action(
            "user_show", context={"keep_email": True}, id=user["id"]
        )

        assert got_user["email"] == user["email"]
        assert "apikey" not in got_user
        assert "password" not in got_user
        assert "reset_key" not in got_user

    @pytest.mark.usefixtures("clean_db")
    def test_user_show_keep_apikey(self):

        user = factories.User()

        got_user = helpers.call_action(
            "user_show", context={"keep_apikey": True}, id=user["id"]
        )

        assert "email" not in got_user
        assert got_user["apikey"] == user["apikey"]
        assert "password" not in got_user
        assert "reset_key" not in got_user

    @pytest.mark.usefixtures("clean_db")
    def test_user_show_normal_user_no_password_hash(self):

        user = factories.User()

        got_user = helpers.call_action(
            "user_show", id=user["id"], include_password_hash=True
        )

        assert "password_hash" not in got_user

    @pytest.mark.usefixtures("clean_db")
    def test_user_show_for_myself(self):

        user = factories.User()

        got_user = helpers.call_action(
            "user_show", context={"user": user["name"]}, id=user["id"]
        )

        assert got_user["email"] == user["email"]
        assert got_user["apikey"] == user["apikey"]
        assert "password" not in got_user
        assert "reset_key" not in got_user

    @pytest.mark.usefixtures("clean_db")
    def test_user_show_sysadmin_values(self):

        user = factories.User()

        sysadmin = factories.User(sysadmin=True)

        got_user = helpers.call_action(
            "user_show", context={"user": sysadmin["name"]}, id=user["id"]
        )

        assert got_user["email"] == user["email"]
        assert got_user["apikey"] == user["apikey"]
        assert "password" not in got_user
        assert "reset_key" not in got_user

    @pytest.mark.usefixtures("clean_db")
    def test_user_show_sysadmin_password_hash(self):

        user = factories.User(password="TestPassword1")

        sysadmin = factories.User(sysadmin=True)

        got_user = helpers.call_action(
            "user_show",
            context={"user": sysadmin["name"]},
            id=user["id"],
            include_password_hash=True,
        )

        assert got_user["email"] == user["email"]
        assert got_user["apikey"] == user["apikey"]
        assert "password_hash" in got_user
        assert "password" not in got_user
        assert "reset_key" not in got_user

    @pytest.mark.usefixtures("clean_db")
    def test_user_show_include_datasets(self):

        user = factories.User()
        dataset = factories.Dataset(user=user)

        got_user = helpers.call_action(
            "user_show", include_datasets=True, id=user["id"]
        )

        assert len(got_user["datasets"]) == 1
        assert got_user["datasets"][0]["name"] == dataset["name"]

    @pytest.mark.usefixtures("clean_db")
    def test_user_show_include_datasets_excludes_draft_and_private(self):

        user = factories.User()
        org = factories.Organization(user=user)
        dataset = factories.Dataset(user=user)
        factories.Dataset(user=user, state="deleted")
        factories.Dataset(user=user, state="draft")
        factories.Dataset(user=user, private=True, owner_org=org["name"])

        got_user = helpers.call_action(
            "user_show", include_datasets=True, id=user["id"]
        )

        assert len(got_user["datasets"]) == 1
        assert got_user["datasets"][0]["name"] == dataset["name"]
        assert got_user["number_created_packages"] == 1

    @pytest.mark.usefixtures("clean_db")
    def test_user_show_include_datasets_includes_draft_myself(self):
        # a user viewing his own user should see the draft and private datasets

        user = factories.User()
        org = factories.Organization(user=user)
        factories.Dataset(user=user)
        dataset_deleted = factories.Dataset(user=user, state="deleted")
        factories.Dataset(user=user, state="draft")
        factories.Dataset(user=user, private=True, owner_org=org["name"])

        got_user = helpers.call_action(
            "user_show",
            context={"user": user["name"]},
            include_datasets=True,
            id=user["id"],
        )

<<<<<<< HEAD
        assert len(got_user["datasets"]) == 3
        datasets_got = set([user_["name"] for user_ in got_user["datasets"]])
        assert dataset_deleted["name"] not in datasets_got
        assert got_user["number_created_packages"] == 3
=======
        eq(len(got_user['datasets']), 3)
        datasets_got = {user_['name'] for user_ in got_user['datasets']}
        assert dataset_deleted['name'] not in datasets_got
        eq(got_user['number_created_packages'], 3)
>>>>>>> 746cd7e3

    @pytest.mark.usefixtures("clean_db")
    def test_user_show_include_datasets_includes_draft_sysadmin(self):
        # sysadmin should see the draft and private datasets

        user = factories.User()
        sysadmin = factories.Sysadmin()
        org = factories.Organization(user=user)
        factories.Dataset(user=user)
<<<<<<< HEAD
        dataset_deleted = factories.Dataset(user=user, state="deleted")
        factories.Dataset(user=user, state="draft")
        factories.Dataset(user=user, private=True, owner_org=org["name"])

        got_user = helpers.call_action(
            "user_show",
            context={"user": sysadmin["name"]},
            include_datasets=True,
            id=user["id"],
        )
=======
        dataset_deleted = factories.Dataset(user=user, state='deleted')
        factories.Dataset(user=user, state='draft')
        factories.Dataset(user=user, private=True, owner_org=org['name'])

        got_user = helpers.call_action('user_show',
                                       context={'user': sysadmin['name']},
                                       include_datasets=True,
                                       id=user['id'])

        eq(len(got_user['datasets']), 3)
        datasets_got = {user_['name'] for user_ in got_user['datasets']}
        assert dataset_deleted['name'] not in datasets_got
        eq(got_user['number_created_packages'], 3)
>>>>>>> 746cd7e3

        assert len(got_user["datasets"]) == 3
        datasets_got = set([user_["name"] for user_ in got_user["datasets"]])
        assert dataset_deleted["name"] not in datasets_got
        assert got_user["number_created_packages"] == 3


class TestCurrentPackageList(object):
    @pytest.mark.usefixtures("clean_db", "clean_index")
    def test_current_package_list(self):
        """
        Test current_package_list_with_resources with no parameters
        """
        user = factories.User()
        dataset1 = factories.Dataset(user=user)
        dataset2 = factories.Dataset(user=user)
        current_package_list = helpers.call_action(
            "current_package_list_with_resources"
        )
        assert len(current_package_list) == 2

    @pytest.mark.usefixtures("clean_db")
    def test_current_package_list_limit_param(self):
        """
        Test current_package_list_with_resources with limit parameter
        """
        user = factories.User()
        dataset1 = factories.Dataset(user=user)
        dataset2 = factories.Dataset(user=user)
        current_package_list = helpers.call_action(
            "current_package_list_with_resources", limit=1
        )
        assert len(current_package_list) == 1
        assert current_package_list[0]["name"] == dataset2["name"]

    @pytest.mark.usefixtures("clean_db", "clean_index")
    def test_current_package_list_offset_param(self):
        """
        Test current_package_list_with_resources with offset parameter
        """
        user = factories.User()
        dataset1 = factories.Dataset(user=user)
        dataset2 = factories.Dataset(user=user)
        current_package_list = helpers.call_action(
            "current_package_list_with_resources", offset=1
        )
        assert len(current_package_list) == 1
        assert current_package_list[0]["name"] == dataset1["name"]

    @pytest.mark.usefixtures("clean_db", "clean_index")
    def test_current_package_list_private_datasets_anonoymous_user(self):
        """
        Test current_package_list_with_resources with an anoymous user and
        a private dataset
        """
        user = factories.User()
        org = factories.Organization(user=user)
        dataset1 = factories.Dataset(
            user=user, owner_org=org["name"], private=True
        )
        dataset2 = factories.Dataset(user=user)
        current_package_list = helpers.call_action(
            "current_package_list_with_resources", context={}
        )
        assert len(current_package_list) == 1

    @pytest.mark.usefixtures("clean_db", "clean_index")
    def test_current_package_list_private_datasets_sysadmin_user(self):
        """
        Test current_package_list_with_resources with a sysadmin user and a
        private dataset
        """
        user = factories.User()
        org = factories.Organization(user=user)
        dataset1 = factories.Dataset(
            user=user, owner_org=org["name"], private=True
        )
        dataset2 = factories.Dataset(user=user)
        sysadmin = factories.Sysadmin()
        current_package_list = helpers.call_action(
            "current_package_list_with_resources",
            context={"user": sysadmin["name"]},
        )
        assert len(current_package_list) == 2


class TestPackageAutocomplete(object):
    @pytest.mark.usefixtures("clean_db")
    def test_package_autocomplete_does_not_return_private_datasets(self):

        user = factories.User()
        org = factories.Organization(user=user)
        dataset1 = factories.Dataset(
            user=user, owner_org=org["name"], title="Some public stuff"
        )
        dataset2 = factories.Dataset(
            user=user,
            owner_org=org["name"],
            private=True,
            title="Some private stuff",
        )

        package_list = helpers.call_action(
            "package_autocomplete", context={"ignore_auth": False}, q="some"
        )
        assert len(package_list) == 1

    @pytest.mark.usefixtures("clean_db", "clean_index")
    def test_package_autocomplete_does_return_private_datasets_from_my_org(
        self
    ):
        user = factories.User()
        org = factories.Organization(
            users=[{"name": user["name"], "capacity": "member"}]
        )
        factories.Dataset(
            user=user, owner_org=org["id"], title="Some public stuff"
        )
        factories.Dataset(
            user=user,
            owner_org=org["id"],
            private=True,
            title="Some private stuff",
        )
        package_list = helpers.call_action(
            "package_autocomplete",
            context={"user": user["name"], "ignore_auth": False},
            q="some",
        )
        assert len(package_list) == 2

    @pytest.mark.usefixtures("clean_db", "clean_index")
    def test_package_autocomplete_works_for_the_middle_part_of_title(self):
        factories.Dataset(title="Some public stuff")
        factories.Dataset(title="Some random stuff")

        package_list = helpers.call_action("package_autocomplete", q="bli")
        assert len(package_list) == 1
        package_list = helpers.call_action("package_autocomplete", q="tuf")
        assert len(package_list) == 2


class TestPackageSearch(object):
    @pytest.mark.usefixtures("clean_db")
    def test_search(self):
        factories.Dataset(title="Rivers")
        factories.Dataset(title="Lakes")  # decoy

        search_result = helpers.call_action("package_search", q="rivers")

        assert search_result["results"][0]["title"] == "Rivers"
        assert search_result["count"] == 1

    @pytest.mark.usefixtures("clean_db", "clean_index")
    def test_search_fl(self):
        d1 = factories.Dataset(title="Rivers", name="test_ri")
        d2 = factories.Dataset(title="Lakes")

        search_result = helpers.call_action(
            "package_search", q="rivers", fl=["title", "name"]
        )
        assert search_result["results"] == [
            {"title": "Rivers", "name": "test_ri"}
        ]

        search_result = helpers.call_action(
            "package_search", q="rivers", fl="title,name"
        )
        assert search_result["results"] == [
            {"title": "Rivers", "name": "test_ri"}
        ]

        search_result = helpers.call_action(
            "package_search", q="rivers", fl=["id"]
        )
        assert search_result["results"] == [{"id": d1["id"]}]

    @pytest.mark.usefixtures("clean_db", "clean_index")
    def test_search_all(self):
        factories.Dataset(title="Rivers")
        factories.Dataset(title="Lakes")

        search_result = helpers.call_action("package_search")  # no q

        assert search_result["count"] == 2

    @pytest.mark.usefixtures("clean_db")
    def test_bad_action_parameter(self):
        with pytest.raises(SearchError):
            helpers.call_action("package_search", weird_param=1)

    @pytest.mark.usefixtures("clean_db")
    def test_bad_solr_parameter(self):
        with pytest.raises(SearchError):
            helpers.call_action("package_search", sort="metadata_modified")
        # SOLR doesn't like that we didn't specify 'asc' or 'desc'
        # SOLR error is 'Missing sort order' or 'Missing_sort_order',
        # depending on the solr version.

    def _create_bulk_datasets(self, name, count):
        from ckan import model
<<<<<<< HEAD

        model.repo.new_revision()
        pkgs = [
            model.Package(name="{}_{}".format(name, i)) for i in range(count)
        ]
=======
        pkgs = [model.Package(name='{}_{}'.format(name, i))
                for i in range(count)]
>>>>>>> 746cd7e3
        model.Session.add_all(pkgs)
        model.repo.commit_and_remove()

    @pytest.mark.usefixtures("clean_db")
    def test_rows_returned_default(self):
        self._create_bulk_datasets("rows_default", 11)
        results = logic.get_action("package_search")({}, {})
        assert len(results["results"]) == 10  # i.e. 'rows' default value

    @pytest.mark.ckan_config("ckan.search.rows_max", "12")
    @pytest.mark.usefixtures("clean_db")
    def test_rows_returned_limited(self):
        self._create_bulk_datasets("rows_limited", 14)
        results = logic.get_action("package_search")({}, {"rows": "15"})
        assert len(results["results"]) == 12  # i.e. ckan.search.rows_max

    @pytest.mark.usefixtures("clean_db", "clean_index")
    def test_facets(self):
        org = factories.Organization(name="test-org-facet", title="Test Org")
        factories.Dataset(owner_org=org["id"])
        factories.Dataset(owner_org=org["id"])

        data_dict = {"facet.field": ["organization"]}
        search_result = helpers.call_action("package_search", **data_dict)

        assert search_result["count"] == 2
        assert search_result["search_facets"] == {
            "organization": {
                "items": [
                    {
                        "count": 2,
                        "display_name": u"Test Org",
                        "name": "test-org-facet",
                    }
                ],
                "title": "organization",
            }
        }

    @pytest.mark.usefixtures("clean_db", "clean_index")
    def test_facet_limit(self):
        group1 = factories.Group(name="test-group-fl1", title="Test Group 1")
        group2 = factories.Group(name="test-group-fl2", title="Test Group 2")
        factories.Dataset(
            groups=[{"name": group1["name"]}, {"name": group2["name"]}]
        )
        factories.Dataset(groups=[{"name": group1["name"]}])
        factories.Dataset()

        data_dict = {"facet.field": ["groups"], "facet.limit": 1}
        search_result = helpers.call_action("package_search", **data_dict)

        assert len(search_result["search_facets"]["groups"]["items"]) == 1
        assert search_result["search_facets"] == {
            "groups": {
                "items": [
                    {
                        "count": 2,
                        "display_name": u"Test Group 1",
                        "name": "test-group-fl1",
                    }
                ],
                "title": "groups",
            }
        }

    @pytest.mark.usefixtures("clean_db", "clean_index")
    def test_facet_no_limit(self):
        group1 = factories.Group()
        group2 = factories.Group()
        factories.Dataset(
            groups=[{"name": group1["name"]}, {"name": group2["name"]}]
        )
        factories.Dataset(groups=[{"name": group1["name"]}])
        factories.Dataset()

        data_dict = {"facet.field": ["groups"], "facet.limit": -1}  # no limit
        search_result = helpers.call_action("package_search", **data_dict)

        assert len(search_result["search_facets"]["groups"]["items"]) == 2

    @pytest.mark.usefixtures("clean_db", "clean_index")
    def test_sort(self):
        factories.Dataset(name="test0")
        factories.Dataset(name="test1")
        factories.Dataset(name="test2")

        search_result = helpers.call_action(
            "package_search", sort="metadata_created desc"
        )

        result_names = [result["name"] for result in search_result["results"]]
        assert result_names == [u"test2", u"test1", u"test0"]

    @pytest.mark.usefixtures("clean_db")
    def test_package_search_on_resource_name(self):
        """
        package_search() should allow searching on resource name field.
        """
        resource_name = "resource_abc"
        factories.Resource(name=resource_name)

        search_result = helpers.call_action("package_search", q="resource_abc")
        assert (
            search_result["results"][0]["resources"][0]["name"]
            == resource_name
        )

    @pytest.mark.usefixtures("clean_db", "clean_index")
    def test_package_search_excludes_private_and_drafts(self):
        """
        package_search() with no options should not return private and draft
        datasets.
        """
        user = factories.User()
        org = factories.Organization(user=user)
        dataset = factories.Dataset(user=user)
        factories.Dataset(user=user, state="deleted")
        factories.Dataset(user=user, state="draft")
        factories.Dataset(user=user, private=True, owner_org=org["name"])

        results = helpers.call_action("package_search")["results"]

        assert len(results) == 1
        assert results[0]["name"] == dataset["name"]

    @pytest.mark.usefixtures("clean_db")
    def test_package_search_with_fq_excludes_private(self):
        """
        package_search() with fq capacity:private should not return private
        and draft datasets.
        """
        user = factories.User()
        org = factories.Organization(user=user)
        dataset = factories.Dataset(user=user)
        factories.Dataset(user=user, state="deleted")
        factories.Dataset(user=user, state="draft")
        factories.Dataset(user=user, private=True, owner_org=org["name"])

        fq = "capacity:private"
        results = helpers.call_action("package_search", fq=fq)["results"]

        assert len(results) == 0

    @pytest.mark.usefixtures("clean_db")
    def test_package_search_with_fq_excludes_drafts(self):
        """
        A sysadmin user can't use fq drafts to get draft datasets. Nothing is
        returned.
        """
        user = factories.User()
        other_user = factories.User()
        org = factories.Organization(user=user)
        factories.Dataset(user=user, name="dataset")
        factories.Dataset(user=other_user, name="other-dataset")
        factories.Dataset(user=user, state="deleted", name="deleted-dataset")
        factories.Dataset(user=user, state="draft", name="draft-dataset")
        factories.Dataset(
            user=other_user, state="draft", name="other-draft-dataset"
        )
        factories.Dataset(
            user=user,
            private=True,
            owner_org=org["name"],
            name="private-dataset",
        )

        fq = "state:draft"
        results = helpers.call_action("package_search", fq=fq)["results"]

        assert len(results) == 0

    @pytest.mark.usefixtures("clean_db", "clean_index")
    def test_package_search_with_include_drafts_option_excludes_drafts_for_anon_user(
        self
    ):
        """
        An anon user can't user include_drafts to get draft datasets.
        """
        user = factories.User()
        org = factories.Organization(user=user)
        dataset = factories.Dataset(user=user)
        factories.Dataset(user=user, state="deleted")
        draft_dataset = factories.Dataset(user=user, state="draft")
        factories.Dataset(user=user, private=True, owner_org=org["name"])

        results = logic.get_action("package_search")(
            {u"user": u""}, {"include_drafts": True}
        )["results"]

        assert len(results) == 1
        assert results[0]["name"] != draft_dataset["name"]
        assert results[0]["name"] == dataset["name"]

    @pytest.mark.usefixtures("clean_db", "clean_index")
    def test_package_search_with_include_drafts_option_includes_drafts_for_sysadmin(
        self
    ):
        """
        A sysadmin can use the include_drafts option to get draft datasets for
        all users.
        """
        user = factories.User()
        other_user = factories.User()
        sysadmin = factories.Sysadmin()
        org = factories.Organization(user=user)
        dataset = factories.Dataset(user=user)
        factories.Dataset(user=user, state="deleted")
        draft_dataset = factories.Dataset(user=user, state="draft")
        other_draft_dataset = factories.Dataset(user=other_user, state="draft")
        factories.Dataset(user=user, private=True, owner_org=org["name"])

        results = logic.get_action("package_search")(
            {"user": sysadmin["name"]}, {"include_drafts": True}
        )["results"]

        assert len(results) == 3
        names = [r["name"] for r in results]
        assert draft_dataset["name"] in names
        assert other_draft_dataset["name"] in names
        assert dataset["name"] in names

    @pytest.mark.usefixtures("clean_db", "clean_index")
    def test_package_search_with_include_drafts_false_option_doesnot_include_drafts_for_sysadmin(
        self
    ):
        """
        A sysadmin with include_drafts option set to `False` will not get
        drafts returned in results.
        """
        user = factories.User()
        other_user = factories.User()
        sysadmin = factories.Sysadmin()
        org = factories.Organization(user=user)
        dataset = factories.Dataset(user=user)
        factories.Dataset(user=user, state="deleted")
        draft_dataset = factories.Dataset(user=user, state="draft")
        other_draft_dataset = factories.Dataset(user=other_user, state="draft")
        factories.Dataset(user=user, private=True, owner_org=org["name"])

        results = logic.get_action("package_search")(
            {"user": sysadmin["name"]}, {"include_drafts": False}
        )["results"]

        assert len(results) == 1
        names = [r["name"] for r in results]
        assert draft_dataset["name"] not in names
        assert other_draft_dataset["name"] not in names
        assert dataset["name"] in names

    @pytest.mark.usefixtures("clean_db", "clean_index")
    def test_package_search_with_include_drafts_option_includes_drafts_for_user(
        self
    ):
        """
        The include_drafts option will include draft datasets for the
        authorized user, but not drafts for other users.
        """
        user = factories.User()
        other_user = factories.User()
        org = factories.Organization(user=user)
        dataset = factories.Dataset(user=user, name="dataset")
        other_dataset = factories.Dataset(
            user=other_user, name="other-dataset"
        )
        factories.Dataset(user=user, state="deleted", name="deleted-dataset")
        draft_dataset = factories.Dataset(
            user=user, state="draft", name="draft-dataset"
        )
        other_draft_dataset = factories.Dataset(
            user=other_user, state="draft", name="other-draft-dataset"
        )
        factories.Dataset(
            user=user,
            private=True,
            owner_org=org["name"],
            name="private-dataset",
        )

        results = logic.get_action("package_search")(
            {"user": user["name"]}, {"include_drafts": True}
        )["results"]

        assert len(results) == 3
        names = [r["name"] for r in results]
        assert draft_dataset["name"] in names
        assert other_draft_dataset["name"] not in names
        assert dataset["name"] in names
        assert other_dataset["name"] in names

    @pytest.mark.usefixtures("clean_db")
    def test_package_search_with_fq_for_create_user_id_will_include_datasets_for_other_users(
        self
    ):
        """
        A normal user can use the fq creator_user_id to get active datasets
        (but not draft) for another user.
        """
        user = factories.User()
        other_user = factories.User()
        org = factories.Organization(user=user)
        dataset = factories.Dataset(user=user, name="dataset")
        other_dataset = factories.Dataset(
            user=other_user, name="other-dataset"
        )
        factories.Dataset(user=user, state="deleted", name="deleted-dataset")
        draft_dataset = factories.Dataset(
            user=user, state="draft", name="draft-dataset"
        )
        other_draft_dataset = factories.Dataset(
            user=other_user, state="draft", name="other-draft-dataset"
        )
        factories.Dataset(
            user=user,
            private=True,
            owner_org=org["name"],
            name="private-dataset",
        )

        fq = "creator_user_id:{0}".format(other_user["id"])
        results = logic.get_action("package_search")(
            {"user": user["name"]}, {"fq": fq}
        )["results"]

        assert len(results) == 1
        names = [r["name"] for r in results]
        assert draft_dataset["name"] not in names
        assert other_draft_dataset["name"] not in names
        assert dataset["name"] not in names
        assert other_dataset["name"] in names

    @pytest.mark.usefixtures("clean_db")
    def test_package_search_with_fq_for_create_user_id_will_not_include_drafts_for_other_users(
        self
    ):
        """
        A normal user can't use fq creator_user_id and drafts to get draft
        datasets for another user.
        """
        user = factories.User()
        other_user = factories.User()
        org = factories.Organization(user=user)
        factories.Dataset(user=user, name="dataset")
        factories.Dataset(user=other_user, name="other-dataset")
        factories.Dataset(user=user, state="deleted", name="deleted-dataset")
        factories.Dataset(user=user, state="draft", name="draft-dataset")
        factories.Dataset(
            user=other_user, state="draft", name="other-draft-dataset"
        )
        factories.Dataset(
            user=user,
            private=True,
            owner_org=org["name"],
            name="private-dataset",
        )

        fq = "(creator_user_id:{0} AND +state:draft)".format(other_user["id"])
        results = logic.get_action("package_search")(
            {"user": user["name"]}, {"fq": fq, "include_drafts": True}
        )["results"]

        assert len(results) == 0

    @pytest.mark.usefixtures("clean_db")
    def test_package_search_with_fq_for_creator_user_id_and_drafts_and_include_drafts_option_will_not_include_drafts_for_other_user(
        self
    ):
        """
        A normal user can't use fq creator_user_id and drafts and the
        include_drafts option to get draft datasets for another user.
        """
        user = factories.User()
        other_user = factories.User()
        org = factories.Organization(user=user)
        factories.Dataset(user=user, name="dataset")
        factories.Dataset(user=other_user, name="other-dataset")
        factories.Dataset(user=user, state="deleted", name="deleted-dataset")
        factories.Dataset(user=user, state="draft", name="draft-dataset")
        factories.Dataset(
            user=other_user, state="draft", name="other-draft-dataset"
        )
        factories.Dataset(
            user=user,
            private=True,
            owner_org=org["name"],
            name="private-dataset",
        )

        fq = "(creator_user_id:{0} AND +state:draft)".format(other_user["id"])
        results = logic.get_action("package_search")(
            {"user": user["name"]}, {"fq": fq, "include_drafts": True}
        )["results"]

        assert len(results) == 0

    @pytest.mark.usefixtures("clean_db")
    def test_package_search_with_fq_for_creator_user_id_and_include_drafts_option_will_not_include_drafts_for_other_user(
        self
    ):
        """
        A normal user can't use fq creator_user_id and the include_drafts
        option to get draft datasets for another user.
        """
        user = factories.User()
        other_user = factories.User()
        org = factories.Organization(user=user)
        factories.Dataset(user=user, name="dataset")
        other_dataset = factories.Dataset(
            user=other_user, name="other-dataset"
        )
        factories.Dataset(user=user, state="deleted", name="deleted-dataset")
        factories.Dataset(user=user, state="draft", name="draft-dataset")
        other_draft_dataset = factories.Dataset(
            user=other_user, state="draft", name="other-draft-dataset"
        )
        factories.Dataset(
            user=user,
            private=True,
            owner_org=org["name"],
            name="private-dataset",
        )

        fq = "creator_user_id:{0}".format(other_user["id"])
        results = logic.get_action("package_search")(
            {"user": user["name"]}, {"fq": fq, "include_drafts": True}
        )["results"]

        names = [r["name"] for r in results]
        assert len(results) == 1
        assert other_dataset["name"] in names
        assert other_draft_dataset["name"] not in names

    @pytest.mark.usefixtures("clean_db")
    def test_package_search_with_fq_for_create_user_id_will_include_drafts_for_other_users_for_sysadmin(
        self
    ):
        """
        Sysadmins can use fq to get draft datasets for another user.
        """
        user = factories.User()
        sysadmin = factories.Sysadmin()
        other_user = factories.User()
        org = factories.Organization(user=user)
        dataset = factories.Dataset(user=user, name="dataset")
        factories.Dataset(user=other_user, name="other-dataset")
        factories.Dataset(user=user, state="deleted", name="deleted-dataset")
        draft_dataset = factories.Dataset(
            user=user, state="draft", name="draft-dataset"
        )
        factories.Dataset(
            user=other_user, state="draft", name="other-draft-dataset"
        )
        factories.Dataset(
            user=user,
            private=True,
            owner_org=org["name"],
            name="private-dataset",
        )

        fq = "(creator_user_id:{0} AND +state:draft)".format(user["id"])
        results = logic.get_action("package_search")(
            {"user": sysadmin["name"]}, {"fq": fq}
        )["results"]

        names = [r["name"] for r in results]
        assert len(results) == 1
        assert dataset["name"] not in names
        assert draft_dataset["name"] in names

    @pytest.mark.usefixtures("clean_db", "clean_index")
    def test_package_search_private_with_include_private(self):
        """
        package_search() can return private datasets when
        `include_private=True`
        """
        user = factories.User()
        org = factories.Organization(user=user)
        factories.Dataset(user=user, state="deleted")
        factories.Dataset(user=user, state="draft")
        private_dataset = factories.Dataset(
            user=user, private=True, owner_org=org["name"]
        )

        results = logic.get_action("package_search")(
            {"user": user["name"]}, {"include_private": True}
        )["results"]

        assert [r["name"] for r in results] == [private_dataset["name"]]

    @pytest.mark.usefixtures("clean_db", "clean_index")
    def test_package_search_private_with_include_private_wont_show_other_orgs_private(
        self
    ):
        user = factories.User()
        user2 = factories.User()
        org = factories.Organization(user=user)
        org2 = factories.Organization(user=user2)
        private_dataset = factories.Dataset(
            user=user2, private=True, owner_org=org2["name"]
        )

        results = logic.get_action("package_search")(
            {"user": user["name"]}, {"include_private": True}
        )["results"]

        assert [r["name"] for r in results] == []

    @pytest.mark.usefixtures("clean_db", "clean_index")
    def test_package_search_private_with_include_private_syadmin(self):
        user = factories.User()
        sysadmin = factories.Sysadmin()
        org = factories.Organization(user=user)
        private_dataset = factories.Dataset(
            user=user, private=True, owner_org=org["name"]
        )

        results = logic.get_action("package_search")(
            {"user": sysadmin["name"]}, {"include_private": True}
        )["results"]

        assert [r["name"] for r in results] == [private_dataset["name"]]

    @pytest.mark.usefixtures("clean_db")
    def test_package_works_without_user_in_context(self):
        """
        package_search() should work even if user isn't in the context (e.g.
        ckanext-showcase tests.
        """
        logic.get_action("package_search")({}, dict(q="anything"))

    @pytest.mark.usefixtures("clean_db")
    def test_local_parameters_not_supported(self):
        with pytest.raises(SearchError):
            helpers.call_action(
                "package_search", q='{!child of="content_type:parentDoc"}'
            )


class TestPackageAutocompleteWithDatasetForm(object):
    @pytest.mark.ckan_config("ckan.plugins", "example_idatasetform")
    @pytest.mark.usefixtures("clean_db", "with_plugins")
    def test_custom_schema_returned(self):
        dataset1 = factories.Dataset(custom_text="foo")

        query = helpers.call_action(
            "package_search", q="id:{0}".format(dataset1["id"])
        )

        assert query["results"][0]["id"] == dataset1["id"]
        assert query["results"][0]["custom_text"] == "foo"

    @pytest.mark.ckan_config("ckan.plugins", "example_idatasetform")
    @pytest.mark.usefixtures("clean_db", "with_plugins")
    def test_custom_schema_not_returned(self):
        dataset1 = factories.Dataset(custom_text="foo")

        query = helpers.call_action(
            "package_search",
            q="id:{0}".format(dataset1["id"]),
            use_default_schema=True,
        )

        assert query["results"][0]["id"] == dataset1["id"]
        assert "custom_text" not in query["results"][0]
        assert query["results"][0]["extras"][0]["key"] == "custom_text"
        assert query["results"][0]["extras"][0]["value"] == "foo"


class TestBadLimitQueryParameters(object):
    """test class for #1258 non-int query parameters cause 500 errors

    Test that validation errors are raised when calling actions with
    bad parameters.
    """

    @pytest.mark.usefixtures("clean_db")
    def test_activity_list_actions(self):
        actions = [
            "user_activity_list",
            "package_activity_list",
            "group_activity_list",
            "organization_activity_list",
            "recently_changed_packages_activity_list",
            "current_package_list_with_resources",
        ]
        for action in actions:
            with pytest.raises(logic.ValidationError):
                helpers.call_action(
                    action,
                    id="test_user",
                    limit="not_an_int",
                    offset="not_an_int",
                )
            with pytest.raises(logic.ValidationError):
                helpers.call_action(
                    action, id="test_user", limit=-1, offset=-1
                )

    @pytest.mark.usefixtures("clean_db")
    def test_package_search_facet_field_is_json(self):
        kwargs = {"facet.field": "notjson"}
        with pytest.raises(logic.ValidationError):
            helpers.call_action("package_search", **kwargs)


class TestOrganizationListForUser(object):
    """Functional tests for the organization_list_for_user() action function."""

    @pytest.mark.usefixtures("clean_db")
    def test_when_user_is_not_a_member_of_any_organizations(self):
        """
        When the user isn't a member of any organizations (in any capacity)
        organization_list_for_user() should return an empty list.
        """
        user = factories.User()
        context = {"user": user["name"]}

        # Create an organization so we can test that it does not get returned.
        factories.Organization()

        organizations = helpers.call_action(
            "organization_list_for_user", context=context
        )

        assert organizations == []

    @pytest.mark.usefixtures("clean_db")
    def test_when_user_is_an_admin_of_one_organization(self):
        """
        When the user is an admin of one organization
        organization_list_for_user() should return a list of just that one
        organization.
        """
        user = factories.User()
        context = {"user": user["name"]}
        organization = factories.Organization()

        # Create a second organization just so we can test that it does not get
        # returned.
        factories.Organization()

        helpers.call_action(
            "member_create",
            id=organization["id"],
            object=user["id"],
            object_type="user",
            capacity="admin",
        )

        organizations = helpers.call_action(
            "organization_list_for_user", context=context
        )

        assert len(organizations) == 1
        assert organizations[0]["id"] == organization["id"]

    @pytest.mark.usefixtures("clean_db")
    def test_when_user_is_an_admin_of_three_organizations(self):
        """
        When the user is an admin of three organizations
        organization_list_for_user() should return a list of all three
        organizations.
        """
        user = factories.User()
        context = {"user": user["name"]}
        organization_1 = factories.Organization()
        organization_2 = factories.Organization()
        organization_3 = factories.Organization()

        # Create a second organization just so we can test that it does not get
        # returned.
        factories.Organization()

        # Make the user an admin of all three organizations:
        for organization in (organization_1, organization_2, organization_3):
            helpers.call_action(
                "member_create",
                id=organization["id"],
                object=user["id"],
                object_type="user",
                capacity="admin",
            )

        organizations = helpers.call_action(
            "organization_list_for_user", context=context
        )

        assert len(organizations) == 3
        ids = [organization["id"] for organization in organizations]
        for organization in (organization_1, organization_2, organization_3):
            assert organization["id"] in ids

    @pytest.mark.usefixtures("clean_db")
    def test_when_permissions_extend_to_sub_organizations(self):
        """

        When the user is an admin of one organization
        organization_list_for_user() should return a list of just that one
        organization.

        """
        user = factories.User()
        context = {"user": user["name"]}
        user["capacity"] = "admin"
        top_organization = factories.Organization(users=[user])
        middle_organization = factories.Organization(users=[user])
        bottom_organization = factories.Organization()

        # Create another organization just so we can test that it does not get
        # returned.
        factories.Organization()

        helpers.call_action(
            "member_create",
            id=bottom_organization["id"],
            object=middle_organization["id"],
            object_type="group",
            capacity="parent",
        )
        helpers.call_action(
            "member_create",
            id=middle_organization["id"],
            object=top_organization["id"],
            object_type="group",
            capacity="parent",
        )

        organizations = helpers.call_action(
            "organization_list_for_user", context=context
        )

        assert len(organizations) == 3
        org_ids = set(org["id"] for org in organizations)
        assert bottom_organization["id"] in org_ids

    @pytest.mark.usefixtures("clean_db")
    def test_does_return_members(self):
        """
        By default organization_list_for_user() should return organizations
        that the user is just a member (not an admin) of.
        """
        user = factories.User()
        context = {"user": user["name"]}
        organization = factories.Organization()

        helpers.call_action(
            "member_create",
            id=organization["id"],
            object=user["id"],
            object_type="user",
            capacity="member",
        )

        organizations = helpers.call_action(
            "organization_list_for_user", context=context
        )

        assert [org["id"] for org in organizations] == [organization["id"]]

    @pytest.mark.usefixtures("clean_db")
    def test_does_return_editors(self):
        """
        By default organization_list_for_user() should return organizations
        that the user is just an editor (not an admin) of.
        """
        user = factories.User()
        context = {"user": user["name"]}
        organization = factories.Organization()

        helpers.call_action(
            "member_create",
            id=organization["id"],
            object=user["id"],
            object_type="user",
            capacity="editor",
        )

        organizations = helpers.call_action(
            "organization_list_for_user", context=context
        )

        assert [org["id"] for org in organizations] == [organization["id"]]

    @pytest.mark.usefixtures("clean_db")
    def test_editor_permission(self):
        """
        organization_list_for_user() should return organizations that the user
        is an editor of if passed a permission that belongs to the editor role.
        """
        user = factories.User()
        context = {"user": user["name"]}
        organization = factories.Organization()

        helpers.call_action(
            "member_create",
            id=organization["id"],
            object=user["id"],
            object_type="user",
            capacity="editor",
        )

        organizations = helpers.call_action(
            "organization_list_for_user",
            permission="create_dataset",
            context=context,
        )

        assert [org["id"] for org in organizations] == [organization["id"]]

    @pytest.mark.usefixtures("clean_db")
    def test_member_permission(self):
        """
        organization_list_for_user() should return organizations that the user
        is a member of if passed a permission that belongs to the member role.
        """
        user = factories.User()
        context = {"user": user["name"]}
        organization = factories.Organization()

        helpers.call_action(
            "member_create",
            id=organization["id"],
            object=user["id"],
            object_type="user",
            capacity="member",
        )

        organizations = helpers.call_action(
            "organization_list_for_user", permission="read", context=context
        )

        assert [org["id"] for org in organizations] == [organization["id"]]

    @pytest.mark.usefixtures("clean_db")
    def test_invalid_permission(self):
        """
        organization_list_for_user() should return an empty list if passed a
        non-existent or invalid permission.

        Note that we test this with a user who is an editor of one organization.
        If the user was an admin of the organization then it would return that
        organization - admins have all permissions, including permissions that
        don't exist.
        """
        user = factories.User()
        context = {"user": user["name"]}
        organization = factories.Organization()
        factories.Organization()
        helpers.call_action(
            "member_create",
            id=organization["id"],
            object=user["id"],
            object_type="user",
            capacity="editor",
        )

        for permission in ("", " ", "foo", 27.3, 5, True, False, None):
            organizations = helpers.call_action(
                "organization_list_for_user",
                permission=permission,
                context=context,
            )

        assert organizations == []

    @pytest.mark.usefixtures("clean_db")
    def test_that_it_does_not_return_groups(self):
        """
        organization_list_for_user() should not return groups that the user is
        a member, editor or admin of.
        """
        user = factories.User()
        context = {"user": user["name"]}
        group_1 = factories.Group()
        group_2 = factories.Group()
        group_3 = factories.Group()
        helpers.call_action(
            "member_create",
            id=group_1["id"],
            object=user["id"],
            object_type="user",
            capacity="member",
        )
        helpers.call_action(
            "member_create",
            id=group_2["id"],
            object=user["id"],
            object_type="user",
            capacity="editor",
        )
        helpers.call_action(
            "member_create",
            id=group_3["id"],
            object=user["id"],
            object_type="user",
            capacity="admin",
        )

        organizations = helpers.call_action(
            "organization_list_for_user", context=context
        )

        assert organizations == []

    @pytest.mark.usefixtures("clean_db")
    def test_that_it_does_not_return_previous_memberships(self):
        """
        organization_list_for_user() should return organizations that the user
        was previously an admin of.
        """
        user = factories.User()
        context = {"user": user["name"]}
        organization = factories.Organization()

        # Make the user an admin of the organization.
        helpers.call_action(
            "member_create",
            id=organization["id"],
            object=user["id"],
            object_type="user",
            capacity="admin",
        )

        # Remove the user from the organization.
        helpers.call_action(
            "member_delete",
            id=organization["id"],
            object=user["id"],
            object_type="user",
        )

        organizations = helpers.call_action(
            "organization_list_for_user", context=context
        )

        assert organizations == []

    @pytest.mark.usefixtures("clean_db")
    def test_when_user_is_sysadmin(self):
        """
        When the user is a sysadmin organization_list_for_user() should just
        return all organizations, even if the user is not a member of them.
        """
        user = factories.Sysadmin()
        context = {"user": user["name"]}
        organization = factories.Organization()

        organizations = helpers.call_action(
            "organization_list_for_user", context=context
        )

        assert [org["id"] for org in organizations] == [organization["id"]]

    @pytest.mark.usefixtures("clean_db")
    def test_that_it_does_not_return_deleted_organizations(self):
        """
        organization_list_for_user() should not return deleted organizations
        that the user was an admin of.
        """
        user = factories.User()
        context = {"user": user["name"]}
        organization = factories.Organization()

        # Make the user an admin of the organization.
        helpers.call_action(
            "member_create",
            id=organization["id"],
            object=user["id"],
            object_type="user",
            capacity="admin",
        )

        # Delete the organization.
        helpers.call_action(
            "organization_delete", id=organization["id"], context=context
        )

        organizations = helpers.call_action(
            "organization_list_for_user", context=context
        )

        assert organizations == []

    @pytest.mark.usefixtures("clean_db")
    def test_with_no_authorized_user(self):
        """
        organization_list_for_user() should return an empty list if there's no
        authorized user. Users who aren't logged-in don't have any permissions.
        """
        # Create an organization so we can test that it doesn't get returned.
        organization = factories.Organization()

        organizations = helpers.call_action("organization_list_for_user")

        assert organizations == []

    @pytest.mark.usefixtures("clean_db")
    def test_organization_list_for_user_returns_all_roles(self):

        user1 = factories.User()
        user2 = factories.User()
        user3 = factories.User()

        org1 = factories.Organization(
            users=[
                {"name": user1["name"], "capacity": "admin"},
                {"name": user2["name"], "capacity": "editor"},
            ]
        )
        org2 = factories.Organization(
            users=[
                {"name": user1["name"], "capacity": "member"},
                {"name": user2["name"], "capacity": "member"},
            ]
        )
        org3 = factories.Organization(
            users=[{"name": user1["name"], "capacity": "editor"}]
        )

        org_list_for_user1 = helpers.call_action(
            "organization_list_for_user", id=user1["id"]
        )

<<<<<<< HEAD
        assert sorted([org["id"] for org in org_list_for_user1]) == sorted(
            [org1["id"], org2["id"], org3["id"]]
        )
=======
        assert sorted(org['id'] for org in org_list_for_user1) == \
            sorted([org1['id'], org2['id'], org3['id']])
>>>>>>> 746cd7e3

        org_list_for_user2 = helpers.call_action(
            "organization_list_for_user", id=user2["id"]
        )

<<<<<<< HEAD
        assert sorted([org["id"] for org in org_list_for_user2]) == sorted(
            [org1["id"], org2["id"]]
        )
=======
        assert sorted(org['id'] for org in org_list_for_user2) == \
            sorted([org1['id'], org2['id']])
>>>>>>> 746cd7e3

        org_list_for_user3 = helpers.call_action(
            "organization_list_for_user", id=user3["id"]
        )

        assert org_list_for_user3 == []


class TestShowResourceView(object):
    @pytest.mark.ckan_config("ckan.plugins", "image_view")
    @pytest.mark.usefixtures("clean_db", "with_plugins")
    def test_resource_view_show(self):

        resource = factories.Resource()
        resource_view = {
            "resource_id": resource["id"],
            "view_type": u"image_view",
            "title": u"View",
            "description": u"A nice view",
            "image_url": "url",
        }

        new_view = helpers.call_action("resource_view_create", **resource_view)

        result = helpers.call_action("resource_view_show", id=new_view["id"])

        result.pop("id")
        result.pop("package_id")

        assert result == resource_view

    @pytest.mark.ckan_config("ckan.plugins", "image_view")
    @pytest.mark.usefixtures("clean_db", "with_plugins")
    def test_resource_view_show_id_missing(self):

        with pytest.raises(logic.ValidationError):
            helpers.call_action("resource_view_show")

    @pytest.mark.ckan_config("ckan.plugins", "image_view")
    @pytest.mark.usefixtures("clean_db", "with_plugins")
    def test_resource_view_show_id_not_found(self):

        with pytest.raises(logic.NotFound):
            helpers.call_action("resource_view_show", id="does_not_exist")


class TestGetHelpShow(object):
    def test_help_show_basic(self):

        function_name = "package_search"

        result = helpers.call_action("help_show", name=function_name)

        function = logic.get_action(function_name)

        assert result == function.__doc__

    def test_help_show_no_docstring(self):

        function_name = "package_search"

        function = logic.get_action(function_name)

        actual_docstring = function.__doc__

        function.__doc__ = None

        result = helpers.call_action("help_show", name=function_name)

        function.__doc__ = actual_docstring

        assert result is None

    def test_help_show_not_found(self):

        function_name = "unknown_action"

        with pytest.raises(logic.NotFound):
            helpers.call_action("help_show", name=function_name)


class TestConfigOptionShow(object):
    @pytest.mark.ckan_config("ckan.site_title", "My Test CKAN")
    @pytest.mark.usefixtures("clean_db")
    def test_config_option_show_in_config_not_in_db(self):
        """config_option_show returns value from config when value on in
        system_info table."""

        title = helpers.call_action(
            "config_option_show", key="ckan.site_title"
        )
        assert title == "My Test CKAN"

    @pytest.mark.ckan_config("ckan.site_title", "My Test CKAN")
    @pytest.mark.usefixtures("clean_db")
    def test_config_option_show_in_config_and_in_db(self):
        """config_option_show returns value from db when value is in both
        config and system_info table."""

        params = {"ckan.site_title": "Test site title"}
        helpers.call_action("config_option_update", **params)

        title = helpers.call_action(
            "config_option_show", key="ckan.site_title"
        )
        assert title == "Test site title"

    @pytest.mark.ckan_config("ckan.not.editable", "My non editable option")
    @pytest.mark.usefixtures("clean_db")
    def test_config_option_show_not_whitelisted_key(self):
        """config_option_show raises exception if key is not a whitelisted
        config option."""

        with pytest.raises(logic.ValidationError):
            helpers.call_action("config_option_show", key="ckan.not.editable")


class TestConfigOptionList(object):
    def test_config_option_list(self):
        """config_option_list returns whitelisted config option keys"""

        keys = helpers.call_action("config_option_list")
        schema_keys = schema.update_configuration_schema().keys()

        assert keys == schema_keys


def remove_pseudo_users(user_list):
    pseudo_users = set(("logged_in", "visitor"))
    user_list[:] = [
        user for user in user_list if user["name"] not in pseudo_users
    ]


class TestTagShow(object):
    @pytest.mark.usefixtures("clean_db")
    def test_tag_show_for_free_tag(self):
        dataset = factories.Dataset(tags=[{"name": "acid-rain"}])
        tag_in_dataset = dataset["tags"][0]

        tag_shown = helpers.call_action("tag_show", id="acid-rain")

        assert tag_shown["name"] == "acid-rain"
        assert tag_shown["display_name"] == "acid-rain"
        assert tag_shown["id"] == tag_in_dataset["id"]
        assert tag_shown["vocabulary_id"] is None
        assert "packages" not in tag_shown

    @pytest.mark.usefixtures("clean_db", "clean_index")
    def test_tag_show_with_datasets(self):
        dataset = factories.Dataset(tags=[{"name": "acid-rain"}])

        tag_shown = helpers.call_action(
            "tag_show", id="acid-rain", include_datasets=True
        )

        assert [d["name"] for d in tag_shown["packages"]] == [dataset["name"]]

    @pytest.mark.usefixtures("clean_db")
    def test_tag_show_not_found(self):
        with pytest.raises(logic.NotFound):
            helpers.call_action("tag_show", id="does-not-exist")

    @pytest.mark.usefixtures("clean_db")
    def test_tag_show_for_flexible_tag(self):
        # A 'flexible' tag is one with spaces, some punctuation
        # and foreign characters in its name
        dataset = factories.Dataset(tags=[{"name": u"Flexible. \u30a1"}])

        tag_shown = helpers.call_action(
            "tag_show", id=u"Flexible. \u30a1", include_datasets=True
        )

        assert tag_shown["name"] == u"Flexible. \u30a1"
        assert tag_shown["display_name"] == u"Flexible. \u30a1"
        assert [d["name"] for d in tag_shown["packages"]] == [dataset["name"]]

    @pytest.mark.usefixtures("clean_db")
    def test_tag_show_for_vocab_tag(self):
        vocab = factories.Vocabulary(tags=[dict(name="acid-rain")])
        dataset = factories.Dataset(tags=vocab["tags"])
        tag_in_dataset = dataset["tags"][0]

        tag_shown = helpers.call_action(
            "tag_show",
            id="acid-rain",
            vocabulary_id=vocab["id"],
            include_datasets=True,
        )

        assert tag_shown["name"] == "acid-rain"
        assert tag_shown["display_name"] == "acid-rain"
        assert tag_shown["id"] == tag_in_dataset["id"]
        assert tag_shown["vocabulary_id"] == vocab["id"]
        assert [d["name"] for d in tag_shown["packages"]] == [dataset["name"]]


class TestTagList(object):
    @pytest.mark.usefixtures("clean_db")
    def test_tag_list(self):
        factories.Dataset(tags=[{"name": "acid-rain"}, {"name": "pollution"}])
        factories.Dataset(tags=[{"name": "pollution"}])

        tag_list = helpers.call_action("tag_list")

        assert set(tag_list) == set(("acid-rain", "pollution"))

    @pytest.mark.usefixtures("clean_db")
    def test_tag_list_all_fields(self):
        factories.Dataset(tags=[{"name": "acid-rain"}])

        tag_list = helpers.call_action("tag_list", all_fields=True)

        assert tag_list[0]["name"] == "acid-rain"
        assert tag_list[0]["display_name"] == "acid-rain"
        assert "packages" not in tag_list

    @pytest.mark.usefixtures("clean_db")
    def test_tag_list_with_flexible_tag(self):
        # A 'flexible' tag is one with spaces, punctuation (apart from commas)
        # and foreign characters in its name
        flexible_tag = u"Flexible. \u30a1"
        factories.Dataset(tags=[{"name": flexible_tag}])

        tag_list = helpers.call_action("tag_list", all_fields=True)

        assert tag_list[0]["name"] == flexible_tag

    @pytest.mark.usefixtures("clean_db")
    def test_tag_list_with_vocab(self):
        vocab = factories.Vocabulary(
            tags=[dict(name="acid-rain"), dict(name="pollution")]
        )

        tag_list = helpers.call_action("tag_list", vocabulary_id=vocab["id"])

        assert set(tag_list) == set(("acid-rain", "pollution"))

    @pytest.mark.usefixtures("clean_db")
    def test_tag_list_vocab_not_found(self):
        with pytest.raises(logic.NotFound):
            helpers.call_action("tag_list", vocabulary_id="does-not-exist")


<<<<<<< HEAD
class TestRevisionList(object):
    # Error cases

    @pytest.mark.usefixtures("clean_db")
    def test_date_instead_of_revision(self):
        with pytest.raises(logic.NotFound):
            helpers.call_action(
                "revision_list", since_id="2010-01-01T00:00:00"
            )

    @pytest.mark.usefixtures("clean_db")
    def test_date_invalid(self):
        with pytest.raises(logic.ValidationError):
            helpers.call_action(
                "revision_list", since_time="2010-02-31T00:00:00"
            )

    @pytest.mark.usefixtures("clean_db")
    def test_revision_doesnt_exist(self):
        with pytest.raises(logic.NotFound):
            helpers.call_action("revision_list", since_id="1234")

    @pytest.mark.usefixtures("clean_db")
    def test_sort_param_not_valid(self):
        with pytest.raises(logic.ValidationError):
            helpers.call_action("revision_list", sort="invalid")

    # Normal usage

    @classmethod
    def _create_revisions(cls, num_revisions):
        from ckan import model

        rev_ids = []
        for i in xrange(num_revisions):
            rev = model.repo.new_revision()
            rev.id = text_type(i)
            model.Session.commit()
            rev_ids.append(rev.id)
        return rev_ids

    @pytest.mark.usefixtures("clean_db")
    def test_all_revisions(self):
        rev_ids = self._create_revisions(2)
        revs = helpers.call_action("revision_list")
        # only test the 2 newest revisions, since the system creates one at
        # start-up.
        assert revs[:2] == rev_ids[::-1]

    @pytest.mark.usefixtures("clean_db")
    def test_revisions_since_id(self):
        self._create_revisions(4)
        revs = helpers.call_action("revision_list", since_id="1")
        assert revs == ["3", "2"]

    @pytest.mark.usefixtures("clean_db")
    def test_revisions_since_time(self):
        from ckan import model

        self._create_revisions(4)

        rev1 = model.Session.query(model.Revision).get("1")
        revs = helpers.call_action(
            "revision_list", since_time=rev1.timestamp.isoformat()
        )
        assert revs == ["3", "2"]

    @pytest.mark.usefixtures("clean_db")
    def test_revisions_returned_are_limited(self):
        self._create_revisions(55)
        revs = helpers.call_action("revision_list", since_id="1")
        assert len(revs) == 50  # i.e. limited to 50
        assert revs[0] == "54"
        assert revs[-1] == "5"

    @pytest.mark.usefixtures("clean_db")
    def test_sort_asc(self):
        self._create_revisions(4)
        revs = helpers.call_action(
            "revision_list", since_id="1", sort="time_asc"
        )
        assert revs == ["2", "3"]
=======
class TestMembersList():
>>>>>>> 746cd7e3


class TestMembersList(object):
    @pytest.mark.usefixtures("clean_db")
    def test_dataset_delete_marks_membership_of_group_as_deleted(self):
        sysadmin = factories.Sysadmin()
        group = factories.Group()
        dataset = factories.Dataset(groups=[{"name": group["name"]}])
        context = {"user": sysadmin["name"]}

        group_members = helpers.call_action(
            "member_list", context, id=group["id"], object_type="package"
        )

        assert len(group_members) == 1
        assert group_members[0][0] == dataset["id"]
        assert group_members[0][1] == "package"

        helpers.call_action("package_delete", context, id=dataset["id"])

        group_members = helpers.call_action(
            "member_list", context, id=group["id"], object_type="package"
        )

        assert len(group_members) == 0

    @pytest.mark.usefixtures("clean_db")
    def test_dataset_delete_marks_membership_of_org_as_deleted(self):
        sysadmin = factories.Sysadmin()
        org = factories.Organization()
        dataset = factories.Dataset(owner_org=org["id"])
        context = {"user": sysadmin["name"]}

        org_members = helpers.call_action(
            "member_list", context, id=org["id"], object_type="package"
        )

        assert len(org_members) == 1
        assert org_members[0][0] == dataset["id"]
        assert org_members[0][1] == "package"

        helpers.call_action("package_delete", context, id=dataset["id"])

        org_members = helpers.call_action(
            "member_list", context, id=org["id"], object_type="package"
        )

        assert len(org_members) == 0

    @pytest.mark.usefixtures("clean_db")
    def test_user_delete_marks_membership_of_group_as_deleted(self):
        sysadmin = factories.Sysadmin()
        group = factories.Group()
        user = factories.User()
        context = {"user": sysadmin["name"]}

        member_dict = {
            "username": user["id"],
            "id": group["id"],
            "role": "member",
        }
        helpers.call_action("group_member_create", context, **member_dict)

        group_members = helpers.call_action(
            "member_list",
            context,
            id=group["id"],
            object_type="user",
            capacity="member",
        )

        assert len(group_members) == 1
        assert group_members[0][0] == user["id"]
        assert group_members[0][1] == "user"

        helpers.call_action("user_delete", context, id=user["id"])

        group_members = helpers.call_action(
            "member_list",
            context,
            id=group["id"],
            object_type="user",
            capacity="member",
        )

        assert len(group_members) == 0

    @pytest.mark.usefixtures("clean_db")
    def test_user_delete_marks_membership_of_org_as_deleted(self):
        sysadmin = factories.Sysadmin()
        org = factories.Organization()
        user = factories.User()
        context = {"user": sysadmin["name"]}

        member_dict = {
            "username": user["id"],
            "id": org["id"],
            "role": "member",
        }
        helpers.call_action(
            "organization_member_create", context, **member_dict
        )

        org_members = helpers.call_action(
            "member_list",
            context,
            id=org["id"],
            object_type="user",
            capacity="member",
        )

        assert len(org_members) == 1
        assert org_members[0][0] == user["id"]
        assert org_members[0][1] == "user"

        helpers.call_action("user_delete", context, id=user["id"])

        org_members = helpers.call_action(
            "member_list",
            context,
            id=org["id"],
            object_type="user",
            capacity="member",
        )

        assert len(org_members) == 0


class TestFollow(object):
    @pytest.mark.usefixtures("clean_db")
    def test_followee_list(self):

        group1 = factories.Group(title="Finance")
        group2 = factories.Group(title="Environment")
        group3 = factories.Group(title="Education")

        user = factories.User()

        context = {"user": user["name"]}

        helpers.call_action("follow_group", context, id=group1["id"])
        helpers.call_action("follow_group", context, id=group2["id"])

        followee_list = helpers.call_action(
            "followee_list", context, id=user["name"]
        )

<<<<<<< HEAD
        assert len(followee_list) == 2
        assert sorted([f["display_name"] for f in followee_list]) == [
            "Environment",
            "Finance",
        ]
=======
        eq(len(followee_list), 2)
        eq(sorted(f['display_name'] for f in followee_list),
           ['Environment', 'Finance'])
>>>>>>> 746cd7e3

    @pytest.mark.usefixtures("clean_db")
    def test_followee_list_with_q(self):

        group1 = factories.Group(title="Finance")
        group2 = factories.Group(title="Environment")
        group3 = factories.Group(title="Education")

        user = factories.User()

        context = {"user": user["name"]}

        helpers.call_action("follow_group", context, id=group1["id"])
        helpers.call_action("follow_group", context, id=group2["id"])

        followee_list = helpers.call_action(
            "followee_list", context, id=user["name"], q="E"
        )

        assert len(followee_list) == 1
        assert followee_list[0]["display_name"] == "Environment"


class TestStatusShow(object):
    @pytest.mark.ckan_config("ckan.plugins", "stats")
    @pytest.mark.usefixtures("clean_db", "with_plugins")
    def test_status_show(self):

        status = helpers.call_action(u"status_show")

        assert status[u"ckan_version"] == __version__
        assert status[u"site_url"] == u"http://test.ckan.net"
        assert status[u"site_title"] == u"CKAN"
        assert status[u"site_description"] == u""
        assert status[u"locale_default"] == u"en"

        assert type(status[u"extensions"]) == list
        assert status[u"extensions"] == [u"stats"]


class TestJobList(helpers.FunctionalRQTestBase):
    def test_all_queues(self):
        """
        Test getting jobs from all queues.
        """
        job1 = self.enqueue()
        job2 = self.enqueue()
        job3 = self.enqueue(queue=u"my_queue")
        jobs = helpers.call_action(u"job_list")
        assert len(jobs) == 3
        assert {job[u"id"] for job in jobs} == {job1.id, job2.id, job3.id}

    def test_specific_queues(self):
        """
        Test getting jobs from specific queues.
        """
        job1 = self.enqueue()
        job2 = self.enqueue(queue=u"q2")
        job3 = self.enqueue(queue=u"q3")
        job4 = self.enqueue(queue=u"q3")
        jobs = helpers.call_action(u"job_list", queues=[u"q2"])
        assert len(jobs) == 1
        assert jobs[0][u"id"] == job2.id
        jobs = helpers.call_action(u"job_list", queues=[u"q2", u"q3"])
        assert len(jobs) == 3
        assert {job[u"id"] for job in jobs} == {job2.id, job3.id, job4.id}


class TestJobShow(helpers.FunctionalRQTestBase):
    def test_existing_job(self):
        """
        Test showing an existing job.
        """
        job = self.enqueue(queue=u"my_queue", title=u"Title")
        d = helpers.call_action(u"job_show", id=job.id)
        assert d[u"id"] == job.id
        assert d[u"title"] == u"Title"
        assert d[u"queue"] == u"my_queue"
        assert (
            _seconds_since_timestamp(d[u"created"], u"%Y-%m-%dT%H:%M:%S") < 10
        )

    def test_not_existing_job(self):
        """
        Test showing a not existing job.
        """
        with pytest.raises(logic.NotFound):
            helpers.call_action(u"job_show", id=u"does-not-exist")


def _seconds_since_timestamp(timestamp, format_):
    dt = datetime.datetime.strptime(timestamp, format_)
    now = datetime.datetime.utcnow()
    assert now > dt  # we assume timestamp is not in the future
    return (now - dt).total_seconds()


class TestActivityShow(object):
    @pytest.mark.usefixtures("clean_db")
    def test_simple_without_data(self):
        dataset = factories.Dataset()
        user = factories.User()
        activity = factories.Activity(
<<<<<<< HEAD
            user_id=user["id"],
            object_id=dataset["id"],
            revision_id=None,
            activity_type="new package",
            data={"package": copy.deepcopy(dataset), "actor": "Mr Someone"},
        )
=======
            user_id=user['id'], object_id=dataset['id'],
            activity_type='new package',
            data={
                'package': copy.deepcopy(dataset),
                'actor': 'Mr Someone',
            })
>>>>>>> 746cd7e3
        activity_shown = helpers.call_action(
            "activity_show", id=activity["id"], include_data=False
        )
        assert activity_shown["user_id"] == user["id"]
        assert (
            _seconds_since_timestamp(
                activity_shown["timestamp"], u"%Y-%m-%dT%H:%M:%S.%f"
            )
            < 10
        )
        assert activity_shown["object_id"] == dataset["id"]
        assert activity_shown["data"] == {"package": {"title": "Test Dataset"}}
        assert activity_shown["activity_type"] == u"new package"

    @pytest.mark.usefixtures("clean_db")
    def test_simple_with_data(self):
        dataset = factories.Dataset()
        user = factories.User()
        activity = factories.Activity(
<<<<<<< HEAD
            user_id=user["id"],
            object_id=dataset["id"],
            revision_id=None,
            activity_type="new package",
            data={"package": copy.deepcopy(dataset), "actor": "Mr Someone"},
        )
=======
            user_id=user['id'], object_id=dataset['id'],
            activity_type='new package',
            data={
                'package': copy.deepcopy(dataset),
                'actor': 'Mr Someone',
            })
>>>>>>> 746cd7e3
        activity_shown = helpers.call_action(
            "activity_show", id=activity["id"], include_data=True
        )
        assert activity_shown["user_id"] == user["id"]
        assert (
            _seconds_since_timestamp(
                activity_shown["timestamp"], u"%Y-%m-%dT%H:%M:%S.%f"
            )
            < 10
        )
        assert activity_shown["object_id"] == dataset["id"]
        assert activity_shown["data"] == {
            "package": dataset,
            "actor": "Mr Someone",
        }
        assert activity_shown["activity_type"] == u"new package"


def _clear_activities():
    from ckan import model

    model.Session.query(model.ActivityDetail).delete()
    model.Session.query(model.Activity).delete()
    model.Session.flush()


class TestPackageActivityList(object):
    @pytest.mark.usefixtures("clean_db")
    def test_create_dataset(self):
        user = factories.User()
        dataset = factories.Dataset(user=user)

        activities = helpers.call_action(
            "package_activity_list", id=dataset["id"]
        )
        assert [activity["activity_type"] for activity in activities] == [
            "new package"
        ]
        assert activities[0]["user_id"] == user["id"]
        assert activities[0]["object_id"] == dataset["id"]
        assert activities[0]["data"]["package"]["title"] == dataset["title"]
        assert "extras" not in activities[0]["data"]["package"]

    @pytest.mark.usefixtures("clean_db")
    def test_change_dataset(self):
        user = factories.User()
        _clear_activities()
        dataset = factories.Dataset(user=user)
        original_title = dataset["title"]
        dataset["title"] = "Dataset with changed title"
        helpers.call_action(
            "package_update", context={"user": user["name"]}, **dataset
        )

        activities = helpers.call_action(
            "package_activity_list", id=dataset["id"]
        )
        assert [activity["activity_type"] for activity in activities] == [
            "changed package",
            "new package",
        ]
        assert activities[0]["user_id"] == user["id"]
        assert activities[0]["object_id"] == dataset["id"]
        assert activities[0]["data"]["package"]["title"] == dataset["title"]
        assert (
            activities[0]["data"]["package"]["title"]
            == "Dataset with changed title"
        )

        # the old dataset still has the old title
        assert activities[1]["activity_type"] == "new package"
        assert activities[1]["data"]["package"]["title"] == original_title

    @pytest.mark.usefixtures("clean_db")
    def test_change_dataset_add_extra(self):
        user = factories.User()
        dataset = factories.Dataset(user=user)
        _clear_activities()
        dataset["extras"].append(dict(key="rating", value="great"))
        helpers.call_action(
            "package_update", context={"user": user["name"]}, **dataset
        )

        activities = helpers.call_action(
            "package_activity_list", id=dataset["id"]
        )
        assert [activity["activity_type"] for activity in activities] == [
            "changed package"
        ]
        assert activities[0]["user_id"] == user["id"]
        assert activities[0]["object_id"] == dataset["id"]
        assert activities[0]["data"]["package"]["title"] == dataset["title"]
        assert "extras" not in activities[0]["data"]["package"]

    @pytest.mark.usefixtures("clean_db")
    def test_change_dataset_change_extra(self):
        user = factories.User()
        dataset = factories.Dataset(
            user=user, extras=[dict(key="rating", value="great")]
        )
        _clear_activities()
        dataset["extras"][0] = dict(key="rating", value="ok")
        helpers.call_action(
            "package_update", context={"user": user["name"]}, **dataset
        )

        activities = helpers.call_action(
            "package_activity_list", id=dataset["id"]
        )
        assert [activity["activity_type"] for activity in activities] == [
            "changed package"
        ]
        assert activities[0]["user_id"] == user["id"]
        assert activities[0]["object_id"] == dataset["id"]
        assert activities[0]["data"]["package"]["title"] == dataset["title"]
        assert "extras" not in activities[0]["data"]["package"]

    @pytest.mark.usefixtures("clean_db")
    def test_change_dataset_delete_extra(self):
        user = factories.User()
        dataset = factories.Dataset(
            user=user, extras=[dict(key="rating", value="great")]
        )
        _clear_activities()
        dataset["extras"] = []
        helpers.call_action(
            "package_update", context={"user": user["name"]}, **dataset
        )

        activities = helpers.call_action(
            "package_activity_list", id=dataset["id"]
        )
        assert [activity["activity_type"] for activity in activities] == [
            "changed package"
        ]
        assert activities[0]["user_id"] == user["id"]
        assert activities[0]["object_id"] == dataset["id"]
        assert activities[0]["data"]["package"]["title"] == dataset["title"]
        assert "extras" not in activities[0]["data"]["package"]

    @pytest.mark.usefixtures("clean_db")
    def test_change_dataset_add_resource(self):
        user = factories.User()
        dataset = factories.Dataset(user=user)
        _clear_activities()
        resource = factories.Resource(package_id=dataset["id"], user=user)

        activities = helpers.call_action(
            "package_activity_list", id=dataset["id"]
        )
        assert [activity["activity_type"] for activity in activities] == [
            "changed package"
        ]
        assert activities[0]["user_id"] == user["id"]
        assert activities[0]["object_id"] == dataset["id"]
        assert activities[0]["data"]["package"]["title"] == dataset["title"]
        # NB the detail is not included - that is only added in by
        # activity_list_to_html()

    @pytest.mark.usefixtures("clean_db")
    def test_change_dataset_change_resource(self):
        user = factories.User()
        dataset = factories.Dataset(
            user=user,
            resources=[dict(url="https://example.com/foo.csv", format="csv")],
        )
        _clear_activities()
        dataset["resources"][0]["format"] = "pdf"
        helpers.call_action(
            "package_update", context={"user": user["name"]}, **dataset
        )

        activities = helpers.call_action(
            "package_activity_list", id=dataset["id"]
        )
        assert [activity["activity_type"] for activity in activities] == [
            "changed package"
        ]
        assert activities[0]["user_id"] == user["id"]
        assert activities[0]["object_id"] == dataset["id"]
        assert activities[0]["data"]["package"]["title"] == dataset["title"]

    @pytest.mark.usefixtures("clean_db")
    def test_change_dataset_delete_resource(self):
        user = factories.User()
        dataset = factories.Dataset(
            user=user,
            resources=[dict(url="https://example.com/foo.csv", format="csv")],
        )
        _clear_activities()
        dataset["resources"] = []
        helpers.call_action(
            "package_update", context={"user": user["name"]}, **dataset
        )

        activities = helpers.call_action(
            "package_activity_list", id=dataset["id"]
        )
        assert [activity["activity_type"] for activity in activities] == [
            "changed package"
        ]
        assert activities[0]["user_id"] == user["id"]
        assert activities[0]["object_id"] == dataset["id"]
        assert activities[0]["data"]["package"]["title"] == dataset["title"]

    @pytest.mark.usefixtures("clean_db")
    def test_change_dataset_add_tag(self):
        user = factories.User()
        dataset = factories.Dataset(user=user)
        _clear_activities()
        dataset["tags"].append(dict(name="checked"))
        helpers.call_action(
            "package_update", context={"user": user["name"]}, **dataset
        )

        activities = helpers.call_action(
            "package_activity_list", id=dataset["id"]
        )
        assert [activity["activity_type"] for activity in activities] == [
            "changed package"
        ]
        assert activities[0]["user_id"] == user["id"]
        assert activities[0]["object_id"] == dataset["id"]
        assert activities[0]["data"]["package"]["title"] == dataset["title"]

    @pytest.mark.usefixtures("clean_db")
    def test_delete_tag_from_dataset(self):
        user = factories.User()
        dataset = factories.Dataset(user=user, tags=[dict(name="checked")])
        _clear_activities()
        dataset["tags"] = []
        helpers.call_action(
            "package_update", context={"user": user["name"]}, **dataset
        )

        activities = helpers.call_action(
            "package_activity_list", id=dataset["id"]
        )
        assert [activity["activity_type"] for activity in activities] == [
            "changed package"
        ]
        assert activities[0]["user_id"] == user["id"]
        assert activities[0]["object_id"] == dataset["id"]
        assert activities[0]["data"]["package"]["title"] == dataset["title"]

    @pytest.mark.usefixtures("clean_db")
    def test_delete_dataset(self):
        user = factories.User()
        dataset = factories.Dataset(user=user)
        _clear_activities()
        helpers.call_action(
            "package_delete", context={"user": user["name"]}, **dataset
        )

        activities = helpers.call_action(
            "package_activity_list", id=dataset["id"]
        )
        assert [activity["activity_type"] for activity in activities] == [
            "deleted package"
        ]
        assert activities[0]["user_id"] == user["id"]
        assert activities[0]["object_id"] == dataset["id"]
        assert activities[0]["data"]["package"]["title"] == dataset["title"]

    @pytest.mark.usefixtures("clean_db")
    def test_private_dataset_has_no_activity(self):
        user = factories.User()
        org = factories.Organization(user=user)
        _clear_activities()
        dataset = factories.Dataset(
            private=True, owner_org=org["id"], user=user
        )
        dataset["tags"] = []
        helpers.call_action(
            "package_update", context={"user": user["name"]}, **dataset
        )

        activities = helpers.call_action(
            "package_activity_list", id=dataset["id"]
        )
        assert [activity["activity_type"] for activity in activities] == []

    @pytest.mark.usefixtures("clean_db")
    def test_private_dataset_delete_has_no_activity(self):
        user = factories.User()
        org = factories.Organization(user=user)
        _clear_activities()
        dataset = factories.Dataset(
            private=True, owner_org=org["id"], user=user
        )
        helpers.call_action(
            "package_delete", context={"user": user["name"]}, **dataset
        )

        activities = helpers.call_action(
            "package_activity_list", id=dataset["id"]
        )
        assert [activity["activity_type"] for activity in activities] == []

    def _create_bulk_package_activities(self, count):
        dataset = factories.Dataset()
        from ckan import model

        objs = [
            model.Activity(
<<<<<<< HEAD
                user_id=None,
                object_id=dataset["id"],
                revision_id=None,
                activity_type=None,
                data=None,
            )
            for i in range(count)
        ]
=======
                user_id=None, object_id=dataset['id'],
                activity_type=None, data=None)
            for i in range(count)]
>>>>>>> 746cd7e3
        model.Session.add_all(objs)
        model.repo.commit_and_remove()
        return dataset["id"]

    @pytest.mark.usefixtures("clean_db")
    def test_limit_default(self):
        id = self._create_bulk_package_activities(35)
        results = helpers.call_action("package_activity_list", id=id)
        assert len(results) == 31  # i.e. default value

    @pytest.mark.ckan_config("ckan.activity_list_limit", "5")
    @pytest.mark.usefixtures("clean_db")
    def test_limit_configured(self):
        id = self._create_bulk_package_activities(7)
        results = helpers.call_action("package_activity_list", id=id)
        assert len(results) == 5  # i.e. ckan.activity_list_limit

    @pytest.mark.ckan_config("ckan.activity_list_limit", "5")
    @pytest.mark.ckan_config("ckan.activity_list_limit_max", "7")
    @pytest.mark.usefixtures("clean_db")
    def test_limit_hits_max(self):
        id = self._create_bulk_package_activities(9)
        results = helpers.call_action(
            "package_activity_list", id=id, limit="9"
        )
        assert len(results) == 7  # i.e. ckan.activity_list_limit_max

    @pytest.mark.usefixtures("clean_db")
    def test_normal_user_doesnt_see_hidden_activities(self):
        # activity is 'hidden' because dataset is created by site_user
        dataset = factories.Dataset()

        activities = helpers.call_action(
            "package_activity_list", id=dataset["id"]
        )
        assert [activity["activity_type"] for activity in activities] == []

    @pytest.mark.usefixtures("clean_db")
    def test_sysadmin_user_doesnt_see_hidden_activities_by_default(self):
        # activity is 'hidden' because dataset is created by site_user
        dataset = factories.Dataset()

        activities = helpers.call_action(
            "package_activity_list", id=dataset["id"]
        )
        assert [activity["activity_type"] for activity in activities] == []

    @pytest.mark.usefixtures("clean_db")
    def test_sysadmin_user_can_include_hidden_activities(self):
        # activity is 'hidden' because dataset is created by site_user
        dataset = factories.Dataset()

        activities = helpers.call_action(
            "package_activity_list",
            include_hidden_activity=True,
            id=dataset["id"],
        )
        assert [activity["activity_type"] for activity in activities] == [
            "new package"
        ]


class TestUserActivityList(object):
    @pytest.mark.usefixtures("clean_db")
    def test_create_user(self):
        user = factories.User()

        activities = helpers.call_action("user_activity_list", id=user["id"])
        assert [activity["activity_type"] for activity in activities] == [
            "new user"
        ]
        assert activities[0]["user_id"] == user["id"]
        assert activities[0]["object_id"] == user["id"]

    @pytest.mark.usefixtures("clean_db")
    def test_create_dataset(self):
        user = factories.User()
        _clear_activities()
        dataset = factories.Dataset(user=user)

        activities = helpers.call_action("user_activity_list", id=user["id"])
        assert [activity["activity_type"] for activity in activities] == [
            "new package"
        ]
        assert activities[0]["user_id"] == user["id"]
        assert activities[0]["object_id"] == dataset["id"]
        assert activities[0]["data"]["package"]["title"] == dataset["title"]

    @pytest.mark.usefixtures("clean_db")
    def test_dataset_changed_by_another_user(self):
        user = factories.User()
        another_user = factories.Sysadmin()
        dataset = factories.Dataset(user=user)
        _clear_activities()
        dataset["extras"].append(dict(key="rating", value="great"))
        helpers.call_action(
            "package_update", context={"user": another_user["name"]}, **dataset
        )

        # the user might have created the dataset, but a change by another
        # user does not show on the user's activity stream
        activities = helpers.call_action("user_activity_list", id=user["id"])
        assert [activity["activity_type"] for activity in activities] == []

    @pytest.mark.usefixtures("clean_db")
    def test_change_dataset_add_extra(self):
        user = factories.User()
        dataset = factories.Dataset(user=user)
        _clear_activities()
        dataset["extras"].append(dict(key="rating", value="great"))
        helpers.call_action(
            "package_update", context={"user": user["name"]}, **dataset
        )

        activities = helpers.call_action("user_activity_list", id=user["id"])
        assert [activity["activity_type"] for activity in activities] == [
            "changed package"
        ]
        assert activities[0]["user_id"] == user["id"]
        assert activities[0]["object_id"] == dataset["id"]
        assert activities[0]["data"]["package"]["title"] == dataset["title"]

    @pytest.mark.usefixtures("clean_db")
    def test_change_dataset_add_tag(self):
        user = factories.User()
        dataset = factories.Dataset(user=user)
        _clear_activities()
        dataset["tags"].append(dict(name="checked"))
        helpers.call_action(
            "package_update", context={"user": user["name"]}, **dataset
        )

        activities = helpers.call_action("user_activity_list", id=user["id"])
        assert [activity["activity_type"] for activity in activities] == [
            "changed package"
        ]
        assert activities[0]["user_id"] == user["id"]
        assert activities[0]["object_id"] == dataset["id"]
        assert activities[0]["data"]["package"]["title"] == dataset["title"]

    @pytest.mark.usefixtures("clean_db")
    def test_create_group(self):
        user = factories.User()
        _clear_activities()
        group = factories.Group(user=user)

        activities = helpers.call_action("user_activity_list", id=user["id"])
        assert [activity["activity_type"] for activity in activities] == [
            "new group"
        ]
        assert activities[0]["user_id"] == user["id"]
        assert activities[0]["object_id"] == group["id"]
        assert activities[0]["data"]["group"]["title"] == group["title"]

    @pytest.mark.usefixtures("clean_db")
    def test_delete_group_using_group_delete(self):
        user = factories.User()
        group = factories.Group(user=user)
        _clear_activities()
        helpers.call_action(
            "group_delete", context={"user": user["name"]}, **group
        )

        activities = helpers.call_action("user_activity_list", id=user["id"])
        assert [activity["activity_type"] for activity in activities] == [
            "deleted group"
        ]
        assert activities[0]["user_id"] == user["id"]
        assert activities[0]["object_id"] == group["id"]
        assert activities[0]["data"]["group"]["title"] == group["title"]

    @pytest.mark.usefixtures("clean_db")
    def test_delete_group_by_updating_state(self):
        user = factories.User()
        group = factories.Group(user=user)
        _clear_activities()
        group["state"] = "deleted"
        helpers.call_action(
            "group_update", context={"user": user["name"]}, **group
        )

        activities = helpers.call_action("user_activity_list", id=user["id"])
        assert [activity["activity_type"] for activity in activities] == [
            "deleted group"
        ]
        assert activities[0]["user_id"] == user["id"]
        assert activities[0]["object_id"] == group["id"]
        assert activities[0]["data"]["group"]["title"] == group["title"]

    @pytest.mark.usefixtures("clean_db")
    def test_create_organization(self):
        user = factories.User()
        _clear_activities()
        org = factories.Organization(user=user)

        activities = helpers.call_action("user_activity_list", id=user["id"])
        assert [activity["activity_type"] for activity in activities] == [
            "new organization"
        ]
        assert activities[0]["user_id"] == user["id"]
        assert activities[0]["object_id"] == org["id"]
        assert activities[0]["data"]["group"]["title"] == org["title"]

    @pytest.mark.usefixtures("clean_db")
    def test_delete_org_using_organization_delete(self):
        user = factories.User()
        org = factories.Organization(user=user)
        _clear_activities()
        helpers.call_action(
            "organization_delete", context={"user": user["name"]}, **org
        )

        activities = helpers.call_action("user_activity_list", id=user["id"])
        assert [activity["activity_type"] for activity in activities] == [
            "deleted organization"
        ]
        assert activities[0]["user_id"] == user["id"]
        assert activities[0]["object_id"] == org["id"]
        assert activities[0]["data"]["group"]["title"] == org["title"]

    @pytest.mark.usefixtures("clean_db")
    def test_delete_org_by_updating_state(self):
        user = factories.User()
        org = factories.Organization(user=user)
        _clear_activities()
        org["state"] = "deleted"
        helpers.call_action(
            "organization_update", context={"user": user["name"]}, **org
        )

        activities = helpers.call_action("user_activity_list", id=user["id"])
        assert [activity["activity_type"] for activity in activities] == [
            "deleted organization"
        ]
        assert activities[0]["user_id"] == user["id"]
        assert activities[0]["object_id"] == org["id"]
        assert activities[0]["data"]["group"]["title"] == org["title"]

    def _create_bulk_user_activities(self, count):
        user = factories.User()
        from ckan import model

        objs = [
            model.Activity(
<<<<<<< HEAD
                user_id=user["id"],
                object_id=None,
                revision_id=None,
                activity_type=None,
                data=None,
            )
            for i in range(count)
        ]
=======
                user_id=user['id'], object_id=None,
                activity_type=None, data=None)
            for i in range(count)]
>>>>>>> 746cd7e3
        model.Session.add_all(objs)
        model.repo.commit_and_remove()
        return user["id"]

    @pytest.mark.usefixtures("clean_db")
    def test_limit_default(self):
        id = self._create_bulk_user_activities(35)
        results = helpers.call_action("user_activity_list", id=id)
        assert len(results) == 31  # i.e. default value

    @pytest.mark.ckan_config("ckan.activity_list_limit", "5")
    @pytest.mark.usefixtures("clean_db")
    def test_limit_configured(self):
        id = self._create_bulk_user_activities(7)
        results = helpers.call_action("user_activity_list", id=id)
        assert len(results) == 5  # i.e. ckan.activity_list_limit

    @pytest.mark.ckan_config("ckan.activity_list_limit", "5")
    @pytest.mark.ckan_config("ckan.activity_list_limit_max", "7")
    @pytest.mark.usefixtures("clean_db")
    def test_limit_hits_max(self):
        id = self._create_bulk_user_activities(9)
        results = helpers.call_action("user_activity_list", id=id, limit="9")
        assert len(results) == 7  # i.e. ckan.activity_list_limit_max


class TestGroupActivityList(object):
    @pytest.mark.usefixtures("clean_db")
    def test_create_group(self):
        user = factories.User()
        group = factories.Group(user=user)

        activities = helpers.call_action("group_activity_list", id=group["id"])
        assert [activity["activity_type"] for activity in activities] == [
            "new group"
        ]
        assert activities[0]["user_id"] == user["id"]
        assert activities[0]["object_id"] == group["id"]
        assert activities[0]["data"]["group"]["title"] == group["title"]

    @pytest.mark.usefixtures("clean_db")
    def test_change_group(self):
        user = factories.User()
        _clear_activities()
        group = factories.Group(user=user)
        original_title = group["title"]
        group["title"] = "Group with changed title"
        helpers.call_action(
            "group_update", context={"user": user["name"]}, **group
        )

        activities = helpers.call_action("group_activity_list", id=group["id"])
        assert [activity["activity_type"] for activity in activities] == [
            "changed group",
            "new group",
        ]
        assert activities[0]["user_id"] == user["id"]
        assert activities[0]["object_id"] == group["id"]
        assert (
            activities[0]["data"]["group"]["title"]
            == "Group with changed title"
        )

        # the old group still has the old title
        assert activities[1]["activity_type"] == "new group"
        assert activities[1]["data"]["group"]["title"] == original_title

    @pytest.mark.usefixtures("clean_db")
    def test_create_dataset(self):
        user = factories.User()
        group = factories.Group(user=user)
        _clear_activities()
        dataset = factories.Dataset(groups=[{"id": group["id"]}], user=user)

        activities = helpers.call_action("group_activity_list", id=group["id"])
        assert [activity["activity_type"] for activity in activities] == [
            "new package"
        ]
        assert activities[0]["user_id"] == user["id"]
        assert activities[0]["object_id"] == dataset["id"]
        assert activities[0]["data"]["package"]["title"] == dataset["title"]

    @pytest.mark.usefixtures("clean_db")
    def test_change_dataset(self):
        user = factories.User()
        group = factories.Group(user=user)
        _clear_activities()
        dataset = factories.Dataset(groups=[{"id": group["id"]}], user=user)
        original_title = dataset["title"]
        dataset["title"] = "Dataset with changed title"
        helpers.call_action(
            "package_update", context={"user": user["name"]}, **dataset
        )

        activities = helpers.call_action("group_activity_list", id=group["id"])
        assert [activity["activity_type"] for activity in activities] == [
            "changed package",
            "new package",
        ]
        assert activities[0]["user_id"] == user["id"]
        assert activities[0]["object_id"] == dataset["id"]
        assert activities[0]["data"]["package"]["title"] == dataset["title"]

        # the old dataset still has the old title
        assert activities[1]["activity_type"] == "new package"
        assert activities[1]["data"]["package"]["title"] == original_title

    @pytest.mark.usefixtures("clean_db")
    def test_change_dataset_add_extra(self):
        user = factories.User()
        group = factories.Group(user=user)
        dataset = factories.Dataset(groups=[{"id": group["id"]}], user=user)
        _clear_activities()
        dataset["extras"].append(dict(key="rating", value="great"))
        helpers.call_action(
            "package_update", context={"user": user["name"]}, **dataset
        )

        activities = helpers.call_action("group_activity_list", id=group["id"])
        assert [activity["activity_type"] for activity in activities] == [
            "changed package"
        ]
        assert activities[0]["user_id"] == user["id"]
        assert activities[0]["object_id"] == dataset["id"]
        assert activities[0]["data"]["package"]["title"] == dataset["title"]

    @pytest.mark.usefixtures("clean_db")
    def test_change_dataset_add_tag(self):
        user = factories.User()
        group = factories.Group(user=user)
        dataset = factories.Dataset(groups=[{"id": group["id"]}], user=user)
        _clear_activities()
        dataset["tags"].append(dict(name="checked"))
        helpers.call_action(
            "package_update", context={"user": user["name"]}, **dataset
        )

        activities = helpers.call_action("group_activity_list", id=group["id"])
        assert [activity["activity_type"] for activity in activities] == [
            "changed package"
        ]
        assert activities[0]["user_id"] == user["id"]
        assert activities[0]["object_id"] == dataset["id"]
        assert activities[0]["data"]["package"]["title"] == dataset["title"]

    @pytest.mark.usefixtures("clean_db")
    def test_delete_dataset(self):
        user = factories.User()
        group = factories.Group(user=user)
        dataset = factories.Dataset(groups=[{"id": group["id"]}], user=user)
        _clear_activities()
        helpers.call_action(
            "package_delete", context={"user": user["name"]}, **dataset
        )

        activities = helpers.call_action("group_activity_list", id=group["id"])
        assert [activity["activity_type"] for activity in activities] == [
            "deleted package"
        ]
        assert activities[0]["user_id"] == user["id"]
        assert activities[0]["object_id"] == dataset["id"]
        assert activities[0]["data"]["package"]["title"] == dataset["title"]

    @pytest.mark.usefixtures("clean_db")
    def test_change_dataset_that_used_to_be_in_the_group(self):
        user = factories.User()
        group = factories.Group(user=user)
        dataset = factories.Dataset(groups=[{"id": group["id"]}], user=user)
        # remove the dataset from the group
        dataset["groups"] = []
        helpers.call_action(
            "package_update", context={"user": user["name"]}, **dataset
        )
        _clear_activities()
        # edit the dataset
        dataset["title"] = "Dataset with changed title"
        helpers.call_action(
            "package_update", context={"user": user["name"]}, **dataset
        )

        # dataset change should not show up in its former group
        activities = helpers.call_action("group_activity_list", id=group["id"])
        assert [activity["activity_type"] for activity in activities] == []

    @pytest.mark.usefixtures("clean_db")
    def test_delete_dataset_that_used_to_be_in_the_group(self):
        user = factories.User()
        group = factories.Group(user=user)
        dataset = factories.Dataset(groups=[{"id": group["id"]}], user=user)
        # remove the dataset from the group
        dataset["groups"] = []
        dataset["title"] = "Dataset with changed title"
        helpers.call_action(
            "package_update", context={"user": user["name"]}, **dataset
        )
        _clear_activities()
        helpers.call_action(
            "package_delete", context={"user": user["name"]}, **dataset
        )

        # NOTE:
        # ideally the dataset's deletion would not show up in its old group
        # but it can't be helped without _group_activity_query getting very
        # complicated
        activities = helpers.call_action("group_activity_list", id=group["id"])
        assert [activity["activity_type"] for activity in activities] == [
            "deleted package"
        ]
        assert activities[0]["user_id"] == user["id"]
        assert activities[0]["object_id"] == dataset["id"]
        assert activities[0]["data"]["package"]["title"] == dataset["title"]

    def _create_bulk_group_activities(self, count):
        group = factories.Group()
        from ckan import model

        objs = [
            model.Activity(
<<<<<<< HEAD
                user_id=None,
                object_id=group["id"],
                revision_id=None,
                activity_type=None,
                data=None,
            )
            for i in range(count)
        ]
=======
                user_id=None, object_id=group['id'],
                activity_type=None, data=None)
            for i in range(count)]
>>>>>>> 746cd7e3
        model.Session.add_all(objs)
        model.repo.commit_and_remove()
        return group["id"]

    @pytest.mark.usefixtures("clean_db")
    def test_limit_default(self):
        id = self._create_bulk_group_activities(35)
        results = helpers.call_action("group_activity_list", id=id)
        assert len(results) == 31  # i.e. default value

    @pytest.mark.ckan_config("ckan.activity_list_limit", "5")
    @pytest.mark.usefixtures("clean_db")
    def test_limit_configured(self):
        id = self._create_bulk_group_activities(7)
        results = helpers.call_action("group_activity_list", id=id)
        assert len(results) == 5  # i.e. ckan.activity_list_limit

    @pytest.mark.ckan_config("ckan.activity_list_limit", "5")
    @pytest.mark.ckan_config("ckan.activity_list_limit_max", "7")
    @pytest.mark.usefixtures("clean_db")
    def test_limit_hits_max(self):
        id = self._create_bulk_group_activities(9)
        results = helpers.call_action("group_activity_list", id=id, limit="9")
        assert len(results) == 7  # i.e. ckan.activity_list_limit_max

    @pytest.mark.usefixtures("clean_db")
    def test_normal_user_doesnt_see_hidden_activities(self):
        # activity is 'hidden' because group is created by site_user
        group = factories.Group()

        activities = helpers.call_action("group_activity_list", id=group["id"])
        assert [activity["activity_type"] for activity in activities] == []

    @pytest.mark.usefixtures("clean_db")
    def test_sysadmin_user_doesnt_see_hidden_activities_by_default(self):
        # activity is 'hidden' because group is created by site_user
        group = factories.Group()

        activities = helpers.call_action("group_activity_list", id=group["id"])
        assert [activity["activity_type"] for activity in activities] == []

    @pytest.mark.usefixtures("clean_db")
    def test_sysadmin_user_can_include_hidden_activities(self):
        # activity is 'hidden' because group is created by site_user
        group = factories.Group()

        activities = helpers.call_action(
            "group_activity_list", include_hidden_activity=True, id=group["id"]
        )
        assert [activity["activity_type"] for activity in activities] == [
            "new group"
        ]


class TestOrganizationActivityList(object):
    @pytest.mark.usefixtures("clean_db")
    def test_create_organization(self):
        user = factories.User()
        org = factories.Organization(user=user)

        activities = helpers.call_action(
            "organization_activity_list", id=org["id"]
        )
        assert [activity["activity_type"] for activity in activities] == [
            "new organization"
        ]
        assert activities[0]["user_id"] == user["id"]
        assert activities[0]["object_id"] == org["id"]
        assert activities[0]["data"]["group"]["title"] == org["title"]

    @pytest.mark.usefixtures("clean_db")
    def test_change_organization(self):
        user = factories.User()
        _clear_activities()
        org = factories.Organization(user=user)
        original_title = org["title"]
        org["title"] = "Organization with changed title"
        helpers.call_action(
            "organization_update", context={"user": user["name"]}, **org
        )

        activities = helpers.call_action(
            "organization_activity_list", id=org["id"]
        )
        assert [activity["activity_type"] for activity in activities] == [
            "changed organization",
            "new organization",
        ]
        assert activities[0]["user_id"] == user["id"]
        assert activities[0]["object_id"] == org["id"]
        assert (
            activities[0]["data"]["group"]["title"]
            == "Organization with changed title"
        )

        # the old org still has the old title
        assert activities[1]["activity_type"] == "new organization"
        assert activities[1]["data"]["group"]["title"] == original_title

    @pytest.mark.usefixtures("clean_db")
    def test_create_dataset(self):
        user = factories.User()
        org = factories.Organization(user=user)
        _clear_activities()
        dataset = factories.Dataset(owner_org=org["id"], user=user)

        activities = helpers.call_action(
            "organization_activity_list", id=org["id"]
        )
        assert [activity["activity_type"] for activity in activities] == [
            "new package"
        ]
        assert activities[0]["user_id"] == user["id"]
        assert activities[0]["object_id"] == dataset["id"]
        assert activities[0]["data"]["package"]["title"] == dataset["title"]

    @pytest.mark.usefixtures("clean_db")
    def test_change_dataset(self):
        user = factories.User()
        org = factories.Organization(user=user)
        _clear_activities()
        dataset = factories.Dataset(owner_org=org["id"], user=user)
        original_title = dataset["title"]
        dataset["title"] = "Dataset with changed title"
        helpers.call_action(
            "package_update", context={"user": user["name"]}, **dataset
        )

        activities = helpers.call_action(
            "organization_activity_list", id=org["id"]
        )
        assert [activity["activity_type"] for activity in activities] == [
            "changed package",
            "new package",
        ]
        assert activities[0]["user_id"] == user["id"]
        assert activities[0]["object_id"] == dataset["id"]
        assert activities[0]["data"]["package"]["title"] == dataset["title"]

        # the old dataset still has the old title
        assert activities[1]["activity_type"] == "new package"
        assert activities[1]["data"]["package"]["title"] == original_title

    @pytest.mark.usefixtures("clean_db")
    def test_change_dataset_add_tag(self):
        user = factories.User()
        org = factories.Organization(user=user)
        dataset = factories.Dataset(owner_org=org["id"], user=user)
        _clear_activities()
        dataset["tags"].append(dict(name="checked"))
        helpers.call_action(
            "package_update", context={"user": user["name"]}, **dataset
        )

        activities = helpers.call_action(
            "organization_activity_list", id=org["id"]
        )
        assert [activity["activity_type"] for activity in activities] == [
            "changed package"
        ]
        assert activities[0]["user_id"] == user["id"]
        assert activities[0]["object_id"] == dataset["id"]
        assert activities[0]["data"]["package"]["title"] == dataset["title"]

    @pytest.mark.usefixtures("clean_db")
    def test_delete_dataset(self):
        user = factories.User()
        org = factories.Organization(user=user)
        dataset = factories.Dataset(owner_org=org["id"], user=user)
        _clear_activities()
        helpers.call_action(
            "package_delete", context={"user": user["name"]}, **dataset
        )

        activities = helpers.call_action(
            "organization_activity_list", id=org["id"]
        )
        assert [activity["activity_type"] for activity in activities] == [
            "deleted package"
        ]
        assert activities[0]["user_id"] == user["id"]
        assert activities[0]["object_id"] == dataset["id"]
        assert activities[0]["data"]["package"]["title"] == dataset["title"]

    @pytest.mark.usefixtures("clean_db")
    def test_change_dataset_that_used_to_be_in_the_org(self):
        user = factories.User()
        org = factories.Organization(user=user)
        org2 = factories.Organization(user=user)
        dataset = factories.Dataset(owner_org=org["id"], user=user)
        # remove the dataset from the org
        dataset["owner_org"] = org2["id"]
        helpers.call_action(
            "package_update", context={"user": user["name"]}, **dataset
        )
        _clear_activities()
        # edit the dataset
        dataset["title"] = "Dataset with changed title"
        helpers.call_action(
            "package_update", context={"user": user["name"]}, **dataset
        )

        # dataset change should not show up in its former group
        activities = helpers.call_action(
            "organization_activity_list", id=org["id"]
        )
        assert [activity["activity_type"] for activity in activities] == []

    @pytest.mark.usefixtures("clean_db")
    def test_delete_dataset_that_used_to_be_in_the_org(self):
        user = factories.User()
        org = factories.Organization(user=user)
        org2 = factories.Organization(user=user)
        dataset = factories.Dataset(owner_org=org["id"], user=user)
        # remove the dataset from the group
        dataset["owner_org"] = org2["id"]
        helpers.call_action(
            "package_update", context={"user": user["name"]}, **dataset
        )
        _clear_activities()
        dataset["title"] = "Dataset with changed title"
        helpers.call_action(
            "package_delete", context={"user": user["name"]}, **dataset
        )

        # dataset deletion should not show up in its former org
        activities = helpers.call_action(
            "organization_activity_list", id=org["id"]
        )
        assert [activity["activity_type"] for activity in activities] == []

    def _create_bulk_org_activities(self, count):
        org = factories.Organization()
        from ckan import model

        objs = [
            model.Activity(
<<<<<<< HEAD
                user_id=None,
                object_id=org["id"],
                revision_id=None,
                activity_type=None,
                data=None,
            )
            for i in range(count)
        ]
=======
                user_id=None, object_id=org['id'],
                activity_type=None, data=None)
            for i in range(count)]
>>>>>>> 746cd7e3
        model.Session.add_all(objs)
        model.repo.commit_and_remove()
        return org["id"]

    @pytest.mark.usefixtures("clean_db")
    def test_limit_default(self):
        id = self._create_bulk_org_activities(35)
        results = helpers.call_action("organization_activity_list", id=id)
        assert len(results) == 31  # i.e. default value

    @pytest.mark.ckan_config("ckan.activity_list_limit", "5")
    @pytest.mark.usefixtures("clean_db")
    def test_limit_configured(self):
        id = self._create_bulk_org_activities(7)
        results = helpers.call_action("organization_activity_list", id=id)
        assert len(results) == 5  # i.e. ckan.activity_list_limit

    @pytest.mark.ckan_config("ckan.activity_list_limit", "5")
    @pytest.mark.ckan_config("ckan.activity_list_limit_max", "7")
    @pytest.mark.usefixtures("clean_db")
    def test_limit_hits_max(self):
        id = self._create_bulk_org_activities(9)
        results = helpers.call_action(
            "organization_activity_list", id=id, limit="9"
        )
        assert len(results) == 7  # i.e. ckan.activity_list_limit_max

    @pytest.mark.usefixtures("clean_db")
    def test_normal_user_doesnt_see_hidden_activities(self):
        # activity is 'hidden' because org is created by site_user
        org = factories.Organization()

        activities = helpers.call_action(
            "organization_activity_list", id=org["id"]
        )
        assert [activity["activity_type"] for activity in activities] == []

    @pytest.mark.usefixtures("clean_db")
    def test_sysadmin_user_doesnt_see_hidden_activities_by_default(self):
        # activity is 'hidden' because org is created by site_user
        org = factories.Organization()

        activities = helpers.call_action(
            "organization_activity_list", id=org["id"]
        )
        assert [activity["activity_type"] for activity in activities] == []

    @pytest.mark.usefixtures("clean_db")
    def test_sysadmin_user_can_include_hidden_activities(self):
        # activity is 'hidden' because org is created by site_user
        org = factories.Organization()

        activities = helpers.call_action(
            "organization_activity_list",
            include_hidden_activity=True,
            id=org["id"],
        )
        assert [activity["activity_type"] for activity in activities] == [
            "new organization"
        ]


class TestRecentlyChangedPackagesActivityList(object):
    @pytest.mark.usefixtures("clean_db")
    def test_create_dataset(self):
        user = factories.User()
        org = factories.Dataset(user=user)

        activities = helpers.call_action(
            "recently_changed_packages_activity_list", id=org["id"]
        )
        assert [activity["activity_type"] for activity in activities] == [
            "new package"
        ]
        assert activities[0]["user_id"] == user["id"]
        assert activities[0]["object_id"] == org["id"]
        assert activities[0]["data"]["package"]["title"] == org["title"]

    @pytest.mark.usefixtures("clean_db")
    def test_change_dataset(self):
        user = factories.User()
        org = factories.Organization(user=user)
        _clear_activities()
        dataset = factories.Dataset(owner_org=org["id"], user=user)
        original_title = dataset["title"]
        dataset["title"] = "Dataset with changed title"
        helpers.call_action(
            "package_update", context={"user": user["name"]}, **dataset
        )

        activities = helpers.call_action(
            "recently_changed_packages_activity_list", id=org["id"]
        )
        assert [activity["activity_type"] for activity in activities] == [
            "changed package",
            "new package",
        ]
        assert activities[0]["user_id"] == user["id"]
        assert activities[0]["object_id"] == dataset["id"]
        assert activities[0]["data"]["package"]["title"] == dataset["title"]

        # the old dataset still has the old title
        assert activities[1]["activity_type"] == "new package"
        assert activities[1]["data"]["package"]["title"] == original_title

    @pytest.mark.usefixtures("clean_db")
    def test_change_dataset_add_extra(self):
        user = factories.User()
        org = factories.Organization(user=user)
        dataset = factories.Dataset(owner_org=org["id"], user=user)
        _clear_activities()
        dataset["extras"].append(dict(key="rating", value="great"))
        helpers.call_action(
            "package_update", context={"user": user["name"]}, **dataset
        )

        activities = helpers.call_action(
            "recently_changed_packages_activity_list", id=org["id"]
        )
        assert [activity["activity_type"] for activity in activities] == [
            "changed package"
        ]
        assert activities[0]["user_id"] == user["id"]
        assert activities[0]["object_id"] == dataset["id"]
        assert activities[0]["data"]["package"]["title"] == dataset["title"]

    @pytest.mark.usefixtures("clean_db")
    def test_change_dataset_add_tag(self):
        user = factories.User()
        org = factories.Organization(user=user)
        dataset = factories.Dataset(owner_org=org["id"], user=user)
        _clear_activities()
        dataset["tags"].append(dict(name="checked"))
        helpers.call_action(
            "package_update", context={"user": user["name"]}, **dataset
        )

        activities = helpers.call_action(
            "recently_changed_packages_activity_list", id=org["id"]
        )
        assert [activity["activity_type"] for activity in activities] == [
            "changed package"
        ]
        assert activities[0]["user_id"] == user["id"]
        assert activities[0]["object_id"] == dataset["id"]
        assert activities[0]["data"]["package"]["title"] == dataset["title"]

    @pytest.mark.usefixtures("clean_db")
    def test_delete_dataset(self):
        user = factories.User()
        org = factories.Organization(user=user)
        dataset = factories.Dataset(owner_org=org["id"], user=user)
        _clear_activities()
        helpers.call_action(
            "package_delete", context={"user": user["name"]}, **dataset
        )

        activities = helpers.call_action(
            "organization_activity_list", id=org["id"]
        )
        assert [activity["activity_type"] for activity in activities] == [
            "deleted package"
        ]
        assert activities[0]["user_id"] == user["id"]
        assert activities[0]["object_id"] == dataset["id"]
        assert activities[0]["data"]["package"]["title"] == dataset["title"]

    def _create_bulk_package_activities(self, count):
        from ckan import model

        objs = [
            model.Activity(
<<<<<<< HEAD
                user_id=None,
                object_id=None,
                revision_id=None,
                activity_type="new_package",
                data=None,
            )
            for i in range(count)
        ]
=======
                user_id=None, object_id=None,
                activity_type='new_package', data=None)
            for i in range(count)]
>>>>>>> 746cd7e3
        model.Session.add_all(objs)
        model.repo.commit_and_remove()

    @pytest.mark.usefixtures("clean_db")
    def test_limit_default(self):
        self._create_bulk_package_activities(35)
        results = helpers.call_action(
            "recently_changed_packages_activity_list"
        )
        assert len(results) == 31  # i.e. default value

    @pytest.mark.ckan_config("ckan.activity_list_limit", "5")
    @pytest.mark.usefixtures("clean_db")
    def test_limit_configured(self):
        self._create_bulk_package_activities(7)
        results = helpers.call_action(
            "recently_changed_packages_activity_list"
        )
        assert len(results) == 5  # i.e. ckan.activity_list_limit

    @pytest.mark.ckan_config("ckan.activity_list_limit", "5")
    @pytest.mark.ckan_config("ckan.activity_list_limit_max", "7")
    @pytest.mark.usefixtures("clean_db")
    def test_limit_hits_max(self):
        self._create_bulk_package_activities(9)
        results = helpers.call_action(
            "recently_changed_packages_activity_list", limit="9"
        )
        assert len(results) == 7  # i.e. ckan.activity_list_limit_max


class TestDashboardActivityList(object):
    @pytest.mark.usefixtures("clean_db")
    def test_create_user(self):
        user = factories.User()

        activities = helpers.call_action(
            "dashboard_activity_list", context={"user": user["id"]}
        )
        assert [activity["activity_type"] for activity in activities] == [
            "new user"
        ]
        assert activities[0]["user_id"] == user["id"]
        assert activities[0]["object_id"] == user["id"]
        # user's own activities are always marked ``'is_new': False``
        assert not activities[0]["is_new"]

    @pytest.mark.usefixtures("clean_db")
    def test_create_dataset(self):
        user = factories.User()
        _clear_activities()
        dataset = factories.Dataset(user=user)

        activities = helpers.call_action(
            "dashboard_activity_list", context={"user": user["id"]}
        )
        assert [activity["activity_type"] for activity in activities] == [
            "new package"
        ]
        assert activities[0]["user_id"] == user["id"]
        assert activities[0]["object_id"] == dataset["id"]
        assert activities[0]["data"]["package"]["title"] == dataset["title"]
        # user's own activities are always marked ``'is_new': False``
        assert not activities[0]["is_new"]

    @pytest.mark.usefixtures("clean_db")
    def test_create_group(self):
        user = factories.User()
        _clear_activities()
        group = factories.Group(user=user)

        activities = helpers.call_action(
            "dashboard_activity_list", context={"user": user["id"]}
        )
        assert [activity["activity_type"] for activity in activities] == [
            "new group"
        ]
        assert activities[0]["user_id"] == user["id"]
        assert activities[0]["object_id"] == group["id"]
        assert activities[0]["data"]["group"]["title"] == group["title"]
        # user's own activities are always marked ``'is_new': False``
        assert not activities[0]["is_new"]

    @pytest.mark.usefixtures("clean_db")
    def test_create_organization(self):
        user = factories.User()
        _clear_activities()
        org = factories.Organization(user=user)

        activities = helpers.call_action(
            "dashboard_activity_list", context={"user": user["id"]}
        )
        assert [activity["activity_type"] for activity in activities] == [
            "new organization"
        ]
        assert activities[0]["user_id"] == user["id"]
        assert activities[0]["object_id"] == org["id"]
        assert activities[0]["data"]["group"]["title"] == org["title"]
        # user's own activities are always marked ``'is_new': False``
        assert not activities[0]["is_new"]

    def _create_bulk_package_activities(self, count):
        user = factories.User()
        from ckan import model

        objs = [
            model.Activity(
<<<<<<< HEAD
                user_id=user["id"],
                object_id=None,
                revision_id=None,
                activity_type=None,
                data=None,
            )
            for i in range(count)
        ]
=======
                user_id=user['id'], object_id=None,
                activity_type=None, data=None)
            for i in range(count)]
>>>>>>> 746cd7e3
        model.Session.add_all(objs)
        model.repo.commit_and_remove()
        return user["id"]

    @pytest.mark.usefixtures("clean_db")
    def test_limit_default(self):
        id = self._create_bulk_package_activities(35)
        results = helpers.call_action(
            "dashboard_activity_list", context={"user": id}
        )
        assert len(results) == 31  # i.e. default value

    @pytest.mark.ckan_config("ckan.activity_list_limit", "5")
    @pytest.mark.usefixtures("clean_db")
    def test_limit_configured(self):
        id = self._create_bulk_package_activities(7)
        results = helpers.call_action(
            "dashboard_activity_list", context={"user": id}
        )
        assert len(results) == 5  # i.e. ckan.activity_list_limit

    @pytest.mark.ckan_config("ckan.activity_list_limit", "5")
    @pytest.mark.ckan_config("ckan.activity_list_limit_max", "7")
    @pytest.mark.usefixtures("clean_db")
    def test_limit_hits_max(self):
        id = self._create_bulk_package_activities(9)
        results = helpers.call_action(
            "dashboard_activity_list", limit="9", context={"user": id}
        )
        assert len(results) == 7  # i.e. ckan.activity_list_limit_max


class TestDashboardNewActivities(object):
    @pytest.mark.usefixtures("clean_db")
    def test_users_own_activities(self):
        # a user's own activities are not shown as "new"
        user = factories.User()
        dataset = factories.Dataset(user=user)
        dataset["title"] = "Dataset with changed title"
        helpers.call_action(
            "package_update", context={"user": user["name"]}, **dataset
        )
        helpers.call_action(
            "package_delete", context={"user": user["name"]}, **dataset
        )
        group = factories.Group(user=user)
        group["title"] = "Group with changed title"
        helpers.call_action(
            "group_update", context={"user": user["name"]}, **group
        )
        helpers.call_action(
            "group_delete", context={"user": user["name"]}, **group
        )

        new_activities = helpers.call_action(
            "dashboard_activity_list", context={"user": user["id"]}
        )
        assert [activity["is_new"] for activity in new_activities] == [
            False
        ] * 7
        new_activities_count = helpers.call_action(
            "dashboard_new_activities_count", context={"user": user["id"]}
        )
        assert new_activities_count == 0

    @pytest.mark.usefixtures("clean_db")
    def test_activities_by_a_followed_user(self):
        user = factories.User()
        followed_user = factories.User()
        helpers.call_action(
            "follow_user", context={"user": user["name"]}, **followed_user
        )
        _clear_activities()
        dataset = factories.Dataset(user=followed_user)
        dataset["title"] = "Dataset with changed title"
        helpers.call_action(
            "package_update",
            context={"user": followed_user["name"]},
            **dataset
        )
        helpers.call_action(
            "package_delete",
            context={"user": followed_user["name"]},
            **dataset
        )
        group = factories.Group(user=followed_user)
        group["title"] = "Group with changed title"
        helpers.call_action(
            "group_update", context={"user": followed_user["name"]}, **group
        )
        helpers.call_action(
            "group_delete", context={"user": followed_user["name"]}, **group
        )

        activities = helpers.call_action(
            "dashboard_activity_list", context={"user": user["id"]}
        )
        assert [
            activity["activity_type"] for activity in activities[::-1]
        ] == [
            "new package",
            "changed package",
            "deleted package",
            "new group",
            "changed group",
            "deleted group",
        ]
        assert [activity["is_new"] for activity in activities] == [True] * 6
        assert (
            helpers.call_action(
                "dashboard_new_activities_count", context={"user": user["id"]}
            )
            == 6
        )

    @pytest.mark.usefixtures("clean_db")
    def test_activities_on_a_followed_dataset(self):
        user = factories.User()
        another_user = factories.Sysadmin()
        _clear_activities()
        dataset = factories.Dataset(user=another_user)
        helpers.call_action(
            "follow_dataset", context={"user": user["name"]}, **dataset
        )
        dataset["title"] = "Dataset with changed title"
        helpers.call_action(
            "package_update", context={"user": another_user["name"]}, **dataset
        )

        activities = helpers.call_action(
            "dashboard_activity_list", context={"user": user["id"]}
        )
        assert [
            (activity["activity_type"], activity["is_new"])
            for activity in activities[::-1]
        ] == [
            ("new package", True),
            # NB The 'new package' activity is in our activity stream and shows
            # as "new" even though it occurred before we followed it. This is
            # known & intended design.
            ("changed package", True),
        ]
        assert (
            helpers.call_action(
                "dashboard_new_activities_count", context={"user": user["id"]}
            )
            == 2
        )

    @pytest.mark.usefixtures("clean_db")
    def test_activities_on_a_followed_group(self):
        user = factories.User()
        another_user = factories.Sysadmin()
        _clear_activities()
        group = factories.Group(user=user)
        helpers.call_action(
            "follow_group", context={"user": user["name"]}, **group
        )
        group["title"] = "Group with changed title"
        helpers.call_action(
            "group_update", context={"user": another_user["name"]}, **group
        )

        activities = helpers.call_action(
            "dashboard_activity_list", context={"user": user["id"]}
        )
        assert [
            (activity["activity_type"], activity["is_new"])
            for activity in activities[::-1]
        ] == [
            ("new group", False),  # False because user did this one herself
            ("changed group", True),
        ]
        assert (
            helpers.call_action(
                "dashboard_new_activities_count", context={"user": user["id"]}
            )
            == 1
        )

    @pytest.mark.usefixtures("clean_db")
    def test_activities_on_a_dataset_in_a_followed_group(self):
        user = factories.User()
        another_user = factories.Sysadmin()
        group = factories.Group(user=user)
        _clear_activities()
        dataset = factories.Dataset(
            groups=[{"name": group["name"]}], user=another_user
        )
        dataset["title"] = "Dataset with changed title"
        helpers.call_action(
            "follow_dataset", context={"user": user["name"]}, **dataset
        )
        helpers.call_action(
            "package_update", context={"user": another_user["name"]}, **dataset
        )

        activities = helpers.call_action(
            "dashboard_activity_list", context={"user": user["id"]}
        )
        assert [
            (activity["activity_type"], activity["is_new"])
            for activity in activities[::-1]
        ] == [("new package", True), ("changed package", True)]
        assert (
            helpers.call_action(
                "dashboard_new_activities_count", context={"user": user["id"]}
            )
            == 2
        )

    @pytest.mark.usefixtures("clean_db")
    def test_activities_that_should_not_show(self):
        user = factories.User()
        _clear_activities()
        # another_user does some activity unconnected with user
        another_user = factories.Sysadmin()
        group = factories.Group(user=another_user)
        dataset = factories.Dataset(
            groups=[{"name": group["name"]}], user=another_user
        )
        dataset["title"] = "Dataset with changed title"
        helpers.call_action(
            "package_update", context={"user": another_user["name"]}, **dataset
        )

        activities = helpers.call_action(
            "dashboard_activity_list", context={"user": user["id"]}
        )
        assert [
            (activity["activity_type"], activity["is_new"])
            for activity in activities[::-1]
        ] == []
        assert (
            helpers.call_action(
                "dashboard_new_activities_count", context={"user": user["id"]}
            )
            == 0
        )

    @pytest.mark.ckan_config("ckan.activity_list_limit", "15")
    @pytest.mark.usefixtures("clean_db")
    def test_maximum_number_of_new_activities(self):
        """Test that the new activities count does not go higher than 15, even
        if there are more than 15 new activities from the user's followers."""
        user = factories.User()
        another_user = factories.Sysadmin()
        dataset = factories.Dataset()
        helpers.call_action(
            "follow_dataset", context={"user": user["name"]}, **dataset
        )
        for n in range(0, 20):
            dataset["notes"] = "Updated {n} times".format(n=n)
            helpers.call_action(
                "package_update",
                context={"user": another_user["name"]},
                **dataset
            )
        assert (
            helpers.call_action(
                "dashboard_new_activities_count", context={"user": user["id"]}
            )
            == 15
        )<|MERGE_RESOLUTION|>--- conflicted
+++ resolved
@@ -65,11 +65,9 @@
         def replace_number_suffix(dict_, key):
             # e.g. "Test Dataset 23" -> "Test Dataset "
             assert key in dict_
-<<<<<<< HEAD
             dict_[key] = re.sub(r"\d+$", "num", dict_[key])
 
         replace_uuid(dataset2, "id")
-        replace_uuid(dataset2, "revision_id")
         replace_uuid(dataset2, "creator_user_id")
         replace_uuid(dataset2, "owner_org")
         replace_number_suffix(dataset2, "name")
@@ -80,12 +78,10 @@
         replace_number_suffix(dataset2["groups"][0], "title")
         replace_number_suffix(dataset2["groups"][0], "display_name")
         replace_uuid(dataset2["organization"], "id")
-        replace_uuid(dataset2["organization"], "revision_id")
         replace_number_suffix(dataset2["organization"], "name")
         replace_number_suffix(dataset2["organization"], "title")
         replace_datetime(dataset2["organization"], "created")
         replace_uuid(dataset2["resources"][0], "id")
-        replace_uuid(dataset2["resources"][0], "revision_id")
         replace_uuid(dataset2["resources"][0], "package_id")
         replace_number_suffix(dataset2["resources"][0], "name")
         replace_datetime(dataset2["resources"][0], "created")
@@ -126,7 +122,6 @@
                 u"image_url": u"http://placekitten.com/g/200/100",
                 u"is_organization": True,
                 u"name": u"test_org_num",
-                u"revision_id": u"<SOME-UUID>",
                 u"state": u"active",
                 u"title": u"Test Organization",
                 u"type": u"organization",
@@ -151,14 +146,12 @@
                     u"package_id": u"<SOME-UUID>",
                     u"position": 0,
                     u"resource_type": None,
-                    u"revision_id": u"<SOME-UUID>",
                     u"size": None,
                     u"state": u"active",
                     u"url": u"http://example.com/image.png",
                     u"url_type": None,
                 }
             ],
-            u"revision_id": u"<SOME-UUID>",
             u"state": u"active",
             u"tags": [
                 {
@@ -174,102 +167,6 @@
             u"url": None,
             u"version": None,
         }
-=======
-            dict_[key] = re.sub(r'\d+$', 'num', dict_[key])
-
-        replace_uuid(dataset2, 'id')
-        replace_uuid(dataset2, 'creator_user_id')
-        replace_uuid(dataset2, 'owner_org')
-        replace_number_suffix(dataset2, 'name')
-        replace_datetime(dataset2, 'metadata_created')
-        replace_datetime(dataset2, 'metadata_modified')
-        replace_uuid(dataset2['groups'][0], 'id')
-        replace_number_suffix(dataset2['groups'][0], 'name')
-        replace_number_suffix(dataset2['groups'][0], 'title')
-        replace_number_suffix(dataset2['groups'][0], 'display_name')
-        replace_uuid(dataset2['organization'], 'id')
-        replace_number_suffix(dataset2['organization'], 'name')
-        replace_number_suffix(dataset2['organization'], 'title')
-        replace_datetime(dataset2['organization'], 'created')
-        replace_uuid(dataset2['resources'][0], 'id')
-        replace_uuid(dataset2['resources'][0], 'package_id')
-        replace_number_suffix(dataset2['resources'][0], 'name')
-        replace_datetime(dataset2['resources'][0], 'created')
-        replace_uuid(dataset2['tags'][0], 'id')
-
-        pprint(dataset2)
-        nose.tools.assert_equal.__self__.maxDiff = None
-        nose.tools.assert_equal(dataset2, {
-            u'author': None,
-            u'author_email': None,
-            u'creator_user_id': u'<SOME-UUID>',
-            u'extras': [{u'key': u'subject', u'value': u'science'}],
-            u'groups': [{
-                u'description': u'A test description for this test group.',
-                u'display_name': u'Test Group num',
-                u'id': u'<SOME-UUID>',
-                u'image_display_url': u'',
-                u'name': u'test_group_num',
-                u'title': u'Test Group num'}],
-            u'id': u'<SOME-UUID>',
-            u'isopen': False,
-            u'license_id': None,
-            u'license_title': None,
-            u'maintainer': None,
-            u'maintainer_email': None,
-            u'metadata_created': u'2019-05-24T15:52:30.123456',
-            u'metadata_modified': u'2019-05-24T15:52:30.123456',
-            u'name': u'test_dataset_num',
-            u'notes': u'Just another test dataset.',
-            u'num_resources': 1,
-            u'num_tags': 1,
-            u'organization': {
-                u'approval_status': u'approved',
-                u'created': u'2019-05-24T15:52:30.123456',
-                u'description': u'Just another test organization.',
-                u'id': u'<SOME-UUID>',
-                u'image_url': u'http://placekitten.com/g/200/100',
-                u'is_organization': True,
-                u'name': u'test_org_num',
-                u'state': u'active',
-                u'title': u'Test Organization',
-                u'type': u'organization'},
-            u'owner_org': u'<SOME-UUID>',
-            u'private': False,
-            u'relationships_as_object': [],
-            u'relationships_as_subject': [],
-            u'resources': [{
-                u'cache_last_updated': None,
-                u'cache_url': None,
-                u'created': u'2019-05-24T15:52:30.123456',
-                u'description': u'',
-                u'format': u'PNG',
-                u'hash': u'',
-                u'id': u'<SOME-UUID>',
-                u'last_modified': None,
-                u'mimetype': None,
-                u'mimetype_inner': None,
-                u'name': u'Image num',
-                u'package_id': u'<SOME-UUID>',
-                u'position': 0,
-                u'resource_type': None,
-                u'size': None,
-                u'state': u'active',
-                u'url': u'http://example.com/image.png',
-                u'url_type': None}],
-            u'state': u'active',
-            u'tags': [{
-                u'display_name': u'science',
-                u'id': u'<SOME-UUID>',
-                u'name': u'science',
-                u'state': u'active',
-                u'vocabulary_id': None}],
-            u'title': u'Test Dataset',
-            u'type': u'dataset',
-            u'url': None,
-            u'version': None}
-        )
->>>>>>> 746cd7e3
 
     @pytest.mark.usefixtures("clean_db")
     def test_package_show_with_custom_schema(self):
@@ -322,14 +219,9 @@
 
         group_list = helpers.call_action("group_list")
 
-<<<<<<< HEAD
         assert sorted(group_list) == sorted(
             [g["name"] for g in [group1, group2]]
         )
-=======
-        assert (sorted(group_list) ==
-                sorted(g['name'] for g in [group1, group2]))
->>>>>>> 746cd7e3
 
     @pytest.mark.usefixtures("clean_db")
     def test_group_list_in_presence_of_organizations(self):
@@ -344,14 +236,9 @@
 
         group_list = helpers.call_action("group_list")
 
-<<<<<<< HEAD
         assert sorted(group_list) == sorted(
             [g["name"] for g in [group1, group2]]
         )
-=======
-        assert (sorted(group_list) ==
-                sorted(g['name'] for g in [group1, group2]))
->>>>>>> 746cd7e3
 
     @pytest.mark.usefixtures("clean_db")
     def test_group_list_in_presence_of_custom_group_types(self):
@@ -362,14 +249,9 @@
 
         group_list = helpers.call_action("group_list")
 
-<<<<<<< HEAD
         assert sorted(group_list) == sorted(
             [g["name"] for g in [group1, group2]]
         )
-=======
-        assert (sorted(group_list) ==
-                sorted(g['name'] for g in [group1, group2]))
->>>>>>> 746cd7e3
 
     @pytest.mark.usefixtures("clean_db")
     def test_group_list_return_custom_group(self):
@@ -384,14 +266,9 @@
 
         group_list = helpers.call_action("group_list", type="custom")
 
-<<<<<<< HEAD
         assert sorted(group_list) == sorted(
             [g["name"] for g in [group1, group2]]
         )
-=======
-        assert (sorted(group_list) ==
-                sorted(g['name'] for g in [group1, group2]))
->>>>>>> 746cd7e3
 
     @pytest.mark.usefixtures("clean_db")
     def test_group_list_sort_by_package_count(self):
@@ -449,16 +326,9 @@
 
     def _create_bulk_groups(self, name, count):
         from ckan import model
-<<<<<<< HEAD
-
-        model.repo.new_revision()
         groups = [
             model.Group(name="{}_{}".format(name, i)) for i in range(count)
         ]
-=======
-        groups = [model.Group(name='{}_{}'.format(name, i))
-                  for i in range(count)]
->>>>>>> 746cd7e3
         model.Session.add_all(groups)
         model.repo.commit_and_remove()
 
@@ -789,12 +659,7 @@
 
         org_list = helpers.call_action("organization_list")
 
-<<<<<<< HEAD
         assert sorted(org_list) == sorted([g["name"] for g in [org1, org2]])
-=======
-        assert (sorted(org_list) ==
-                sorted(g['name'] for g in [org1, org2]))
->>>>>>> 746cd7e3
 
     @pytest.mark.usefixtures("clean_db")
     def test_organization_list_in_presence_of_groups(self):
@@ -809,12 +674,7 @@
 
         org_list = helpers.call_action("organization_list")
 
-<<<<<<< HEAD
         assert sorted(org_list) == sorted([g["name"] for g in [org1, org2]])
-=======
-        assert (sorted(org_list) ==
-                sorted(g['name'] for g in [org1, org2]))
->>>>>>> 746cd7e3
 
     @pytest.mark.usefixtures("clean_db")
     def test_organization_list_in_presence_of_custom_group_types(self):
@@ -829,12 +689,7 @@
 
         org_list = helpers.call_action("organization_list")
 
-<<<<<<< HEAD
         assert sorted(org_list) == sorted([g["name"] for g in [org1, org2]])
-=======
-        assert (sorted(org_list) ==
-                sorted(g['name'] for g in [org1, org2]))
->>>>>>> 746cd7e3
 
     @pytest.mark.usefixtures("clean_db")
     def test_organization_list_return_custom_organization_type(self):
@@ -849,7 +704,6 @@
 
         org_list = helpers.call_action("organization_list", type="custom_org")
 
-<<<<<<< HEAD
         assert sorted(org_list) == sorted(
             [g["name"] for g in [org2]]
         ), "{}".format(org_list)
@@ -857,7 +711,6 @@
     def _create_bulk_orgs(self, name, count):
         from ckan import model
 
-        model.repo.new_revision()
         orgs = [
             model.Group(
                 name="{}_{}".format(name, i),
@@ -866,16 +719,7 @@
             )
             for i in range(count)
         ]
-=======
-        assert (sorted(org_list) ==
-                sorted(g['name'] for g in [org2])), '{}'.format(org_list)
-
-    def _create_bulk_orgs(self, name, count):
-        from ckan import model
-        orgs = [model.Group(name='{}_{}'.format(name, i), is_organization=True,
-                            type='organization')
-                for i in range(count)]
->>>>>>> 746cd7e3
+
         model.Session.add_all(orgs)
         model.repo.commit_and_remove()
 
@@ -1007,7 +851,6 @@
 
         assert len(got_users) == 1
         got_user = got_users[0]
-<<<<<<< HEAD
         assert got_user["id"] == user["id"]
         assert got_user["name"] == user["name"]
         assert got_user["fullname"] == user["fullname"]
@@ -1015,7 +858,6 @@
         assert got_user["created"] == user["created"]
         assert got_user["about"] == user["about"]
         assert got_user["sysadmin"] == user["sysadmin"]
-        assert got_user["number_of_edits"] == 0
         assert got_user["number_created_packages"] == 0
         assert "password" not in got_user
         assert "reset_key" not in got_user
@@ -1024,22 +866,6 @@
         assert "datasets" not in got_user
 
     @pytest.mark.usefixtures("clean_db")
-=======
-        assert got_user['id'] == user['id']
-        assert got_user['name'] == user['name']
-        assert got_user['fullname'] == user['fullname']
-        assert got_user['display_name'] == user['display_name']
-        assert got_user['created'] == user['created']
-        assert got_user['about'] == user['about']
-        assert got_user['sysadmin'] == user['sysadmin']
-        assert got_user['number_created_packages'] == 0
-        assert 'password' not in got_user
-        assert 'reset_key' not in got_user
-        assert 'apikey' not in got_user
-        assert 'email' not in got_user
-        assert 'datasets' not in got_user
-
->>>>>>> 746cd7e3
     def test_user_list_edits(self):
 
         user = factories.User()
@@ -1053,12 +879,7 @@
 
         assert len(got_users) == 1
         got_user = got_users[0]
-<<<<<<< HEAD
         assert got_user["number_created_packages"] == 1
-        assert got_user["number_of_edits"] == 2
-=======
-        assert got_user['number_created_packages'] == 1
->>>>>>> 746cd7e3
 
     @pytest.mark.usefixtures("clean_db")
     def test_user_list_excludes_deleted_users(self):
@@ -1103,7 +924,6 @@
 
         user = factories.User()
 
-<<<<<<< HEAD
         got_user = helpers.call_action("user_show", id=user["id"])
 
         assert got_user["id"] == user["id"]
@@ -1113,7 +933,6 @@
         assert got_user["created"] == user["created"]
         assert got_user["about"] == user["about"]
         assert got_user["sysadmin"] == user["sysadmin"]
-        assert got_user["number_of_edits"] == 0
         assert got_user["number_created_packages"] == 0
         assert "password" not in got_user
         assert "reset_key" not in got_user
@@ -1123,25 +942,6 @@
         assert "password_hash" not in got_user
 
     @pytest.mark.usefixtures("clean_db")
-=======
-        got_user = helpers.call_action('user_show', id=user['id'])
-
-        assert got_user['id'] == user['id']
-        assert got_user['name'] == user['name']
-        assert got_user['fullname'] == user['fullname']
-        assert got_user['display_name'] == user['display_name']
-        assert got_user['created'] == user['created']
-        assert got_user['about'] == user['about']
-        assert got_user['sysadmin'] == user['sysadmin']
-        assert got_user['number_created_packages'] == 0
-        assert 'password' not in got_user
-        assert 'reset_key' not in got_user
-        assert 'apikey' not in got_user
-        assert 'email' not in got_user
-        assert 'datasets' not in got_user
-        assert 'password_hash' not in got_user
-
->>>>>>> 746cd7e3
     def test_user_show_keep_email(self):
 
         user = factories.User()
@@ -1279,17 +1079,10 @@
             id=user["id"],
         )
 
-<<<<<<< HEAD
         assert len(got_user["datasets"]) == 3
         datasets_got = set([user_["name"] for user_ in got_user["datasets"]])
         assert dataset_deleted["name"] not in datasets_got
         assert got_user["number_created_packages"] == 3
-=======
-        eq(len(got_user['datasets']), 3)
-        datasets_got = {user_['name'] for user_ in got_user['datasets']}
-        assert dataset_deleted['name'] not in datasets_got
-        eq(got_user['number_created_packages'], 3)
->>>>>>> 746cd7e3
 
     @pytest.mark.usefixtures("clean_db")
     def test_user_show_include_datasets_includes_draft_sysadmin(self):
@@ -1299,7 +1092,6 @@
         sysadmin = factories.Sysadmin()
         org = factories.Organization(user=user)
         factories.Dataset(user=user)
-<<<<<<< HEAD
         dataset_deleted = factories.Dataset(user=user, state="deleted")
         factories.Dataset(user=user, state="draft")
         factories.Dataset(user=user, private=True, owner_org=org["name"])
@@ -1310,21 +1102,6 @@
             include_datasets=True,
             id=user["id"],
         )
-=======
-        dataset_deleted = factories.Dataset(user=user, state='deleted')
-        factories.Dataset(user=user, state='draft')
-        factories.Dataset(user=user, private=True, owner_org=org['name'])
-
-        got_user = helpers.call_action('user_show',
-                                       context={'user': sysadmin['name']},
-                                       include_datasets=True,
-                                       id=user['id'])
-
-        eq(len(got_user['datasets']), 3)
-        datasets_got = {user_['name'] for user_ in got_user['datasets']}
-        assert dataset_deleted['name'] not in datasets_got
-        eq(got_user['number_created_packages'], 3)
->>>>>>> 746cd7e3
 
         assert len(got_user["datasets"]) == 3
         datasets_got = set([user_["name"] for user_ in got_user["datasets"]])
@@ -1526,16 +1303,9 @@
 
     def _create_bulk_datasets(self, name, count):
         from ckan import model
-<<<<<<< HEAD
-
-        model.repo.new_revision()
         pkgs = [
             model.Package(name="{}_{}".format(name, i)) for i in range(count)
         ]
-=======
-        pkgs = [model.Package(name='{}_{}'.format(name, i))
-                for i in range(count)]
->>>>>>> 746cd7e3
         model.Session.add_all(pkgs)
         model.repo.commit_and_remove()
 
@@ -2559,27 +2329,17 @@
             "organization_list_for_user", id=user1["id"]
         )
 
-<<<<<<< HEAD
         assert sorted([org["id"] for org in org_list_for_user1]) == sorted(
             [org1["id"], org2["id"], org3["id"]]
         )
-=======
-        assert sorted(org['id'] for org in org_list_for_user1) == \
-            sorted([org1['id'], org2['id'], org3['id']])
->>>>>>> 746cd7e3
 
         org_list_for_user2 = helpers.call_action(
             "organization_list_for_user", id=user2["id"]
         )
 
-<<<<<<< HEAD
         assert sorted([org["id"] for org in org_list_for_user2]) == sorted(
             [org1["id"], org2["id"]]
         )
-=======
-        assert sorted(org['id'] for org in org_list_for_user2) == \
-            sorted([org1['id'], org2['id']])
->>>>>>> 746cd7e3
 
         org_list_for_user3 = helpers.call_action(
             "organization_list_for_user", id=user3["id"]
@@ -2824,94 +2584,6 @@
             helpers.call_action("tag_list", vocabulary_id="does-not-exist")
 
 
-<<<<<<< HEAD
-class TestRevisionList(object):
-    # Error cases
-
-    @pytest.mark.usefixtures("clean_db")
-    def test_date_instead_of_revision(self):
-        with pytest.raises(logic.NotFound):
-            helpers.call_action(
-                "revision_list", since_id="2010-01-01T00:00:00"
-            )
-
-    @pytest.mark.usefixtures("clean_db")
-    def test_date_invalid(self):
-        with pytest.raises(logic.ValidationError):
-            helpers.call_action(
-                "revision_list", since_time="2010-02-31T00:00:00"
-            )
-
-    @pytest.mark.usefixtures("clean_db")
-    def test_revision_doesnt_exist(self):
-        with pytest.raises(logic.NotFound):
-            helpers.call_action("revision_list", since_id="1234")
-
-    @pytest.mark.usefixtures("clean_db")
-    def test_sort_param_not_valid(self):
-        with pytest.raises(logic.ValidationError):
-            helpers.call_action("revision_list", sort="invalid")
-
-    # Normal usage
-
-    @classmethod
-    def _create_revisions(cls, num_revisions):
-        from ckan import model
-
-        rev_ids = []
-        for i in xrange(num_revisions):
-            rev = model.repo.new_revision()
-            rev.id = text_type(i)
-            model.Session.commit()
-            rev_ids.append(rev.id)
-        return rev_ids
-
-    @pytest.mark.usefixtures("clean_db")
-    def test_all_revisions(self):
-        rev_ids = self._create_revisions(2)
-        revs = helpers.call_action("revision_list")
-        # only test the 2 newest revisions, since the system creates one at
-        # start-up.
-        assert revs[:2] == rev_ids[::-1]
-
-    @pytest.mark.usefixtures("clean_db")
-    def test_revisions_since_id(self):
-        self._create_revisions(4)
-        revs = helpers.call_action("revision_list", since_id="1")
-        assert revs == ["3", "2"]
-
-    @pytest.mark.usefixtures("clean_db")
-    def test_revisions_since_time(self):
-        from ckan import model
-
-        self._create_revisions(4)
-
-        rev1 = model.Session.query(model.Revision).get("1")
-        revs = helpers.call_action(
-            "revision_list", since_time=rev1.timestamp.isoformat()
-        )
-        assert revs == ["3", "2"]
-
-    @pytest.mark.usefixtures("clean_db")
-    def test_revisions_returned_are_limited(self):
-        self._create_revisions(55)
-        revs = helpers.call_action("revision_list", since_id="1")
-        assert len(revs) == 50  # i.e. limited to 50
-        assert revs[0] == "54"
-        assert revs[-1] == "5"
-
-    @pytest.mark.usefixtures("clean_db")
-    def test_sort_asc(self):
-        self._create_revisions(4)
-        revs = helpers.call_action(
-            "revision_list", since_id="1", sort="time_asc"
-        )
-        assert revs == ["2", "3"]
-=======
-class TestMembersList():
->>>>>>> 746cd7e3
-
-
 class TestMembersList(object):
     @pytest.mark.usefixtures("clean_db")
     def test_dataset_delete_marks_membership_of_group_as_deleted(self):
@@ -3057,17 +2729,11 @@
             "followee_list", context, id=user["name"]
         )
 
-<<<<<<< HEAD
         assert len(followee_list) == 2
         assert sorted([f["display_name"] for f in followee_list]) == [
             "Environment",
             "Finance",
         ]
-=======
-        eq(len(followee_list), 2)
-        eq(sorted(f['display_name'] for f in followee_list),
-           ['Environment', 'Finance'])
->>>>>>> 746cd7e3
 
     @pytest.mark.usefixtures("clean_db")
     def test_followee_list_with_q(self):
@@ -3171,21 +2837,11 @@
         dataset = factories.Dataset()
         user = factories.User()
         activity = factories.Activity(
-<<<<<<< HEAD
             user_id=user["id"],
             object_id=dataset["id"],
-            revision_id=None,
             activity_type="new package",
             data={"package": copy.deepcopy(dataset), "actor": "Mr Someone"},
         )
-=======
-            user_id=user['id'], object_id=dataset['id'],
-            activity_type='new package',
-            data={
-                'package': copy.deepcopy(dataset),
-                'actor': 'Mr Someone',
-            })
->>>>>>> 746cd7e3
         activity_shown = helpers.call_action(
             "activity_show", id=activity["id"], include_data=False
         )
@@ -3205,21 +2861,11 @@
         dataset = factories.Dataset()
         user = factories.User()
         activity = factories.Activity(
-<<<<<<< HEAD
             user_id=user["id"],
             object_id=dataset["id"],
-            revision_id=None,
             activity_type="new package",
             data={"package": copy.deepcopy(dataset), "actor": "Mr Someone"},
         )
-=======
-            user_id=user['id'], object_id=dataset['id'],
-            activity_type='new package',
-            data={
-                'package': copy.deepcopy(dataset),
-                'actor': 'Mr Someone',
-            })
->>>>>>> 746cd7e3
         activity_shown = helpers.call_action(
             "activity_show", id=activity["id"], include_data=True
         )
@@ -3525,20 +3171,13 @@
 
         objs = [
             model.Activity(
-<<<<<<< HEAD
                 user_id=None,
                 object_id=dataset["id"],
-                revision_id=None,
                 activity_type=None,
                 data=None,
             )
             for i in range(count)
         ]
-=======
-                user_id=None, object_id=dataset['id'],
-                activity_type=None, data=None)
-            for i in range(count)]
->>>>>>> 746cd7e3
         model.Session.add_all(objs)
         model.repo.commit_and_remove()
         return dataset["id"]
@@ -3783,20 +3422,13 @@
 
         objs = [
             model.Activity(
-<<<<<<< HEAD
                 user_id=user["id"],
                 object_id=None,
-                revision_id=None,
                 activity_type=None,
                 data=None,
             )
             for i in range(count)
         ]
-=======
-                user_id=user['id'], object_id=None,
-                activity_type=None, data=None)
-            for i in range(count)]
->>>>>>> 746cd7e3
         model.Session.add_all(objs)
         model.repo.commit_and_remove()
         return user["id"]
@@ -4015,20 +3647,13 @@
 
         objs = [
             model.Activity(
-<<<<<<< HEAD
                 user_id=None,
                 object_id=group["id"],
-                revision_id=None,
                 activity_type=None,
                 data=None,
             )
             for i in range(count)
         ]
-=======
-                user_id=None, object_id=group['id'],
-                activity_type=None, data=None)
-            for i in range(count)]
->>>>>>> 746cd7e3
         model.Session.add_all(objs)
         model.repo.commit_and_remove()
         return group["id"]
@@ -4266,20 +3891,13 @@
 
         objs = [
             model.Activity(
-<<<<<<< HEAD
                 user_id=None,
                 object_id=org["id"],
-                revision_id=None,
                 activity_type=None,
                 data=None,
             )
             for i in range(count)
         ]
-=======
-                user_id=None, object_id=org['id'],
-                activity_type=None, data=None)
-            for i in range(count)]
->>>>>>> 746cd7e3
         model.Session.add_all(objs)
         model.repo.commit_and_remove()
         return org["id"]
@@ -4452,20 +4070,13 @@
 
         objs = [
             model.Activity(
-<<<<<<< HEAD
                 user_id=None,
                 object_id=None,
-                revision_id=None,
                 activity_type="new_package",
                 data=None,
             )
             for i in range(count)
         ]
-=======
-                user_id=None, object_id=None,
-                activity_type='new_package', data=None)
-            for i in range(count)]
->>>>>>> 746cd7e3
         model.Session.add_all(objs)
         model.repo.commit_and_remove()
 
@@ -4573,20 +4184,13 @@
 
         objs = [
             model.Activity(
-<<<<<<< HEAD
                 user_id=user["id"],
                 object_id=None,
-                revision_id=None,
                 activity_type=None,
                 data=None,
             )
             for i in range(count)
         ]
-=======
-                user_id=user['id'], object_id=None,
-                activity_type=None, data=None)
-            for i in range(count)]
->>>>>>> 746cd7e3
         model.Session.add_all(objs)
         model.repo.commit_and_remove()
         return user["id"]
