--- conflicted
+++ resolved
@@ -1,23 +1,6 @@
 """
 Tests for plugin loading via PCA
 """
-<<<<<<< HEAD
-import os
-
-from nose.tools import raises
-from unittest import TestCase
-from paste.deploy import loadapp
-from pyutilib.component.core import PluginGlobals
-from pylons import config
-from pkg_resources import working_set, Distribution, PathMetadata
-
-import ckan.logic as logic
-import ckan.new_authz as new_authz
-from ckan import plugins
-from ckan.config.middleware import make_app
-from ckan.tests import conf_dir
-from ckan.tests.mock_plugin import MockSingletonPlugin
-=======
 from nose.tools import raises
 from unittest import TestCase
 from pyutilib.component.core import PluginGlobals
@@ -26,7 +9,6 @@
 import ckan.logic as logic
 import ckan.new_authz as new_authz
 import ckan.plugins as plugins
->>>>>>> a22c5ee9
 from ckan.plugins.core import find_system_plugins
 from ckan.lib.create_test_data import CreateTestData
 
@@ -165,29 +147,6 @@
             assert mapper_plugin.added[0].name == 'testpkg'
 
     def test_routes_plugin_fired(self):
-<<<<<<< HEAD
-        config['ckan.plugins'] = 'routes_plugin'
-        app = make_app(config['global_conf'], **config)
-        routes_plugin = PluginGlobals.env_registry['pca'].plugin_registry['RoutesPlugin'].__instance__
-        assert routes_plugin.calls_made == ['before_map', 'after_map'], \
-               routes_plugin.calls_made
-
-    def test_action_plugin_override(self):
-        plugins.load_all(config)
-        status_show_original = logic.get_action('status_show')(None, {})
-        plugins.load('action_plugin')
-        assert logic.get_action('status_show')(None, {}) != status_show_original
-        plugins.unload('action_plugin')
-        assert logic.get_action('status_show')(None, {}) == status_show_original
-
-    def test_auth_plugin_override(self):
-        plugins.load_all(config)
-        package_list_original = new_authz.is_authorized('package_list', {})
-        plugins.load('auth_plugin')
-        assert new_authz.is_authorized('package_list', {}) != package_list_original
-        plugins.unload('auth_plugin')
-        assert new_authz.is_authorized('package_list', {}) == package_list_original
-=======
         with plugins.use_plugin('routes_plugin'):
             routes_plugin = PluginGlobals.env_registry['pca'].plugin_registry['RoutesPlugin'].__instance__
             assert routes_plugin.calls_made == ['before_map', 'after_map'], \
@@ -208,5 +167,4 @@
 
     @raises(plugins.PluginNotFoundException)
     def test_inexistent_plugin_loading(self):
-        plugins.load('inexistent-plugin')
->>>>>>> a22c5ee9
+        plugins.load('inexistent-plugin')