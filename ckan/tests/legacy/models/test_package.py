# encoding: utf-8

from nose.tools import assert_equal

from ckan.tests.legacy import *
import ckan.model as model

# Todo: More domain logic tests e.g. for isopen() and other domain logic.

class TestPackage:
    @classmethod
    def setup_class(self):
        CreateTestData.create()
        self.name = u'geodata'
        self.notes = 'A <b>great</b> package <script href="dodgy.js"/> like package:pollution_stats'
        pkgs = model.Session.query(model.Package).filter_by(name=self.name).all()
        for p in pkgs:
            p.purge()
        model.Session.commit()
        rev = model.repo.new_revision()
        self.pkg1 = model.Package(name=self.name)
        model.Session.add(self.pkg1)
        self.pkg1.notes = self.notes
        self.pkg1.license_id = u'odc-by'
        model.Session.commit()
        model.Session.remove()

    @classmethod
    def teardown_class(self):
        pkg1 = model.Session.query(model.Package).filter_by(name=self.name).one()

        pkg1.purge()
        model.Session.commit()
        model.repo.rebuild_db()
        model.Session.remove()

    def test_basic_revisioning(self):
        # create a package with package_fixture_data
        name = "frob"
        rev = model.repo.new_revision()
        package = model.Package(name=name)
        model.Session.add(package)
        model.Session.flush()
        revision_id = model.Session().revision.id
        timestamp = model.Session().revision.timestamp
        model.repo.commit_and_remove()

        package = model.Package.by_name(name)
        assert len(package.all_revisions) == 1
        assert package.all_revisions[0].revision_id == revision_id
        assert package.all_revisions[0].revision_timestamp == timestamp

        # change it
        rev = model.repo.new_revision()
        package = model.Package.by_name(name)
        package.title = "wobsnasm"
        revision_id2 = model.Session().revision.id
        timestamp2 = model.Session().revision.timestamp
        model.repo.commit_and_remove()

        package = model.Package.by_name(name)
        assert len(package.all_revisions) == 2
        assert package.all_revisions[0].revision_id == revision_id2
        assert package.all_revisions[0].revision_timestamp == timestamp2

        assert package.all_revisions[1].revision_id == revision_id
        assert package.all_revisions[1].revision_timestamp == timestamp

    def test_create_package(self):
        package = model.Package.by_name(self.name)
        assert package.name == self.name
        assert package.notes == self.notes
        assert package.license.id == u'odc-by'
        assert package.license.title == u'Open Data Commons Attribution License', package.license.title

    def test_update_package(self):
        newnotes = u'Written by Beethoven'
        author = u'jones'

        rev2 = model.repo.new_revision()
        pkg = model.Package.by_name(self.name)
        pkg.notes = newnotes
        rev2.author = u'jones'
        model.Session.commit()
        try:
            model.Session.expunge_all()
        except AttributeError: # sqlalchemy 0.4
            model.Session.clear()
        outpkg = model.Package.by_name(self.name)
        assert outpkg.notes == newnotes
        assert len(outpkg.all_revisions) > 0
        assert outpkg.all_revisions[0].revision.author == author

    def test_package_license(self):
        # Check unregistered license_id causes license to be 'None'.
        package = model.Package.by_name(self.name)
        package.license_id = u'zzzzzzz'
        assert package.license == None
        model.Session.remove() # forget change

    def test_as_dict(self):
        pkg = model.Package.by_name(self.name)
        out = pkg.as_dict()
        assert out['name'] == pkg.name
        assert out['license'] == pkg.license.title
        assert out['license_id'] == pkg.license.id
        assert out['tags'] == [tag.name for tag in pkg.get_tags()]
        assert out['metadata_modified'] == pkg.metadata_modified.isoformat()
        assert out['metadata_created'] == pkg.metadata_created.isoformat()
        assert_equal(out['notes'], pkg.notes)
        assert_equal(out['notes_rendered'], '<p>A great package  like <a href="/dataset/pollution_stats">package:pollution_stats</a></p>')


class TestPackageWithTags:
    """
    WARNING: with sqlite these tests may fail (depending on the order they are
    run in) as sqlite does not support ForeignKeys properly.
    """
    # Todo: Remove comment, since it pertains to sqlite, which CKAN doesn't support?

    @classmethod
    def setup_class(self):
        model.repo.init_db()
        rev1 = model.repo.new_revision()
        self.tagname = u'test tag m2m!'
        self.tagname2 = u'testtagm2m2'
        self.tagname3 = u'test tag3!'
        self.pkgname = u'testpkgm2m'
        pkg = model.Package(name=self.pkgname)
        self.tag = model.Tag(name=self.tagname)
        self.tag2 = model.Tag(name=self.tagname2)
        pkg2tag = model.PackageTag(package=pkg, tag=self.tag)
        pkg.add_tag(self.tag2)
        model.Session.add_all([pkg,self.tag,self.tag2,pkg2tag])
        model.Session.commit()
        self.pkg2tag_id = pkg2tag.id
        self.rev = rev1

    @classmethod
    def teardown_class(self):
        model.repo.rebuild_db()

    def test_1(self):
        pkg = model.Package.by_name(self.pkgname)
        assert len(pkg.get_tags()) == 2
        # pkg2tag = model.Session.query(model.PackageTag).get(self.pkg2tag_id)
        # assert pkg2tag.package.name == self.pkgname

    def test_tags(self):
        pkg = model.Package.by_name(self.pkgname)
        # TODO: go back to this
        # 2 default packages each with 2 tags so we have 2 + 4
        all = model.Session.query(model.Tag).all()
        assert len(all) == 3, all

    def test_add_tag_by_name(self):
        rev = model.repo.new_revision()
        pkg = model.Package.by_name(self.pkgname)
        pkg.add_tag_by_name(self.tagname3)
        model.Session.commit()
        try:
            model.Session.expunge_all()
        except AttributeError: # sqlalchemy 0.4
            model.Session.clear()
        outpkg = model.Package.by_name(self.pkgname)
        assert len(outpkg.get_tags()) == 3
        t1 = model.Tag.by_name(self.tagname)
        assert len(t1.package_tags) == 1

    def test_add_tag_by_name_existing(self):
        try:
            model.Session.expunge_all()
        except AttributeError: # sqlalchemy 0.4
            model.Session.clear()
        pkg = model.Package.by_name(self.pkgname)
        assert len(pkg.get_tags()) == 3, len(pkg.get_tags())
        pkg.add_tag_by_name(self.tagname)
        assert len(pkg.get_tags()) == 3


class TestPackageTagSearch:
    @classmethod
    def setup_class(self):
        CreateTestData.create()

        model.repo.new_revision()
        self.orderedfirst = u'000-zzz'
        # tag whose association will get deleted
        self.tagname = u'russian-tag-we-will-delete'
        tag3 = model.Tag(name=self.tagname)
        pkg = model.Package.by_name(u'annakarenina')
        pkg.add_tag(tag3)
        model.repo.commit_and_remove()

        model.repo.new_revision()
        pkg = model.Package.by_name(u'annakarenina')
        pkg.remove_tag(tag3)
        # now do a tag for ordering
        tagordered = model.Tag(name=self.orderedfirst)
        wap = model.Package.by_name(u'warandpeace')
        # do them the wrong way round
        wap.add_tag(tagordered)
        pkg.add_tag(tagordered)
        model.repo.commit_and_remove()

    @classmethod
    def teardown_class(self):
        model.Session.remove()
        model.repo.rebuild_db()

    def test_0_deleted_package_tags(self):
        pkg = model.Package.by_name(u'annakarenina')
        tag = model.Tag.by_name(self.tagname)
        assert len(pkg.get_tags()) == 4, len(pkg.get_tags())
        assert len(tag.packages) == 0

    def test_1_tag_search_1(self):
        out = list(model.Tag.search_by_name(u'russian'))
        assert len(out) == 2
        assert out[0].name == 'russian'

    def test_1_tag_search_2(self):
        out = list(model.Tag.search_by_name(u'us'))
        assert len(out) == 2

    def test_1_tag_search_3(self):
        out = list(model.Tag.search_by_name(u's'))
        assert len(out) == 3

    def test_alphabetical_ordering(self):
        pkg = model.Package.by_name(u'annakarenina')
        tag = pkg.get_tags()[0]
        assert tag.name == self.orderedfirst
        assert tag.packages[0].name == 'annakarenina', tag.packages


class TestPackageRevisions:
    @classmethod
    def setup_class(self):
        model.Session.remove()
        model.repo.init_db()
        self.name = u'revisiontest'

        # create pkg
        self.notes = [u'Written by Puccini', u'Written by Rossini', u'Not written at all', u'Written again', u'Written off']
        rev = model.repo.new_revision()
        self.pkg1 = model.Package(name=self.name)
        model.Session.add(self.pkg1)
        self.pkg1.notes = self.notes[0]
        self.pkg1.extras['mykey'] = self.notes[0]
        model.repo.commit_and_remove()

        # edit pkg
        for i in range(5)[1:]:
            rev = model.repo.new_revision()
            pkg1 = model.Package.by_name(self.name)
            pkg1.notes = self.notes[i]
            pkg1.extras['mykey'] = self.notes[i]
            model.repo.commit_and_remove()

        self.pkg1 = model.Package.by_name(self.name)

    @classmethod
    def teardown_class(self):
        rev = model.repo.new_revision()
        pkg1 = model.Package.by_name(self.name)
        pkg1.purge()
        model.repo.commit_and_remove()
        model.repo.rebuild_db()

    def test_1_all_revisions(self):
        all_rev = self.pkg1.all_revisions
        num_notes = len(self.notes)
        assert len(all_rev) == num_notes, len(all_rev)
        for i, rev in enumerate(all_rev):
            assert rev.notes == self.notes[num_notes - i - 1], '%s != %s' % (rev.notes, self.notes[i])
            #assert rev.extras['mykey'] == self.notes[num_notes - i - 1], '%s != %s' % (rev.extras['mykey'], self.notes[i])


class TestRelatedRevisions:
    @classmethod
    def setup_class(self):
        CreateTestData.create()
        model.Session.remove()
        self.name = u'difftest'

        # create pkg - PackageRevision
        rev = model.repo.new_revision()
        self.pkg1 = model.Package(name=self.name)
        model.Session.add(self.pkg1)
        self.pkg1.version = u'First version'
        model.repo.commit_and_remove()

        # edit pkg - PackageRevision
        rev = model.repo.new_revision()
        pkg1 = model.Package.by_name(self.name)
        pkg1.notes = u'New notes'
        rev.message = u'Added notes'
        model.repo.commit_and_remove()

        # edit pkg - PackageExtraRevision
        rev = model.repo.new_revision()
        pkg1 = model.Package.by_name(self.name)
        pkg1.extras = {u'a':u'b', u'c':u'd'}
        rev.message = u'Added extras'
        model.repo.commit_and_remove()

        # edit pkg - PackageTagRevision
        rev = model.repo.new_revision()
        pkg1 = model.Package.by_name(self.name)
        pkg1.add_tag_by_name(u'geo')
        pkg1.add_tag_by_name(u'scientific')
        rev.message = u'Added tags'
        model.repo.commit_and_remove()

        # edit pkg - ResourceRevision
        rev = model.repo.new_revision()
        pkg1 = model.Package.by_name(self.name)
        pkg1.resources_all.append(model.Resource(url=u'http://url1.com',
                                                    format=u'xls',
                                                    description=u'It is.',
                                                    hash=u'abc123'))
        rev.message = u'Added resource'
        model.repo.commit_and_remove()

        # edit pkg - ResourceRevision
        rev = model.repo.new_revision()
        pkg1 = model.Package.by_name(self.name)
        pkg1.resources_all[0].url = u'http://url1.com/edited'
        pkg1.resources_all.append(model.Resource(url=u'http://url2.com'))
        rev.message = u'Added resource'
        model.repo.commit_and_remove()

        # edit pkg - PackageRevision
        rev = model.repo.new_revision()
        pkg1 = model.Package.by_name(self.name)
        pkg1.notes = u'Changed notes'
        rev.message = u'Changed notes'
        model.repo.commit_and_remove()

        self.pkg1 = model.Package.by_name(self.name)
        self.res1 = model.Session.query(model.Resource).filter_by(url=u'http://url1.com/edited').one()
        self.res2 = model.Session.query(model.Resource).filter_by(url=u'http://url2.com').one()
        assert self.pkg1

    @classmethod
    def teardown_class(self):
        rev = model.repo.new_revision()
        pkg1 = model.Package.by_name(self.name)
        pkg1.purge()
        model.repo.commit_and_remove()
        model.repo.rebuild_db()

    def test_1_all_revisions(self):
        assert len(self.pkg1.all_revisions) == 3, self.pkg1.all_revisions
        assert len(self.pkg1.all_related_revisions) == 6, self.pkg1.all_related_revisions

<<<<<<< HEAD
=======
    def test_2_diff(self):
        rev_q = model.repo.history()
        rev_q = rev_q.order_by(model.Revision.timestamp.desc())
        last_rev = rev_q.first()
        first_rev = rev_q.all()[-1]
        second_rev = rev_q.all()[-2]
        diff = self.pkg1.diff(last_rev, second_rev)
        assert diff['notes'] == '- None\n+ Changed notes', diff['notes']
        assert diff.get('PackageTag-geo-state') == u'- \n+ active', diff
        assert diff.get('PackageTag-scientific-state') == u'- \n+ active', diff
        def test_res(diff, res, field, expected_value):
            key = 'Resource-%s-%s' % (res.id[:4], field)
            got_value = diff.get(key)
            expected_value = u'- \n+ %s' % expected_value
            assert got_value == expected_value, 'Key: %s Got: %r Expected: %r' % (key, got_value, expected_value)
        test_res(diff, self.res1, 'url', 'http://url1.com/edited')
        test_res(diff, self.res1, 'position', '0')
        test_res(diff, self.res1, 'format', 'xls')
        test_res(diff, self.res1, 'description', 'It is.')
        test_res(diff, self.res1, 'hash', 'abc123')
        test_res(diff, self.res1, 'state', 'active')
        test_res(diff, self.res2, 'url', 'http://url2.com')
>>>>>>> db312816

class TestPackagePurge:
    @classmethod
    def setup_class(self):
        CreateTestData.create()
    @classmethod
    def teardown_class(self):
        model.repo.rebuild_db()
    def test_purge(self):
        pkgs = model.Session.query(model.Package).all()
        for p in pkgs:
           p.purge()
        model.Session.commit()
        pkgs = model.Session.query(model.Package).all()
        assert len(pkgs) == 0

<|MERGE_RESOLUTION|>--- conflicted
+++ resolved
@@ -355,31 +355,6 @@
         assert len(self.pkg1.all_revisions) == 3, self.pkg1.all_revisions
         assert len(self.pkg1.all_related_revisions) == 6, self.pkg1.all_related_revisions
 
-<<<<<<< HEAD
-=======
-    def test_2_diff(self):
-        rev_q = model.repo.history()
-        rev_q = rev_q.order_by(model.Revision.timestamp.desc())
-        last_rev = rev_q.first()
-        first_rev = rev_q.all()[-1]
-        second_rev = rev_q.all()[-2]
-        diff = self.pkg1.diff(last_rev, second_rev)
-        assert diff['notes'] == '- None\n+ Changed notes', diff['notes']
-        assert diff.get('PackageTag-geo-state') == u'- \n+ active', diff
-        assert diff.get('PackageTag-scientific-state') == u'- \n+ active', diff
-        def test_res(diff, res, field, expected_value):
-            key = 'Resource-%s-%s' % (res.id[:4], field)
-            got_value = diff.get(key)
-            expected_value = u'- \n+ %s' % expected_value
-            assert got_value == expected_value, 'Key: %s Got: %r Expected: %r' % (key, got_value, expected_value)
-        test_res(diff, self.res1, 'url', 'http://url1.com/edited')
-        test_res(diff, self.res1, 'position', '0')
-        test_res(diff, self.res1, 'format', 'xls')
-        test_res(diff, self.res1, 'description', 'It is.')
-        test_res(diff, self.res1, 'hash', 'abc123')
-        test_res(diff, self.res1, 'state', 'active')
-        test_res(diff, self.res2, 'url', 'http://url2.com')
->>>>>>> db312816
 
 class TestPackagePurge:
     @classmethod
