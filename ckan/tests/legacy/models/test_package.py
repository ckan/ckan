--- conflicted
+++ resolved
@@ -33,68 +33,6 @@
         model.repo.rebuild_db()
         model.Session.remove()
 
-<<<<<<< HEAD
-    def test_create_package(self):
-        package = model.Package.by_name(self.name)
-        assert package.name == self.name
-        assert package.notes == self.notes
-        assert package.license.id == u'odc-by'
-        assert package.license.title == u'Open Data Commons Attribution License', package.license.title
-
-    def test_update_package(self):
-        newnotes = u'Written by Beethoven'
-        author = u'jones'
-
-        pkg = model.Package.by_name(self.name)
-        pkg.notes = newnotes
-        model.Session.commit()
-        try:
-            model.Session.expunge_all()
-        except AttributeError: # sqlalchemy 0.4
-            model.Session.clear()
-        outpkg = model.Package.by_name(self.name)
-        assert outpkg.notes == newnotes
-
-    def test_package_license(self):
-        # Check unregistered license_id causes license to be 'None'.
-        package = model.Package.by_name(self.name)
-        package.license_id = u'zzzzzzz'
-        assert package.license == None
-        model.Session.remove() # forget change
-=======
-    def test_basic_revisioning(self):
-        # create a package with package_fixture_data
-        name = "frob"
-        rev = model.repo.new_revision()
-        package = model.Package(name=name)
-        model.Session.add(package)
-        model.Session.flush()
-        revision_id = model.Session().revision.id
-        timestamp = model.Session().revision.timestamp
-        model.repo.commit_and_remove()
-
-        package = model.Package.by_name(name)
-        assert len(package.all_revisions) == 1
-        assert package.all_revisions[0].revision_id == revision_id
-        assert package.all_revisions[0].revision_timestamp == timestamp
-
-        # change it
-        rev = model.repo.new_revision()
-        package = model.Package.by_name(name)
-        package.title = "wobsnasm"
-        revision_id2 = model.Session().revision.id
-        timestamp2 = model.Session().revision.timestamp
-        model.repo.commit_and_remove()
-
-        package = model.Package.by_name(name)
-        assert len(package.all_revisions) == 2
-        assert package.all_revisions[0].revision_id == revision_id2
-        assert package.all_revisions[0].revision_timestamp == timestamp2
-
-        assert package.all_revisions[1].revision_id == revision_id
-        assert package.all_revisions[1].revision_timestamp == timestamp
->>>>>>> f95316fb
-
     def test_as_dict(self):
         pkg = model.Package.by_name(self.name)
         out = pkg.as_dict()
@@ -107,73 +45,6 @@
         assert_equal(out['notes'], pkg.notes)
         assert_equal(out['notes_rendered'], '<p>A great package  like <a href="/dataset/pollution_stats">package:pollution_stats</a></p>')
 
-
-<<<<<<< HEAD
-class TestPackageWithTags:
-    """
-    WARNING: with sqlite these tests may fail (depending on the order they are
-    run in) as sqlite does not support ForeignKeys properly.
-    """
-    # Todo: Remove comment, since it pertains to sqlite, which CKAN doesn't support?
-
-    @classmethod
-    def setup_class(self):
-        model.repo.init_db()
-        self.tagname = u'test tag m2m!'
-        self.tagname2 = u'testtagm2m2'
-        self.tagname3 = u'test tag3!'
-        self.pkgname = u'testpkgm2m'
-        pkg = model.Package(name=self.pkgname)
-        self.tag = model.Tag(name=self.tagname)
-        self.tag2 = model.Tag(name=self.tagname2)
-        pkg2tag = model.PackageTag(package=pkg, tag=self.tag)
-        pkg.add_tag(self.tag2)
-        model.Session.add_all([pkg,self.tag,self.tag2,pkg2tag])
-        model.Session.commit()
-        self.pkg2tag_id = pkg2tag.id
-
-    @classmethod
-    def teardown_class(self):
-        model.repo.rebuild_db()
-
-    def test_1(self):
-        pkg = model.Package.by_name(self.pkgname)
-        assert len(pkg.get_tags()) == 2
-        # pkg2tag = model.Session.query(model.PackageTag).get(self.pkg2tag_id)
-        # assert pkg2tag.package.name == self.pkgname
-
-    def test_tags(self):
-        pkg = model.Package.by_name(self.pkgname)
-        # TODO: go back to this
-        # 2 default packages each with 2 tags so we have 2 + 4
-        all = model.Session.query(model.Tag).all()
-        assert len(all) == 3, all
-
-    def test_add_tag_by_name(self):
-        pkg = model.Package.by_name(self.pkgname)
-        pkg.add_tag_by_name(self.tagname3)
-        model.Session.commit()
-        try:
-            model.Session.expunge_all()
-        except AttributeError: # sqlalchemy 0.4
-            model.Session.clear()
-        outpkg = model.Package.by_name(self.pkgname)
-        assert len(outpkg.get_tags()) == 3
-        t1 = model.Tag.by_name(self.tagname)
-        assert len(t1.package_tags) == 1
-
-    def test_add_tag_by_name_existing(self):
-        try:
-            model.Session.expunge_all()
-        except AttributeError: # sqlalchemy 0.4
-            model.Session.clear()
-        pkg = model.Package.by_name(self.pkgname)
-        assert len(pkg.get_tags()) == 3, len(pkg.get_tags())
-        pkg.add_tag_by_name(self.tagname)
-        assert len(pkg.get_tags()) == 3
-
-=======
->>>>>>> f95316fb
 
 class TestPackageTagSearch:
     @classmethod
@@ -226,144 +97,4 @@
         pkg = model.Package.by_name(u'annakarenina')
         tag = pkg.get_tags()[0]
         assert tag.name == self.orderedfirst
-        assert tag.packages[0].name == 'annakarenina', tag.packages
-
-
-<<<<<<< HEAD
-class TestPackagePurge:
-    @classmethod
-    def setup_class(self):
-        CreateTestData.create()
-    @classmethod
-    def teardown_class(self):
-        model.repo.rebuild_db()
-    def test_purge(self):
-        pkgs = model.Session.query(model.Package).all()
-        for p in pkgs:
-           p.purge()
-        model.Session.commit()
-        pkgs = model.Session.query(model.Package).all()
-        assert len(pkgs) == 0
-
-=======
-class TestPackageRevisions:
-    @classmethod
-    def setup_class(self):
-        model.Session.remove()
-        model.repo.init_db()
-        self.name = u'revisiontest'
-
-        # create pkg
-        self.notes = [u'Written by Puccini', u'Written by Rossini', u'Not written at all', u'Written again', u'Written off']
-        rev = model.repo.new_revision()
-        self.pkg1 = model.Package(name=self.name)
-        model.Session.add(self.pkg1)
-        self.pkg1.notes = self.notes[0]
-        self.pkg1.extras['mykey'] = self.notes[0]
-        model.repo.commit_and_remove()
-
-        # edit pkg
-        for i in range(5)[1:]:
-            rev = model.repo.new_revision()
-            pkg1 = model.Package.by_name(self.name)
-            pkg1.notes = self.notes[i]
-            pkg1.extras['mykey'] = self.notes[i]
-            model.repo.commit_and_remove()
-
-        self.pkg1 = model.Package.by_name(self.name)
-
-    @classmethod
-    def teardown_class(self):
-        rev = model.repo.new_revision()
-        pkg1 = model.Package.by_name(self.name)
-        pkg1.purge()
-        model.repo.commit_and_remove()
-        model.repo.rebuild_db()
-
-    def test_1_all_revisions(self):
-        all_rev = self.pkg1.all_revisions
-        num_notes = len(self.notes)
-        assert len(all_rev) == num_notes, len(all_rev)
-        for i, rev in enumerate(all_rev):
-            assert rev.notes == self.notes[num_notes - i - 1], '%s != %s' % (rev.notes, self.notes[i])
-            #assert rev.extras['mykey'] == self.notes[num_notes - i - 1], '%s != %s' % (rev.extras['mykey'], self.notes[i])
-
-
-class TestRelatedRevisions:
-    @classmethod
-    def setup_class(self):
-        CreateTestData.create()
-        model.Session.remove()
-        self.name = u'difftest'
-
-        # create pkg - PackageRevision
-        rev = model.repo.new_revision()
-        self.pkg1 = model.Package(name=self.name)
-        model.Session.add(self.pkg1)
-        self.pkg1.version = u'First version'
-        model.repo.commit_and_remove()
-
-        # edit pkg - PackageRevision
-        rev = model.repo.new_revision()
-        pkg1 = model.Package.by_name(self.name)
-        pkg1.notes = u'New notes'
-        rev.message = u'Added notes'
-        model.repo.commit_and_remove()
-
-        # edit pkg - PackageExtraRevision
-        rev = model.repo.new_revision()
-        pkg1 = model.Package.by_name(self.name)
-        pkg1.extras = {u'a':u'b', u'c':u'd'}
-        rev.message = u'Added extras'
-        model.repo.commit_and_remove()
-
-        # edit pkg - PackageTagRevision
-        rev = model.repo.new_revision()
-        pkg1 = model.Package.by_name(self.name)
-        pkg1.add_tag_by_name(u'geo')
-        pkg1.add_tag_by_name(u'scientific')
-        rev.message = u'Added tags'
-        model.repo.commit_and_remove()
-
-        # edit pkg - ResourceRevision
-        rev = model.repo.new_revision()
-        pkg1 = model.Package.by_name(self.name)
-        pkg1.resources_all.append(model.Resource(url=u'http://url1.com',
-                                                    format=u'xls',
-                                                    description=u'It is.',
-                                                    hash=u'abc123'))
-        rev.message = u'Added resource'
-        model.repo.commit_and_remove()
-
-        # edit pkg - ResourceRevision
-        rev = model.repo.new_revision()
-        pkg1 = model.Package.by_name(self.name)
-        pkg1.resources_all[0].url = u'http://url1.com/edited'
-        pkg1.resources_all.append(model.Resource(url=u'http://url2.com'))
-        rev.message = u'Added resource'
-        model.repo.commit_and_remove()
-
-        # edit pkg - PackageRevision
-        rev = model.repo.new_revision()
-        pkg1 = model.Package.by_name(self.name)
-        pkg1.notes = u'Changed notes'
-        rev.message = u'Changed notes'
-        model.repo.commit_and_remove()
-
-        self.pkg1 = model.Package.by_name(self.name)
-        self.res1 = model.Session.query(model.Resource).filter_by(url=u'http://url1.com/edited').one()
-        self.res2 = model.Session.query(model.Resource).filter_by(url=u'http://url2.com').one()
-        assert self.pkg1
-
-    @classmethod
-    def teardown_class(self):
-        rev = model.repo.new_revision()
-        pkg1 = model.Package.by_name(self.name)
-        pkg1.purge()
-        model.repo.commit_and_remove()
-        model.repo.rebuild_db()
-
-    def test_1_all_revisions(self):
-        assert len(self.pkg1.all_revisions) == 3, self.pkg1.all_revisions
-        assert len(self.pkg1.all_related_revisions) == 6, self.pkg1.all_related_revisions
->>>>>>> f95316fb
+        assert tag.packages[0].name == 'annakarenina', tag.packages