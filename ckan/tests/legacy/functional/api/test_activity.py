# encoding: utf-8

'''Functional tests for the public activity streams API.

This module tests the contents of the various public activity streams:
use activity streams, dataset activity streams, group activity streams, etc.

This module _does not_ test the private user dashboard activity stream (which
is different because the contents depend on what the user is following), that
is tested in test_dashboard.py.

'''
import datetime
import logging
logger = logging.getLogger(__name__)

import pylons.test
from ckan.common import config
from paste.deploy.converters import asbool
import paste.fixture
from nose import SkipTest
from ckan.common import json
import ckan.tests.legacy as tests
from ckan.tests.helpers import call_action, _get_test_app


##def package_update(context, data_dict):
##    # These tests call package_update directly which is really bad
##    # setting api_version in context make things seem like the api key
##    # is ok etc
##    context['api_version'] = 3
##    context['ignore_auth'] = True
##    return _package_update(context, data_dict)
##
##def package_create(context, data_dict):
##    # These tests call package_update directly which is really bad
##    # setting api_version in context make things seem like the api key
##    # is ok etc
##    context['api_version'] = 3
##    context['ignore_auth'] = True
##    return _package_create(context, data_dict)
def package_show(app, data_dict, apikey=None):
    if apikey:
        extra_environ = {'Authorization': str(apikey)}
    else:
        extra_environ = None
    response = app.post('/api/action/package_show', json.dumps(data_dict),
            extra_environ=extra_environ)
    response_dict = json.loads(response.body)
    assert response_dict['success'] is True
    package = response_dict['result']
    return package


def package_list(app, data_dict=None, apikey=None):
    if data_dict is None:
        data_dict = {}
    if apikey:
        extra_environ = {'Authorization': str(apikey)}
    else:
        extra_environ = None
    response = app.post('/api/action/package_list',
            json.dumps(data_dict), extra_environ=extra_environ)
    response_dict = json.loads(response.body)
    assert response_dict['success'] is True
    packages = response_dict['result']
    return packages


def group_list(app, data_dict=None, apikey=None):
    if data_dict is None:
        data_dict = {}
    if 'all_fields' not in data_dict:
        data_dict['all_fields'] = True
    if apikey:
        extra_environ = {'Authorization': str(apikey)}
    else:
        extra_environ = None
    response = app.post('/api/action/group_list',
            json.dumps(data_dict), extra_environ=extra_environ)
    response_dict = json.loads(response.body)
    assert response_dict['success'] is True
    groups = response_dict['result']
    return groups


def package_update(app, data_dict, user):
    response = call_action('package_update', context={'user': user['name']},
                           **data_dict)
    return response


def group_update(app, data_dict, apikey=None):
    if apikey:
        extra_environ = {'Authorization': str(apikey)}
    else:
        extra_environ = None
    response = app.post('/api/action/group_update',
            json.dumps(data_dict), extra_environ=extra_environ)
    response_dict = json.loads(response.body)
    assert response_dict['success'] is True
    updated_group = response_dict['result']
    return updated_group


def datetime_from_string(s):
    '''Return a standard datetime.datetime object initialised from a string in
    the same format used for timestamps in dictized activities (the format
    produced by datetime.datetime.isoformat())

    '''
    return datetime.datetime.strptime(s, '%Y-%m-%dT%H:%M:%S.%f')


def make_resource():
    '''Return a test resource in dictionary form.'''
    return {
            'url': 'http://www.example.com',
            'description': 'example resource description',
            'format': 'txt',
            'name': 'example resource',
            }


def make_package(name=None):
    '''Return a test package in dictionary form.'''
    if name is None:
        name = "test_package"

    # A package with no resources, tags, extras or groups.
    pkg = {
        'name': name,
        'title': 'My Test Package',
        'author': 'test author',
        'author_email': 'test_author@testauthor.com',
        'maintainer': 'test maintainer',
        'maintainer_email': 'test_maintainer@testmaintainer.com',
        'notes': 'some test notes',
        'url': 'www.example.com',
        }

    # Add some resources to the package.
    res1 = {
            'url': 'http://www.example-resource.info',
            'description': 'an example resource description',
            'format': 'HTML',
            'name': 'an example resource',
        }
    res2 = {
            'url': 'http://www.example-resource2.info',
            'description': 'another example resource description',
            'format': 'PDF',
            'name': 'another example resource',
        }
    pkg['resources'] = [res1, res2]

    # Add some tags to the package.
    tag1 = {'name': 'a_test_tag'}
    tag2 = {'name': 'another_test_tag'}
    pkg['tags'] = [tag1, tag2]

    # Add the package to a group.
    pkg['groups'] = [{'name': 'roger'}]

    return pkg


def find_new_activities(before, after):
    return [activity for activity in after if activity not in before]


class TestActivity:
    @classmethod
    def setup_class(self):
        if not asbool(config.get('ckan.activity_streams_enabled', 'true')):
            raise SkipTest('Activity streams not enabled')
        import ckan
        import ckan.model as model
        tests.CreateTestData.create()
        sysadmin_user = model.User.get('testsysadmin')
        self.sysadmin_user = {
                'id': sysadmin_user.id,
                'apikey': sysadmin_user.apikey,
                'name': sysadmin_user.name,
                }
        normal_user = model.User.get('annafan')

        self.normal_user = {
                'id': normal_user.id,
                'apikey': normal_user.apikey,
                'name': normal_user.name,
                }
        warandpeace = model.Package.get('warandpeace')
        self.warandpeace = {
                'id': warandpeace.id,
                }
        annakarenina = model.Package.get('annakarenina')
        self.annakarenina = {
                'id': annakarenina.id,
                }
        self.users = [self.sysadmin_user, self.normal_user]
        self.app = _get_test_app()

    @classmethod
    def teardown_class(self):
        import ckan.model as model
        model.repo.rebuild_db()

    def user_activity_stream(self, user_id, apikey=None):
        if apikey:
            extra_environ = {'Authorization': str(apikey)}
        else:
            extra_environ = None
        params = {'id': user_id}
        response = self.app.get("/api/action/user_activity_list",
                                params=params, extra_environ=extra_environ)
        assert response.json['success'] is True
        activities = response.json['result']
        return activities

    def package_activity_stream(self, package_id, apikey=None):
        if apikey:
            extra_environ = {'Authorization': str(apikey)}
        else:
            extra_environ = None
        params = {'id': package_id}
        response = self.app.get("/api/action/package_activity_list",
                                params=params, extra_environ=extra_environ)
        assert response.json['success'] is True
        activities = response.json['result']
        return activities

    def group_activity_stream(self, group_id, apikey=None):
        if apikey:
            extra_environ = {'Authorization': str(apikey)}
        else:
            extra_environ = None
        params = {'id': group_id, 'limit': 100}
        response = self.app.get("/api/action/group_activity_list",
                                params=params, extra_environ=extra_environ)
        assert response.json['success'] is True
        activities = response.json['result']
        return activities

    def recently_changed_datasets_stream(self, apikey=None):
        if apikey:
            extra_environ = {'Authorization': str(apikey)}
        else:
            extra_environ = None
        response = self.app.post(
                '/api/action/recently_changed_packages_activity_list',
                params=json.dumps({}),
                extra_environ=extra_environ,
                status=200)
        assert response.json['success'] is True
        activities = response.json['result']
        return activities

    def record_details(self, user_id, package_id=None, group_ids=None,
            apikey=None):
        details = {}
        details['user activity stream'] = self.user_activity_stream(user_id,
                apikey)

        if package_id is not None:
            details['package activity stream'] = (
                    self.package_activity_stream(package_id, apikey))

        if group_ids is not None:
            details['group activity streams'] = {}
            for group_id in group_ids:
                details['group activity streams'][group_id] = (
                    self.group_activity_stream(group_id, apikey))

        details['recently changed datasets stream'] = \
                self.recently_changed_datasets_stream(apikey)

        details['time'] = datetime.datetime.utcnow()
        return details

    def _create_package(self, user, name=None):
        if user:
            user_id = user['id']
            apikey = user['apikey']
        else:
            user_id = 'not logged in'
            apikey = None

        before = self.record_details(user_id, apikey=apikey)

        # Create a new package.
        request_data = make_package(name)

        before = self.record_details(user_id=user_id,
                group_ids=[group['name'] for group in request_data['groups']],
                apikey=apikey)
        extra_environ = {'Authorization': str(user['apikey'])}

        call_action('member_create',
                    capacity='admin',
                    object=user['id'],
                    object_type='user',
                    id='roger')
        response = self.app.post('/api/action/package_create',
                json.dumps(request_data), extra_environ=extra_environ)
        response_dict = json.loads(response.body)
        assert response_dict['success'] is True
        package_created = response_dict['result']

        after = self.record_details(user_id=user_id,
            package_id=package_created['id'],
            group_ids=[group['name'] for group in package_created['groups']],
            apikey=apikey)

        # Find the new activity in the user's activity stream.
        user_new_activities = (find_new_activities(
            before['user activity stream'], after['user activity stream']))
        assert len(user_new_activities) == 1, ("There should be 1 new "
            " activity in the user's activity stream, but found %i" %
            len(user_new_activities))
        activity = user_new_activities[0]

        # The same new activity should appear in the package's activity stream.
        pkg_new_activities = after['package activity stream']
        assert pkg_new_activities == [activity]

        # The same new activity should appear in the recently changed datasets
        # stream.
        new_rcd_activities = find_new_activities(
                before['recently changed datasets stream'],
                after['recently changed datasets stream'])
        assert new_rcd_activities == [activity]

        # The same new activity should appear in the activity streams of the
        # package's groups.
        for group_dict in package_created['groups']:
            grp_new_activities = find_new_activities(
                before['group activity streams'][group_dict['name']],
                after['group activity streams'][group_dict['name']])
            assert [activity['id'] for activity in grp_new_activities] == [
                    activity['id']]

        # Check that the new activity has the right attributes.
        assert activity['object_id'] == package_created['id'], \
            str(activity['object_id'])
        assert activity['user_id'] == user_id, str(activity['user_id'])
        assert activity['activity_type'] == 'new package', \
            str(activity['activity_type'])
        if 'id' not in activity:
            assert False, "activity object should have an id value"
        # TODO: Test for the _correct_ revision_id value.
        if 'revision_id' not in activity:
            assert False, "activity object should have a revision_id value"
        timestamp = datetime_from_string(activity['timestamp'])
        assert timestamp >= before['time'] and timestamp <= \
            after['time'], str(activity['timestamp'])

    def _add_resource(self, package, user):
        if user:
            user_id = user['id']
            apikey = user['apikey']
        else:
            user_id = 'not logged in'
            apikey = None

        before = self.record_details(user_id, package['id'],
                [group['name'] for group in package['groups']], apikey=apikey)

        resource_ids_before = [resource['id'] for resource in
                package['resources']]

        # Create a new resource.
        resources = package['resources']
        resources.append(make_resource())
        updated_package = package_update(self.app, package, user)

        after = self.record_details(user_id, package['id'],
                [group['name'] for group in package['groups']], apikey=apikey)
        resource_ids_after = [resource['id'] for resource in
                updated_package['resources']]
        assert len(resource_ids_after) == len(resource_ids_before) + 1

        # Find the new activity in the user's activity stream.
        user_new_activities = (find_new_activities(
            before['user activity stream'], after['user activity stream']))
        assert len(user_new_activities) == 1, ("There should be 1 new "
            " activity in the user's activity stream, but found %i" %
            len(user_new_activities))
        activity = user_new_activities[0]

        # The same new activity should appear in the package's activity stream.
        pkg_new_activities = (find_new_activities(
            before['package activity stream'],
            after['package activity stream']))
        assert pkg_new_activities == user_new_activities

        # The same new activity should appear in the recently changed datasets
        # stream.
        assert find_new_activities(
                before['recently changed datasets stream'],
                after['recently changed datasets stream']) \
                        == user_new_activities

        # If the package has any groups, the same new activity should appear
        # in the activity stream of each group.
        for group_dict in package['groups']:
            grp_new_activities = find_new_activities(
                before['group activity streams'][group_dict['name']],
                after['group activity streams'][group_dict['name']])
            assert grp_new_activities == [activity]

        # Check that the new activity has the right attributes.
        assert activity['object_id'] == updated_package['id'], \
            str(activity['object_id'])
        assert activity['user_id'] == user_id, str(activity['user_id'])
        assert activity['activity_type'] == 'changed package', \
            str(activity['activity_type'])
        if 'id' not in activity:
            assert False, "activity object should have an id value"
        # TODO: Test for the _correct_ revision_id value.
        if 'revision_id' not in activity:
            assert False, "activity object should have a revision_id value"
        timestamp = datetime_from_string(activity['timestamp'])
        assert (timestamp >= before['time'] and
                timestamp <= after['time']), str(activity['timestamp'])

    def _delete_extra(self, package_dict, user):
        if user:
            user_id = user['id']
            apikey = user['apikey']
        else:
            user_id = 'not logged in'
            apikey = None

        before = self.record_details(user_id, package_dict['id'],
                [group['name'] for group in package_dict['groups']],
                apikey=apikey)

        extras_before = list(package_dict['extras'])
        assert len(extras_before) > 0, (
                "Can't update an extra if the package doesn't have any")

        # Update the package's first extra.
        del package_dict['extras'][0]
        updated_package = package_update(self.app, package_dict, user)

        after = self.record_details(user_id, package_dict['id'],
                [group['name'] for group in package_dict['groups']],
                apikey=apikey)
        extras_after = updated_package['extras']
        assert len(extras_after) == len(extras_before) - 1, (
                "%s != %s" % (len(extras_after), len(extras_before) - 1))

        # Find the new activity in the user's activity stream.
        user_new_activities = (find_new_activities(
            before['user activity stream'], after['user activity stream']))
        assert len(user_new_activities) == 1, ("There should be 1 new "
            " activity in the user's activity stream, but found %i" %
            len(user_new_activities))
        activity = user_new_activities[0]

        # The same new activity should appear in the package's activity stream.
        pkg_new_activities = (find_new_activities(
            before['package activity stream'],
            after['package activity stream']))
        assert pkg_new_activities == user_new_activities

        # The same new activity should appear in the recently changed datasets
        # stream.
        assert find_new_activities(
                before['recently changed datasets stream'],
                after['recently changed datasets stream']) \
                        == user_new_activities

        # If the package has any groups, the same new activity should appear
        # in the activity stream of each group.
        for group_dict in package_dict['groups']:
            grp_new_activities = find_new_activities(
                before['group activity streams'][group_dict['name']],
                after['group activity streams'][group_dict['name']])
            assert grp_new_activities == [activity]

        # Check that the new activity has the right attributes.
        assert activity['object_id'] == updated_package['id'], \
            str(activity['object_id'])
        assert activity['user_id'] == user_id, str(activity['user_id'])
        assert activity['activity_type'] == 'changed package', \
            str(activity['activity_type'])
        if 'id' not in activity:
            assert False, "activity object should have an id value"
        # TODO: Test for the _correct_ revision_id value.
        if 'revision_id' not in activity:
            assert False, "activity object should have a revision_id value"
        timestamp = datetime_from_string(activity['timestamp'])
        assert (timestamp >= before['time'] and
                timestamp <= after['time']), str(activity['timestamp'])

    def _update_extra(self, package_dict, user):
        if user:
            user_id = user['id']
            apikey = user['apikey']
        else:
            user_id = 'not logged in'
            apikey=None

        before = self.record_details(user_id, package_dict['id'],
                [group['name'] for group in package_dict['groups']],
                apikey=apikey)

        import copy
        extras_before = copy.deepcopy(package_dict['extras'])
        assert len(extras_before) > 0, (
                "Can't update an extra if the package doesn't have any")

        # Update the package's first extra.
        if package_dict['extras'][0]['value'] != '"edited"':
            package_dict['extras'][0]['value'] = '"edited"'
        else:
            assert package_dict['extras'][0]['value'] != '"edited again"'
            package_dict['extras'][0]['value'] = '"edited again"'
        updated_package = package_update(self.app, package_dict, user)

        after = self.record_details(user_id, package_dict['id'],
                [group['name'] for group in package_dict['groups']],
                apikey=apikey)
        extras_after = updated_package['extras']
        assert len(extras_after) == len(extras_before), (
                "%s != %s" % (len(extras_after), len(extras_before)))

        # Find the new activity in the user's activity stream.
        user_new_activities = (find_new_activities(
            before['user activity stream'], after['user activity stream']))
        assert len(user_new_activities) == 1, ("There should be 1 new "
            " activity in the user's activity stream, but found %i" %
            len(user_new_activities))
        activity = user_new_activities[0]

        # The same new activity should appear in the package's activity stream.
        pkg_new_activities = (find_new_activities(
            before['package activity stream'],
            after['package activity stream']))
        assert pkg_new_activities == user_new_activities

        # The same new activity should appear in the recently changed datasets
        # stream.
        assert find_new_activities(
                before['recently changed datasets stream'],
                after['recently changed datasets stream']) \
                        == user_new_activities

        # If the package has any groups, the same new activity should appear
        # in the activity stream of each group.
        for group_dict in package_dict['groups']:
            grp_new_activities = find_new_activities(
                before['group activity streams'][group_dict['name']],
                after['group activity streams'][group_dict['name']])
            assert grp_new_activities == [activity]

        # Check that the new activity has the right attributes.
        assert activity['object_id'] == updated_package['id'], \
            str(activity['object_id'])
        assert activity['user_id'] == user_id, str(activity['user_id'])
        assert activity['activity_type'] == 'changed package', \
            str(activity['activity_type'])
        if 'id' not in activity:
            assert False, "activity object should have an id value"
        # TODO: Test for the _correct_ revision_id value.
        if 'revision_id' not in activity:
            assert False, "activity object should have a revision_id value"
        timestamp = datetime_from_string(activity['timestamp'])
        assert (timestamp >= before['time'] and
                timestamp <= after['time']), str(activity['timestamp'])

    def _add_extra(self, package_dict, user, key=None):
        if key is None:
            key = 'quality'
        if user:
            user_id = user['id']
            apikey = user['apikey']
        else:
            user_id = 'not logged in'
            apikey = None

        before = self.record_details(user_id, package_dict['id'],
                [group['name'] for group in package_dict['groups']],
                apikey=apikey)

        # Make a copy of the package's extras before we add a new extra,
        # so we can compare the extras before and after updating the package.
        extras_before = list(package_dict['extras'])

        # Create a new extra.
        extras = package_dict['extras']
        extras.append({'key': key, 'value': '10000'})
        updated_package = package_update(self.app, package_dict, user)

        after = self.record_details(user_id, package_dict['id'],
                [group['name'] for group in package_dict['groups']],
                apikey=apikey)
        extras_after = updated_package['extras']
        assert len(extras_after) == len(extras_before) + 1, (
                "%s != %s" % (len(extras_after), len(extras_before) + 1))

        # Find the new activity in the user's activity stream.
        user_new_activities = (find_new_activities(
            before['user activity stream'], after['user activity stream']))
        assert len(user_new_activities) == 1, ("There should be 1 new "
            " activity in the user's activity stream, but found %i" %
            len(user_new_activities))
        activity = user_new_activities[0]

        # The same new activity should appear in the package's activity stream.
        pkg_new_activities = (find_new_activities(
            before['package activity stream'],
            after['package activity stream']))
        assert pkg_new_activities == user_new_activities

        # The same new activity should appear in the recently changed datasets
        # stream.
        assert find_new_activities(
                before['recently changed datasets stream'],
                after['recently changed datasets stream']) \
                        == user_new_activities

        # If the package has any groups, the same new activity should appear
        # in the activity stream of each group.
        for group_dict in package_dict['groups']:
            grp_new_activities = find_new_activities(
                before['group activity streams'][group_dict['name']],
                after['group activity streams'][group_dict['name']])
            assert grp_new_activities == [activity]

        # Check that the new activity has the right attributes.
        assert activity['object_id'] == updated_package['id'], \
            str(activity['object_id'])
        assert activity['user_id'] == user_id, str(activity['user_id'])
        assert activity['activity_type'] == 'changed package', \
            str(activity['activity_type'])
        if 'id' not in activity:
            assert False, "activity object should have an id value"
        # TODO: Test for the _correct_ revision_id value.
        if 'revision_id' not in activity:
            assert False, "activity object should have a revision_id value"
        timestamp = datetime_from_string(activity['timestamp'])
        assert (timestamp >= before['time'] and
                timestamp <= after['time']), str(activity['timestamp'])

    def _create_activity(self, user, package, params):
        before = self.record_details(user['id'], package['id'],
                apikey=user['apikey'])

        response = self.app.post('/api/action/activity_create',
            params=json.dumps(params),
            extra_environ={'Authorization': str(self.sysadmin_user['apikey'])})
        assert response.json['success'] is True

        after = self.record_details(user['id'], package['id'],
                apikey=user['apikey'])

        # Find the new activity in the user's activity stream.
        user_new_activities = (find_new_activities(
            before['user activity stream'], after['user activity stream']))
        assert len(user_new_activities) == 1, ("There should be 1 new "
            " activity in the user's activity stream, but found %i" %
            len(user_new_activities))
        activity = user_new_activities[0]

        # The same new activity should appear in the package's activity stream.
        pkg_new_activities = (find_new_activities(
            before['package activity stream'],
            after['package activity stream']))
        assert pkg_new_activities == user_new_activities

        # Check that the new activity has the right attributes.
        assert activity['object_id'] == params['object_id'], (
            str(activity['object_id']))
        assert activity['user_id'] == params['user_id'], (
            str(activity['user_id']))
        assert activity['activity_type'] == params['activity_type'], (
            str(activity['activity_type']))
        if 'id' not in activity:
            assert False, "activity object has no id value"
        # TODO: Test for the _correct_ revision_id value.
        if 'revision_id' not in activity:
            assert False, "activity has no revision_id value"
        timestamp = datetime_from_string(activity['timestamp'])
        assert (timestamp >= before['time'] and
                timestamp <= after['time']), str(activity['timestamp'])

    def _delete_group(self, group, user):
        """
        Delete the given group and test that the correct activity stream
        item and detail are emitted.

        """
        before = self.record_details(user['id'], group_ids=[group['id']],
                apikey=user['apikey'])

        # Deleted the group.
        group_dict = {'id': group['id'], 'state': 'deleted'}
        group_update(self.app, group_dict, user['apikey'])

        after = self.record_details(user['id'], group_ids=[group['id']],
                apikey=user['apikey'])

        # Find the new activity.
        new_activities = find_new_activities(before['user activity stream'],
            after['user activity stream'])
        assert len(new_activities) == 1, ("There should be 1 new activity in "
            "the user's activity stream, but found %i" % len(new_activities))
        activity = new_activities[0]

        assert find_new_activities(
                before["group activity streams"][group['id']],
                after['group activity streams'][group['id']]) == \
                        new_activities, ("The same activity should also "
                        "appear in the group's activity stream.")

        # Check that the new activity has the right attributes.
        assert activity['object_id'] == group['id'], str(activity['object_id'])
        assert activity['user_id'] == user['id'], str(activity['user_id'])
        assert activity['activity_type'] == 'deleted group', \
            str(activity['activity_type'])
        if 'id' not in activity:
            assert False, "activity object has no id value"
        # TODO: Test for the _correct_ revision_id value.
        if 'revision_id' not in activity:
            assert False, "activity has no revision_id value"
        timestamp = datetime_from_string(activity['timestamp'])
        assert timestamp >= before['time'] and timestamp <= after['time'], \
            str(activity['timestamp'])

        # Tidy up - undelete the group for following tests
        group_dict = {'id': group['id'], 'state': 'active'}
        group_update(self.app, group_dict, user['apikey'])

    def _update_group(self, group, user):
        """
        Update the given group and test that the correct activity stream
        item and detail are emitted.

        """
        before = self.record_details(user['id'], group_ids=[group['id']],
                apikey=user['apikey'])

        # Update the group.
        group_dict = {'id': group['id'], 'title': 'edited'}
        group_update(self.app, group_dict, user['apikey'])

        after = self.record_details(user['id'], group_ids=[group['id']],
                apikey=user['apikey'])

        # Find the new activity.
        new_activities = find_new_activities(before['user activity stream'],
            after['user activity stream'])
        assert len(new_activities) == 1, ("There should be 1 new activity in "
            "the user's activity stream, but found %i" % len(new_activities))
        activity = new_activities[0]

        assert find_new_activities(
                before["group activity streams"][group['id']],
                after['group activity streams'][group['id']]) == \
                        new_activities, ("The same activity should also "
                        "appear in the group's activity stream.")

        # Check that the new activity has the right attributes.
        assert activity['object_id'] == group['id'], str(activity['object_id'])
        assert activity['user_id'] == user['id'], str(activity['user_id'])
        assert activity['activity_type'] == 'changed group', \
            str(activity['activity_type'])
        if 'id' not in activity:
            assert False, "activity object has no id value"
        # TODO: Test for the _correct_ revision_id value.
        if 'revision_id' not in activity:
            assert False, "activity has no revision_id value"
        timestamp = datetime_from_string(activity['timestamp'])
        assert timestamp >= before['time'] and timestamp <= after['time'], \
            str(activity['timestamp'])

    def _delete_resources(self, package):
        """
        Remove all resources (if any) from the given package, and test that
        correct activity item and detail items are emitted.

        """
        before = self.record_details(self.normal_user['id'], package['id'],
                [group['name'] for group in package['groups']],
                apikey=self.normal_user['apikey'])

        num_resources = len(package['resources'])
        assert num_resources > 0, \
                "Cannot delete resources if there aren't any."
        resource_ids = [resource['id'] for resource in package['resources']]

        package['resources'] = []
        package_update(self.app, package, self.normal_user)

        after = self.record_details(self.normal_user['id'], package['id'],
                [group['name'] for group in package['groups']],
                apikey=self.normal_user['apikey'])

        # Find the new activity in the user's activity stream.
        user_new_activities = (find_new_activities(
            before['user activity stream'], after['user activity stream']))
        assert len(user_new_activities) == 1, ("There should be 1 new "
            " activity in the user's activity stream, but found %i" %
            len(user_new_activities))
        activity = user_new_activities[0]

        # The same new activity should appear in the package's activity stream.
        pkg_new_activities = (find_new_activities(
            before['package activity stream'],
            after['package activity stream']))
        assert pkg_new_activities == user_new_activities

        # The same new activity should appear in the recently changed datasets
        # stream.
        assert find_new_activities(
                before['recently changed datasets stream'],
                after['recently changed datasets stream']) \
                        == user_new_activities

        # If the package has any groups, the same new activity should appear
        # in the activity stream of each group.
        for group_dict in package['groups']:
            grp_new_activities = find_new_activities(
                before['group activity streams'][group_dict['name']],
                after['group activity streams'][group_dict['name']])
            assert grp_new_activities == [activity]

        # Check that the new activity has the right attributes.
        assert activity['object_id'] == package['id'], (
            str(activity['object_id']))
        assert activity['user_id'] == self.normal_user['id'], (
            str(activity['user_id']))
        assert activity['activity_type'] == 'changed package', (
            str(activity['activity_type']))
        if 'id' not in activity:
            assert False, "activity object has no id value"
        # TODO: Test for the _correct_ revision_id value.
        if 'revision_id' not in activity:
            assert False, "activity has no revision_id value"
        timestamp = datetime_from_string(activity['timestamp'])
        assert timestamp >= before['time'], str(activity['timestamp'])
        assert timestamp <= after['time'], str(activity['timestamp'])

    def _update_package(self, package, user):
        """
        Update the given package and test that the correct activity stream
        item and detail are emitted.

        """
        if user:
            user_id = user['id']
            apikey = user['apikey']
        else:
            user_id = 'not logged in'
            apikey = None

<<<<<<< HEAD
        group_names = [group_dict['name'] for group_dict in package['groups']]
        before = self.record_details(
            user_id, package['id'], group_names, apikey=apikey)
=======
        group_ids = [group['name'] for group in package['groups']]
        before = self.record_details(
            user_id, package['id'], apikey=apikey, group_ids=group_ids
        )
>>>>>>> 8f0cb749

        # Update the package.
        if package['url'] != 'edited':
            package['url'] = 'edited'
        else:
            assert package['url'] != 'edited again'
            package['url'] = 'edited again'
        package_update(self.app, package, user)

        after = self.record_details(
<<<<<<< HEAD
            user_id, package['id'], group_names, apikey=apikey)
=======
            user_id, package['id'], apikey=apikey, group_ids=group_ids
        )
>>>>>>> 8f0cb749

        # Find the new activity in the user's activity stream.
        user_new_activities = (find_new_activities(
            before['user activity stream'], after['user activity stream']))
        assert len(user_new_activities) == 1, ("There should be 1 new "
            " activity in the user's activity stream, but found %i" %
            len(user_new_activities))
        activity = user_new_activities[0]

        # The same new activity should appear in the package's activity stream.
        pkg_new_activities = (find_new_activities(
            before['package activity stream'],
            after['package activity stream']))
        assert pkg_new_activities == user_new_activities

        # The same new activity should appear in the recently changed datasets
        # stream.
        assert find_new_activities(
                before['recently changed datasets stream'],
                after['recently changed datasets stream']) \
                        == user_new_activities

        # If the package has any groups, the same new activity should appear
        # in the activity stream of each group.
        for group_dict in package['groups']:
            grp_new_activities = find_new_activities(
                before['group activity streams'][group_dict['name']],
                after['group activity streams'][group_dict['name']])
            assert grp_new_activities == [activity]

        # Check that the new activity has the right attributes.
        assert activity['object_id'] == package['id'], (
            str(activity['object_id']))
        assert activity['user_id'] == user_id, str(activity['user_id'])
        assert activity['activity_type'] == 'changed package', (
            str(activity['activity_type']))
        if 'id' not in activity:
            assert False, "activity object has no id value"
        # TODO: Test for the _correct_ revision_id value.
        if 'revision_id' not in activity:
            assert False, "activity has no revision_id value"
        timestamp = datetime_from_string(activity['timestamp'])
        assert (timestamp >= before['time'] and
                timestamp <= after['time']), str(activity['timestamp'])

    def _update_resource(self, package, resource, user):
        """
        Update the given resource and test that the correct activity stream
        item and detail are emitted.

        """
        if user:
            user_id = user['id']
            apikey = user['apikey']
        else:
            user_id = 'not logged in'
            apikey = None

        before = self.record_details(user_id, package['id'], apikey=apikey)

        # Update the resource.
        resource['name'] = 'edited'
        package_update(self.app, package)

        after = self.record_details(user_id, package['id'], apikey=apikey)

        # Find the new activity in the user's activity stream.
        user_new_activities = (find_new_activities(
            before['user activity stream'], after['user activity stream']))
        assert len(user_new_activities) == 1, ("There should be 1 new "
            " activity in the user's activity stream, but found %i" %
            len(user_new_activities))
        activity = user_new_activities[0]

        # The same new activity should appear in the package's activity stream.
        pkg_new_activities = (find_new_activities(
            before['package activity stream'],
            after['package activity stream']))
        assert pkg_new_activities == user_new_activities

        # The same new activity should appear in the recently changed datasets
        # stream.
        assert find_new_activities(
                before['recently changed datasets stream'],
                after['recently changed datasets stream']) \
                        == user_new_activities

        # If the package has any groups, the same new activity should appear
        # in the activity stream of each group.
        for group_dict in package['groups']:
            grp_new_activities = find_new_activities(
                before['group activity streams'][group_dict['name']],
                after['group activity streams'][group_dict['name']])
            assert grp_new_activities == [activity]

        # Check that the new activity has the right attributes.
        assert activity['object_id'] == package['id'], (
            str(activity['object_id']))
        assert activity['user_id'] == user_id, str(activity['user_id'])
        assert activity['activity_type'] == 'changed package', (
            str(activity['activity_type']))
        if not activity['id']:
            assert False, "activity object has no id value"
        # TODO: Test for the _correct_ revision_id value.
        if not activity['revision_id']:
            assert False, "activity has no revision_id value"
        timestamp = datetime_from_string(activity['timestamp'])
        assert (timestamp >= before['time'] and
                timestamp <= after['time']), str(activity['timestamp'])

    def _delete_package(self, package):
        """
        Delete the given package and test that the correct activity stream
        item and detail are emitted.

        """
        group_ids = [group['name'] for group in package['groups']]
        before = self.record_details(
            self.sysadmin_user['id'], package['id'],
            apikey=self.sysadmin_user['apikey'], group_ids=group_ids
        )
        # Delete the package.
        package_dict = {'id': package['id']}
        response = self.app.post('/api/action/package_delete',
            json.dumps(package_dict),
            extra_environ={'Authorization': str(self.sysadmin_user['apikey'])})
        response_dict = json.loads(response.body)
        assert response_dict['success'] is True

        after = self.record_details(
            self.sysadmin_user['id'], package['id'],
            apikey=self.sysadmin_user['apikey'], group_ids=group_ids
        )

        # Find the new activity in the user's activity stream.
        user_new_activities = (find_new_activities(
            before['user activity stream'], after['user activity stream']))
        assert len(user_new_activities) == 1, ("There should be 1 new "
            " activity in the user's activity stream, but found %i" %
            len(user_new_activities))
        activity = user_new_activities[0]

        # The same new activity should appear in the package's stream.
        pkg_new_activities = (find_new_activities(
            before['package activity stream'],
            after['package activity stream']))
        assert pkg_new_activities == user_new_activities

        # The same new activity should appear in the recently changed datasets
        # stream.
        assert find_new_activities(
                before['recently changed datasets stream'],
                after['recently changed datasets stream']) \
                        == user_new_activities

        # If the package has any groups, there should be no new activities
        # because package has been deleted == removed from group lifecycle

        for group_dict in package['groups']:
            grp_new_activities = find_new_activities(
                before['group activity streams'][group_dict['name']],
                after['group activity streams'][group_dict['name']])
            assert grp_new_activities == []

        # Check that the new activity has the right attributes.
        assert activity['object_id'] == package['id'], (
                str(activity['object_id']))
        assert activity['user_id'] == self.sysadmin_user['id'], (
            str(activity['user_id']))
        assert activity['activity_type'] == 'deleted package', (
            str(activity['activity_type']))
        if 'id' not in activity:
            assert False, "activity object has no id value"
        # TODO: Test for the _correct_ revision_id value.
        if 'revision_id' not in activity:
            assert False, "activity has no revision_id value"
        timestamp = datetime_from_string(activity['timestamp'])
        assert (timestamp >= before['time'] and
                timestamp <= after['time']), str(activity['timestamp'])

    def test_01_delete_resources(self):
        """
        Test deleted resource activity stream.

        Test that correct activity stream item and detail items are created
        when resources are deleted from packages.

        """
        packages_with_resources = []
        for package_name in package_list(self.app):
            package_dict = package_show(self.app, {'id': package_name})
            if len(package_dict['resources']) > 0:
                packages_with_resources.append(package_dict)
        assert len(packages_with_resources) > 0, \
                "Need some packages with resources to test deleting resources."
        for package in packages_with_resources:
            self._delete_resources(package)

    def test_01_update_group(self):
        """
        Test updated group activity stream.

        Test that correct activity stream item and detail items are created
        when groups are updated.

        """
        for group in group_list(self.app):
            self._update_group(group, user=self.sysadmin_user)

    def test_01_remove_tag(self):
        """
        Test remove tag activity.

        If a package is updated by removing one tag from it, a
        'changed package' activity with a single 'removed tag' activity detail
        should be emitted.

        """
        # Get a package.
        user = self.normal_user
        pkg_name = u"warandpeace"
        pkg_dict = package_show(self.app, {'id': pkg_name}, user['apikey'])

        # Remove one tag from the package.
        assert len(pkg_dict['tags']) >= 1, ("The package has to have at least"
                " one tag to test removing a tag.")
        before = self.record_details(user['id'], pkg_dict['id'],
                [group['name'] for group in pkg_dict['groups']],
                apikey=user['apikey'])
        data_dict = {
            'id': pkg_dict['id'],
            'tags': pkg_dict['tags'][0:-1],
            }
        package_update(self.app, data_dict, user)
        after = self.record_details(user['id'], pkg_dict['id'],
                [group['name'] for group in pkg_dict['groups']],
                apikey=user['apikey'])

        # Find the new activity in the user's activity stream.
        user_new_activities = (find_new_activities(
            before['user activity stream'], after['user activity stream']))
        assert len(user_new_activities) == 1, ("There should be 1 new "
            " activity in the user's activity stream, but found %i" %
            len(user_new_activities))
        activity = user_new_activities[0]

        # The same new activity should appear in the package's stream.
        pkg_new_activities = (find_new_activities(
            before['package activity stream'],
            after['package activity stream']))
        assert pkg_new_activities == user_new_activities

        # The same new activity should appear in the recently changed datasets
        # stream.
        assert find_new_activities(
                before['recently changed datasets stream'],
                after['recently changed datasets stream']) \
                        == user_new_activities

        # If the package has any groups, the same new activity should appear
        # in the activity stream of each group.
        for group_dict in pkg_dict['groups']:
            grp_new_activities = find_new_activities(
                before['group activity streams'][group_dict['name']],
                after['group activity streams'][group_dict['name']])
            assert grp_new_activities == [activity]

        # Check that the new activity has the right attributes.
        assert activity['object_id'] == pkg_dict['id'], (
            str(activity['object_id']))
        assert activity['user_id'] == user['id'], str(activity['user_id'])
        assert activity['activity_type'] == 'changed package', (
            str(activity['activity_type']))
        if 'id' not in activity:
            assert False, "activity object has no id value"
        # TODO: Test for the _correct_ revision_id value.
        if 'revision_id' not in activity:
            assert False, "activity has no revision_id value"
        timestamp = datetime_from_string(activity['timestamp'])
        assert (timestamp >= before['time'] and
                timestamp <= after['time']), str(activity['timestamp'])

    def test_01_update_extras(self):
        """
        Test changed package extra activity stream.

        Test that correct activity stream item and detail items are emitted
        when a package extra is changed.

        """
        packages_with_extras = []
        for package_name in package_list(self.app):
            package_dict = package_show(self.app, {'id': package_name})
            if len(package_dict['extras']) > 0:
                    packages_with_extras.append(package_dict)
        assert len(packages_with_extras) > 0, (
                "Need some packages with extras to test")
        for package_dict in packages_with_extras:
            self._update_extra(package_dict, user=self.normal_user)

    def test_01_update_package(self):
        """
        Test updated package activity stream.

        Test that correct activity stream item and detail items are created
        when packages are updated.

        """
        for package_name in package_list(self.app):
            package_dict = package_show(self.app, {'id': package_name})
            self._update_package(package_dict, user=self.normal_user)

    def test_01_update_resource(self):
        """
        Test that a correct activity stream item and detail item are emitted
        when a resource is updated.

        """
        for package_name in package_list(self.app):
            package_dict = package_show(self.app, {'id': package_name})
            for resource in package_dict['resources']:
                self._update_resource(package_dict, resource,
                        user=self.normal_user)

    def test_01_update_resource_not_logged_in(self):
        """
        Test that a correct activity stream item and detail item are emitted
        when a resource is updated by a user who is not logged in.

        """
        for package_name in package_list(self.app):
            package_dict = package_show(self.app, {'id': package_name})
            for resource in package_dict['resources']:
                self._update_resource(package_dict, resource, user=None)

    def test_create_package(self):
        """
        Test new package activity stream.

        Test that correct activity stream item and detail items are emitted
        when a new package is created.

        """
        self._create_package(user=self.normal_user)

    def test_add_resources(self):
        """
        Test new resource activity stream.

        Test that correct activity stream item and detail items are emitted
        when a resource is added to a package.

        """
        for package_name in package_list(self.app):
            package_dict = package_show(self.app, {'id': package_name})
            self._add_resource(package_dict, user=self.normal_user)

    def test_delete_package(self):
        """
        Test deleted package activity stream.

        Test that correct activity stream item and detail items are created
        when packages are deleted.

        """
        for package_name in package_list(self.app):
            package_dict = package_show(self.app, {'id': package_name})
            self._delete_package(package_dict)

    def test_create_user(self):
        """
        Test new user activity stream.

        Test that correct activity stream item and detail item are created when
        a new user is created.

        """
        before = datetime.datetime.utcnow()

        # Create a new user.
        user_dict = {'name': 'testuser',
                'about': 'Just a test user', 'email': 'me@test.org',
                'password': 'TestPassword1'}
        response = self.app.post('/api/action/user_create',
            json.dumps(user_dict),
            extra_environ={'Authorization': str(self.sysadmin_user['apikey'])})
        response_dict = json.loads(response.body)
        assert response_dict['success'] is True
        user_created = response_dict['result']

        after = self.record_details(user_created['id'],
                apikey=user_created['apikey'])

        user_activities = after['user activity stream']
        assert len(user_activities) == 1, ("There should be 1 activity in "
            "the user's activity stream, but found %i" % len(user_activities))
        activity = user_activities[0]

        # Check that the new activity has the right attributes.
        assert activity['object_id'] == user_created['id'], \
            str(activity['object_id'])
        assert activity['user_id'] == user_created['id'], \
            str(activity['user_id'])
        assert activity['activity_type'] == 'new user', \
            str(activity['activity_type'])
        if 'id' not in activity:
            assert False, "activity object should have an id value"
        # TODO: Test for the _correct_ revision_id value.
        if 'revision_id' not in activity:
            assert False, "activity object should have a revision_id value"
        timestamp = datetime_from_string(activity['timestamp'])
        assert timestamp >= before and timestamp <= after['time'], \
            str(activity['timestamp'])

    def test_create_group(self):

        user = self.normal_user

        before = self.record_details(user['id'], apikey=user['apikey'])

        # Create a new group.
        request_data = {'name': 'a-new-group', 'title': 'A New Group'}
        response = self.app.post('/api/action/group_create',
            json.dumps(request_data),
            extra_environ={'Authorization': str(user['apikey'])})
        response_dict = json.loads(response.body)
        assert response_dict['success'] is True
        group_created = response_dict['result']

        after = self.record_details(user['id'],
                group_ids=[group_created['id']], apikey=user['apikey'])

        # Find the new activity.
        new_activities = find_new_activities(before['user activity stream'],
            after['user activity stream'])
        assert len(new_activities) == 1, ("There should be 1 new activity in "
            "the user's activity stream, but found %i" % len(new_activities))
        activity = new_activities[0]

        assert after['group activity streams'][group_created['id']] == \
                new_activities, ("The same activity should also appear in "
                "the group's activity stream.")

        # Check that the new activity has the right attributes.
        assert activity['object_id'] == group_created['id'], \
            str(activity['object_id'])
        assert activity['user_id'] == user['id'], str(activity['user_id'])
        assert activity['activity_type'] == 'new group', \
            str(activity['activity_type'])
        if 'id' not in activity:
            assert False, "activity object should have an id value"
        # TODO: Test for the _correct_ revision_id value.
        if 'revision_id' not in activity:
            assert False, "activity object should have a revision_id value"
        timestamp = datetime_from_string(activity['timestamp'])
        assert timestamp >= before['time'] and timestamp <= after['time'], \
            str(activity['timestamp'])

    def test_delete_group(self):
        """
        Test deleted group activity stream.

        Test that correct activity stream item and detail items are created
        when groups are deleted.

        """
        for group in group_list(self.app):
            self._delete_group(group, self.sysadmin_user)

    def test_add_tag(self):
        """
        Test add tag activities.

        If a package is updated by adding one new tag to it, a
        'changed package' activity with a single 'added tag' activity detail
        should be emitted.

        """
        # Get a package.
        user = self.normal_user
        pkg_name = u"warandpeace"
        pkg_dict = package_show(self.app, {'id': pkg_name})

        # Add one new tag to the package.
        group_ids = [group['name'] for group in pkg_dict['groups']]

        before = self.record_details(
            user['id'], pkg_dict['id'],
            apikey=user['apikey'], group_ids=group_ids
        )
        new_tag_name = 'test tag'
        assert new_tag_name not in [tag['name'] for tag in pkg_dict['tags']]

        pkg_dict['tags'].append({'name': new_tag_name})
        package_update(self.app, pkg_dict, user)
        after = self.record_details(
            user['id'], pkg_dict['id'],
            apikey=user['apikey'], group_ids=group_ids
        )

        # Find the new activity in the user's activity stream.
        user_new_activities = (find_new_activities(
            before['user activity stream'], after['user activity stream']))
        assert len(user_new_activities) == 1, ("There should be 1 new "
            " activity in the user's activity stream, but found %i" %
            len(user_new_activities))
        activity = user_new_activities[0]

        # The same new activity should appear in the package's stream.
        pkg_new_activities = (find_new_activities(
            before['package activity stream'],
            after['package activity stream']))
        assert pkg_new_activities == user_new_activities

        # The same new activity should appear in the recently changed datasets
        # stream.
        assert find_new_activities(
                before['recently changed datasets stream'],
                after['recently changed datasets stream']) \
                        == user_new_activities

        # If the package has any groups, the same new activity should appear
        # in the activity stream of each group.
        for group_dict in pkg_dict['groups']:
            grp_new_activities = find_new_activities(
                before['group activity streams'][group_dict['name']],
                after['group activity streams'][group_dict['name']])
            assert grp_new_activities == [activity]

        # Check that the new activity has the right attributes.
        assert activity['object_id'] == pkg_dict['id'], (
            str(activity['object_id']))
        assert activity['user_id'] == user['id'], str(activity['user_id'])
        assert activity['activity_type'] == 'changed package', (
            str(activity['activity_type']))
        if 'id' not in activity:
            assert False, "activity object has no id value"
        # TODO: Test for the _correct_ revision_id value.
        if 'revision_id' not in activity:
            assert False, "activity has no revision_id value"
        timestamp = datetime_from_string(activity['timestamp'])
        assert (timestamp >= before['time'] and
                timestamp <= after['time']), str(activity['timestamp'])

    def test_activity_create_successful_no_data(self):
        """Test creating an activity via the API, without passing the optional
        data dict.

        """
        params = {
            'user_id': self.sysadmin_user['id'],
            'object_id': self.warandpeace['id'],
            'activity_type': 'changed package',
        }
        self._create_activity(self.sysadmin_user, self.warandpeace, params)

    def test_activity_create_successful_with_data(self):
        """Test creating an activity via the API, with the optional data dict.

        """
        params = {
            'user_id': self.sysadmin_user['id'],
            'object_id': self.annakarenina['id'],
            'activity_type': 'deleted package',
            'data': {'a': 1, 'b': 2, 'c': 3}
        }
        self._create_activity(self.sysadmin_user, self.annakarenina, params)

    def test_activity_create_no_authorization(self):
        """Test the error response when the activity_create API is called
        without an authorization header.

        """
        params = {
            'user_id': self.sysadmin_user['id'],
            'object_id': self.warandpeace['id'],
            'activity_type': 'changed package',
        }
        response = self.app.post('/api/action/activity_create',
            params=json.dumps(params), status=403)
        assert response.json['success'] is False

    def test_activity_create_not_authorized(self):
        """Test the error response when the activity_create API is called
        with an authorization header for a user who is not authorized to
        create activities.

        """
        params = {
            'user_id': self.normal_user['id'],
            'object_id': self.warandpeace['id'],
            'activity_type': 'changed package',
        }
        response = self.app.post('/api/action/activity_create',
            params=json.dumps(params),
            extra_environ={'Authorization': str(self.normal_user['apikey'])},
            status=403)
        assert response.json['success'] is False

    def test_activity_create_authorization_not_exists(self):
        """Test the error response when the activity_create API is called
        with an authorization header with an API key that doesn't exist in the
        model.

        """
        params = {
            'user_id': self.normal_user['id'],
            'object_id': self.warandpeace['id'],
            'activity_type': 'changed package',
        }
        response = self.app.post('/api/action/activity_create',
            params=json.dumps(params),
            extra_environ={'Authorization': 'xxxxxxxxxx'},
            status=403)
        assert response.json['success'] is False

    def test_activity_create_with_id(self):
        """Test that an ID passed to the activity_create API is ignored and not
        used.

        """
        activity_id = '1234567890'
        user = self.sysadmin_user
        package = self.warandpeace
        params = {
            'id': activity_id,
            'user_id': user['id'],
            'object_id': package['id'],
            'activity_type': 'changed package',
        }
        self._create_activity(self.sysadmin_user, self.warandpeace, params)
        assert activity_id not in [activity['id'] for activity in
                self.user_activity_stream(user['id'])]
        assert activity_id not in [activity['id'] for activity in
                self.package_activity_stream(package['id'])]

    def test_activity_create_with_timestamp(self):
        """Test that a timestamp passed to the activity_create API is ignored
        and not used

        """
        params = {
            'user_id': self.sysadmin_user['id'],
            'object_id': self.warandpeace['id'],
            'activity_type': 'changed package',
            'timestamp': str(datetime.datetime.max),
        }
        self._create_activity(self.sysadmin_user, self.warandpeace, params)
        params['timestamp'] = 'foobar'
        self._create_activity(self.sysadmin_user, self.warandpeace, params)

    def test_activity_create_with_revision(self):
        """Test that a revision_id passed to the activity_create API is ignored
        and not used

        """
        revision_id = '1234567890'
        user = self.sysadmin_user
        package = self.warandpeace
        params = {
            'revision_id': revision_id,
            'user_id': user['id'],
            'object_id': package['id'],
            'activity_type': 'changed package',
        }
        self._create_activity(self.sysadmin_user, self.warandpeace, params)
        assert revision_id not in [activity['revision_id'] for activity in
                self.user_activity_stream(user['id'])]
        assert revision_id not in [activity['revision_id'] for activity in
                self.package_activity_stream(package['id'])]

    def test_activity_create_user_id_missing(self):
        """Test the error response when the activity_create API is called with
        no user ID.

        """
        params = {
            'object_id': self.warandpeace['id'],
            'activity_type': 'changed package',
        }
        response = self.app.post('/api/action/activity_create',
            params=json.dumps(params),
            extra_environ={'Authorization': str(self.sysadmin_user['apikey'])},
            status=409)
        assert response.json['success'] is False
        assert response.json['error'][u'__type'] == u'Validation Error'
        assert response.json['error'][u'user_id'] == [u'Missing value'], (
                response.json['error'][u'user_id'])

    def test_activity_create_user_id_empty(self):
        """Test the error response when the activity_create API is called with
        an empty user ID.

        """
        params = {
            'user_id': '',
            'object_id': self.warandpeace['id'],
            'activity_type': 'changed package',
        }
        response = self.app.post('/api/action/activity_create',
            params=json.dumps(params),
            extra_environ={'Authorization': str(self.sysadmin_user['apikey'])},
            status=409)
        assert response.json['success'] is False
        assert response.json['error'][u'__type'] == u'Validation Error'
        assert response.json['error'][u'user_id'] == [u'Missing value'], (
                response.json['error'][u'user_id'])

        params['user_id'] = None
        response = self.app.post('/api/action/activity_create',
            params=json.dumps(params),
            extra_environ={'Authorization': str(self.sysadmin_user['apikey'])},
            status=409)
        assert response.json['success'] is False
        assert response.json['error'][u'__type'] == u'Validation Error'
        assert response.json['error'][u'user_id'] == [u'Missing value'], (
                response.json['error'][u'user_id'])

    def test_activity_create_user_id_does_not_exist(self):
        """Test the error response when the activity_create API is called with
        a user ID that doesn't exist in the model.

        """
        params = {
            'user_id': '1234567890abcdefghijk',
            'object_id': self.warandpeace['id'],
            'activity_type': 'changed package',
        }
        response = self.app.post('/api/action/activity_create',
            params=json.dumps(params),
            extra_environ={'Authorization': str(self.sysadmin_user['apikey'])},
            status=409)
        assert response.json['success'] is False
        assert response.json['error'][u'__type'] == u'Validation Error'
        assert response.json['error'][u'user_id'] == [
                u'Not found: User'], (
                response.json['error'][u'user_id'])

    def test_activity_create_object_id_missing(self):
        """Test the error response when the activity_create API is called with
        no object ID.

        """
        params = {
            'user_id': self.sysadmin_user['id'],
            'activity_type': 'changed package',
        }
        response = self.app.post('/api/action/activity_create',
            params=json.dumps(params),
            extra_environ={'Authorization': str(self.sysadmin_user['apikey'])},
            status=409)
        assert response.json['success'] is False
        assert response.json['error'][u'__type'] == u'Validation Error'
        assert response.json['error'][u'object_id'] == [
                u'Missing value'], (
                response.json['error'][u'user_id'])

    def test_activity_create_object_id_empty(self):
        """Test the error response when the activity_create API is called with
        an empty object ID.

        """
        params = {
            'object_id': '',
            'user_id': self.sysadmin_user['id'],
            'activity_type': 'changed package',
        }
        response = self.app.post('/api/action/activity_create',
            params=json.dumps(params),
            extra_environ={'Authorization': str(self.sysadmin_user['apikey'])},
            status=409)
        assert response.json['success'] is False
        assert response.json['error'][u'__type'] == u'Validation Error'
        assert response.json['error'][u'object_id'] == [
                u'Missing value'], (
                response.json['error'][u'user_id'])

        params['object_id'] = None
        response = self.app.post('/api/action/activity_create',
            params=json.dumps(params),
            extra_environ={'Authorization': str(self.sysadmin_user['apikey'])},
            status=409)
        assert response.json['success'] is False
        assert response.json['error'][u'__type'] == u'Validation Error'
        assert response.json['error'][u'object_id'] == [
                u'Missing value'], (
                response.json['error'][u'user_id'])

    def test_activity_create_object_id_does_not_exist(self):
        """Test the error response when the activity_create API is called with
        a user ID that doesn't exist in the model.

        """
        params = {
            'object_id': '1234567890qwertyuiop',
            'user_id': self.sysadmin_user['id'],
            'activity_type': 'changed package',
        }
        response = self.app.post('/api/action/activity_create',
            params=json.dumps(params),
            extra_environ={'Authorization': str(self.sysadmin_user['apikey'])},
            status=409)
        assert response.json['success'] is False
        assert response.json['error'][u'__type'] == u'Validation Error'
        assert response.json['error'][u'object_id'] == [
                u'Not found: Dataset'], (
                response.json['error'][u'object_id'])

    def test_activity_create_activity_type_missing(self):
        """Test the error response when the activity_create API is called
        without an activity_type.

        """
        params = {
            'user_id': self.normal_user['id'],
            'object_id': self.warandpeace['id'],
        }
        response = self.app.post('/api/action/activity_create',
            params=json.dumps(params),
            extra_environ={'Authorization': str(self.sysadmin_user['apikey'])},
            status=409)
        assert response.json['success'] is False
        assert response.json['error'][u'__type'] == u'Validation Error'
        assert response.json['error'][u'object_id'] == [
                u'Missing value'], (
                response.json['error'][u'object_id'])

    def test_activity_create_activity_type_empty(self):
        """Test the error response when the activity_create API is called
        with an empty activity_type.

        """
        params = {
            'user_id': self.normal_user['id'],
            'object_id': self.warandpeace['id'],
            'activity_type': ''
        }
        response = self.app.post('/api/action/activity_create',
            params=json.dumps(params),
            extra_environ={'Authorization': str(self.sysadmin_user['apikey'])},
            status=409)
        assert response.json['success'] is False
        assert response.json['error'][u'__type'] == u'Validation Error'
        assert response.json['error'][u'activity_type'] == [
                u'Missing value'], (
                response.json['error'][u'activity_type'])

        params['activity_type'] = None
        response = self.app.post('/api/action/activity_create',
            params=json.dumps(params),
            extra_environ={'Authorization': str(self.sysadmin_user['apikey'])},
            status=409)
        assert response.json['success'] is False
        assert response.json['error'][u'__type'] == u'Validation Error'
        assert response.json['error'][u'activity_type'] == [
                u'Missing value'], (
                response.json['error'][u'activity_type'])

    def test_activity_create_activity_type_not_exists(self):
        """Test the error response when the activity_create API is called
        with an activity_type that does not exist.

        """
        params = {
            'user_id': self.normal_user['id'],
            'object_id': self.warandpeace['id'],
            'activity_type': 'foobar'
        }
        response = self.app.post('/api/action/activity_create',
            params=json.dumps(params),
            extra_environ={'Authorization': str(self.sysadmin_user['apikey'])},
            status=409)
        assert response.json['success'] is False
        assert response.json['error'][u'__type'] == u'Validation Error'
        assert response.json['error'][u'activity_type'] == [
            u"Not found: Activity type"], (
                response.json['error'][u'activity_type'])

    def test_add_extras(self):
        """
        Test new package extra activity stream.

        Test that correct activity stream item and detail items are emitted
        when an extra is added to a package.

        """
        for package_name in package_list(self.app):
            package_dict = package_show(self.app, {'id': package_name})
            self._add_extra(package_dict, user=self.normal_user)

    def test_delete_extras(self):
        """
        Test deleted package extra activity stream.

        Test that correct activity stream item and detail items are emitted
        when a package extra is deleted.

        """
        packages_with_extras = []
        for package_name in package_list(self.app):
            package_dict = package_show(self.app, {'id': package_name})
            if len(package_dict['extras']) > 0:
                    packages_with_extras.append(package_dict)
        assert len(packages_with_extras) > 0, (
                "Need some packages with extras to test")
        for package_dict in packages_with_extras:
            self._delete_extra(package_dict, user=self.normal_user)

    def test_follow_dataset(self):
        user = self.sysadmin_user
        before = self.record_details(user['id'], self.warandpeace['id'],
                apikey=user['apikey'])
        data = {'id': self.warandpeace['id']}
        extra_environ = {'Authorization': str(user['apikey'])}
        response = self.app.post('/api/action/follow_dataset',
            json.dumps(data), extra_environ=extra_environ)
        response_dict = json.loads(response.body)
        assert response_dict['success'] is True

        after = self.record_details(user['id'], self.warandpeace['id'],
                apikey=user['apikey'])

        # Find the new activity in the user's activity stream.
        user_new_activities = (find_new_activities(
            before['user activity stream'], after['user activity stream']))
        assert len(user_new_activities) == 0, ("There should be 0 new "
            " activity in the user's activity stream, but found %i" %
            len(user_new_activities))

        # The rest of this test is commented out because 'follow dataset'
        # activities are disabled, even they are reenabled then uncomment it.

        #activity = user_new_activities[0]

        # The same new activity should appear in the package's activity stream.
        #pkg_new_activities = after['package activity stream']
        #for activity in user_new_activities:
        #    assert activity in pkg_new_activities

        # Check that the new activity has the right attributes.
        #assert activity['object_id'] == self.warandpeace['id'], \
        #    str(activity['object_id'])
        #assert activity['user_id'] == user['id'], str(activity['user_id'])
        #assert activity['activity_type'] == 'follow dataset', \
        #    str(activity['activity_type'])
        #if 'id' not in activity:
        #    assert False, "activity object should have an id value"
        # TODO: Test for the _correct_ revision_id value.
        #if 'revision_id' not in activity:
        #    assert False, "activity object should have a revision_id value"
        #timestamp = datetime_from_string(activity['timestamp'])
        #assert timestamp >= before['time'] and timestamp <= \
        #    after['time'], str(activity['timestamp'])

    def test_follow_user(self):
        user = self.normal_user
        before = self.record_details(user['id'], apikey=user['apikey'])
        followee_before = self.record_details(self.sysadmin_user['id'],
                apikey=self.sysadmin_user['apikey'])
        data = {'id': self.sysadmin_user['id']}
        extra_environ = {'Authorization': str(user['apikey'])}
        response = self.app.post('/api/action/follow_user',
            json.dumps(data), extra_environ=extra_environ)
        response_dict = json.loads(response.body)
        assert response_dict['success'] is True

        after = self.record_details(user['id'], apikey=user['apikey'])
        followee_after = self.record_details(self.sysadmin_user['id'],
                apikey=self.sysadmin_user['apikey'])

        # Find the new activity in the user's activity stream.
        user_new_activities = (find_new_activities(
            before['user activity stream'], after['user activity stream']))
        assert len(user_new_activities) == 0, ("There should be 0 new "
            " activities in the user's activity stream, but found %i" %
            len(user_new_activities))

        # The rest of this test is commented out because follow_user activities
        # are disabled, uncomment it if they're enabled again.

        #activity = user_new_activities[0]

        # Check that the new activity has the right attributes.
        #assert activity['object_id'] == self.sysadmin_user['id'], \
        #    str(activity['object_id'])
        #assert activity['user_id'] == user['id'], str(activity['user_id'])
        #assert activity['activity_type'] == 'follow user', \
        #    str(activity['activity_type'])
        #if 'id' not in activity:
        #    assert False, "activity object should have an id value"
        # TODO: Test for the _correct_ revision_id value.

        #if 'revision_id' not in activity:
        #    assert False, "activity object should have a revision_id value"
        #timestamp = datetime_from_string(activity['timestamp'])
        #assert timestamp >= before['time'] and timestamp <= \
        #    after['time'], str(activity['timestamp'])

    def test_user_activity_list_by_name(self):
        '''user_activity_list should accept a user name as param.'''
        activities = tests.call_action_api(self.app, 'user_activity_list',
                id='annafan')
        assert len(activities) > 0

    def test_package_activity_list_by_name(self):
        '''package_activity_list should accept a package name as param.'''
        activities = tests.call_action_api(self.app,
                'package_activity_list', id='warandpeace',
                apikey=self.sysadmin_user['apikey'])
        assert len(activities) > 0

    def test_group_activity_list_by_name(self):
        '''group_activity_list should accept a group name as param.'''
        activities = tests.call_action_api(self.app,
                'group_activity_list', id='roger')
        assert len(activities) > 0

    def test_organization_activity_list_by_name(self):
        '''organization_activity_list should accept a org name as param.'''
        organization = tests.call_action_api(self.app,
                'organization_create', name='test_org',
                apikey=self.sysadmin_user['apikey'])
        activities = tests.call_action_api(self.app,
                'organization_activity_list', id=organization['name'])
        assert len(activities) > 0

    def test_no_activity_when_creating_private_dataset(self):
        '''There should be no activity when a private dataset is created.'''

        user = self.normal_user
        organization = tests.call_action_api(self.app, 'organization_create',
                name='another_test_org', apikey=user['apikey'])
        dataset = tests.call_action_api(self.app, 'package_create',
                apikey=user['apikey'],
                name='test_private_dataset',
                owner_org=organization['id'], private=True)
        activity_stream = tests.call_action_api(self.app,
                'package_activity_list', id=dataset['id'],
                apikey=user['apikey'])
        assert activity_stream == []

    def test_no_activity_when_updating_private_dataset(self):
        '''There should be no activity when a private dataset is created.'''

        user = self.normal_user
        organization = tests.call_action_api(self.app, 'organization_create',
                name='test_org_3', apikey=user['apikey'])
        dataset = tests.call_action_api(self.app, 'package_create',
                apikey=user['apikey'],
                name='test_private_dataset_2',
                owner_org=organization['id'], private=True)
        dataset['notes'] = 'updated'
        updated_dataset = tests.call_action_api(self.app, 'package_update',
                apikey=user['apikey'], **dataset)
        activity_stream = tests.call_action_api(self.app,
                'package_activity_list', id=dataset['id'],
                apikey=user['apikey'])
        assert activity_stream == []

    def test_no_activity_when_deleting_private_dataset(self):
        '''There should be no activity when a private dataset is created.'''

        user = self.normal_user
        organization = tests.call_action_api(self.app, 'organization_create',
                name='test_org_4', apikey=user['apikey'])
        dataset = tests.call_action_api(self.app, 'package_create',
                apikey=user['apikey'],
                name='test_private_dataset_3',
                owner_org=organization['id'], private=True)
        deleted_dataset = tests.call_action_api(self.app, 'package_delete',
                apikey=user['apikey'], id=dataset['id'])
        activity_stream = tests.call_action_api(self.app,
                'package_activity_list', id=dataset['id'],
                apikey=user['apikey'])
        assert activity_stream == []<|MERGE_RESOLUTION|>--- conflicted
+++ resolved
@@ -857,16 +857,10 @@
             user_id = 'not logged in'
             apikey = None
 
-<<<<<<< HEAD
-        group_names = [group_dict['name'] for group_dict in package['groups']]
-        before = self.record_details(
-            user_id, package['id'], group_names, apikey=apikey)
-=======
         group_ids = [group['name'] for group in package['groups']]
         before = self.record_details(
             user_id, package['id'], apikey=apikey, group_ids=group_ids
         )
->>>>>>> 8f0cb749
 
         # Update the package.
         if package['url'] != 'edited':
@@ -877,12 +871,8 @@
         package_update(self.app, package, user)
 
         after = self.record_details(
-<<<<<<< HEAD
-            user_id, package['id'], group_names, apikey=apikey)
-=======
             user_id, package['id'], apikey=apikey, group_ids=group_ids
         )
->>>>>>> 8f0cb749
 
         # Find the new activity in the user's activity stream.
         user_new_activities = (find_new_activities(
