--- conflicted
+++ resolved
@@ -86,14 +86,8 @@
 
         ctd.CreateTestData.create()
 
-<<<<<<< HEAD
-        model.repo.new_revision()
         self.vocab = model.Vocabulary(TEST_VOCAB_NAME)
         model.Session.add(self.vocab)
-=======
-        cls.vocab = model.Vocabulary(TEST_VOCAB_NAME)
-        model.Session.add(cls.vocab)
->>>>>>> 746cd7e3
         model.Session.commit()
 
         vocab_tag_1 = model.Tag("tag1", self.vocab.id)
