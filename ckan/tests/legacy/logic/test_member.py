--- conflicted
+++ resolved
@@ -7,14 +7,9 @@
 
 
 class TestMemberLogic(object):
-<<<<<<< HEAD
+
     @pytest.fixture(autouse=True)
     def setup_method(self, clean_db):
-=======
-
-    @classmethod
-    def setup_class(cls):
->>>>>>> 746cd7e3
         create_test_data.CreateTestData.create()
         self.user = model.User.get("testsysadmin")
         self.tester = model.User.get("tester")
@@ -26,18 +21,12 @@
         ]
 
         # 'Tester' becomes an admin for the 'roger' group
-<<<<<<< HEAD
-        model.repo.new_revision()
         model.Member(
             group=self.roger,
             table_id=self.tester.id,
             table_name="user",
             capacity="admin",
         )
-=======
-        model.Member(group=cls.roger, table_id=cls.tester.id,
-                     table_name='user', capacity='admin')
->>>>>>> 746cd7e3
         model.repo.commit_and_remove()
 
     def test_member_create(self):
