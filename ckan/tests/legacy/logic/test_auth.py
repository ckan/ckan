# encoding: utf-8

import json
import pytest

import ckan.authz as authz
import ckan.logic as logic
import ckan.model as model
import ckan.tests.factories as factories
from ckan.lib.create_test_data import CreateTestData
from ckan.logic import get_action
from ckan.tests.helpers import call_auth


@pytest.fixture
def auth_config(ckan_config, monkeypatch):
    options = (
        ("ckan.auth.anon_create_dataset", False),
        ("ckan.auth.create_dataset_if_not_in_organization", False),
        ("ckan.auth.user_create_groups", False),
        ("ckan.auth.user_create_organizations", False),
        ("ckan.auth.user_delete_groups", False),
        ("ckan.auth.user_delete_organizations", False),
        ("ckan.auth.create_unowned_dataset", False),
        ("ckan.auth.create_user_via_api", False),
        ("ckan.auth.create_user_via_web", True),
        ("ckan.auth.roles_that_cascade_to_sub_groups", "admin"),
    )
    for key, value in options:
        monkeypatch.setitem(ckan_config, key, value)


@pytest.fixture
def apikeys(clean_db):
    admin_api = get_action("get_site_user")(
        {"model": model, "ignore_auth": True}, {}
    )["apikey"]
    return {"sysadmin": str(admin_api), "random_key": "moo"}


@pytest.fixture
def call_api(app, apikeys):
    def call(action, data, user, status=None):
        params = "%s=1" % json.dumps(data)
        res = app.post(
            "/api/action/%s" % action,
            params=params,
            extra_environ={"Authorization": apikeys[user]},
            status=[200, 403, 409],
        )
        if res.status_int != (status or 200):
            error = json.loads(res.body)["error"]
            raise AssertionError(
                "Status was %s but should be %s. Error: %s"
                % (res.status, status, error)
            )
        return res

    return call


@pytest.fixture
def create_user(apikeys, call_api):
    def create(name):
        user = {
            "name": name,
            "password": "TestPassword1",
            "email": "moo@moo.com",
        }
        res = call_api("user_create", user, "sysadmin", 200)
        apikeys[name] = str(json.loads(res.body)["result"]["apikey"])

    return create


@pytest.mark.usefixtures("auth_config")
def test_only_sysadmins_can_delete_users():
    user = factories.User()
    sysadmin = factories.Sysadmin()

    context = {"model": model, "user": user["name"]}
    with pytest.raises(logic.NotAuthorized):
        assert not call_auth("user_delete", context=context, id=user["id"])

    context = {"model": model, "user": sysadmin["name"]}
    assert call_auth("user_delete", context=context, id=user["id"])


@pytest.mark.usefixtures("auth_config")
def test_auth_deleted_users_are_always_unauthorized():
    always_success = lambda x, y: {"success": True}
    authz._AuthFunctions._build()
    authz._AuthFunctions._functions["always_success"] = always_success
    username = "deleted_user"
    user_obj = factories.User()
    username = user_obj["name"]
    user = model.User.get(username)
    user.delete()
    assert not authz.is_authorized_boolean(
        "always_success", {"user": username}
    )
    del authz._AuthFunctions._functions["always_success"]


class TestAuthOrgs(object):
    @pytest.fixture(autouse=True)
    def initial_data(self, create_user):
        # actual roles assigned later
        create_user("org_admin")
        create_user("no_org")
        create_user("org_editor")
        create_user("editor_wannabe")

    def _add_datasets(self, user, call_api):
        # org admin/editor should be able to add dataset to org.
        dataset = {"name": user + "_dataset", "owner_org": "org_with_user"}
        call_api("package_create", dataset, user, 200)

        # not able to add dataset to org admin does not belong to.
        dataset = {"name": user + "_dataset_bad", "owner_org": "org_no_user"}
        call_api("package_create", dataset, user, 403)

        # admin not able to make dataset not owned by a org
        dataset = {"name": user + "_dataset_bad"}
        call_api("package_create", dataset, user, 409)

        # not able to add org to not existant org
        dataset = {"name": user + "_dataset_bad", "owner_org": "org_not_exist"}
        call_api("package_create", dataset, user, 403)

    def _update_datasets(self, user, call_api):
        ##editor/admin should be able to update dataset
        dataset = {"id": "org_editor_dataset", "title": "test"}
        call_api("package_update", dataset, user, 200)
        # editor/admin tries to change owner org
        dataset = {"id": "org_editor_dataset", "owner_org": "org_no_user"}
        call_api("package_update", dataset, user, 409)
        # editor/admin tries to update dataset in different org
        dataset = {"id": "sysadmin_create_no_user", "title": "test"}
        call_api("package_update", dataset, user, 403)
        # non existant owner org
        dataset = {"id": "org_editor_dataset", "owner_org": "org_not_exist"}
        call_api("package_update", dataset, user, 409)

    def _delete_datasets(self, user, call_api):
        # editor/admin should be able to update dataset
        dataset = {"id": "org_editor_dataset"}
        call_api("package_delete", dataset, user, 200)
        # not able to delete dataset in org user does not belong to
        dataset = {"id": "sysadmin_create_no_user"}
        call_api("package_delete", dataset, user, 403)

    def test_create_users(self, call_api):
        user = {
            "name": "user_no_auth",
            "password": "TestPassword1",
            "email": "moo@moo.com",
        }

        call_api("user_create", user, "random_key", 403)
        call_api("user_create", user, "no_org", 403)

    @pytest.mark.usefixtures("auth_config")
    def test_create_dataset_no_org(self, call_api):

        # no owner_org supplied
        dataset = {"name": "admin_create_no_org"}
        call_api("package_create", dataset, "sysadmin", 409)

        dataset = {"name": "should_not_be_created"}
        call_api("package_create", dataset, "no_org", 403)

    @pytest.mark.usefixtures("auth_config")
    def test_02_create_orgs(self, call_api):
        org = {"name": "org_no_user"}
        call_api("organization_create", org, "random_key", 403)
        call_api("organization_create", org, "sysadmin")

        org = {"name": "org_with_user"}
        call_api("organization_create", org, "random_key", 403)
        call_api("organization_create", org, "sysadmin")

        # no user should be able to create org
        org = {"name": "org_should_not_be_created"}
        call_api("organization_create", org, "org_admin", 403)

        # def test_04_create_dataset_with_org(self):
        org_with_user = call_api(
            "organization_show", {"id": "org_with_user"}, "sysadmin"
        )
        dataset = {
            "name": "admin_create_with_user",
            "owner_org": org_with_user.json["result"]["id"],
        }
        call_api("package_create", dataset, "sysadmin", 200)

        org_no_user = call_api(
            "organization_show", {"id": "org_no_user"}, "sysadmin"
        )
        dataset = {
            "name": "sysadmin_create_no_user",
            "owner_org": org_no_user.json["result"]["id"],
        }
        call_api("package_create", dataset, "sysadmin", 200)
        dataset = {
            "name": "user_create_with_org",
            "owner_org": org_with_user.json["result"]["id"],
        }

        # def test_05_add_users_to_org(self):

        member = {
            "username": "org_admin",
            "role": "admin",
            "id": "org_with_user",
        }
        call_api("organization_member_create", member, "sysadmin")

        ## admin user should be able to add users now
        member = {
            "username": "org_editor",
            "role": "editor",
            "id": "org_with_user",
        }
        call_api("organization_member_create", member, "org_admin")

        ## editor should not be able to approve others as editors
        member = {
            "username": "editor_wannabe",
            "role": "editor",
            "id": "org_with_user",
        }
        call_api("organization_member_create", member, "org_editor", 403)

        # def test_07_add_datasets(self):
        self._add_datasets("org_admin", call_api)
        self._add_datasets("org_editor", call_api)

        # def test_08_update_datasets(self):
        self._update_datasets("org_admin", call_api)
        self._update_datasets("org_editor", call_api)

        # def test_09_delete_datasets(self):
        self._delete_datasets("org_admin", call_api)
        self._delete_datasets("org_editor", call_api)

        # def test_10_edit_org(self):
        org = {"id": "org_no_user", "title": "test"}
        # change an org user does not belong to
        call_api("organization_update", org, "org_editor", 403)
        call_api("organization_update", org, "org_admin", 403)

        # change an org a user belongs to
        org = {"id": "org_with_user", "title": "test"}
        call_api("organization_update", org, "org_editor", 403)
        call_api("organization_update", org, "org_admin", 200)

        # def test_11_delete_org(self):
        org = {"id": "org_no_user", "title": "test"}
        call_api("organization_delete", org, "org_editor", 403)
        call_api("organization_delete", org, "org_admin", 403)
        org = {"id": "org_with_user"}
        call_api("organization_delete", org, "org_editor", 403)
        call_api("organization_delete", org, "org_admin", 403)


class TestAuthOrgHierarchy(object):
    # Tests are in the same vein as TestAuthOrgs, testing the cases where the
    # group hierarchy provides extra permissions through cascading

    @pytest.fixture(autouse=True)
    def initial_data(self, apikeys, monkeypatch, ckan_config):
        monkeypatch.setitem(
            ckan_config, "ckan.auth.roles_that_cascade_to_sub_groups", "admin"
        )
        CreateTestData.create_group_hierarchy_test_data()
        for user in model.Session.query(model.User):
            apikeys[user.name] = str(user.apikey)

        self.sysadmin = get_action("get_site_user")(
            {"model": model, "ignore_auth": True}, {}
        )

        CreateTestData.create_arbitrary(
            package_dicts=[
                {"name": "adataset", "groups": ["national-health-service"]}
            ],
            extra_user_names=["john"],
        )

    def _reset_a_datasets_owner_org(self):
<<<<<<< HEAD
        rev = model.repo.new_revision()
        get_action("package_owner_org_update")(
            {
                "model": model,
                "user": self.sysadmin["name"],
                "ignore_auth": True,
            },
            {"id": "adataset", "organization_id": "national-health-service"},
        )

    def _undelete_package_if_needed(self, package_name):
        pkg = model.Package.by_name(package_name)
        if pkg and pkg.state == "deleted":
            rev = model.repo.new_revision()
            pkg.state = "active"
=======
        get_action('package_owner_org_update')(
            {'model': model, 'user': self.sysadmin['name'],
             'ignore_auth': True},
            {'id': 'adataset',
             'organization_id': 'national-health-service'})

    def _undelete_package_if_needed(self, package_name):
        pkg = model.Package.by_name(package_name)
        if pkg and pkg.state == 'deleted':
            pkg.state = 'active'
>>>>>>> 746cd7e3
            model.repo.commit_and_remove()

    def test_05_add_users_to_org_1(self, call_api):
        member = {
            "username": "john",
            "role": "admin",
            "id": "department-of-health",
        }
        call_api("organization_member_create", member, "nhsadmin", 403)
        # def test_05_add_users_to_org_2(self):
        member = {
            "username": "john",
            "role": "editor",
            "id": "department-of-health",
        }
        call_api("organization_member_create", member, "nhsadmin", 403)
        # def test_05_add_users_to_org_3(self):
        member = {
            "username": "john",
            "role": "admin",
            "id": "national-health-service",
        }
        call_api("organization_member_create", member, "nhsadmin", 200)
        # def test_05_add_users_to_org_4(self):
        member = {
            "username": "john",
            "role": "editor",
            "id": "national-health-service",
        }
        call_api("organization_member_create", member, "nhsadmin", 200)
        # def test_05_add_users_to_org_5(self):
        member = {"username": "john", "role": "admin", "id": "nhs-wirral-ccg"}
        call_api("organization_member_create", member, "nhsadmin", 200)
        # def test_05_add_users_to_org_6(self):
        member = {"username": "john", "role": "editor", "id": "nhs-wirral-ccg"}
        call_api("organization_member_create", member, "nhsadmin", 200)
        # def test_05_add_users_to_org_7(self):
        member = {
            "username": "john",
            "role": "editor",
            "id": "national-health-service",
        }
        call_api("organization_member_create", member, "nhseditor", 403)

        # def test_07_add_datasets_1(self, call_api):
        dataset = {"name": "t1", "owner_org": "department-of-health"}
        call_api("package_create", dataset, "nhsadmin", 403)

        # def test_07_add_datasets_2(self):
        dataset = {"name": "t2", "owner_org": "national-health-service"}
        call_api("package_create", dataset, "nhsadmin", 200)

        # def test_07_add_datasets_3(self):
        dataset = {"name": "t3", "owner_org": "nhs-wirral-ccg"}
        call_api("package_create", dataset, "nhsadmin", 200)

        # def test_07_add_datasets_4(self):
        dataset = {"name": "t4", "owner_org": "department-of-health"}
        call_api("package_create", dataset, "nhseditor", 403)

        # def test_07_add_datasets_5(self):
        dataset = {"name": "t5", "owner_org": "national-health-service"}
        call_api("package_create", dataset, "nhseditor", 200)

        # def test_07_add_datasets_6(self):
        dataset = {"name": "t6", "owner_org": "nhs-wirral-ccg"}
        call_api("package_create", dataset, "nhseditor", 403)

        # def test_08_update_datasets_1(self, call_api):
        dataset = {"name": "adataset", "owner_org": "department-of-health"}
        call_api("package_update", dataset, "nhsadmin", 409)

        # def test_08_update_datasets_2(self):
        dataset = {"name": "adataset", "owner_org": "national-health-service"}
        call_api("package_update", dataset, "nhsadmin", 200)

        # def test_08_update_datasets_3(self):
        dataset = {"name": "adataset", "owner_org": "nhs-wirral-ccg"}
        try:
            call_api("package_update", dataset, "nhsadmin", 200)
        finally:
            self._reset_a_datasets_owner_org()

        # def test_08_update_datasets_4(self):
        dataset = {"name": "adataset", "owner_org": "department-of-health"}
        call_api("package_update", dataset, "nhseditor", 409)

        # def test_08_update_datasets_5(self):
        dataset = {"name": "adataset", "owner_org": "national-health-service"}
        try:
            call_api("package_update", dataset, "nhseditor", 200)
        finally:
            self._reset_a_datasets_owner_org()

        # def test_08_update_datasets_6(self):
        dataset = {"name": "adataset", "owner_org": "nhs-wirral-ccg"}
        call_api("package_update", dataset, "nhseditor", 409)

        # def test_09_delete_datasets_1(self, call_api):
        dataset = {"id": "doh-spend"}
        try:
            call_api("package_delete", dataset, "nhsadmin", 403)
        finally:
            self._undelete_package_if_needed(dataset["id"])

        # def test_09_delete_datasets_2(self):
        dataset = {"id": "nhs-spend"}
        try:
            call_api("package_delete", dataset, "nhsadmin", 200)
        finally:
            self._undelete_package_if_needed(dataset["id"])

        # def test_09_delete_datasets_3(self):
        dataset = {"id": "wirral-spend"}
        try:
            call_api("package_delete", dataset, "nhsadmin", 200)
        finally:
            self._undelete_package_if_needed(dataset["id"])

        # def test_09_delete_datasets_4(self):
        dataset = {"id": "nhs-spend"}
        try:
            call_api("package_delete", dataset, "nhseditor", 200)
        finally:
            self._undelete_package_if_needed(dataset["id"])

        # def test_09_delete_datasets_5(self):
        dataset = {"id": "wirral-spend"}
        try:
            call_api("package_delete", dataset, "nhseditor", 403)
        finally:
            self._undelete_package_if_needed(dataset["id"])

        # def test_10_edit_org_1(self, call_api):
        org = {"id": "department-of-health", "title": "test"}
        self._flesh_out_organization(org)
        call_api("organization_update", org, "nhsadmin", 403)

        # def test_10_edit_org_2(self):
        org = {"id": "national-health-service", "title": "test"}
        self._flesh_out_organization(org)
        call_api("organization_update", org, "nhsadmin", 200)

        # def test_10_edit_org_3(self):
        org = {"id": "nhs-wirral-ccg", "title": "test"}
        self._flesh_out_organization(org)
        call_api("organization_update", org, "nhsadmin", 200)

        # def test_10_edit_org_4(self):
        org = {"id": "department-of-health", "title": "test"}
        self._flesh_out_organization(org)
        call_api("organization_update", org, "nhseditor", 403)

        # def test_10_edit_org_5(self):
        org = {"id": "national-health-service", "title": "test"}
        self._flesh_out_organization(org)
        call_api("organization_update", org, "nhseditor", 403)

        # def test_10_edit_org_6(self):
        org = {"id": "nhs-wirral-ccg", "title": "test"}
        self._flesh_out_organization(org)
        call_api("organization_update", org, "nhseditor", 403)

        # def test_11_delete_org_1(self, call_api):
        org = {"id": "department-of-health"}
        call_api("organization_delete", org, "nhsadmin", 403)
        call_api("organization_delete", org, "nhseditor", 403)

        # def test_11_delete_org_2(self):
        org = {"id": "national-health-service"}
        call_api("organization_delete", org, "nhsadmin", 200)
        call_api("organization_delete", org, "nhseditor", 403)

        # def test_11_delete_org_3(self):
        org = {"id": "nhs-wirral-ccg"}
        call_api("organization_delete", org, "nhsadmin", 403)
        call_api("organization_delete", org, "nhseditor", 403)

    def _flesh_out_organization(self, org):
        # When calling organization_update, unless you include the list of
        # editor and admin users and parent groups, it will remove them. So
        # get the current list
        existing_org = get_action("organization_show")(
            {"model": model, "ignore_auth": True}, {"id": org["id"]}
        )
        org.update(existing_org)


class TestAuthGroups(object):
    @pytest.mark.usefixtures("auth_config")
    def test_auth_groups(self, call_api, create_user):
        group = {"name": "group_no_user"}
        call_api("group_create", group, "random_key", 403)
        call_api("group_create", group, "sysadmin")

        group = {"name": "group_with_user"}
        call_api("group_create", group, "random_key", 403)
        call_api("group_create", group, "sysadmin")

        # def test_02_add_users_to_group(self):
        create_user("org_admin")
        create_user("org_editor")
        create_user("org_editor_wannabe")
        create_user("no_group")

        member = {
            "username": "org_admin",
            "role": "admin",
            "id": "group_with_user",
        }
        call_api("group_member_create", member, "sysadmin")

        ## admin user should be able to add users now
        member = {
            "username": "org_editor",
            "role": "editor",
            "id": "group_with_user",
        }
        call_api("group_member_create", member, "org_admin")

        ## editor should not be able to approve others as editors
        member = {
            "username": "org_editor_wannabe",
            "role": "editor",
            "id": "group_with_user",
        }
        call_api("group_member_create", member, "org_editor", 403)

        # def test_03_add_dataset_to_group(self):
        org = {"name": "org"}
        call_api("organization_create", org, "sysadmin")
        package = {"name": "package_added_by_admin", "owner_org": "org"}
        call_api("package_create", package, "sysadmin")
        package = {"name": "package_added_by_editor", "owner_org": "org"}
        call_api("package_create", package, "sysadmin")

        res = call_api("group_show", {"id": "group_with_user"}, "org_admin")
        group = json.loads(res.body)["result"]
        call_api("group_update", group, "no_group", 403)
        call_api("group_update", group, "org_admin")

        group = {
            "id": "group_with_user",
            "packages": [
                {"id": "package_added_by_admin"},
                {"id": "package_added_by_editor"},
            ],
        }
        # org editor doesn't have edit rights
        call_api("group_update", group, "org_editor", 403)

        # def test_04_modify_group(self):
        res = call_api("group_show", {"id": "group_with_user"}, "org_admin")
        group = json.loads(res.body)["result"]
        group.update(
            {"title": "moo", "packages": [{"id": "package_added_by_admin"}]}
        )
        call_api("group_update", group, "org_admin")

        # need to think about this as is horrible may just let editor edit
        # group for this case even though spec says otherwise
        call_api("group_update", group, "org_editor", 403)

        # def test_05_delete_group(self):
        org = {"id": "group_with_user"}
        call_api("group_delete", org, "org_editor", 403)
        call_api("group_delete", org, "org_admin", 403)
        org = {"id": "group_with_user"}
        call_api("group_delete", org, "org_editor", 403)
        call_api("group_delete", org, "org_admin", 403)<|MERGE_RESOLUTION|>--- conflicted
+++ resolved
@@ -289,8 +289,6 @@
         )
 
     def _reset_a_datasets_owner_org(self):
-<<<<<<< HEAD
-        rev = model.repo.new_revision()
         get_action("package_owner_org_update")(
             {
                 "model": model,
@@ -303,20 +301,7 @@
     def _undelete_package_if_needed(self, package_name):
         pkg = model.Package.by_name(package_name)
         if pkg and pkg.state == "deleted":
-            rev = model.repo.new_revision()
             pkg.state = "active"
-=======
-        get_action('package_owner_org_update')(
-            {'model': model, 'user': self.sysadmin['name'],
-             'ignore_auth': True},
-            {'id': 'adataset',
-             'organization_id': 'national-health-service'})
-
-    def _undelete_package_if_needed(self, package_name):
-        pkg = model.Package.by_name(package_name)
-        if pkg and pkg.state == 'deleted':
-            pkg.state = 'active'
->>>>>>> 746cd7e3
             model.repo.commit_and_remove()
 
     def test_05_add_users_to_org_1(self, call_api):
