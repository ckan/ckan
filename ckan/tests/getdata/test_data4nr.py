--- conflicted
+++ resolved
@@ -109,11 +109,7 @@
         assert 'england' not in tag_names, tag_names
         assert 'england_and_wales' not in tag_names, tag_names
         assert len(tag_names) > 1, tag_names
-<<<<<<< HEAD
-        assert 'UK Crown Copyright with data.gov.uk rights' in pkg1.license.name, pkg1.license.name
-=======
         assert 'UK Crown Copyright with data.gov.uk rights' in pkg1.license.title, pkg1.license.title
->>>>>>> a3a5b901
         assert pkg1.extras['external_reference'] == 'DATA4NR-719', pkg1.extras['external_reference']
 
         assert model.Group.by_name(u'ukgov') in pkg1.groups
