# encoding: utf-8

import pytest
import ckan.tests.factories as factories
from ckan.lib.authenticator import default_authenticate


@pytest.mark.usefixtures("non_clean_db")
class TestUsernamePasswordAuthenticator(object):
    password = 'somepass'

    def test_succeeds_if_username_and_password_are_correct(self):
        user = factories.User(password=self.password)
        identity = {"login": user["name"], "password": self.password}
        assert (
<<<<<<< HEAD
            UsernamePasswordAuthenticator().authenticate(identity)
=======
            default_authenticate(identity).name
>>>>>>> df50c365
            == user["name"]
        )

    def test_fails_if_user_is_deleted(self):
        user = factories.User(password=self.password, state="deleted")
        identity = {"login": user["name"], "password": self.password}
        assert (
<<<<<<< HEAD
            UsernamePasswordAuthenticator().authenticate(identity) is None
=======
            default_authenticate(identity) is None
>>>>>>> df50c365
        )

    def test_fails_if_user_is_pending(self):
        user = factories.User(password=self.password, state="pending")
        identity = {"login": user["name"], "password": self.password}
        assert (
<<<<<<< HEAD
            UsernamePasswordAuthenticator().authenticate(identity) is None
=======
            default_authenticate(identity) is None
>>>>>>> df50c365
        )

    def test_fails_if_password_is_wrong(self):
        user = factories.User()
        identity = {"login": user["name"], "password": "wrong-password"}
        assert (
<<<<<<< HEAD
            UsernamePasswordAuthenticator().authenticate(identity) is None
=======
            default_authenticate(identity) is None
>>>>>>> df50c365
        )

    @pytest.mark.parametrize(
        "identity",
        [
            {},
            {"login": "some-user"},
            {"password": "some-password"},
        ],
    )
    def test_fails_if_received_no_login_or_pass(self, identity):
        assert (
<<<<<<< HEAD
            UsernamePasswordAuthenticator().authenticate(identity) is None
=======
            default_authenticate(identity) is None
>>>>>>> df50c365
        )

    def test_succeeds_if_email_and_password_are_correct(self):
        user = factories.User(password=self.password)
        identity = {"login": user["email"], "password": self.password}
        assert (
<<<<<<< HEAD
            UsernamePasswordAuthenticator().authenticate(identity)
=======
            default_authenticate(identity).name
>>>>>>> df50c365
            == user["name"]
        )<|MERGE_RESOLUTION|>--- conflicted
+++ resolved
@@ -13,11 +13,7 @@
         user = factories.User(password=self.password)
         identity = {"login": user["name"], "password": self.password}
         assert (
-<<<<<<< HEAD
-            UsernamePasswordAuthenticator().authenticate(identity)
-=======
             default_authenticate(identity).name
->>>>>>> df50c365
             == user["name"]
         )
 
@@ -25,33 +21,21 @@
         user = factories.User(password=self.password, state="deleted")
         identity = {"login": user["name"], "password": self.password}
         assert (
-<<<<<<< HEAD
-            UsernamePasswordAuthenticator().authenticate(identity) is None
-=======
             default_authenticate(identity) is None
->>>>>>> df50c365
         )
 
     def test_fails_if_user_is_pending(self):
         user = factories.User(password=self.password, state="pending")
         identity = {"login": user["name"], "password": self.password}
         assert (
-<<<<<<< HEAD
-            UsernamePasswordAuthenticator().authenticate(identity) is None
-=======
             default_authenticate(identity) is None
->>>>>>> df50c365
         )
 
     def test_fails_if_password_is_wrong(self):
         user = factories.User()
         identity = {"login": user["name"], "password": "wrong-password"}
         assert (
-<<<<<<< HEAD
-            UsernamePasswordAuthenticator().authenticate(identity) is None
-=======
             default_authenticate(identity) is None
->>>>>>> df50c365
         )
 
     @pytest.mark.parametrize(
@@ -64,21 +48,13 @@
     )
     def test_fails_if_received_no_login_or_pass(self, identity):
         assert (
-<<<<<<< HEAD
-            UsernamePasswordAuthenticator().authenticate(identity) is None
-=======
             default_authenticate(identity) is None
->>>>>>> df50c365
         )
 
     def test_succeeds_if_email_and_password_are_correct(self):
         user = factories.User(password=self.password)
         identity = {"login": user["email"], "password": self.password}
         assert (
-<<<<<<< HEAD
-            UsernamePasswordAuthenticator().authenticate(identity)
-=======
             default_authenticate(identity).name
->>>>>>> df50c365
             == user["name"]
         )