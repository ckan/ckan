import nose
<<<<<<< HEAD
import i18n
=======
import pytz
import tzlocal
>>>>>>> 36a0fb5a

import ckan.lib.helpers as h
import ckan.exceptions
from ckan.tests import helpers

eq_ = nose.tools.eq_
CkanUrlException = ckan.exceptions.CkanUrlException


class TestHelpersUrlForStatic(object):

    def test_url_for_static(self):
        url = '/assets/ckan.jpg'
        eq_(h.url_for_static(url), url)

    def test_url_for_static_adds_starting_slash_if_url_doesnt_have_it(self):
        slashless_url = 'ckan.jpg'
        url = '/' + slashless_url
        eq_(h.url_for_static(slashless_url), url)

    def test_url_for_static_converts_unicode_strings_to_regular_strings(self):
        url = u'/ckan.jpg'
        assert isinstance(h.url_for_static(url), str)

    def test_url_for_static_raises_when_called_with_external_urls(self):
        url = 'http://assets.ckan.org/ckan.jpg'
        nose.tools.assert_raises(CkanUrlException, h.url_for_static, url)

    def test_url_for_static_raises_when_called_with_protocol_relative(self):
        url = '//assets.ckan.org/ckan.jpg'
        nose.tools.assert_raises(CkanUrlException, h.url_for_static, url)


class TestHelpersUrlForStaticOrExternal(object):

    def test_url_for_static_or_external(self):
        url = '/assets/ckan.jpg'
        eq_(h.url_for_static_or_external(url), url)

    def test_url_for_static_or_external_works_with_external_urls(self):
        url = 'http://assets.ckan.org/ckan.jpg'
        eq_(h.url_for_static_or_external(url), url)

    def test_url_for_static_or_external_converts_unicode_to_strings(self):
        url = u'/ckan.jpg'
        assert isinstance(h.url_for_static_or_external(url), str)

    def test_url_for_static_or_external_adds_starting_slash_if_needed(self):
        slashless_url = 'ckan.jpg'
        url = '/' + slashless_url
        eq_(h.url_for_static_or_external(slashless_url), url)

    def test_url_for_static_or_external_works_with_protocol_relative_url(self):
        url = '//assets.ckan.org/ckan.jpg'
        eq_(h.url_for_static_or_external(url), url)


class TestHelpersUrlFor(object):

    @helpers.change_config('ckan.site_url', 'http://example.com')
    def test_url_for_default(self):
        url = '/dataset/my_dataset'
        generated_url = h.url_for(controller='package', action='read', id='my_dataset')
        eq_(generated_url, url)

    @helpers.change_config('ckan.site_url', 'http://example.com')
    def test_url_for_with_locale(self):
        url = '/de/dataset/my_dataset'
        generated_url = h.url_for(controller='package',
                                  action='read',
                                  id='my_dataset',
                                  locale='de')
        eq_(generated_url, url)

    @helpers.change_config('ckan.site_url', 'http://example.com')
    def test_url_for_not_qualified(self):
        url = '/dataset/my_dataset'
        generated_url = h.url_for(controller='package',
                                  action='read',
                                  id='my_dataset',
                                  qualified=False)
        eq_(generated_url, url)

    @helpers.change_config('ckan.site_url', 'http://example.com')
    def test_url_for_qualified(self):
        url = 'http://example.com/dataset/my_dataset'
        generated_url = h.url_for(controller='package',
                                  action='read',
                                  id='my_dataset',
                                  qualified=True)
        eq_(generated_url, url)

    @helpers.change_config('ckan.site_url', 'http://example.com')
    @helpers.change_config('ckan.root_path', '/my/prefix')
    def test_url_for_qualified_with_root_path(self):
        url = 'http://example.com/my/prefix/dataset/my_dataset'
        generated_url = h.url_for(controller='package',
                                  action='read',
                                  id='my_dataset',
                                  qualified=True)
        eq_(generated_url, url)

    @helpers.change_config('ckan.site_url', 'http://example.com')
    def test_url_for_qualified_with_locale(self):
        url = 'http://example.com/de/dataset/my_dataset'
        generated_url = h.url_for(controller='package',
                                  action='read',
                                  id='my_dataset',
                                  qualified=True,
                                  locale='de')
        eq_(generated_url, url)

    @helpers.change_config('ckan.site_url', 'http://example.com')
    @helpers.change_config('ckan.root_path', '/my/custom/path/{{LANG}}/foo')
    def test_url_for_qualified_with_root_path_and_locale(self):
        url = 'http://example.com/my/custom/path/de/foo/dataset/my_dataset'
        generated_url = h.url_for(controller='package',
                                  action='read',
                                  id='my_dataset',
                                  qualified=True,
                                  locale='de')
        eq_(generated_url, url)


class TestHelpersRenderMarkdown(object):

    def test_render_markdown_allow_html(self):
        data = '<h1>moo</h1>'
        eq_(h.render_markdown(data, allow_html=True), data)

    def test_render_markdown_not_allow_html(self):
        data = '<h1>moo</h1>'
        output = '<p>moo</p>'
        eq_(h.render_markdown(data), output)

    def test_render_markdown_auto_link_without_path(self):
        data = 'http://example.com'
        output = '<p><a href="http://example.com" target="_blank" rel="nofollow">http://example.com</a></p>'
        eq_(h.render_markdown(data), output)

    def test_render_markdown_auto_link(self):
        data = 'https://example.com/page.html'
        output = '<p><a href="https://example.com/page.html" target="_blank" rel="nofollow">https://example.com/page.html</a></p>'
        eq_(h.render_markdown(data), output)

    def test_render_markdown_auto_link_ignoring_trailing_punctuation(self):
        data = 'My link: http://example.com/page.html.'
        output = '<p>My link: <a href="http://example.com/page.html" target="_blank" rel="nofollow">http://example.com/page.html</a>.</p>'
        eq_(h.render_markdown(data), output)

    def test_render_naughty_markdown(self):
        data = u'* [Foo (http://foo.bar) * Bar] (http://foo.bar)'
        output = u'<ul>\n<li>[Foo (<a href="http://foo.bar" target="_blank" rel="nofollow">http://foo.bar</a>) * Bar] (<a href="http://foo.bar" target="_blank" rel="nofollow">http://foo.bar</a>)</li>\n</ul>'
        eq_(h.render_markdown(data), output)


class TestHelpersRemoveLineBreaks(object):

    def test_remove_linebreaks_removes_linebreaks(self):
        test_string = 'foo\nbar\nbaz'
        result = h.remove_linebreaks(test_string)

        assert result.find('\n') == -1,\
            '"remove_linebreaks" should remove line breaks'

    def test_remove_linebreaks_casts_into_unicode(self):
        class UnicodeLike(unicode):
            pass

        test_string = UnicodeLike('foo')
        result = h.remove_linebreaks(test_string)

        strType = u''.__class__
        assert result.__class__ == strType,\
            '"remove_linebreaks" casts into unicode()'


class TestLicenseOptions(object):
    def test_includes_existing_license(self):
        licenses = h.license_options('some-old-license')
        eq_(dict(licenses)['some-old-license'], 'some-old-license')
        # and it is first on the list
        eq_(licenses[0][0], 'some-old-license')


class TestUnifiedResourceFormat(object):
    def test_unified_resource_format_by_extension(self):
        eq_(h.unified_resource_format('xls'), 'XLS')

    def test_unified_resource_format_by_description(self):
        eq_(h.unified_resource_format('Excel document'), 'XLS')

    def test_unified_resource_format_by_primary_mimetype(self):
        eq_(h.unified_resource_format('application/vnd.ms-excel'), 'XLS')

    def test_unified_resource_format_by_alternative_description(self):
        eq_(h.unified_resource_format('application/msexcel'), 'XLS')

    def test_unified_resource_format_by_alternative_description2(self):
        eq_(h.unified_resource_format('Excel'), 'XLS')

    def test_autodetect_tsv(self):

        eq_(h.unified_resource_format('tsv'), 'TSV')

        eq_(h.unified_resource_format('text/tab-separated-values'), 'TSV')

        eq_(h.unified_resource_format('text/tsv'), 'TSV')


class TestGetDisplayTimezone(object):
    @helpers.change_config('ckan.display_timezone', '')
    def test_missing_config(self):
        eq_(h.get_display_timezone(), pytz.timezone('utc'))

    @helpers.change_config('ckan.display_timezone', 'server')
    def test_server_timezone(self):
        eq_(h.get_display_timezone(), tzlocal.get_localzone())

    @helpers.change_config('ckan.display_timezone', 'America/New_York')
    def test_named_timezone(self):
        eq_(h.get_display_timezone(), pytz.timezone('America/New_York'))<|MERGE_RESOLUTION|>--- conflicted
+++ resolved
@@ -1,10 +1,7 @@
 import nose
-<<<<<<< HEAD
-import i18n
-=======
 import pytz
 import tzlocal
->>>>>>> 36a0fb5a
+import i18n
 
 import ckan.lib.helpers as h
 import ckan.exceptions
