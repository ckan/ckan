<<<<<<< HEAD
from nose.tools import assert_equal, assert_in, assert_not_in
=======
from ckan.tests import assert_equal, assert_in, assert_not_in, CreateTestData
>>>>>>> a22c5ee9

import ckan.model as model

class TestGroup(object):

    @classmethod
    def setup_class(self):
        CreateTestData.create()
        model.Session.remove()

    @classmethod
    def teardown_class(self):
        model.Session.remove()
        model.repo.rebuild_db()
        model.Session.remove()

    def test_1_basic(self):
        model.repo.new_revision()
        group1 = model.Group(name=u'group1', title=u'Test Group',
                             description=u'This is a test group')
        model.Session.add(group1)
        model.repo.commit_and_remove()
        grp = model.Group.by_name(u'group1')
        assert grp.title == u'Test Group'
        assert grp.description == u'This is a test group'
        assert grp.packages() == []

    def test_2_add_packages(self):
        model.repo.new_revision()
        
        self.russian_group = model.Group(name=u'russian',
                                         title=u'Russian Group',
                             description=u'This is the russian group')
        model.Session.add(self.russian_group)
        anna = model.Package.by_name(u'annakarenina')
        war = model.Package.by_name(u'warandpeace')
        model.Session.add(model.Member(group=self.russian_group,
                                       table_id=anna.id,
                                       table_name='package')
                         )
        model.Session.add(model.Member(group=self.russian_group,
                                       table_id=war.id,
                                       table_name='package')
                         )
        model.repo.commit_and_remove()
        
        grp = model.Group.by_name(u'russian')
        assert grp.title == u'Russian Group'
        anna = model.Package.by_name(u'annakarenina')
        war = model.Package.by_name(u'warandpeace')
        assert set(grp.packages()) == set((anna, war)), grp.packages()
        assert grp in anna.get_groups()

    def test_3_search(self):
        model.repo.new_revision()
        model.Session.add(model.Group(name=u'test_org',
                                       title=u'Test org',
                                       type=u'organization'
                         ))
        model.repo.commit_and_remove()


        assert_equal(self._search_results('random'), set([]))
        assert_equal(self._search_results('david'), set(['david']))
        assert_equal(self._search_results('roger'), set(['roger']))
        assert_equal(self._search_results('roger '), set(['roger']))
        assert_equal(self._search_results('David'), set(['david']))
        assert_equal(self._search_results('Dave'), set(['david']))
        assert_equal(self._search_results('Dave\'s'), set(['david']))
        assert_equal(self._search_results('Dave\'s books'), set(['david']))
        assert_equal(self._search_results('Books'), set(['david', 'roger']))
        assert_equal(self._search_results('Books', is_org=True), set([]))
        assert_equal(self._search_results('Test', is_org=True), set(['test_org']))

    def test_search_by_name_or_title_only_returns_active_groups(self):
        model.repo.new_revision()

        active_group = model.Group(name=u'active_group')
        active_group.state = u'active'
        inactive_group = model.Group(name=u'inactive_group')
        inactive_group.state = u'inactive'
        model.Session.add(active_group)
        model.Session.add(inactive_group)
        model.repo.commit_and_remove()

        assert_equal(self._search_results('active_group'), set(['active_group']))
        assert_equal(self._search_results('inactive_group'), set([]))

    def _search_results(self, query, is_org=False):
        results = model.Group.search_by_name_or_title(query,is_org=is_org)
        return set([group.name for group in results])

name_set_from_dicts = lambda groups: set([group['name'] for group in groups])
name_set_from_group_tuple = lambda tuples: set([t[1] for t in tuples])
name_set_from_groups = lambda groups: set([group.name for group in groups])
names_from_groups = lambda groups: [group.name for group in groups]

group_type = 'organization'

class TestHierarchy:
    @classmethod
    def setup_class(self):
        CreateTestData.create_group_hierarchy_test_data()

    def test_get_children_groups(self):
        res = model.Group.by_name(u'department-of-health').\
              get_children_groups(type=group_type)
        # check groups
        assert_equal(name_set_from_groups(res),
                     set(('national-health-service',
                          'food-standards-agency')))
        # check each group is a Group
        assert isinstance(res[0], model.Group)
        assert_in(res[0].name, ('national-health-service', 'food-standards-agency'))
        assert_in(res[0].title, ('National Health Service', 'Food Standards Agency'))

    def test_get_children_group_hierarchy__from_top_2(self):
        groups = model.Group.by_name(u'department-of-health').\
                get_children_group_hierarchy(type=group_type)
        # the first group must be NHS or Food Standards Agency - i.e. on the
        # first level down
        nhs = groups[0]
        assert_in(nhs[1], ('national-health-service', 'food-standards-agency'))
        assert_equal(model.Group.get(nhs[3]).name, 'department-of-health')

    def test_get_children_group_hierarchy__from_top(self):
        assert_equal(name_set_from_group_tuple(model.Group.by_name(u'department-of-health').\
                                       get_children_group_hierarchy(type=group_type)),
                     set(('national-health-service', 'food-standards-agency',
                          'nhs-wirral-ccg', 'nhs-southwark-ccg')))
        # i.e. not cabinet-office

    def test_get_children_group_hierarchy__from_tier_two(self):
        assert_equal(name_set_from_group_tuple(model.Group.by_name(u'national-health-service').\
                                       get_children_group_hierarchy(type=group_type)),
                     set(('nhs-wirral-ccg',
                          'nhs-southwark-ccg')))
        # i.e. not department-of-health or food-standards-agency

    def test_get_children_group_hierarchy__from_bottom_tier(self):
        assert_equal(name_set_from_group_tuple(model.Group.by_name(u'nhs-wirral-ccg').\
                                       get_children_group_hierarchy(type=group_type)),
                     set())

    def test_get_parents__top(self):
        assert_equal(names_from_groups(model.Group.by_name(u'department-of-health').\
                get_parent_groups(type=group_type)),
                    [])

    def test_get_parents__tier_two(self):
        assert_equal(names_from_groups(model.Group.by_name(u'national-health-service').\
                get_parent_groups(type=group_type)),
                    ['department-of-health'])

    def test_get_parents__tier_three(self):
        assert_equal(names_from_groups(model.Group.by_name(u'nhs-wirral-ccg').\
                get_parent_groups(type=group_type)),
                    ['national-health-service'])

    def test_get_parent_groups_up_hierarchy__from_top(self):
        assert_equal(names_from_groups(model.Group.by_name(u'department-of-health').\
                                      get_parent_group_hierarchy(type=group_type)),
                     [])

    def test_get_parent_groups_up_hierarchy__from_tier_two(self):
        assert_equal(names_from_groups(model.Group.by_name(u'national-health-service').\
                                       get_parent_group_hierarchy(type=group_type)),
                     ['department-of-health'])

    def test_get_parent_groups_up_hierarchy__from_tier_three(self):
        assert_equal(names_from_groups(model.Group.by_name(u'nhs-wirral-ccg').\
                                       get_parent_group_hierarchy(type=group_type)),
                     ['department-of-health',
                      'national-health-service'])

    def test_get_top_level_groups(self):
        assert_equal(names_from_groups(model.Group.by_name(u'nhs-wirral-ccg').\
                                       get_top_level_groups(type=group_type)),
                     ['cabinet-office', 'department-of-health'])

    def test_groups_allowed_to_be_its_parent(self):
        groups = model.Group.by_name(u'national-health-service').\
            groups_allowed_to_be_its_parent(type=group_type)
        names = names_from_groups(groups)
        assert_in('department-of-health', names)
        assert_in('cabinet-office', names)
        assert_not_in('natonal-health-service', names)
        assert_not_in('nhs-wirral-ccg', names)

class TestGroupRevisions:
    @classmethod
    def setup_class(self):
        model.Session.remove()
        CreateTestData.create()
        self.name = u'revisiontest'

        # create pkg
        self.descriptions = [u'Written by Puccini', u'Written by Rossini', u'Not written at all', u'Written again', u'Written off']
        rev = model.repo.new_revision()
        self.grp = model.Group(name=self.name)
        model.Session.add(self.grp)
        self.grp.description = self.descriptions[0]
        self.grp.extras['mykey'] = self.descriptions[0]
        model.repo.commit_and_remove()

        # edit pkg
        for i in range(5)[1:]:
            rev = model.repo.new_revision()
            grp = model.Group.by_name(self.name)
            grp.description = self.descriptions[i]
            grp.extras['mykey'] = self.descriptions[i]
            model.repo.commit_and_remove()

        self.grp = model.Group.by_name(self.name)        

    @classmethod
    def teardown_class(self):
        #rev = model.repo.new_revision()
        #grp = model.Group.by_name(self.name)
        #grp.purge()
        #model.repo.commit_and_remove()
        model.repo.rebuild_db()

    def test_1_all_revisions(self):
        all_rev = self.grp.all_revisions
        num_descs = len(self.descriptions)
        assert len(all_rev) == num_descs, len(all_rev)
        for i, rev in enumerate(all_rev):
            assert rev.description == self.descriptions[num_descs - i - 1], \
                '%s != %s' % (rev.description, self.descriptions[i])
                
    def test_2_extras(self):
        all_rev = self.grp.all_revisions
        num_descs = len(self.descriptions)
        assert len(all_rev) == num_descs, len(all_rev)
        for i, rev in enumerate(all_rev):
            #print "REVISION", dir(rev)
            #assert rev.extras['mykey'] == self.descriptions[num_descs - i - 1], \
            #    '%s != %s' % (rev.extras['mykey'], self.descriptions[i])
            pass
<|MERGE_RESOLUTION|>--- conflicted
+++ resolved
@@ -1,8 +1,4 @@
-<<<<<<< HEAD
-from nose.tools import assert_equal, assert_in, assert_not_in
-=======
 from ckan.tests import assert_equal, assert_in, assert_not_in, CreateTestData
->>>>>>> a22c5ee9
 
 import ckan.model as model
 
