from pylons.test import pylonsapp
from pylons import config
from nose import SkipTest
import paste.fixture
import datetime
import logging

from nose.plugins.skip import SkipTest

import ckan
import ckan.model as model
from ckan.logic.action.create import package_create as _package_create
from ckan.logic.action.create import user_create, group_create, follow_dataset
from ckan.logic.action.create import follow_user
from ckan.logic.action.update import package_update as _package_update, resource_update
from ckan.logic.action.update import user_update, group_update
from ckan.logic.action.delete import package_delete
from ckan.logic.action.get import package_list, package_show
from ckan.lib.dictization.model_dictize import resource_list_dictize
import ckan.lib.helpers as h

logger = logging.getLogger(__name__)

def package_update(context, data_dict):
    # These tests call package_update directly which is really bad
    # setting api_version in context make things seem like the api key
    # is ok etc
    context['api_version'] = 3
    return _package_update(context, data_dict)

def package_create(context, data_dict):
    # These tests call package_update directly which is really bad
    # setting api_version in context make things seem like the api key
    # is ok etc
    context['api_version'] = 3
    return _package_create(context, data_dict)

def datetime_from_string(s):
    '''Return a standard datetime.datetime object initialised from a string in
    the same format used for timestamps in dictized activities (the format
    produced by datetime.datetime.isoformat())

    '''
    return datetime.datetime.strptime(s, '%Y-%m-%dT%H:%M:%S.%f')

def make_resource():
    '''Return a test resource in dictionary form.'''
    return {
            'url': 'http://www.example.com',
            'description': 'example resource description',
            'format': 'txt',
            'name': 'example resource',
            }

def make_package(name=None):
    '''Return a test package in dictionary form.'''
    if name is None:
        name = "test_package"

    # A package with no resources, tags, extras or groups.
    pkg = {
        'name' : name,
        'title' : 'My Test Package',
        'author' : 'test author',
        'author_email' : 'test_author@test_author.com',
        'maintainer' : 'test maintainer',
        'maintainer_email' : 'test_maintainer@test_maintainer.com',
        'notes' : 'some test notes',
        'url' : 'www.example.com',
        }
    # Add some resources to the package.
    res1 = {
            'url': 'http://www.example-resource.info',
            'description': 'an example resource description',
            'format': 'HTML',
            'name': 'an example resource',
        }
    res2 = {
            'url': 'http://www.example-resource2.info',
            'description': 'another example resource description',
            'format': 'PDF',
            'name': 'another example resource',
        }
    pkg['resources'] = [res1, res2]
    # Add some tags to the package.
    tag1 = { 'name': 'a_test_tag' }
    tag2 = { 'name': 'another_test_tag' }
    pkg['tags'] = [tag1, tag2]
    return pkg


def find_new_activities(before, after):
    new_activities = []
    for activity in after:
        if activity not in before:
            new_activities.append(activity)
    return new_activities


class TestActivity:
    @classmethod
    def setup_class(self):
        if not h.asbool(config.get('ckan.activity_streams_enabled', 'true')):
            raise SkipTest('Activity streams not enabled')
        ckan.tests.CreateTestData.create()
        self.sysadmin_user = model.User.get('testsysadmin')
        self.normal_user = model.User.get('annafan')
        self.follower = model.User.get('tester')
        self.warandpeace = model.Package.get('warandpeace')
        self.annakarenina = model.Package.get('annakarenina')
        self.app = paste.fixture.TestApp(pylonsapp)

        # Make follower follow everything else.
        params = {'id': 'testsysadmin'}
        extra_environ = {'Authorization': str(self.follower.apikey)}
        response = self.app.post('/api/action/follow_user',
            params=json.dumps(params), extra_environ=extra_environ).json
        assert response['success'] is True
        params = {'id': 'annafan'}
        extra_environ = {'Authorization': str(self.follower.apikey)}
        response = self.app.post('/api/action/follow_user',
            params=json.dumps(params), extra_environ=extra_environ).json
        assert response['success'] is True
        params = {'id': 'warandpeace'}
        extra_environ = {'Authorization': str(self.follower.apikey)}
        response = self.app.post('/api/action/follow_dataset',
            params=json.dumps(params), extra_environ=extra_environ).json
        assert response['success'] is True
        params = {'id': 'annakarenina'}
        extra_environ = {'Authorization': str(self.follower.apikey)}
        response = self.app.post('/api/action/follow_dataset',
            params=json.dumps(params), extra_environ=extra_environ).json
        assert response['success'] is True

        self.followees = \
            [
                self.sysadmin_user.id,
                self.normal_user.id,
                self.follower.id,
                self.warandpeace.id,
                self.annakarenina.id
            ]


    @classmethod
    def teardown_class(self):
        model.repo.rebuild_db()

    def dashboard_activity_stream(self, user_id):
        response = self.app.get("/api/2/rest/user/%s/dashboard_activity" % user_id)
        return json.loads(response.body)

    def user_activity_stream(self, user_id):
        response = self.app.get("/api/2/rest/user/%s/activity" % user_id)
        return h.json.loads(response.body)

    def package_activity_stream(self, package_id):
        response = self.app.get("/api/2/rest/dataset/%s/activity" % package_id)
        return h.json.loads(response.body)

    def group_activity_stream(self, group_id):
        response = self.app.get("/api/2/rest/group/%s/activity" % group_id)
        return h.json.loads(response.body)

    def recently_changed_datasets_stream(self):
        response = self.app.post(
                '/api/action/recently_changed_packages_activity_list',
                params=h.json.dumps({}),
                status=200)
        assert response.json['success'] == True
        activities = response.json['result']
        return activities

    def activity_details(self, activity):
        response = self.app.get(
                "/api/2/rest/activity/%s/details" % activity['id'])
        return h.json.loads(response.body)

    def record_details(self, user_id, package_id=None, group_id=None):
        details = {}
        details['user activity stream'] = self.user_activity_stream(user_id)

        if package_id is not None:
            details['package activity stream'] = (
                    self.package_activity_stream(package_id))

        if group_id is not None:
            details['group activity stream'] = (
                self.group_activity_stream(group_id))

        details['recently changed datasets stream'] = \
                self.recently_changed_datasets_stream()

        details['follower dashboard activity stream'] = \
                                self.dashboard_activity_stream(self.follower.id)

        details['time'] = datetime.datetime.now()
        return details

    def check_dashboard(
            self,
            before, after, wanted_difference,
            potential_followees):
        difference = find_new_activities(
                    before['follower dashboard activity stream'],
                    after['follower dashboard activity stream'])
        if any(potential_followee in self.followees for potential_followee in potential_followees):
            assert difference == wanted_difference
        else:
            assert len(difference) == 0


    def _create_package(self, user, name=None):
        if user:
            user_name = user.name
            user_id = user.id
        else:
            user_name = '127.0.0.1'
            user_id = 'not logged in'

        before = self.record_details(user_id)

        # Create a new package.
        context = {
            'model': model,
            'session': model.Session,
            'user': user_name,
            'allow_partial_update': True,
            }
        request_data = make_package(name)
        package_created = package_create(context, request_data)

        after = self.record_details(user_id, package_created['id'])

        # Find the new activity in the user's activity stream.
        user_new_activities = (find_new_activities(
            before['user activity stream'], after['user activity stream']))
        assert len(user_new_activities) == 1, ("There should be 1 new "
            " activity in the user's activity stream, but found %i" %
            len(user_new_activities))
        activity = user_new_activities[0]

        # The same new activity should appear in the package's activity stream.
        pkg_new_activities = after['package activity stream']
        assert pkg_new_activities == user_new_activities

        # The same new activity should appear in the recently changed datasets
        # stream.
        assert find_new_activities(
                before['recently changed datasets stream'],
                after['recently changed datasets stream']) \
                        == user_new_activities

        self.check_dashboard(before, after, user_new_activities, [user_id])

        # Check that the new activity has the right attributes.
        assert activity['object_id'] == package_created['id'], \
            str(activity['object_id'])
        assert activity['user_id'] == user_id, str(activity['user_id'])
        assert activity['activity_type'] == 'new package', \
            str(activity['activity_type'])
        if not activity.has_key('id'):
            assert False, "activity object should have an id value"
        # TODO: Test for the _correct_ revision_id value.
        if not activity.has_key('revision_id'):
            assert False, "activity object should have a revision_id value"
        timestamp = datetime_from_string(activity['timestamp'])
        assert timestamp >= before['time'] and timestamp <= \
            after['time'], str(activity['timestamp'])

        details = self.activity_details(activity)
        # There should be five activity details: one for the package itself,
        # one for each of its two resources, and one for each of its two tags.
        assert len(details) == 5, "There should be five activity details."

        detail_ids = [detail['object_id'] for detail in details]
        assert detail_ids.count(package_created['id']) == 1, (
            "There should be one activity detail for the package itself.")
        for resource in package_created['resources']:
            assert detail_ids.count(resource['id']) == 1, (
                "There should be one activity detail for each of the "
                "package's resources")

        for detail in details:
            assert detail['activity_id'] == activity['id'], \
                str(detail['activity_id'])

            if detail['object_id'] == package_created['id']:
                assert detail['activity_type'] == "new", (
                    str(detail['activity_type']))
                assert detail['object_type'] == "Package", \
                    str(detail['object_type'])

            elif (detail['object_id'] in
                [resource['id'] for resource in package_created['resources']]):
                assert detail['activity_type'] == "new", (
                    str(detail['activity_type']))
                assert detail['object_type'] == "Resource", (
                    str(detail['object_type']))

            else:
                assert detail['activity_type'] == "added", (
                    str(detail['activity_type']))
                assert detail['object_type'] == "tag", (
                    str(detail['object_type']))

    def _add_resource(self, package, user):
        if user:
            user_name = user.name
            user_id = user.id
        else:
            user_name = '127.0.0.1'
            user_id = 'not logged in'

        before = self.record_details(user_id, package.id)

        # Query for the package object again, as the session that it belongs to
        # may have been closed.
        package = model.Session.query(model.Package).get(package.id)

        resource_ids_before = [resource.id for resource in package.resources]

        # Create a new resource.
        context = {
            'model': model,
            'session': model.Session,
            'user': user_name,
            'allow_partial_update': True,
            }
        resources = resource_list_dictize(package.resources, context)
        resources.append(make_resource())
        request_data = {
                'id': package.id,
                'resources': resources,
                }
        updated_package = package_update(context, request_data)

        after = self.record_details(user_id, package.id)
        resource_ids_after = [resource['id'] for resource in
                updated_package['resources']]
        assert len(resource_ids_after) == len(resource_ids_before) + 1

        # Find the new activity in the user's activity stream.
        user_new_activities = (find_new_activities(
            before['user activity stream'], after['user activity stream']))
        assert len(user_new_activities) == 1, ("There should be 1 new "
            " activity in the user's activity stream, but found %i" %
            len(user_new_activities))
        activity = user_new_activities[0]

        # The same new activity should appear in the package's activity stream.
        pkg_new_activities = (find_new_activities(
            before['package activity stream'],
            after['package activity stream']))
        assert pkg_new_activities == user_new_activities

        # The same new activity should appear in the recently changed datasets
        # stream.
        assert find_new_activities(
                before['recently changed datasets stream'],
                after['recently changed datasets stream']) \
                        == user_new_activities

        self.check_dashboard(before, after, user_new_activities, [user_id, package.id])

        # Check that the new activity has the right attributes.
        assert activity['object_id'] == updated_package['id'], \
            str(activity['object_id'])
        assert activity['user_id'] == user_id, str(activity['user_id'])
        assert activity['activity_type'] == 'changed package', \
            str(activity['activity_type'])
        if not activity.has_key('id'):
            assert False, "activity object should have an id value"
        # TODO: Test for the _correct_ revision_id value.
        if not activity.has_key('revision_id'):
            assert False, "activity object should have a revision_id value"
        timestamp = datetime_from_string(activity['timestamp'])
        assert (timestamp >= before['time'] and
                timestamp <= after['time']), str(activity['timestamp'])

        # Test for the presence of a correct activity detail item.
        details = self.activity_details(activity)
        assert len(details) == 1, [(detail['activity_type'], detail['object_type']) for detail in details]
        detail = details[0]
        assert detail['activity_id'] == activity['id'], \
            str(detail['activity_id'])
        new_resource_ids = [id for id in resource_ids_after if id not in
            resource_ids_before]
        assert len(new_resource_ids) == 1
        new_resource_id = new_resource_ids[0]
        assert detail['object_id'] == new_resource_id, (
            str(detail['object_id']))
        assert detail['object_type'] == "Resource", (
            str(detail['object_type']))
        assert detail['activity_type'] == "new", (
            str(detail['activity_type']))

    def _delete_extra(self, package_dict, user):
        if user:
            user_name = user.name
            user_id = user.id
        else:
            user_name = '127.0.0.1'
            user_id = 'not logged in'

        before = self.record_details(user_id, package_dict['id'])

        extras_before = package_dict['extras']
        assert len(extras_before) > 0, (
                "Can't update an extra if the package doesn't have any")

        # Update the package's first extra.
        context = {
            'model': model,
            'session': model.Session,
            'user': user_name,
            'extras_as_string': True,
            }
        extras = list(extras_before)
        del extras[0]
        request_data = {
                'id': package_dict['id'],
                'extras': extras,
                'tags': package_dict['tags'],
                'resources': package_dict['resources']
                }
        updated_package = package_update(context, request_data)

        after = self.record_details(user_id, package_dict['id'])
        extras_after = updated_package['extras']
        assert len(extras_after) == len(extras_before) - 1, (
                "%s != %s" % (len(extras_after), len(extras_before) - 1))

        # Find the new activity in the user's activity stream.
        user_new_activities = (find_new_activities(
            before['user activity stream'], after['user activity stream']))
        assert len(user_new_activities) == 1, ("There should be 1 new "
            " activity in the user's activity stream, but found %i" %
            len(user_new_activities))
        activity = user_new_activities[0]

        # The same new activity should appear in the package's activity stream.
        pkg_new_activities = (find_new_activities(
            before['package activity stream'],
            after['package activity stream']))
        assert pkg_new_activities == user_new_activities

        # The same new activity should appear in the recently changed datasets
        # stream.
        assert find_new_activities(
                before['recently changed datasets stream'],
                after['recently changed datasets stream']) \
                        == user_new_activities

        self.check_dashboard(before, after, user_new_activities, [user_id, package_dict['id']])

        # Check that the new activity has the right attributes.
        assert activity['object_id'] == updated_package['id'], \
            str(activity['object_id'])
        assert activity['user_id'] == user_id, str(activity['user_id'])
        assert activity['activity_type'] == 'changed package', \
            str(activity['activity_type'])
        if not activity.has_key('id'):
            assert False, "activity object should have an id value"
        # TODO: Test for the _correct_ revision_id value.
        if not activity.has_key('revision_id'):
            assert False, "activity object should have a revision_id value"
        timestamp = datetime_from_string(activity['timestamp'])
        assert (timestamp >= before['time'] and
                timestamp <= after['time']), str(activity['timestamp'])

        # Test for the presence of a correct activity detail item.
        details = self.activity_details(activity)
        assert len(details) == 1, (
                "There should be 1 activity detail but found %s"
                % len(details))
        detail = details[0]
        assert detail['activity_id'] == activity['id'], \
            str(detail['activity_id'])
        deleted_extras = [extra for extra in extras_before if extra not in
                extras_after]
        assert len(deleted_extras) == 1, "%s != 1" % len(deleted_extras)
        deleted_extra = deleted_extras[0]
        assert detail['object_id'] == deleted_extra['id'], (
            str(detail['object_id']))
        assert detail['object_type'] == "PackageExtra", (
            str(detail['object_type']))
        assert detail['activity_type'] == "deleted", (
            str(detail['activity_type']))

    def _update_extra(self, package_dict, user):
        if user:
            user_name = user.name
            user_id = user.id
        else:
            user_name = '127.0.0.1'
            user_id = 'not logged in'

        before = self.record_details(user_id, package_dict['id'])

        extras_before = package_dict['extras']
        assert len(extras_before) > 0, (
                "Can't update an extra if the package doesn't have any")

        # Update the package's first extra.
        context = {
            'model': model,
            'session': model.Session,
            'user': user_name,
            'allow_partial_update': True,
            'extras_as_string': True
            }
        extras = list(extras_before)
        if extras[0]['value'] != 'edited':
            extras[0]['value'] = 'edited'
        else:
            assert extras[0]['value'] != 'edited again'
            extras[0]['value'] = 'edited again'
        request_data = {
                'id': package_dict['id'],
                'extras': extras
                }
        updated_package = package_update(context, request_data)

        after = self.record_details(user_id, package_dict['id'])
        extras_after = updated_package['extras']
        assert len(extras_after) == len(extras_before), (
                "%s != %s" % (len(extras_after), len(extras_before)))

        # Find the new activity in the user's activity stream.
        user_new_activities = (find_new_activities(
            before['user activity stream'], after['user activity stream']))
        assert len(user_new_activities) == 1, ("There should be 1 new "
            " activity in the user's activity stream, but found %i" %
            len(user_new_activities))
        activity = user_new_activities[0]

        # The same new activity should appear in the package's activity stream.
        pkg_new_activities = (find_new_activities(
            before['package activity stream'],
            after['package activity stream']))
        assert pkg_new_activities == user_new_activities

        # The same new activity should appear in the recently changed datasets
        # stream.
        assert find_new_activities(
                before['recently changed datasets stream'],
                after['recently changed datasets stream']) \
                        == user_new_activities

        self.check_dashboard(before, after, user_new_activities, [user_id, package_dict['id']])

        # Check that the new activity has the right attributes.
        assert activity['object_id'] == updated_package['id'], \
            str(activity['object_id'])
        assert activity['user_id'] == user_id, str(activity['user_id'])
        assert activity['activity_type'] == 'changed package', \
            str(activity['activity_type'])
        if not activity.has_key('id'):
            assert False, "activity object should have an id value"
        # TODO: Test for the _correct_ revision_id value.
        if not activity.has_key('revision_id'):
            assert False, "activity object should have a revision_id value"
        timestamp = datetime_from_string(activity['timestamp'])
        assert (timestamp >= before['time'] and
                timestamp <= after['time']), str(activity['timestamp'])

        # Test for the presence of a correct activity detail item.
        details = self.activity_details(activity)
        assert len(details) == 1, (
                "There should be 1 activity detail but found %s"
                % len(details))
        detail = details[0]
        assert detail['activity_id'] == activity['id'], \
            str(detail['activity_id'])
        new_extras = [extra for extra in extras_after if extra not in
                extras_before]
        assert len(new_extras) == 1, "%s != 1" % len(new_extras)
        new_extra = new_extras[0]
        assert detail['object_id'] == new_extra['id'], (
            str(detail['object_id']))
        assert detail['object_type'] == "PackageExtra", (
            str(detail['object_type']))
        assert detail['activity_type'] == "changed", (
            str(detail['activity_type']))

    def _add_extra(self, package_dict, user, key=None):
        if key is None:
            key = 'quality'
        if user:
            user_name = user.name
            user_id = user.id
        else:
            user_name = '127.0.0.1'
            user_id = 'not logged in'

        before = self.record_details(user_id, package_dict['id'])

        extras_before = package_dict['extras']

        # Create a new extra.
        context = {
            'model': model,
            'session': model.Session,
            'user': user_name,
            'allow_partial_update': True,
            'extras_as_string': True,
            }
        extras = list(extras_before)
        extras.append({'key': key, 'value': '10000'})
        request_data = {
                'id': package_dict['id'],
                'extras': extras
                }
        updated_package = package_update(context, request_data)

        after = self.record_details(user_id, package_dict['id'])
        extras_after = updated_package['extras']
        assert len(extras_after) == len(extras_before) + 1, (
                "%s != %s" % (len(extras_after), len(extras_before) + 1))

        # Find the new activity in the user's activity stream.
        user_new_activities = (find_new_activities(
            before['user activity stream'], after['user activity stream']))
        assert len(user_new_activities) == 1, ("There should be 1 new "
            " activity in the user's activity stream, but found %i" %
            len(user_new_activities))
        activity = user_new_activities[0]

        # The same new activity should appear in the package's activity stream.
        pkg_new_activities = (find_new_activities(
            before['package activity stream'],
            after['package activity stream']))
        assert pkg_new_activities == user_new_activities

        # The same new activity should appear in the recently changed datasets
        # stream.
        assert find_new_activities(
                before['recently changed datasets stream'],
                after['recently changed datasets stream']) \
                        == user_new_activities

        self.check_dashboard(before, after, user_new_activities, [user_id, package_dict['id']])

        # Check that the new activity has the right attributes.
        assert activity['object_id'] == updated_package['id'], \
            str(activity['object_id'])
        assert activity['user_id'] == user_id, str(activity['user_id'])
        assert activity['activity_type'] == 'changed package', \
            str(activity['activity_type'])
        if not activity.has_key('id'):
            assert False, "activity object should have an id value"
        # TODO: Test for the _correct_ revision_id value.
        if not activity.has_key('revision_id'):
            assert False, "activity object should have a revision_id value"
        timestamp = datetime_from_string(activity['timestamp'])
        assert (timestamp >= before['time'] and
                timestamp <= after['time']), str(activity['timestamp'])

        # Test for the presence of a correct activity detail item.
        details = self.activity_details(activity)
        assert len(details) == 1, (
                "There should be 1 activity detail but found %s"
                % len(details))
        detail = details[0]
        assert detail['activity_id'] == activity['id'], \
            str(detail['activity_id'])
        new_extras = [extra for extra in extras_after if extra not in
                extras_before]
        assert len(new_extras) == 1, "%s != 1" % len(new_extras)
        new_extra = new_extras[0]
        assert detail['object_id'] == new_extra['id'], (
            str(detail['object_id']))
        assert detail['object_type'] == "PackageExtra", (
            str(detail['object_type']))
        assert detail['activity_type'] == "new", (
            str(detail['activity_type']))

    def _create_activity(self, user, package, params):
        before = self.record_details(user.id, package.id)

<<<<<<< HEAD
        response = self.app.post('/api/action/activity_create',
            params=json.dumps(params),
=======
        response = self.app.post('/api/action/activity_create', 
            params=h.json.dumps(params),
>>>>>>> dbf58146
            extra_environ={'Authorization': str(self.sysadmin_user.apikey)})
        assert response.json['success'] == True

        after = self.record_details(user.id, package.id)

        # Find the new activity in the user's activity stream.
        user_new_activities = (find_new_activities(
            before['user activity stream'], after['user activity stream']))
        assert len(user_new_activities) == 1, ("There should be 1 new "
            " activity in the user's activity stream, but found %i" %
            len(user_new_activities))
        activity = user_new_activities[0]

        # The same new activity should appear in the package's activity stream.
        pkg_new_activities = (find_new_activities(
            before['package activity stream'],
            after['package activity stream']))
        assert pkg_new_activities == user_new_activities

        self.check_dashboard(before, after, user_new_activities, [user.id, package.id])

        # Check that the new activity has the right attributes.
        assert activity['object_id'] == params['object_id'], (
            str(activity['object_id']))
        assert activity['user_id'] == params['user_id'], (
            str(activity['user_id']))
        assert activity['activity_type'] == params['activity_type'], (
            str(activity['activity_type']))
        if not activity.has_key('id'):
            assert False, "activity object has no id value"
        # TODO: Test for the _correct_ revision_id value.
        if not activity.has_key('revision_id'):
            assert False, "activity has no revision_id value"
        timestamp = datetime_from_string(activity['timestamp'])
        assert (timestamp >= before['time'] and
                timestamp <= after['time']), str(activity['timestamp'])

    def _delete_group(self, group, user):
        """
        Delete the given group and test that the correct activity stream
        item and detail are emitted.

        """
        before = self.record_details(user.id, group_id=group.id)

        # Deleted the group.
        context = {'model': model, 'session': model.Session, 'api_version':3,
                'user': user.name, 'allow_partial_update': True}
        group_dict = {'id': group.id, 'state': 'deleted'}
        group_update(context, group_dict)

        after = self.record_details(user.id, group_id=group.id)

        # Find the new activity.
        new_activities = find_new_activities(before['user activity stream'],
            after['user activity stream'])
        assert len(new_activities) == 1, ("There should be 1 new activity in "
            "the user's activity stream, but found %i" % len(new_activities))
        activity = new_activities[0]

        assert find_new_activities(before["group activity stream"],
            after['group activity stream']) == new_activities, ("The same "
            "activity should also appear in the group's activity stream.")

        self.check_dashboard(before, after, new_activities, [user.id])

        # Check that the new activity has the right attributes.
        assert activity['object_id'] == group.id, str(activity['object_id'])
        assert activity['user_id'] == user.id, str(activity['user_id'])
        assert activity['activity_type'] == 'deleted group', \
            str(activity['activity_type'])
        if not activity.has_key('id'):
            assert False, "activity object has no id value"
        # TODO: Test for the _correct_ revision_id value.
        if not activity.has_key('revision_id'):
            assert False, "activity has no revision_id value"
        timestamp = datetime_from_string(activity['timestamp'])
        assert timestamp >= before['time'] and timestamp <= after['time'], \
            str(activity['timestamp'])

    def _update_group(self, group, user):
        """
        Update the given group and test that the correct activity stream
        item and detail are emitted.

        """
        before = self.record_details(user.id, group_id=group.id)

        # Update the group.
        context = {'model': model, 'session': model.Session, 'user': user.name,
                   'allow_partial_update': True, 'api_version':3}
        group_dict = {'id': group.id, 'title': 'edited'}
        group_updated = group_update(context, group_dict)

        after = self.record_details(user.id, group_id=group.id)

        # Find the new activity.
        new_activities = find_new_activities(before['user activity stream'],
            after['user activity stream'])
        assert len(new_activities) == 1, ("There should be 1 new activity in "
            "the user's activity stream, but found %i" % len(new_activities))
        activity = new_activities[0]

        assert find_new_activities(before["group activity stream"],
            after['group activity stream']) == new_activities, ("The same "
            "activity should also appear in the group's activity stream.")

        self.check_dashboard(before, after, new_activities, [user.id])


        # Check that the new activity has the right attributes.
        assert activity['object_id'] == group.id, str(activity['object_id'])
        assert activity['user_id'] == user.id, str(activity['user_id'])
        assert activity['activity_type'] == 'changed group', \
            str(activity['activity_type'])
        if not activity.has_key('id'):
            assert False, "activity object has no id value"
        # TODO: Test for the _correct_ revision_id value.
        if not activity.has_key('revision_id'):
            assert False, "activity has no revision_id value"
        timestamp = datetime_from_string(activity['timestamp'])
        assert timestamp >= before['time'] and timestamp <= after['time'], \
            str(activity['timestamp'])

    def _update_user(self, user):
        """
        Update the given user and test that the correct activity stream item
        and detail are emitted.

        """
        before = self.record_details(user.id)

        # Query for the user object again, as the session that it belongs to
        # may have been closed.
        user = model.Session.query(model.User).get(user.id)

        # Update the user.
        context = {'model': model, 'session': model.Session, 'user': user.name,
                'allow_partial_update': True}
        user_dict = {'id': user.id}
        user_dict['about'] = 'edited'
        if user.email:
            user_dict['email'] = user.email
        else:
            user_dict['email'] = 'there has to be a value in email or validate fails'
        user_update(context, user_dict)

        after = self.record_details(user.id)

        # Find the new activity.
        new_activities = find_new_activities(before['user activity stream'],
            after['user activity stream'])
        assert len(new_activities) == 1, ("There should be 1 new activity in "
            "the user's activity stream, but found %i" % len(new_activities))
        activity = new_activities[0]

        self.check_dashboard(before, after, new_activities, [user.id])

        # Check that the new activity has the right attributes.
        assert activity['object_id'] == user.id, str(activity['object_id'])
        assert activity['user_id'] == user.id, str(activity['user_id'])
        assert activity['activity_type'] == 'changed user', \
            str(activity['activity_type'])
        if not activity.has_key('id'):
            assert False, "activity object has no id value"
        # TODO: Test for the _correct_ revision_id value.
        if not activity.has_key('revision_id'):
            assert False, "activity has no revision_id value"
        timestamp = datetime_from_string(activity['timestamp'])
        assert timestamp >= before['time'] and timestamp <= after['time'], \
            str(activity['timestamp'])

    def _delete_resources(self, package):
        """
        Remove all resources (if any) from the given package, and test that
        correct activity item and detail items are emitted.

        """
        before = self.record_details(self.normal_user.id, package.id)

        # Query the model for the Package object again, as the session that it
        # belongs to may have been closed.
        package = model.Session.query(model.Package).get(package.id)
        num_resources = len(package.resources)
        assert num_resources > 0, \
                "Cannot delete resources if there aren't any."
        resource_ids = [resource.id for resource in package.resources]

        # Delete the resources.
        context = {
            'model': model,
            'session': model.Session,
            'user':self.normal_user.name,
            }
        from ckan.lib.dictization.model_dictize import package_dictize
        data_dict = package_dictize(package, context)
        data_dict['resources'] = []
        package_update(context, data_dict)

        after = self.record_details(self.normal_user.id, package.id)

        # Find the new activity in the user's activity stream.
        user_new_activities = (find_new_activities(
            before['user activity stream'], after['user activity stream']))
        assert len(user_new_activities) == 1, ("There should be 1 new "
            " activity in the user's activity stream, but found %i" %
            len(user_new_activities))
        activity = user_new_activities[0]

        # The same new activity should appear in the package's activity stream.
        pkg_new_activities = (find_new_activities(
            before['package activity stream'],
            after['package activity stream']))
        assert pkg_new_activities == user_new_activities

        # The same new activity should appear in the recently changed datasets
        # stream.
        assert find_new_activities(
                before['recently changed datasets stream'],
                after['recently changed datasets stream']) \
                        == user_new_activities

        self.check_dashboard(before, after, user_new_activities, [package.id])

        # Check that the new activity has the right attributes.
        assert activity['object_id'] == package.id, (
            str(activity['object_id']))
        assert activity['user_id'] == self.normal_user.id, (
            str(activity['user_id']))
        assert activity['activity_type'] == 'changed package', (
            str(activity['activity_type']))
        if not activity.has_key('id'):
            assert False, "activity object has no id value"
        # TODO: Test for the _correct_ revision_id value.
        if not activity.has_key('revision_id'):
            assert False, "activity has no revision_id value"
        timestamp = datetime_from_string(activity['timestamp'])
        assert timestamp >= before['time'], str(activity['timestamp'])
        assert timestamp <= after['time'], str(activity['timestamp'])

        # Test for the presence of correct activity detail items.
        details = self.activity_details(activity)
        assert len(details) == num_resources
        for detail in details:
            assert detail['activity_id'] == activity['id'], (
                "activity_id should be %s but is %s"
                % (activity['id'], detail['activity_id']))
            assert detail['object_id'] in resource_ids, (
                str(detail['object_id']))
            assert detail['object_type'] == "Resource", (
                str(detail['object_type']))
            assert detail['activity_type'] == "deleted", (
                str(detail['activity_type']))

    def _update_package(self, package, user):
        """
        Update the given package and test that the correct activity stream
        item and detail are emitted.

        """
        if user:
            user_name = user.name
            user_id = user.id
        else:
            user_name = '127.0.0.1'
            user_id = 'not logged in'

        before = self.record_details(user_id, package.id)

        # Query for the package object again, as the session that it belongs to
        # may have been closed.
        package = model.Session.query(model.Package).get(package.id)

        # Update the package.
        context = {'model': model, 'session': model.Session, 'user': user_name,
                'allow_partial_update': True}
        package_dict = {'id': package.id}
        if package.title != 'edited':
            package_dict['title'] = 'edited'
        else:
            assert package.title != 'edited again'
            package_dict['title'] = 'edited again'
        package_update(context, package_dict)

        after = self.record_details(user_id, package.id)

        # Find the new activity in the user's activity stream.
        user_new_activities = (find_new_activities(
            before['user activity stream'], after['user activity stream']))
        assert len(user_new_activities) == 1, ("There should be 1 new "
            " activity in the user's activity stream, but found %i" %
            len(user_new_activities))
        activity = user_new_activities[0]

        # The same new activity should appear in the package's activity stream.
        pkg_new_activities = (find_new_activities(
            before['package activity stream'],
            after['package activity stream']))
        assert pkg_new_activities == user_new_activities

        # The same new activity should appear in the recently changed datasets
        # stream.
        assert find_new_activities(
                before['recently changed datasets stream'],
                after['recently changed datasets stream']) \
                        == user_new_activities

        self.check_dashboard(before, after, user_new_activities, [user_id, package.id])

        # Check that the new activity has the right attributes.
        assert activity['object_id'] == package.id, (
            str(activity['object_id']))
        assert activity['user_id'] == user_id, str(activity['user_id'])
        assert activity['activity_type'] == 'changed package', (
            str(activity['activity_type']))
        if not activity.has_key('id'):
            assert False, "activity object has no id value"
        # TODO: Test for the _correct_ revision_id value.
        if not activity.has_key('revision_id'):
            assert False, "activity has no revision_id value"
        timestamp = datetime_from_string(activity['timestamp'])
        assert (timestamp >= before['time'] and
                timestamp <= after['time']), str(activity['timestamp'])

        # Test for the presence of a correct activity detail item.
        details = self.activity_details(activity)
        assert len(details) == 1
        detail = details[0]
        assert detail['activity_id'] == activity['id'], \
            str(detail['activity_id'])
        assert detail['object_id'] == package.id, str(detail['object_id'])
        assert detail['object_type'] == "Package", (
            str(detail['object_type']))
        assert detail['activity_type'] == "changed", (
            str(detail['activity_type']))

    def _update_resource(self, package, resource, user):
        """
        Update the given resource and test that the correct activity stream
        item and detail are emitted.

        """
        if user:
            user_name = user.name
            user_id = user.id
        else:
            user_name = '127.0.0.1'
            user_id = 'not logged in'

        before = self.record_details(user_id, package.id)

        # Query for the Package and Resource objects again, as the session that
        # they belong to may have been closed.
        package = model.Session.query(model.Package).get(package.id)
        resource = model.Session.query(model.Resource).get(resource.id)

        # Update the resource.
        context = {'model': model, 'session': model.Session, 'user': user_name,
                'allow_partial_update': True}
        resource_dict = {'id':resource.id, 'name':'edited'}
        resource_update(context, resource_dict)

        after = self.record_details(user_id, package.id)

        # Find the new activity in the user's activity stream.
        user_new_activities = (find_new_activities(
            before['user activity stream'], after['user activity stream']))
        assert len(user_new_activities) == 1, ("There should be 1 new "
            " activity in the user's activity stream, but found %i" %
            len(user_new_activities))
        activity = user_new_activities[0]

        # The same new activity should appear in the package's activity stream.
        pkg_new_activities = (find_new_activities(
            before['package activity stream'],
            after['package activity stream']))
        assert pkg_new_activities == user_new_activities

        # The same new activity should appear in the recently changed datasets
        # stream.
        assert find_new_activities(
                before['recently changed datasets stream'],
                after['recently changed datasets stream']) \
                        == user_new_activities

        self.check_dashboard(before, after, user_new_activities, [user_id, package.id])

        # Check that the new activity has the right attributes.
        assert activity['object_id'] == package.id, (
            str(activity['object_id']))
        assert activity['user_id'] == user_id, str(activity['user_id'])
        assert activity['activity_type'] == 'changed package', (
            str(activity['activity_type']))
        if not activity['id']:
            assert False, "activity object has no id value"
        # TODO: Test for the _correct_ revision_id value.
        if not activity['revision_id']:
            assert False, "activity has no revision_id value"
        timestamp = datetime_from_string(activity['timestamp'])
        assert (timestamp >= before['time'] and
                timestamp <= after['time']), str(activity['timestamp'])

        # Test for the presence of a correct activity detail item.
        details = self.activity_details(activity)
        assert len(details) == 1
        detail = details[0]
        assert detail['activity_id'] == activity['id'], (
            str(detail['activity_id']))
        assert detail['object_id'] == resource.id, str(detail['object_id'])
        assert detail['object_type'] == "Resource", (
            str(detail['object_type']))
        assert detail['activity_type'] == "changed", (
            str(detail['activity_type']))

    def _delete_package(self, package):
        """
        Delete the given package and test that the correct activity stream
        item and detail are emitted.

        """
        before = self.record_details(self.sysadmin_user.id, package.id)

        # Query for the package object again, as the session that it belongs to
        # may have been closed.
        package = model.Session.query(model.Package).get(package.id)

        # Delete the package.
        context = {'model': model, 'session': model.Session,
                'user': self.sysadmin_user.name}
        package_dict = {'id':package.id}
        package_delete(context, package_dict)

        after = self.record_details(self.sysadmin_user.id, package.id)

        # Find the new activity in the user's activity stream.
        user_new_activities = (find_new_activities(
            before['user activity stream'], after['user activity stream']))
        assert len(user_new_activities) == 1, ("There should be 1 new "
            " activity in the user's activity stream, but found %i" %
            len(user_new_activities))
        activity = user_new_activities[0]

        # The same new activity should appear in the package's stream.
        pkg_new_activities = (find_new_activities(
            before['package activity stream'],
            after['package activity stream']))
        assert pkg_new_activities == user_new_activities

        # The same new activity should appear in the recently changed datasets
        # stream.
        assert find_new_activities(
                before['recently changed datasets stream'],
                after['recently changed datasets stream']) \
                        == user_new_activities

        self.check_dashboard(before, after, user_new_activities, [self.sysadmin_user.id, package.id])

        # Check that the new activity has the right attributes.
        assert activity['object_id'] == package.id, (
                str(activity['object_id']))
        assert activity['user_id'] == self.sysadmin_user.id, (
            str(activity['user_id']))
        assert activity['activity_type'] == 'deleted package', (
            str(activity['activity_type']))
        if not activity.has_key('id'):
            assert False, "activity object has no id value"
        # TODO: Test for the _correct_ revision_id value.
        if not activity.has_key('revision_id'):
            assert False, "activity has no revision_id value"
        timestamp = datetime_from_string(activity['timestamp'])
        assert (timestamp >= before['time'] and
                timestamp <= after['time']), str(activity['timestamp'])

        # Test for the presence of a correct activity detail item.
        details = self.activity_details(activity)
        assert len(details) == 1
        detail = details[0]
        assert detail['activity_id'] == activity['id'], \
            str(detail['activity_id'])
        assert detail['object_id'] == package.id, str(detail['object_id'])
        assert detail['object_type'] == "Package", (
            str(detail['object_type']))
        assert detail['activity_type'] == "deleted", (
            str(detail['activity_type']))

    def test_01_delete_resources(self):
        """
        Test deleted resource activity stream.

        Test that correct activity stream item and detail items are created
        when resources are deleted from packages.

        """
        packages_with_resources = []
        for package in model.Session.query(model.Package).all():
            # Query for the package object again, as the session that it
            # belongs to may have been closed.
            package = model.Session.query(model.Package).get(package.id)
            if len(package.resources) > 0:
                packages_with_resources.append(package)
        assert len(packages_with_resources) > 0, \
                "Need some packages with resources to test deleting resources."
        for package in packages_with_resources:
            self._delete_resources(package)

    def test_01_update_group(self):
        """
        Test updated group activity stream.

        Test that correct activity stream item and detail items are created
        when groups are updated.

        """
        for group in model.Session.query(model.Group).all():
            self._update_group(group, user=self.sysadmin_user)

    def test_01_remove_tag(self):
        """
        Test remove tag activity.

        If a package is updated by removing one tag from it, a
        'changed package' activity with a single 'removed tag' activity detail
        should be emitted.

        """
        # Get a package.
        user = self.normal_user
        pkg_name = u"warandpeace"
        context = {
            'model': model,
            'session': model.Session,
            'user': user.name,
        }
        pkg_dict = ckan.logic.action.get.package_show(context,
                {'id': pkg_name})

        # Remove one tag from the package.
        assert len(pkg_dict['tags']) >= 1, ("The package has to have at least"
                " one tag to test removing a tag.")
        before = self.record_details(user.id, pkg_dict['id'])
        data_dict = {
            'id': pkg_dict['id'],
            'tags': pkg_dict['tags'][0:-1],
            }
        package_update(context, data_dict)
        after = self.record_details(user.id, pkg_dict['id'])

        # Find the new activity in the user's activity stream.
        user_new_activities = (find_new_activities(
            before['user activity stream'], after['user activity stream']))
        assert len(user_new_activities) == 1, ("There should be 1 new "
            " activity in the user's activity stream, but found %i" %
            len(user_new_activities))
        activity = user_new_activities[0]

        # The same new activity should appear in the package's stream.
        pkg_new_activities = (find_new_activities(
            before['package activity stream'],
            after['package activity stream']))
        assert pkg_new_activities == user_new_activities

        # The same new activity should appear in the recently changed datasets
        # stream.
        assert find_new_activities(
                before['recently changed datasets stream'],
                after['recently changed datasets stream']) \
                        == user_new_activities

        self.check_dashboard(before, after, user_new_activities, [user.id, pkg_dict['id']])

        # Check that the new activity has the right attributes.
        assert activity['object_id'] == pkg_dict['id'], (
            str(activity['object_id']))
        assert activity['user_id'] == user.id, str(activity['user_id'])
        assert activity['activity_type'] == 'changed package', (
            str(activity['activity_type']))
        if not activity.has_key('id'):
            assert False, "activity object has no id value"
        # TODO: Test for the _correct_ revision_id value.
        if not activity.has_key('revision_id'):
            assert False, "activity has no revision_id value"
        timestamp = datetime_from_string(activity['timestamp'])
        assert (timestamp >= before['time'] and
                timestamp <= after['time']), str(activity['timestamp'])

        # Test for the presence of a correct activity detail item.
        details = self.activity_details(activity)
        assert len(details) == 1
        detail = details[0]
        assert detail['activity_id'] == activity['id'], \
            str(detail['activity_id'])
        assert detail['object_type'] == "tag", (
            str(detail['object_type']))
        assert detail['activity_type'] == "removed", (
            str(detail['activity_type']))

    def test_01_update_extras(self):
        """
        Test changed package extra activity stream.

        Test that correct activity stream item and detail items are emitted
        when a package extra is changed.

        """
        context = {
            'model': model,
            'session': model.Session,
            'user': self.normal_user.name,
            'extras_as_string': True,
            }
        packages_with_extras = []
        for package_name in package_list(context, {}):
            package_dict = package_show(context, {'id': package_name})
            if len(package_dict['extras']) > 0:
                    packages_with_extras.append(package_dict)
        assert len(packages_with_extras) > 0, (
                "Need some packages with extras to test")
        for package_dict in packages_with_extras:
            self._update_extra(package_dict, user=self.normal_user)

    def test_01_update_extras_not_logged_in(self):
        """
        Test changed package extra activity stream when no user logged in.

        Test that correct activity stream item and detail items are emitted
        when a package extra is changed by a user who is not logged in.

        """
        raise SkipTest

##  TODO: remove, non logged in users can no longer edit packages
#        context = {
#            'model': model,
#            'session': model.Session,
#            'user': self.normal_user.name,
#            'extras_as_string': True,
#            }
#        packages_with_extras = []
#        for package_name in package_list(context, {}):
#            package_dict = package_show(context, {'id': package_name})
#            if len(package_dict['extras']) > 0:
#                    packages_with_extras.append(package_dict)
#        assert len(packages_with_extras) > 0, (
#                "Need some packages with extras to test")
#        for package_dict in packages_with_extras:
#            self._update_extra(package_dict, None)
#

    def test_01_update_package(self):
        """
        Test updated package activity stream.

        Test that correct activity stream item and detail items are created
        when packages are updated.

        """
        for package in model.Session.query(model.Package).all():
            self._update_package(package, user=self.normal_user)

    def test_01_update_package_not_logged_in(self):
        """
        Test updated package activity stream when not logged in.

        Test that correct activity stream item and detail items are created
        when packages are updated by a user who is not logged in.

        """
        raise SkipTest

##  TODO: remove, non logged in users can no longer edit packages
#       for package in model.Session.query(model.Package).all():
#            self._update_package(package, user=None)

    def test_01_update_resource(self):
        """
        Test that a correct activity stream item and detail item are emitted
        when a resource is updated.

        """
        packages = model.Session.query(model.Package).all()
        for package in packages:
            # Query the model for the Package object again, as the session that
            # it belongs to may have been closed.
            pkg = model.Session.query(model.Package).get(package.id)
            for resource in pkg.resources:
                self._update_resource(pkg, resource, user=self.normal_user)

    def test_01_update_resource_not_logged_in(self):
        """
        Test that a correct activity stream item and detail item are emitted
        when a resource is updated by a user who is not logged in.

        """
        packages = model.Session.query(model.Package).all()
        for package in packages:
            # Query the model for the Package object again, as the session that
            # it belongs to may have been closed.
            pkg = model.Session.query(model.Package).get(package.id)
            for resource in pkg.resources:
                self._update_resource(pkg, resource, user=None)

    def test_create_package(self):
        """
        Test new package activity stream.

        Test that correct activity stream item and detail items are emitted
        when a new package is created.

        """
        self._create_package(user=self.normal_user)

    def test_create_package_not_logged_in(self):
        """
        Test new package activity stream when not logged in.

        Test that correct activity stream item and detail items are emitted
        when a new package is created by a user who is not logged in.

        """
        raise SkipTest

##  TODO: remove, non logged in users can no longer edit packages
#       self._create_package(user=None, name="not_logged_in_test_package")

    def test_add_resources(self):
        """
        Test new resource activity stream.

        Test that correct activity stream item and detail items are emitted
        when a resource is added to a package.

        """
        for package in model.Session.query(model.Package).all():
            self._add_resource(package, user=self.normal_user)

    def test_add_resources_not_logged_in(self):
        """
        Test new resource activity stream when no user logged in.

        Test that correct activity stream item and detail items are emitted
        when a resource is added to a package by a user who is not logged in.

        """
        raise SkipTest

##  TODO: remove, non logged in users can no longer edit packages
#        for package in model.Session.query(model.Package).all():
#            self._add_resource(package, user=None)

    def test_delete_package(self):
        """
        Test deleted package activity stream.

        Test that correct activity stream item and detail items are created
        when packages are deleted.

        """
        for package in model.Session.query(model.Package).all():
            self._delete_package(package)

    def test_create_user(self):
        """
        Test new user activity stream.

        Test that correct activity stream item and detail item are created when
        a new user is created.

        """
        before = datetime.datetime.now()

        # Create a new user.
        user_dict = {'name': 'testuser',
                'about': 'Just a test user', 'email': 'me@test.org',
                'password': 'testpass'}
        context = {'model': model, 'session': model.Session,
                'user': self.sysadmin_user.name}
        user_created = user_create(context, user_dict)

        after = self.record_details(user_created['id'])

        user_activities = after['user activity stream']
        assert len(user_activities) == 1, ("There should be 1 activity in "
            "the user's activity stream, but found %i" % len(user_activities))
        activity = user_activities[0]

        # Check that the new activity has the right attributes.
        assert activity['object_id'] == user_created['id'], \
            str(activity['object_id'])
        assert activity['user_id'] == user_created['id'], \
            str(activity['user_id'])
        assert activity['activity_type'] == 'new user', \
            str(activity['activity_type'])
        if not activity.has_key('id'):
            assert False, "activity object should have an id value"
        # TODO: Test for the _correct_ revision_id value.
        if not activity.has_key('revision_id'):
            assert False, "activity object should have a revision_id value"
        timestamp = datetime_from_string(activity['timestamp'])
        assert timestamp >= before and timestamp <= after['time'], \
            str(activity['timestamp'])

        details = self.activity_details(activity)
        assert len(details) == 0, ("There shouldn't be any activity details"
                " for a 'new user' activity")

    def test_update_user(self):
        """
        Test updated user activity stream.

        Test that correct activity stream item is created when users are
        updated.

        """
        for user in model.Session.query(model.User).all():
            self._update_user(user)

    def test_create_group(self):

        user = self.normal_user

        before = self.record_details(user.id)

        # Create a new group.
        context = {'model': model, 'session': model.Session, 'user': user.name}
        request_data = {'name': 'a-new-group', 'title': 'A New Group'}
        group_created = group_create(context, request_data)

        after = self.record_details(user.id, group_id=group_created['id'])

        # Find the new activity.
        new_activities = find_new_activities(before['user activity stream'],
            after['user activity stream'])
        assert len(new_activities) == 1, ("There should be 1 new activity in "
            "the user's activity stream, but found %i" % len(new_activities))
        activity = new_activities[0]

        assert after['group activity stream'] == new_activities, ("The same "
            "activity should also appear in the group's activity stream.")

        self.check_dashboard(before, after, new_activities, [user.id])

        # Check that the new activity has the right attributes.
        assert activity['object_id'] == group_created['id'], \
            str(activity['object_id'])
        assert activity['user_id'] == user.id, str(activity['user_id'])
        assert activity['activity_type'] == 'new group', \
            str(activity['activity_type'])
        if not activity.has_key('id'):
            assert False, "activity object should have an id value"
        # TODO: Test for the _correct_ revision_id value.
        if not activity.has_key('revision_id'):
            assert False, "activity object should have a revision_id value"
        timestamp = datetime_from_string(activity['timestamp'])
        assert timestamp >= before['time'] and timestamp <= after['time'], \
            str(activity['timestamp'])

    def test_delete_group(self):
        """
        Test deleted group activity stream.

        Test that correct activity stream item and detail items are created
        when groups are deleted.

        """
        for group in model.Session.query(model.Group).all():
            self._delete_group(group, self.sysadmin_user)

    def test_add_tag(self):
        """
        Test add tag activities.

        If a package is updated by adding one new tag to it, a
        'changed package' activity with a single 'added tag' activity detail
        should be emitted.

        """
        # Get a package.
        user = self.normal_user
        pkg_name = u"warandpeace"
        context = {
            'model': model,
            'session': model.Session,
            'user': user.name,
            'allow_partial_update': True
        }
        pkg_dict = ckan.logic.action.get.package_show(context,
                {'id': pkg_name})

        # Add one new tag to the package.
        before = self.record_details(user.id, pkg_dict['id'])
        new_tag_name = 'test tag'
        assert new_tag_name not in [tag['name'] for tag in pkg_dict['tags']]
        new_tag_list = pkg_dict['tags'] + [{'name': new_tag_name}]
        data_dict = {
            'id': pkg_dict['id'],
            'tags': new_tag_list
            }
        package_update(context, data_dict)
        after = self.record_details(user.id, pkg_dict['id'])

        # Find the new activity in the user's activity stream.
        user_new_activities = (find_new_activities(
            before['user activity stream'], after['user activity stream']))
        assert len(user_new_activities) == 1, ("There should be 1 new "
            " activity in the user's activity stream, but found %i" %
            len(user_new_activities))
        activity = user_new_activities[0]

        # The same new activity should appear in the package's stream.
        pkg_new_activities = (find_new_activities(
            before['package activity stream'],
            after['package activity stream']))
        assert pkg_new_activities == user_new_activities

        # The same new activity should appear in the recently changed datasets
        # stream.
        assert find_new_activities(
                before['recently changed datasets stream'],
                after['recently changed datasets stream']) \
                        == user_new_activities

        self.check_dashboard(before, after, user_new_activities, [user.id, pkg_dict['id']])

        # Check that the new activity has the right attributes.
        assert activity['object_id'] == pkg_dict['id'], (
            str(activity['object_id']))
        assert activity['user_id'] == user.id, str(activity['user_id'])
        assert activity['activity_type'] == 'changed package', (
            str(activity['activity_type']))
        if not activity.has_key('id'):
            assert False, "activity object has no id value"
        # TODO: Test for the _correct_ revision_id value.
        if not activity.has_key('revision_id'):
            assert False, "activity has no revision_id value"
        timestamp = datetime_from_string(activity['timestamp'])
        assert (timestamp >= before['time'] and
                timestamp <= after['time']), str(activity['timestamp'])

        # Test for the presence of a correct activity detail item.
        details = self.activity_details(activity)
        assert len(details) == 1
        detail = details[0]
        assert detail['activity_id'] == activity['id'], \
            str(detail['activity_id'])
        assert detail['object_type'] == "tag", (
            str(detail['object_type']))
        assert detail['activity_type'] == "added", (
            str(detail['activity_type']))

    def test_activity_create_successful_no_data(self):
        """Test creating an activity via the API, without passing the optional
        data dict.

        """
        params = {
            'user_id': self.sysadmin_user.id,
            'object_id': self.warandpeace.id,
            'activity_type': 'changed package',
        }
        self._create_activity(self.sysadmin_user, self.warandpeace, params)

    def test_activity_create_successful_with_data(self):
        """Test creating an activity via the API, with the optional data dict.

        """
        params = {
            'user_id': self.sysadmin_user.id,
            'object_id': self.annakarenina.id,
            'activity_type': 'deleted package',
            'data': {'a': 1, 'b': 2, 'c': 3}
        }
        self._create_activity(self.sysadmin_user, self.annakarenina, params)

    def test_activity_create_no_authorization(self):
        """Test the error response when the activity_create API is called
        without an authorization header.

        """
        params = {
            'user_id': self.sysadmin_user.id,
            'object_id': self.warandpeace.id,
            'activity_type': 'changed package',
        }
<<<<<<< HEAD
        response = self.app.post('/api/action/activity_create',
            params=json.dumps(params), status=403)
=======
        response = self.app.post('/api/action/activity_create', 
            params=h.json.dumps(params), status=403)
>>>>>>> dbf58146
        assert response.json['success'] == False

    def test_activity_create_not_authorized(self):
        """Test the error response when the activity_create API is called
        with an authorization header for a user who is not authorized to
        create activities.

        """
        params = {
            'user_id': self.normal_user.id,
            'object_id': self.warandpeace.id,
            'activity_type': 'changed package',
        }
<<<<<<< HEAD
        response = self.app.post('/api/action/activity_create',
            params=json.dumps(params),
=======
        response = self.app.post('/api/action/activity_create', 
            params=h.json.dumps(params),
>>>>>>> dbf58146
            extra_environ={'Authorization': str(self.normal_user.apikey)},
            status=403)
        assert response.json['success'] == False

    def test_activity_create_authorization_not_exists(self):
        """Test the error response when the activity_create API is called
        with an authorization header with an API key that doesn't exist in the
        model.

        """
        params = {
            'user_id': self.normal_user.id,
            'object_id': self.warandpeace.id,
            'activity_type': 'changed package',
        }
<<<<<<< HEAD
        response = self.app.post('/api/action/activity_create',
            params=json.dumps(params),
=======
        response = self.app.post('/api/action/activity_create', 
            params=h.json.dumps(params),
>>>>>>> dbf58146
            extra_environ={'Authorization': 'xxxxxxxxxx'},
            status=403)
        assert response.json['success'] == False

    def test_activity_create_with_id(self):
        """Test that an ID passed to the activity_create API is ignored and not
        used.

        """
        activity_id = '1234567890'
        user = self.sysadmin_user
        package = self.warandpeace
        params = {
            'id': activity_id,
            'user_id': user.id,
            'object_id': package.id,
            'activity_type': 'changed package',
        }
        self._create_activity(self.sysadmin_user, self.warandpeace, params)
        assert activity_id not in [activity['id'] for activity in
                self.user_activity_stream(user.id)]
        assert activity_id not in [activity['id'] for activity in
                self.package_activity_stream(package.id)]

    def test_activity_create_with_timestamp(self):
        """Test that a timestamp passed to the activity_create API is ignored
        and not used

        """
        params = {
            'user_id': self.sysadmin_user.id,
            'object_id': self.warandpeace.id,
            'activity_type': 'changed package',
            'timestamp': str(datetime.datetime.max),
        }
        self._create_activity(self.sysadmin_user, self.warandpeace, params)
        params['timestamp'] = 'foobar'
        self._create_activity(self.sysadmin_user, self.warandpeace, params)

    def test_activity_create_with_revision(self):
        """Test that a revision_id passed to the activity_create API is ignored
        and not used

        """
        revision_id = '1234567890'
        user = self.sysadmin_user
        package = self.warandpeace
        params = {
            'revision_id': revision_id,
            'user_id': user.id,
            'object_id': package.id,
            'activity_type': 'changed package',
        }
        self._create_activity(self.sysadmin_user, self.warandpeace, params)
        assert revision_id not in [activity['revision_id'] for activity in
                self.user_activity_stream(user.id)]
        assert revision_id not in [activity['revision_id'] for activity in
                self.package_activity_stream(package.id)]

    def test_activity_create_user_id_missing(self):
        """Test the error response when the activity_create API is called with
        no user ID.

        """
        params = {
            'object_id': self.warandpeace.id,
            'activity_type': 'changed package',
        }
<<<<<<< HEAD
        response = self.app.post('/api/action/activity_create',
            params=json.dumps(params),
=======
        response = self.app.post('/api/action/activity_create', 
            params=h.json.dumps(params),
>>>>>>> dbf58146
            extra_environ={'Authorization': str(self.sysadmin_user.apikey)},
            status=409)
        assert response.json['success'] == False
        assert response.json['error'][u'__type'] == u'Validation Error'
        assert response.json['error'][u'user_id'] == [u'Missing value'], (
                response.json['error'][u'user_id'])

    def test_activity_create_user_id_empty(self):
        """Test the error response when the activity_create API is called with
        an empty user ID.

        """
        params = {
            'user_id': '',
            'object_id': self.warandpeace.id,
            'activity_type': 'changed package',
        }
<<<<<<< HEAD
        response = self.app.post('/api/action/activity_create',
            params=json.dumps(params),
=======
        response = self.app.post('/api/action/activity_create', 
            params=h.json.dumps(params),
>>>>>>> dbf58146
            extra_environ={'Authorization': str(self.sysadmin_user.apikey)},
            status=409)
        assert response.json['success'] == False
        assert response.json['error'][u'__type'] == u'Validation Error'
        assert response.json['error'][u'user_id'] == [u'Missing value'], (
                response.json['error'][u'user_id'])

        params['user_id'] = None
<<<<<<< HEAD
        response = self.app.post('/api/action/activity_create',
            params=json.dumps(params),
=======
        response = self.app.post('/api/action/activity_create', 
            params=h.json.dumps(params),
>>>>>>> dbf58146
            extra_environ={'Authorization': str(self.sysadmin_user.apikey)},
            status=409)
        assert response.json['success'] == False
        assert response.json['error'][u'__type'] == u'Validation Error'
        assert response.json['error'][u'user_id'] == [u'Missing value'], (
                response.json['error'][u'user_id'])

    def test_activity_create_user_id_does_not_exist(self):
        """Test the error response when the activity_create API is called with
        a user ID that doesn't exist in the model.

        """
        params = {
            'user_id': '1234567890abcdefghijk',
            'object_id': self.warandpeace.id,
            'activity_type': 'changed package',
        }
<<<<<<< HEAD
        response = self.app.post('/api/action/activity_create',
            params=json.dumps(params),
=======
        response = self.app.post('/api/action/activity_create', 
            params=h.json.dumps(params),
>>>>>>> dbf58146
            extra_environ={'Authorization': str(self.sysadmin_user.apikey)},
            status=409)
        assert response.json['success'] == False
        assert response.json['error'][u'__type'] == u'Validation Error'
        assert response.json['error'][u'user_id'] == [
                u'Not found: User'], (
                response.json['error'][u'user_id'])

    def test_activity_create_object_id_missing(self):
        """Test the error response when the activity_create API is called with
        no object ID.

        """
        params = {
            'user_id': self.sysadmin_user.id,
            'activity_type': 'changed package',
        }
        response = self.app.post('/api/action/activity_create',
            params=h.json.dumps(params),
            extra_environ={'Authorization': str(self.sysadmin_user.apikey)},
            status=409)
        assert response.json['success'] == False
        assert response.json['error'][u'__type'] == u'Validation Error'
        assert response.json['error'][u'object_id'] == [
                u'Missing value'], (
                response.json['error'][u'user_id'])

    def test_activity_create_object_id_empty(self):
        """Test the error response when the activity_create API is called with
        an empty object ID.

        """
        params = {
            'object_id': '',
            'user_id': self.sysadmin_user.id,
            'activity_type': 'changed package',
        }
        response = self.app.post('/api/action/activity_create',
            params=h.json.dumps(params),
            extra_environ={'Authorization': str(self.sysadmin_user.apikey)},
            status=409)
        assert response.json['success'] == False
        assert response.json['error'][u'__type'] == u'Validation Error'
        assert response.json['error'][u'object_id'] == [
                u'Missing value'], (
                response.json['error'][u'user_id'])

        params['object_id'] = None
        response = self.app.post('/api/action/activity_create',
            params=h.json.dumps(params),
            extra_environ={'Authorization': str(self.sysadmin_user.apikey)},
            status=409)
        assert response.json['success'] == False
        assert response.json['error'][u'__type'] == u'Validation Error'
        assert response.json['error'][u'object_id'] == [
                u'Missing value'], (
                response.json['error'][u'user_id'])

    def test_activity_create_object_id_does_not_exist(self):
        """Test the error response when the activity_create API is called with
        a user ID that doesn't exist in the model.

        """
        params = {
            'object_id': '1234567890qwertyuiop',
            'user_id': self.sysadmin_user.id,
            'activity_type': 'changed package',
        }
        response = self.app.post('/api/action/activity_create',
            params=h.json.dumps(params),
            extra_environ={'Authorization': str(self.sysadmin_user.apikey)},
            status=409)
        assert response.json['success'] == False
        assert response.json['error'][u'__type'] == u'Validation Error'
        assert response.json['error'][u'object_id'] == [
                u'Not found: Dataset'], (
                response.json['error'][u'object_id'])

    def test_activity_create_activity_type_missing(self):
        """Test the error response when the activity_create API is called
        without an activity_type.

        """
        params = {
            'user_id': self.normal_user.id,
            'object_id': self.warandpeace.id,
        }
        response = self.app.post('/api/action/activity_create',
            params=h.json.dumps(params),
            extra_environ={'Authorization': str(self.sysadmin_user.apikey)},
            status=409)
        assert response.json['success'] == False
        assert response.json['error'][u'__type'] == u'Validation Error'
        assert response.json['error'][u'object_id'] == [
                u'Missing value'], (
                response.json['error'][u'object_id'])

    def test_activity_create_activity_type_empty(self):
        """Test the error response when the activity_create API is called
        with an empty activity_type.

        """
        params = {
            'user_id': self.normal_user.id,
            'object_id': self.warandpeace.id,
            'activity_type': ''
        }
        response = self.app.post('/api/action/activity_create',
            params=h.json.dumps(params),
            extra_environ={'Authorization': str(self.sysadmin_user.apikey)},
            status=409)
        assert response.json['success'] == False
        assert response.json['error'][u'__type'] == u'Validation Error'
        assert response.json['error'][u'activity_type'] == [
                u'Missing value'], (
                response.json['error'][u'activity_type'])

        params['activity_type'] = None
        response = self.app.post('/api/action/activity_create',
            params=h.json.dumps(params),
            extra_environ={'Authorization': str(self.sysadmin_user.apikey)},
            status=409)
        assert response.json['success'] == False
        assert response.json['error'][u'__type'] == u'Validation Error'
        assert response.json['error'][u'activity_type'] == [
                u'Missing value'], (
                response.json['error'][u'activity_type'])

    def test_activity_create_activity_type_not_exists(self):
        """Test the error response when the activity_create API is called
        with an activity_type that does not exist.

        """
        params = {
            'user_id': self.normal_user.id,
            'object_id': self.warandpeace.id,
            'activity_type': 'foobar'
        }
        response = self.app.post('/api/action/activity_create',
            params=h.json.dumps(params),
            extra_environ={'Authorization': str(self.sysadmin_user.apikey)},
            status=409)
        assert response.json['success'] == False
        assert response.json['error'][u'__type'] == u'Validation Error'
        assert response.json['error'][u'activity_type'] == [
            u"Not found: Activity type"], (
                response.json['error'][u'activity_type'])

    def test_add_extras(self):
        """
        Test new package extra activity stream.

        Test that correct activity stream item and detail items are emitted
        when an extra is added to a package.

        """
        context = {
            'model': model,
            'session': model.Session,
            'user': self.normal_user.name,
            'extras_as_string': True,
            }
        for package_name in package_list(context, {}):
            package_dict = package_show(context, {'id': package_name})
            self._add_extra(package_dict, user=self.normal_user)

    def test_add_extras_not_logged_in(self):
        """
        Test new package extra activity stream when no user logged in.

        Test that correct activity stream item and detail items are emitted
        when an extra is added to a package by a user who is not logged in.

        """
        raise SkipTest

##  TODO: remove, non logged in users can no longer edit packages
#        context = {
#            'model': model,
#            'session': model.Session,
#            'user': self.normal_user.name,
#            'extras_as_string': True,
#            }
#        for package_name in package_list(context, {}):
#            package_dict = package_show(context, {'id': package_name})
#            self._add_extra(package_dict, None, key='not_logged_in_extra_key')
#
    def test_delete_extras(self):
        """
        Test deleted package extra activity stream.

        Test that correct activity stream item and detail items are emitted
        when a package extra is deleted.

        """
        context = {
            'model': model,
            'session': model.Session,
            'user': self.normal_user.name,
            'extras_as_string': True,
            }
        packages_with_extras = []
        for package_name in package_list(context, {}):
            package_dict = package_show(context, {'id': package_name})
            if len(package_dict['extras']) > 0:
                    packages_with_extras.append(package_dict)
        assert len(packages_with_extras) > 0, (
                "Need some packages with extras to test")
        for package_dict in packages_with_extras:
            self._delete_extra(package_dict, user=self.normal_user)

    def test_delete_extras_not_logged_in(self):
        """
        Test deleted package extra activity stream when no user logged in.

        Test that correct activity stream item and detail items are emitted
        when a package extra is deleted by a user who is not logged in.

        """
        raise SkipTest

##  TODO: remove, non logged in users can no longer edit packages
#        context = {
#            'model': model,
#            'session': model.Session,
#            'user': self.normal_user.name,
#            'extras_as_string': True,
#            }
#        packages_with_extras = []
#        for package_name in package_list(context, {}):
#            package_dict = package_show(context, {'id': package_name})
#            if len(package_dict['extras']) > 0:
#                    packages_with_extras.append(package_dict)
#        assert len(packages_with_extras) > 0, (
#                "Need some packages with extras to test")
#        for package_dict in packages_with_extras:
#            self._delete_extra(package_dict, None)
#

    def test_follow_dataset(self):
        user = self.normal_user
        before = self.record_details(user.id)
        context = {
            'model': model,
            'session': model.Session,
            'user': user.name,
            }
        data = {'id': self.warandpeace.id}
        follow_dataset(context, data)
        after = self.record_details(user.id, self.warandpeace.id)

        # Find the new activity in the user's activity stream.
        user_new_activities = (find_new_activities(
            before['user activity stream'], after['user activity stream']))
        assert len(user_new_activities) == 1, ("There should be 1 new "
            " activity in the user's activity stream, but found %i" %
            len(user_new_activities))
        activity = user_new_activities[0]

        # The same new activity should appear in the package's activity stream.
        pkg_new_activities = after['package activity stream']
        for activity in user_new_activities:
            assert activity in pkg_new_activities

        self.check_dashboard(before, after, user_new_activities, [user.id])

        # Check that the new activity has the right attributes.
        assert activity['object_id'] == self.warandpeace.id, \
            str(activity['object_id'])
        assert activity['user_id'] == user.id, str(activity['user_id'])
        assert activity['activity_type'] == 'follow dataset', \
            str(activity['activity_type'])
        if not activity.has_key('id'):
            assert False, "activity object should have an id value"
        # TODO: Test for the _correct_ revision_id value.
        if not activity.has_key('revision_id'):
            assert False, "activity object should have a revision_id value"
        timestamp = datetime_from_string(activity['timestamp'])
        assert timestamp >= before['time'] and timestamp <= \
            after['time'], str(activity['timestamp'])

        assert len(self.activity_details(activity)) == 0

    def test_follow_user(self):
        user = self.normal_user
        before = self.record_details(user.id)
        followee_before = self.record_details(self.sysadmin_user.id)
        context = {
            'model': model,
            'session': model.Session,
            'user': user.name,
            }
        data = {'id': self.sysadmin_user.id}
        follow_user(context, data)
        after = self.record_details(user.id)
        followee_after = self.record_details(self.sysadmin_user.id)

        # Find the new activity in the user's activity stream.
        user_new_activities = (find_new_activities(
            before['user activity stream'], after['user activity stream']))
        assert len(user_new_activities) == 1, ("There should be 1 new "
            " activity in the user's activity stream, but found %i" %
            len(user_new_activities))
        activity = user_new_activities[0]

        # Check that the new activity appears in the user's private activity
        # stream.
        user_new_activities = (find_new_activities(
            before['follower dashboard activity stream'],
            after['follower dashboard activity stream']))
        assert len(user_new_activities) == 1, ("There should be 1 new "
            " activity in the user's activity stream, but found %i" %
            len(user_new_activities))
        assert user_new_activities[0] == activity

        # Check that the new activity appears in the followee's private
        # activity stream.
        followee_new_activities = (find_new_activities(
            followee_before['follower dashboard activity stream'],
            followee_after['follower dashboard activity stream']))
        assert len(followee_new_activities) == 1, ("There should be 1 new "
            " activity in the user's activity stream, but found %i" %
            len(followee_new_activities))
        assert followee_new_activities[0] == activity

        # Check that the new activity has the right attributes.
        assert activity['object_id'] == self.sysadmin_user.id, \
            str(activity['object_id'])
        assert activity['user_id'] == user.id, str(activity['user_id'])
        assert activity['activity_type'] == 'follow user', \
            str(activity['activity_type'])
        if not activity.has_key('id'):
            assert False, "activity object should have an id value"
        # TODO: Test for the _correct_ revision_id value.
        if not activity.has_key('revision_id'):
            assert False, "activity object should have a revision_id value"
        timestamp = datetime_from_string(activity['timestamp'])
        assert timestamp >= before['time'] and timestamp <= \
            after['time'], str(activity['timestamp'])

        assert len(self.activity_details(activity)) == 0<|MERGE_RESOLUTION|>--- conflicted
+++ resolved
@@ -1,10 +1,8 @@
-from pylons.test import pylonsapp
-from pylons import config
-from nose import SkipTest
-import paste.fixture
 import datetime
 import logging
-
+logger = logging.getLogger(__name__)
+
+import pylons.config as config
 from nose.plugins.skip import SkipTest
 
 import ckan
@@ -17,9 +15,11 @@
 from ckan.logic.action.delete import package_delete
 from ckan.logic.action.get import package_list, package_show
 from ckan.lib.dictization.model_dictize import resource_list_dictize
+from pylons.test import pylonsapp
+import paste.fixture
 import ckan.lib.helpers as h
-
-logger = logging.getLogger(__name__)
+from ckan.lib.helpers import json
+
 
 def package_update(context, data_dict):
     # These tests call package_update directly which is really bad
@@ -152,20 +152,20 @@
 
     def user_activity_stream(self, user_id):
         response = self.app.get("/api/2/rest/user/%s/activity" % user_id)
-        return h.json.loads(response.body)
+        return json.loads(response.body)
 
     def package_activity_stream(self, package_id):
         response = self.app.get("/api/2/rest/dataset/%s/activity" % package_id)
-        return h.json.loads(response.body)
+        return json.loads(response.body)
 
     def group_activity_stream(self, group_id):
         response = self.app.get("/api/2/rest/group/%s/activity" % group_id)
-        return h.json.loads(response.body)
+        return json.loads(response.body)
 
     def recently_changed_datasets_stream(self):
         response = self.app.post(
                 '/api/action/recently_changed_packages_activity_list',
-                params=h.json.dumps({}),
+                params=json.dumps({}),
                 status=200)
         assert response.json['success'] == True
         activities = response.json['result']
@@ -174,7 +174,7 @@
     def activity_details(self, activity):
         response = self.app.get(
                 "/api/2/rest/activity/%s/details" % activity['id'])
-        return h.json.loads(response.body)
+        return json.loads(response.body)
 
     def record_details(self, user_id, package_id=None, group_id=None):
         details = {}
@@ -679,13 +679,8 @@
     def _create_activity(self, user, package, params):
         before = self.record_details(user.id, package.id)
 
-<<<<<<< HEAD
         response = self.app.post('/api/action/activity_create',
             params=json.dumps(params),
-=======
-        response = self.app.post('/api/action/activity_create', 
-            params=h.json.dumps(params),
->>>>>>> dbf58146
             extra_environ={'Authorization': str(self.sysadmin_user.apikey)})
         assert response.json['success'] == True
 
@@ -1669,13 +1664,8 @@
             'object_id': self.warandpeace.id,
             'activity_type': 'changed package',
         }
-<<<<<<< HEAD
         response = self.app.post('/api/action/activity_create',
             params=json.dumps(params), status=403)
-=======
-        response = self.app.post('/api/action/activity_create', 
-            params=h.json.dumps(params), status=403)
->>>>>>> dbf58146
         assert response.json['success'] == False
 
     def test_activity_create_not_authorized(self):
@@ -1689,13 +1679,8 @@
             'object_id': self.warandpeace.id,
             'activity_type': 'changed package',
         }
-<<<<<<< HEAD
         response = self.app.post('/api/action/activity_create',
             params=json.dumps(params),
-=======
-        response = self.app.post('/api/action/activity_create', 
-            params=h.json.dumps(params),
->>>>>>> dbf58146
             extra_environ={'Authorization': str(self.normal_user.apikey)},
             status=403)
         assert response.json['success'] == False
@@ -1711,13 +1696,8 @@
             'object_id': self.warandpeace.id,
             'activity_type': 'changed package',
         }
-<<<<<<< HEAD
         response = self.app.post('/api/action/activity_create',
             params=json.dumps(params),
-=======
-        response = self.app.post('/api/action/activity_create', 
-            params=h.json.dumps(params),
->>>>>>> dbf58146
             extra_environ={'Authorization': 'xxxxxxxxxx'},
             status=403)
         assert response.json['success'] == False
@@ -1786,13 +1766,8 @@
             'object_id': self.warandpeace.id,
             'activity_type': 'changed package',
         }
-<<<<<<< HEAD
         response = self.app.post('/api/action/activity_create',
             params=json.dumps(params),
-=======
-        response = self.app.post('/api/action/activity_create', 
-            params=h.json.dumps(params),
->>>>>>> dbf58146
             extra_environ={'Authorization': str(self.sysadmin_user.apikey)},
             status=409)
         assert response.json['success'] == False
@@ -1810,13 +1785,8 @@
             'object_id': self.warandpeace.id,
             'activity_type': 'changed package',
         }
-<<<<<<< HEAD
         response = self.app.post('/api/action/activity_create',
             params=json.dumps(params),
-=======
-        response = self.app.post('/api/action/activity_create', 
-            params=h.json.dumps(params),
->>>>>>> dbf58146
             extra_environ={'Authorization': str(self.sysadmin_user.apikey)},
             status=409)
         assert response.json['success'] == False
@@ -1825,13 +1795,8 @@
                 response.json['error'][u'user_id'])
 
         params['user_id'] = None
-<<<<<<< HEAD
         response = self.app.post('/api/action/activity_create',
             params=json.dumps(params),
-=======
-        response = self.app.post('/api/action/activity_create', 
-            params=h.json.dumps(params),
->>>>>>> dbf58146
             extra_environ={'Authorization': str(self.sysadmin_user.apikey)},
             status=409)
         assert response.json['success'] == False
@@ -1849,13 +1814,8 @@
             'object_id': self.warandpeace.id,
             'activity_type': 'changed package',
         }
-<<<<<<< HEAD
         response = self.app.post('/api/action/activity_create',
             params=json.dumps(params),
-=======
-        response = self.app.post('/api/action/activity_create', 
-            params=h.json.dumps(params),
->>>>>>> dbf58146
             extra_environ={'Authorization': str(self.sysadmin_user.apikey)},
             status=409)
         assert response.json['success'] == False
@@ -1874,7 +1834,7 @@
             'activity_type': 'changed package',
         }
         response = self.app.post('/api/action/activity_create',
-            params=h.json.dumps(params),
+            params=json.dumps(params),
             extra_environ={'Authorization': str(self.sysadmin_user.apikey)},
             status=409)
         assert response.json['success'] == False
@@ -1894,7 +1854,7 @@
             'activity_type': 'changed package',
         }
         response = self.app.post('/api/action/activity_create',
-            params=h.json.dumps(params),
+            params=json.dumps(params),
             extra_environ={'Authorization': str(self.sysadmin_user.apikey)},
             status=409)
         assert response.json['success'] == False
@@ -1905,7 +1865,7 @@
 
         params['object_id'] = None
         response = self.app.post('/api/action/activity_create',
-            params=h.json.dumps(params),
+            params=json.dumps(params),
             extra_environ={'Authorization': str(self.sysadmin_user.apikey)},
             status=409)
         assert response.json['success'] == False
@@ -1925,7 +1885,7 @@
             'activity_type': 'changed package',
         }
         response = self.app.post('/api/action/activity_create',
-            params=h.json.dumps(params),
+            params=json.dumps(params),
             extra_environ={'Authorization': str(self.sysadmin_user.apikey)},
             status=409)
         assert response.json['success'] == False
@@ -1944,7 +1904,7 @@
             'object_id': self.warandpeace.id,
         }
         response = self.app.post('/api/action/activity_create',
-            params=h.json.dumps(params),
+            params=json.dumps(params),
             extra_environ={'Authorization': str(self.sysadmin_user.apikey)},
             status=409)
         assert response.json['success'] == False
@@ -1964,7 +1924,7 @@
             'activity_type': ''
         }
         response = self.app.post('/api/action/activity_create',
-            params=h.json.dumps(params),
+            params=json.dumps(params),
             extra_environ={'Authorization': str(self.sysadmin_user.apikey)},
             status=409)
         assert response.json['success'] == False
@@ -1975,7 +1935,7 @@
 
         params['activity_type'] = None
         response = self.app.post('/api/action/activity_create',
-            params=h.json.dumps(params),
+            params=json.dumps(params),
             extra_environ={'Authorization': str(self.sysadmin_user.apikey)},
             status=409)
         assert response.json['success'] == False
@@ -1995,7 +1955,7 @@
             'activity_type': 'foobar'
         }
         response = self.app.post('/api/action/activity_create',
-            params=h.json.dumps(params),
+            params=json.dumps(params),
             extra_environ={'Authorization': str(self.sysadmin_user.apikey)},
             status=409)
         assert response.json['success'] == False
