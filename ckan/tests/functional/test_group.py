import re

from nose.tools import assert_equal
import mock

import ckan.model as model
import ckan.lib.search as search

from ckan.tests import setup_test_search_index
from ckan import plugins
from ckan.lib.create_test_data import CreateTestData
from ckan.logic import get_action
from ckan.tests import *
from base import FunctionalTestCase
from ckan.tests import is_search_supported


class TestGroup(FunctionalTestCase):

    @classmethod
    def setup_class(self):
        search.clear()
        model.Session.remove()
        CreateTestData.create()

        # reduce extraneous logging
        from ckan.lib import activity_streams_session_extension
        activity_streams_session_extension.logger.level = 100

    @classmethod
    def teardown_class(self):
        model.repo.rebuild_db()

    def test_atom_feed_page_zero(self):
        group_name = 'deletetest'
        CreateTestData.create_groups([{'name': group_name,
                                       'packages': []}],
                                     admin_user_name='testsysadmin')

        offset = url_for(controller='feed', action='group',
                         id=group_name)
        offset = offset + '?page=0'
        res = self.app.get(offset)
        assert '<feed' in res, res
        assert 'xmlns="http://www.w3.org/2005/Atom"' in res, res
        assert '</feed>' in res, res

    def test_atom_feed_page_negative(self):
        group_name = 'deletetest'
        CreateTestData.create_groups([{'name': group_name,
                                       'packages': []}],
                                     admin_user_name='testsysadmin')

        offset = url_for(controller='feed', action='group',
                         id=group_name)
        offset = offset + '?page=-2'
        res = self.app.get(offset, expect_errors=True)
        assert '"page" parameter must be a positive integer' in res, res

    def test_children(self):
        if model.engine_is_sqlite():
            from nose import SkipTest
            raise SkipTest("Can't use CTE for sqlite")

        group_name = 'deletetest'
        CreateTestData.create_groups([{'name': group_name,
                                       'packages': []},
                                      {'name': "parent_group",
                                       'packages': []}],
                                     admin_user_name='testsysadmin')

        parent = model.Group.by_name("parent_group")
        group = model.Group.by_name(group_name)

        rev = model.repo.new_revision()
        rev.author = "none"

        member = model.Member(group_id=group.id, table_id=parent.id,
                              table_name='group', capacity='member')
        model.Session.add(member)
        model.repo.commit_and_remove()

        offset = url_for(controller='group', action='edit', id=group_name)
        res = self.app.get(offset, status=200,
                           extra_environ={'REMOTE_USER': 'testsysadmin'})
        main_res = self.main_div(res)
        assert 'Edit: %s' % group.title in main_res, main_res
        assert 'value="active" selected' in main_res, main_res

        parent = model.Group.by_name("parent_group")
        assert_equal(len(parent.get_children_groups()), 1)

        # delete
        form = res.forms['group-edit']
        form['state'] = 'deleted'
        res = form.submit('save', status=302,
                          extra_environ={'REMOTE_USER': 'testsysadmin'})

        group = model.Group.by_name(group_name)
        assert_equal(group.state, 'deleted')

        parent = model.Group.by_name("parent_group")
        assert_equal(len(parent.get_children_groups()), 0)

    def test_sorting(self):
        model.repo.rebuild_db()

        testsysadmin = model.User(name=u'testsysadmin')
        testsysadmin.sysadmin = True
        model.Session.add(testsysadmin)

        pkg1 = model.Package(name="pkg1")
        pkg2 = model.Package(name="pkg2")
        model.Session.add(pkg1)
        model.Session.add(pkg2)

        CreateTestData.create_groups([{'name': "alpha", 'packages': []},
                                      {'name': "beta",
                                       'packages': ["pkg1", "pkg2"]},
                                      {'name': "delta",
                                       'packages': ["pkg1"]},
                                      {'name': "gamma", 'packages': []}],
                                     admin_user_name='testsysadmin')

        context = {'model': model, 'session': model.Session,
                   'user': 'testsysadmin', 'for_view': True,
                   'with_private': False}
        data_dict = {'all_fields': True}
        results = get_action('group_list')(context, data_dict)
        assert results[0]['name'] == u'alpha', results[0]['name']
        assert results[-1]['name'] == u'gamma', results[-1]['name']

        # Test name reverse
        data_dict = {'all_fields': True, 'sort': 'name desc'}
        results = get_action('group_list')(context, data_dict)
        assert results[0]['name'] == u'gamma', results[0]['name']
        assert results[-1]['name'] == u'alpha', results[-1]['name']

        # Test packages reversed
        data_dict = {'all_fields': True, 'sort': 'packages desc'}
        results = get_action('group_list')(context, data_dict)
        assert results[0]['name'] == u'beta', results[0]['name']
        assert results[1]['name'] == u'delta', results[1]['name']

        # Test packages forward
        data_dict = {'all_fields': True, 'sort': 'packages asc'}
        results = get_action('group_list')(context, data_dict)
        assert results[-2]['name'] == u'delta', results[-2]['name']
        assert results[-1]['name'] == u'beta', results[-1]['name']

        # Default ordering for packages
        data_dict = {'all_fields': True, 'sort': 'packages'}
        results = get_action('group_list')(context, data_dict)
        assert results[0]['name'] == u'beta', results[0]['name']
        assert results[1]['name'] == u'delta', results[1]['name']

    def test_mainmenu(self):
        # the home page does a package search so have to skip this test if
        # search is not supported
        if not is_search_supported():
            from nose import SkipTest
            raise SkipTest("Search not supported")

        offset = url_for(controller='home', action='index')
        res = self.app.get(offset)
        assert 'Groups' in res, res
        assert 'Groups</a>' in res, res
        res = res.click(href='/group', index=0)
        assert "Dave's books" in res, res

    def test_index(self):
        offset = url_for(controller='group', action='index')
        res = self.app.get(offset)
        assert re.search('<h1(.*)>\s*Groups', res.body)
        groupname = 'david'
        group = model.Group.by_name(unicode(groupname))
        group_title = group.title
        group_packages_count = len(group.packages())
        group_description = group.description
        self.check_named_element(res, 'tr', group_title,
                                 group_packages_count,
                                 group_description)
        res = res.click(group_title)
        assert groupname in res

    def test_read_non_existent(self):
        name = u'group_does_not_exist'
        offset = url_for(controller='group', action='read', id=name)
        res = self.app.get(offset, status=404)

    def test_read_plugin_hook(self):
        plugins.load('test_group_plugin')
        name = u'david'
        offset = url_for(controller='group', action='read', id=name)
        res = self.app.get(offset, status=200,
                           extra_environ={'REMOTE_USER': 'testsysadmin'})
        p = plugins.get_plugin('test_group_plugin')
        assert p.calls['read'] == 1, p.calls
        plugins.unload('test_group_plugin')

    def test_read_and_authorized_to_edit(self):
        name = u'david'
        title = u'Dave\'s books'
        pkgname = u'warandpeace'
        offset = url_for(controller='group', action='read', id=name)
<<<<<<< HEAD
        res = self.app.get(offset, extra_environ={'REMOTE_USER':
                           'testsysadmin'})
=======
        res = self.app.get(offset,
                           extra_environ={'REMOTE_USER': 'testsysadmin'})
>>>>>>> a22c5ee9
        assert title in res, res
        assert 'edit' in res
        assert name in res

    def test_new_page(self):
        offset = url_for(controller='group', action='new')
<<<<<<< HEAD
        res = self.app.get(offset, extra_environ={'REMOTE_USER':
                           'testsysadmin'})
=======
        res = self.app.get(offset,
                           extra_environ={'REMOTE_USER': 'testsysadmin'})
>>>>>>> a22c5ee9
        assert 'Add A Group' in res, res


class TestGroupWithSearch(FunctionalTestCase):

    @classmethod
    def setup_class(self):
        setup_test_search_index()
        model.Session.remove()
        CreateTestData.create()

    @classmethod
    def teardown_class(self):
        model.repo.rebuild_db()

    def test_read(self):
        # Relies on the search index being available
        name = u'david'
        title = u'Dave\'s books'
        pkgname = u'warandpeace'
        group = model.Group.by_name(name)
        for group_ref in (group.name, group.id):
            offset = url_for(controller='group', action='read', id=group_ref)
            res = self.app.get(offset)
            main_res = self.main_div(res)
            assert title in res, res
            #assert 'edit' not in main_res, main_res
           # Administrator no longer exists for the group due to auth changes
           # assert 'Administrators' in res, res
           # assert 'russianfan' in main_res, main_res
            assert name in res, res
            no_datasets_found = int(re.search('(\d*) datasets found',
                                    main_res).groups()[0])
            assert_equal(no_datasets_found, 2)
            pkg = model.Package.by_name(pkgname)
            res = res.click(pkg.title)
            assert '%s - Datasets' % pkg.title in res


class TestEdit(FunctionalTestCase):

    @classmethod
    def setup_class(self):
        setup_test_search_index()
        model.Session.remove()
        CreateTestData.create()
        self.groupname = u'david'
        self.packagename = u'testpkg'
        model.repo.new_revision()
        model.Session.add(model.Package(name=self.packagename))
        model.repo.commit_and_remove()

    @classmethod
    def teardown_class(self):
        model.Session.remove()
        model.repo.rebuild_db()
        model.Session.remove()

    def test_0_not_authz(self):
        offset = url_for(controller='group', action='edit', id=self.groupname)
        # 401 gets caught by repoze.who and turned into redirect
        res = self.app.get(offset, status=[302, 401])
        res = res.follow()
        assert res.request.url.startswith('/user/login')

    def test_2_edit(self):
        group = model.Group.by_name(self.groupname)
        offset = url_for(controller='group', action='edit', id=self.groupname)
        print offset
        res = self.app.get(offset, status=200,
                           extra_environ={'REMOTE_USER': 'testsysadmin'})
        assert 'Edit: %s' % group.title in res, res

        form = res.forms['group-edit']
        titlefn = 'title'
        descfn = 'description'
        newtitle = 'xxxxxxx'
        newdesc = '''### Lots of stuff here

Ho ho ho
'''

        form[titlefn] = newtitle
        form[descfn] = newdesc
        pkg = model.Package.by_name(self.packagename)
        form['packages__2__name'] = pkg.name

        res = form.submit('save', status=302,
                          extra_environ={'REMOTE_USER': 'testsysadmin'})
        # should be read page
        # assert 'Groups - %s' % self.groupname in res, res

        model.Session.remove()
        group = model.Group.by_name(self.groupname)
        assert group.title == newtitle, group
        assert group.description == newdesc, group

        # now look at datasets
        assert len(group.packages()) == 3

    def test_3_edit_form_has_new_package(self):
        # check for dataset in autocomplete
        offset = url_for(controller='package', action='autocomplete', q='an')
        res = self.app.get(offset, status=200,
                           extra_environ={'REMOTE_USER': 'testsysadmin'})
        assert 'annakarenina' in res, res
        assert not 'newone' in res, res
        model.repo.new_revision()
        pkg = model.Package(name=u'anewone')
        model.Session.add(pkg)
        model.repo.commit_and_remove()

        model.repo.new_revision()
        pkg = model.Package.by_name(u'anewone')
        user = model.User.by_name(u'testsysadmin')
        model.setup_default_user_roles(pkg, [user])
        model.repo.commit_and_remove()

        res = self.app.get(offset, status=200,
                           extra_environ={'REMOTE_USER': 'testsysadmin'})
        assert 'annakarenina' in res, res
        assert 'newone' in res

    def test_4_new_duplicate_package(self):
        prefix = ''

        # Create group
        group_name = u'testgrp4'
        CreateTestData.create_groups([{'name': group_name,
                                       'packages': [self.packagename]}],
                                     admin_user_name='testsysadmin')

        # Add same package again
        offset = url_for(controller='group', action='edit', id=group_name)
        res = self.app.get(offset, status=200,
                           extra_environ={'REMOTE_USER': 'testsysadmin'})
        fv = res.forms['group-edit']
        fv['packages__1__name'] = self.packagename
        res = fv.submit('save', status=302,
                        extra_environ={'REMOTE_USER': 'testsysadmin'})
        res = res.follow()
        assert group_name in res, res
        model.Session.remove()

        # check package only added to the group once
        group = model.Group.by_name(group_name)
        pkg_names = [pkg.name for pkg in group.packages()]
        assert_equal(pkg_names, [self.packagename])

    def test_edit_plugin_hook(self):
        plugins.load('test_group_plugin')
        offset = url_for(controller='group', action='edit', id=self.groupname)
        res = self.app.get(offset, status=200,
                           extra_environ={'REMOTE_USER': 'testsysadmin'})
        form = res.forms['group-edit']
        group = model.Group.by_name(self.groupname)
        form['title'] = "huhuhu"
        res = form.submit('save', status=302,
                          extra_environ={'REMOTE_USER': 'testsysadmin'})
        p = plugins.get_plugin('test_group_plugin')
        assert p.calls['edit'] == 1, p.calls
        plugins.unload('test_group_plugin')

    def test_edit_image_url(self):
        group = model.Group.by_name(self.groupname)
        offset = url_for(controller='group', action='edit', id=self.groupname)
        res = self.app.get(offset, status=200,
                           extra_environ={'REMOTE_USER': 'testsysadmin'})

        form = res.forms['group-edit']
        image_url = u'http://url.to/image_url'
        form['image_url'] = image_url
        res = form.submit('save', status=302,
                          extra_environ={'REMOTE_USER': 'testsysadmin'})

        model.Session.remove()
        group = model.Group.by_name(self.groupname)
        assert group.image_url == image_url, group

    def test_edit_change_name(self):
        group = model.Group.by_name(self.groupname)
        offset = url_for(controller='group', action='edit', id=self.groupname)
        res = self.app.get(offset, status=200,
                           extra_environ={'REMOTE_USER': 'testsysadmin'})
        assert 'Edit: %s' % group.title in res, res

        def update_group(res, name, with_pkg=True):
            form = res.forms['group-edit']
            titlefn = 'title'
            descfn = 'description'
            newtitle = 'xxxxxxx'
            newdesc = '''### Lots of stuff here

    Ho ho ho
    '''
            form[titlefn] = newtitle
            form[descfn] = newdesc
            form['name'] = name
            if with_pkg:
                pkg = model.Package.by_name(self.packagename)
                form['packages__2__name'] = pkg.name

            res = form.submit('save', status=302,
                              extra_environ={'REMOTE_USER': 'testsysadmin'})
        update_group(res, self.groupname, True)
        update_group(res, 'newname', False)

        model.Session.remove()
        group = model.Group.by_name('newname')

        # We have the datasets in the DB, but we should also see that many
        # on the group read page.
        assert len(group.packages()) == 3

        offset = url_for(controller='group', action='read', id='newname')
        res = self.app.get(offset, status=200,
                           extra_environ={'REMOTE_USER': 'testsysadmin'})

        ds = res.body
        ds = ds[ds.index('datasets') - 10: ds.index('datasets') + 10]
        assert '3 datasets found' in res, ds

        # reset the group to how we found it
        offset = url_for(controller='group', action='edit', id='newname')
        res = self.app.get(offset, status=200,
                           extra_environ={'REMOTE_USER': 'testsysadmin'})

        update_group(res, self.groupname, True)

    def test_edit_non_existent(self):
        name = u'group_does_not_exist'
        offset = url_for(controller='group', action='edit', id=name)
        res = self.app.get(offset, status=404)

    def test_delete(self):
        group_name = 'deletetest'
        CreateTestData.create_groups([{'name': group_name,
                                       'packages': [self.packagename]}],
                                     admin_user_name='testsysadmin')

        group = model.Group.by_name(group_name)
        offset = url_for(controller='group', action='edit', id=group_name)
        res = self.app.get(offset, status=200,
                           extra_environ={'REMOTE_USER': 'testsysadmin'})
        main_res = self.main_div(res)
        assert 'Edit: %s' % group.title in main_res, main_res
        assert 'value="active" selected' in main_res, main_res

        # delete
        form = res.forms['group-edit']
        form['state'] = 'deleted'
        res = form.submit('save', status=302,
                          extra_environ={'REMOTE_USER': 'testsysadmin'})

        group = model.Group.by_name(group_name)
        assert_equal(group.state, 'deleted')
        res = self.app.get(offset, status=302)
        res = res.follow()
        assert res.request.url.startswith('/user/login'), res.request.url


class TestNew(FunctionalTestCase):
    groupname = u'david'

    @classmethod
    def setup_class(self):
        model.Session.remove()
        CreateTestData.create()

        self.packagename = u'testpkg'
        model.repo.new_revision()
        model.Session.add(model.Package(name=self.packagename))
        model.repo.commit_and_remove()

    @classmethod
    def teardown_class(self):
        model.Session.remove()
        model.repo.rebuild_db()
        model.Session.remove()

    def test_1_not_authz(self):
        offset = url_for(controller='group', action='new')
        # 401 gets caught by repoze.who and turned into redirect
        res = self.app.get(offset, status=[302, 401])
        res = res.follow()
        assert res.request.url.startswith('/user/login')

    def test_2_new(self):
        prefix = ''
        group_name = u'testgroup'
        group_title = u'Test Title'
        group_description = u'A Description'

        # Open 'Add A Group' page
        offset = url_for(controller='group', action='new')
        res = self.app.get(offset, status=200,
                           extra_environ={'REMOTE_USER': 'testsysadmin'})
        assert 'Add A Group' in res, res
        fv = res.forms['group-edit']
        assert fv[prefix + 'name'].value == '', fv.fields
        assert fv[prefix + 'title'].value == ''
        assert fv[prefix + 'description'].value == ''
        assert fv['packages__0__name'].value == '', \
            fv['Member--package_name'].value

        # Edit form
        fv[prefix + 'name'] = group_name
        fv[prefix + 'title'] = group_title
        fv[prefix + 'description'] = group_description
        pkg = model.Package.by_name(self.packagename)
        fv['packages__0__name'] = pkg.name
        res = fv.submit('save', status=302,
                        extra_environ={'REMOTE_USER': 'testsysadmin'})
        res = res.follow()
        assert '%s' % group_title in res, res

        model.Session.remove()
        group = model.Group.by_name(group_name)
        assert group.title == group_title, group
        assert group.description == group_description, group
        assert len(group.packages()) == 1
        pkg = model.Package.by_name(self.packagename)
        assert group.packages() == [pkg]

    def test_3_new_duplicate_group(self):
        prefix = ''

        # Create group
        group_name = u'testgrp1'
        offset = url_for(controller='group', action='new')
        res = self.app.get(offset, status=200,
                           extra_environ={'REMOTE_USER': 'testsysadmin'})
        assert 'Add A Group' in res, res
        fv = res.forms['group-edit']
        assert fv[prefix + 'name'].value == '', fv.fields
        fv[prefix + 'name'] = group_name
        res = fv.submit('save', status=302,
                        extra_environ={'REMOTE_USER': 'testsysadmin'})
        res = res.follow()
        assert group_name in res, res
        model.Session.remove()

        # Create duplicate group
        group_name = u'testgrp1'
        offset = url_for(controller='group', action='new')
        res = self.app.get(offset, status=200,
                           extra_environ={'REMOTE_USER': 'testsysadmin'})
        assert 'Add A Group' in res, res
        fv = res.forms['group-edit']
        assert fv[prefix + 'name'].value == '', fv.fields
        fv[prefix + 'name'] = group_name
        res = fv.submit('save', status=200,
                        extra_environ={'REMOTE_USER': 'testsysadmin'})
        assert 'Group name already exists' in res, res
        self.check_tag(res, '<form', 'has-errors')
        assert 'class="field_error"' in res, res

    def test_new_plugin_hook(self):
        plugins.load('test_group_plugin')
        offset = url_for(controller='group', action='new')
        res = self.app.get(offset, status=200,
                           extra_environ={'REMOTE_USER': 'testsysadmin'})
        form = res.forms['group-edit']
        form['name'] = "hahaha"
        form['title'] = "huhuhu"
        res = form.submit('save', status=302,
                          extra_environ={'REMOTE_USER': 'testsysadmin'})
        p = plugins.get_plugin('test_group_plugin')
        assert p.calls['create'] == 1, p.calls
        plugins.unload('test_group_plugin')

    def test_new_bad_param(self):
        offset = url_for(controller='group', action='new',
                         __bad_parameter='value')
        res = self.app.post(offset, {'save': '1'},
                            extra_environ={'REMOTE_USER': 'testsysadmin'},
                            status=400)
        assert 'Integrity Error' in res.body


class TestRevisions(FunctionalTestCase):
    @classmethod
    def setup_class(self):
        model.Session.remove()
        CreateTestData.create()
        self.name = u'revisiontest1'

        # create pkg
        self.description = [u'Written by Puccini', u'Written by Rossini',
                            u'Not written at all', u'Written again',
                            u'Written off']
        rev = model.repo.new_revision()
        self.grp = model.Group(name=self.name)
        self.grp.description = self.description[0]
        model.Session.add(self.grp)
        model.setup_default_user_roles(self.grp)
        model.repo.commit_and_remove()

        # edit pkg
        for i in range(5)[1:]:
            rev = model.repo.new_revision()
            grp = model.Group.by_name(self.name)
            grp.description = self.description[i]
            model.repo.commit_and_remove()

        self.grp = model.Group.by_name(self.name)

    @classmethod
    def teardown_class(self):
        self.purge_packages([self.name])
        model.repo.rebuild_db()

    def test_0_read_history(self):
        offset = url_for(controller='group', action='history',
                         id=self.grp.name)
        res = self.app.get(offset)
        main_res = self.main_div(res)
        assert self.grp.name in main_res, main_res
        assert 'radio' in main_res, main_res
        latest_rev = self.grp.all_revisions[0]
        oldest_rev = self.grp.all_revisions[-1]
        first_radio_checked_html = \
            '<input checked="checked" id="selected1_%s"' % \
            latest_rev.revision_id
        assert first_radio_checked_html in main_res, '%s %s' % \
            (first_radio_checked_html, main_res)
        last_radio_checked_html = \
            '<input checked="checked" id="selected2_%s"' % \
            oldest_rev.revision_id
        assert last_radio_checked_html in main_res, '%s %s' % \
            (last_radio_checked_html, main_res)

    def test_1_do_diff(self):
        offset = url_for(controller='group', action='history',
                         id=self.grp.name)
        res = self.app.get(offset)
        form = res.forms['group-revisions']
        res = form.submit()
        res = res.follow()
        main_res = self.main_div(res)
        assert 'form-errors' not in main_res.lower(), main_res
        assert 'Revision Differences' in main_res, main_res
        assert self.grp.name in main_res, main_res
        assert "<tr><td>description</td><td><pre>- Written by Puccini\n+" + \
               " Written off</pre></td></tr>" in main_res, main_res

    def test_2_atom_feed(self):
        offset = url_for(controller='group', action='history',
                         id=self.grp.name)
        offset = "%s?format=atom" % offset
        res = self.app.get(offset)
        assert '<feed' in res, res
        assert 'xmlns="http://www.w3.org/2005/Atom"' in res, res
<<<<<<< HEAD
        assert '</feed>' in res, res
=======
        assert '</feed>' in res, res


class TestMemberInvite(FunctionalTestCase):
    @classmethod
    def setup_class(self):
        model.Session.remove()
        model.repo.rebuild_db()

    def teardown(self):
        model.repo.rebuild_db()

    @mock.patch('ckan.lib.mailer.mail_user')
    def test_member_new_invites_user_if_received_email(self, mail_user):
        user = CreateTestData.create_user('a_user', sysadmin=True)
        group_name = 'a_group'
        CreateTestData.create_groups([{'name': group_name}], user.name)
        group = model.Group.get(group_name)
        url = url_for(controller='group', action='member_new', id=group.id)
        email = 'invited_user@mailinator.com'
        role = 'member'

        params = {'email': email, 'role': role}
        res = self.app.post(url, params,
                            extra_environ={'REMOTE_USER': str(user.name)})

        users = model.User.by_email(email)
        assert len(users) == 1, users
        user = users[0]
        assert user.email == email, user
        assert group.id in user.get_group_ids(capacity=role)
>>>>>>> a22c5ee9
<|MERGE_RESOLUTION|>--- conflicted
+++ resolved
@@ -203,26 +203,16 @@
         title = u'Dave\'s books'
         pkgname = u'warandpeace'
         offset = url_for(controller='group', action='read', id=name)
-<<<<<<< HEAD
-        res = self.app.get(offset, extra_environ={'REMOTE_USER':
-                           'testsysadmin'})
-=======
         res = self.app.get(offset,
                            extra_environ={'REMOTE_USER': 'testsysadmin'})
->>>>>>> a22c5ee9
         assert title in res, res
         assert 'edit' in res
         assert name in res
 
     def test_new_page(self):
         offset = url_for(controller='group', action='new')
-<<<<<<< HEAD
-        res = self.app.get(offset, extra_environ={'REMOTE_USER':
-                           'testsysadmin'})
-=======
         res = self.app.get(offset,
                            extra_environ={'REMOTE_USER': 'testsysadmin'})
->>>>>>> a22c5ee9
         assert 'Add A Group' in res, res
 
 
@@ -409,7 +399,7 @@
                            extra_environ={'REMOTE_USER': 'testsysadmin'})
         assert 'Edit: %s' % group.title in res, res
 
-        def update_group(res, name, with_pkg=True):
+        def update_group(res, name):
             form = res.forms['group-edit']
             titlefn = 'title'
             descfn = 'description'
@@ -421,21 +411,16 @@
             form[titlefn] = newtitle
             form[descfn] = newdesc
             form['name'] = name
-            if with_pkg:
-                pkg = model.Package.by_name(self.packagename)
-                form['packages__2__name'] = pkg.name
 
             res = form.submit('save', status=302,
                               extra_environ={'REMOTE_USER': 'testsysadmin'})
-        update_group(res, self.groupname, True)
-        update_group(res, 'newname', False)
+        update_group(res, self.groupname)
+        update_group(res, 'newname')
 
         model.Session.remove()
         group = model.Group.by_name('newname')
 
-        # We have the datasets in the DB, but we should also see that many
-        # on the group read page.
-        assert len(group.packages()) == 3
+        assert len(group.packages()) == 2
 
         offset = url_for(controller='group', action='read', id='newname')
         res = self.app.get(offset, status=200,
@@ -443,14 +428,14 @@
 
         ds = res.body
         ds = ds[ds.index('datasets') - 10: ds.index('datasets') + 10]
-        assert '3 datasets found' in res, ds
+        assert '2 datasets found' in res, ds
 
         # reset the group to how we found it
         offset = url_for(controller='group', action='edit', id='newname')
         res = self.app.get(offset, status=200,
                            extra_environ={'REMOTE_USER': 'testsysadmin'})
 
-        update_group(res, self.groupname, True)
+        update_group(res, self.groupname)
 
     def test_edit_non_existent(self):
         name = u'group_does_not_exist'
@@ -676,9 +661,6 @@
         res = self.app.get(offset)
         assert '<feed' in res, res
         assert 'xmlns="http://www.w3.org/2005/Atom"' in res, res
-<<<<<<< HEAD
-        assert '</feed>' in res, res
-=======
         assert '</feed>' in res, res
 
 
@@ -709,5 +691,4 @@
         assert len(users) == 1, users
         user = users[0]
         assert user.email == email, user
-        assert group.id in user.get_group_ids(capacity=role)
->>>>>>> a22c5ee9
+        assert group.id in user.get_group_ids(capacity=role)