{% set groups = h.get_featured_groups(count=6) %}
<h2>{{ _("Groups") }}</h2>
<<<<<<< HEAD
<p>{{ _("Browse groups") }}</p>
=======
>>>>>>> 14dc46d7
<ul class="featured-groups">
  {% for group in groups %}
    {% snippet "group/snippets/group_item.html", group=group %}
  {% endfor %}
</ul>
<div>
  <a class="btn btn-outline pull-right" href="{{ h.url_for('group.index') }}">
    {{ _('View all groups') }}
  </a>
</div><|MERGE_RESOLUTION|>--- conflicted
+++ resolved
@@ -1,9 +1,5 @@
 {% set groups = h.get_featured_groups(count=6) %}
 <h2>{{ _("Groups") }}</h2>
-<<<<<<< HEAD
-<p>{{ _("Browse groups") }}</p>
-=======
->>>>>>> 14dc46d7
 <ul class="featured-groups">
   {% for group in groups %}
     {% snippet "group/snippets/group_item.html", group=group %}
