--- conflicted
+++ resolved
@@ -1,20 +1,5 @@
 {% extends "group/read_base.html" %}
 
-<<<<<<< HEAD
-{% block primary_content_inner %}
-  <h1 class="page-heading">
-    {{ group_dict.display_name }}
-    {% if group_dict.state == 'deleted' %}
-      [{{ _('Deleted') }}]
-    {% endif %}</h1>
-  {% block groups_search_form %}
-    {% set facets = {
-      'fields': fields_grouped,
-      'search': search_facets,
-      'titles': facet_titles,
-      'translated_fields': translated_fields,
-      'remove_field': remove_field }
-=======
 {% block primary_content %}
   <article class="module">
     {% block page_header %}
@@ -32,7 +17,6 @@
       page=page,
       query_error=query_error,
       fields=fields
->>>>>>> eb53c340
     %}
   </article>
 {% endblock %}
