--- conflicted
+++ resolved
@@ -17,11 +17,7 @@
 {% block item %}
 <li class="groups-cards">
   {% block link %}
-<<<<<<< HEAD
-  {% set view_label = _('Open details page for {name}').format(name=group.display_name) %}
-=======
   {% set view_label = _('Open details page for {group_name}').format(group_name=group.display_name) %}
->>>>>>> 14dc46d7
     <a href="{{ url }}" aria-label="{{ view_label }}" data-bs-title="{{ view_label }}" data-bs-toggle="tooltip">
   {% block item_inner %}
   {% block image %}
@@ -39,14 +35,14 @@
       <span class="count">{{ _('0 Datasets') }}</span>
     {% endif %}
   {% endblock %}
-  {# {% block members %}
+  {% block members %}
     {% if 'member_count' in group and group.member_count %}
       <strong class="count">{{ ungettext('{num} Member', '{num} Members', group.member_count).format(num=group.member_count) }}</strong>
     {% elif 'member_count' in group %}
       <span class="count">{{ _('0 Members') }}</span>
     {% else %}
     {% endif %}
-  {% endblock %} #}
+  {% endblock %}
   {% block capacity %}
     {% if show_capacity and group.capacity %}
     <p><span class="label label-default">{{ h.roles_translated().get(group.capacity, group.capacity) }}</span></p>
