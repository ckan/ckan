# encoding: utf-8

import logging
import re
from collections import OrderedDict

import six
from six import string_types
from six.moves.urllib.parse import urlencode

import ckan.lib.base as base
from ckan.lib.helpers import helper_functions as h
from ckan.lib.helpers import Page
import ckan.lib.navl.dictization_functions as dict_fns
import ckan.logic as logic
import ckan.lib.search as search
import ckan.model as model
import ckan.authz as authz
import ckan.lib.plugins as lib_plugins
import ckan.plugins as plugins
from ckan.common import g, config, request, _
from ckan.views.home import CACHE_PARAMETERS
from ckan.views.dataset import _get_search_details

from flask import Blueprint
from flask.views import MethodView


NotFound = logic.NotFound
NotAuthorized = logic.NotAuthorized
ValidationError = logic.ValidationError
check_access = logic.check_access
get_action = logic.get_action
tuplize_dict = logic.tuplize_dict
clean_dict = logic.clean_dict
parse_params = logic.parse_params

log = logging.getLogger(__name__)

lookup_group_plugin = lib_plugins.lookup_group_plugin
lookup_group_controller = lib_plugins.lookup_group_controller
lookup_group_blueprint = lib_plugins.lookup_group_blueprints

is_org = False


def _get_group_template(template_type, group_type=None):
    group_plugin = lookup_group_plugin(group_type)
    method = getattr(group_plugin, template_type)
    try:
        return method(group_type)
    except TypeError as err:
        if u'takes 1' not in str(err) and u'takes exactly 1' not in str(err):
            raise
        return method()


def _db_to_form_schema(group_type=None):
    u'''This is an interface to manipulate data from the database
     into a format suitable for the form (optional)'''
    return lookup_group_plugin(group_type).db_to_form_schema()


def _setup_template_variables(context, data_dict, group_type=None):
    if u'type' not in data_dict:
        data_dict[u'type'] = group_type
    return lookup_group_plugin(group_type).\
        setup_template_variables(context, data_dict)


def _replace_group_org(string):
    u''' substitute organization for group if this is an org'''
    if is_org:
        return re.sub(u'^group', u'organization', string)
    return string


def _action(action_name):
    u''' select the correct group/org action '''
    return get_action(_replace_group_org(action_name))


def _check_access(action_name, *args, **kw):
    u''' select the correct group/org check_access '''
    return check_access(_replace_group_org(action_name), *args, **kw)


def _render_template(template_name, group_type):
    u''' render the correct group/org template '''
    return base.render(
        _replace_group_org(template_name),
        extra_vars={u'group_type': group_type})


def _force_reindex(grp):
    u''' When the group name has changed, we need to force a reindex
    of the datasets within the group, otherwise they will stop
    appearing on the read page for the group (as they're connected via
    the group name)'''
    group = model.Group.get(grp['name'])
    for dataset in group.packages():
        search.rebuild(dataset.name)


def _guess_group_type(expecting_name=False):
    u"""
            Guess the type of group from the URL.
            * The default url '/group/xyz' returns None
            * group_type is unicode
            * this handles the case where there is a prefix on the URL
              (such as /data/organization)
        """
    parts = [x for x in request.path.split(u'/') if x]

    idx = 0
    if expecting_name:
        idx = -1

    gt = parts[idx]

    return gt


def set_org(is_organization):
    global is_org
    is_org = is_organization


def index(group_type, is_organization):
    extra_vars = {}
    set_org(is_organization)
    page = h.get_page_number(request.params) or 1
    items_per_page = int(config.get(u'ckan.datasets_per_page', 20))

    context = {
        u'model': model,
        u'session': model.Session,
        u'user': g.user,
        u'for_view': True,
        u'with_private': False
    }

    try:
        _check_access(u'site_read', context)
        _check_access(u'group_list', context)
    except NotAuthorized:
        base.abort(403, _(u'Not authorized to see this page'))

    q = request.params.get(u'q', u'')
    sort_by = request.params.get(u'sort')

    # TODO: Remove
    # ckan 2.9: Adding variables that were removed from c object for
    # compatibility with templates in existing extensions
    g.q = q
    g.sort_by_selected = sort_by

    extra_vars["q"] = q
    extra_vars["sort_by_selected"] = sort_by

    # pass user info to context as needed to view private datasets of
    # orgs correctly
    if g.userobj:
        context['user_id'] = g.userobj.id
        context['user_is_admin'] = g.userobj.sysadmin

    try:
        data_dict_global_results = {
            u'all_fields': False,
            u'q': q,
            u'sort': sort_by,
            u'type': group_type or u'group',
        }
        global_results = _action(u'group_list')(context,
                                                data_dict_global_results)
    except ValidationError as e:
        if e.error_dict and e.error_dict.get(u'message'):
            msg = e.error_dict['message']
        else:
            msg = str(e)
        h.flash_error(msg)
        extra_vars["page"] = Page([], 0)
        extra_vars["group_type"] = group_type
        return base.render(
            _get_group_template(u'index_template', group_type), extra_vars)

    data_dict_page_results = {
        u'all_fields': True,
        u'q': q,
        u'sort': sort_by,
        u'type': group_type or u'group',
        u'limit': items_per_page,
        u'offset': items_per_page * (page - 1),
        u'include_extras': True
    }
    page_results = _action(u'group_list')(context, data_dict_page_results)

    extra_vars["page"] = Page(
        collection=global_results,
        page=page,
        url=h.pager_url,
        items_per_page=items_per_page, )

    extra_vars["page"].items = page_results
    extra_vars["group_type"] = group_type

    # TODO: Remove
    # ckan 2.9: Adding variables that were removed from c object for
    # compatibility with templates in existing extensions
    g.page = extra_vars["page"]
    return base.render(
        _get_group_template(u'index_template', group_type), extra_vars)


def _read(id, limit, group_type):
    u''' This is common code used by both read and bulk_process'''
    extra_vars = {}
    context = {
        u'model': model,
        u'session': model.Session,
        u'user': g.user,
        u'schema': _db_to_form_schema(group_type=group_type),
        u'for_view': True,
        u'extras_as_string': True
    }

    q = request.params.get(u'q', u'')

    # TODO: Remove
    # ckan 2.9: Adding variables that were removed from c object for
    # compatibility with templates in existing extensions
    g.q = q

    # Search within group
    if g.group_dict.get(u'is_organization'):
        fq = u' owner_org:"%s"' % g.group_dict.get(u'id')
    else:
        fq = u' groups:"%s"' % g.group_dict.get(u'name')

    extra_vars["q"] = q

    g.description_formatted = \
        h.render_markdown(g.group_dict.get(u'description'))

    context['return_query'] = True

    page = h.get_page_number(request.params)

    # most search operations should reset the page counter:
    params_nopage = [(k, v) for k, v in request.params.items(multi=True)
                     if k != u'page']
    sort_by = request.params.get(u'sort', None)

    def search_url(params):
        action = u'bulk_process' if getattr(
            g, u'action', u'') == u'bulk_process' else u'read'
        url = h.url_for(u'.'.join([group_type, action]), id=id)
        params = [(k, v.encode(u'utf-8')
                   if isinstance(v, string_types) else str(v))
                  for k, v in params]
        return url + u'?' + urlencode(params)

    def drill_down_url(**by):
        return h.add_url_param(
            alternative_url=None,
            controller=u'group',
            action=u'read',
            extras=dict(id=g.group_dict.get(u'name')),
            new_params=by)

    extra_vars["drill_down_url"] = drill_down_url

    def remove_field(key, value=None, replace=None):
        controller = lookup_group_controller(group_type)
        return h.remove_url_param(
            key,
            value=value,
            replace=replace,
            controller=controller,
            action=u'read',
            extras=dict(id=g.group_dict.get(u'name')))

    extra_vars["remove_field"] = remove_field

    def pager_url(q=None, page=None):
        params = list(params_nopage)
        params.append((u'page', page))
        return search_url(params)

    details = _get_search_details()
    extra_vars[u'fields'] = details[u'fields']
    extra_vars[u'fields_grouped'] = details[u'fields_grouped']
    fq += details[u'fq']
    search_extras = details[u'search_extras']

    # TODO: Remove
    # ckan 2.9: Adding variables that were removed from c object for
    # compatibility with templates in existing extensions
    g.fields = extra_vars[u'fields']
    g.fields_grouped = extra_vars[u'fields_grouped']

    facets = OrderedDict()

    default_facet_titles = {
        u'organization': _(u'Organizations'),
        u'groups': _(u'Groups'),
        u'tags': _(u'Tags'),
        u'res_format': _(u'Formats'),
        u'license_id': _(u'Licenses')
    }

    for facet in h.facets():
        if facet in default_facet_titles:
            facets[facet] = default_facet_titles[facet]
        else:
            facets[facet] = facet

    # Facet titles
    facets = _update_facet_titles(facets, group_type)

    extra_vars["facet_titles"] = facets

    data_dict = {
        u'q': q,
        u'fq': fq,
        u'include_private': True,
        u'facet.field': list(facets.keys()),
        u'rows': limit,
        u'sort': sort_by,
        u'start': (page - 1) * limit,
        u'extras': search_extras
    }

    context_ = dict((k, v) for (k, v) in context.items() if k != u'schema')
    try:
        query = get_action(u'package_search')(context_, data_dict)
    except search.SearchError as se:
        log.error(u'Group search error: %r', se.args)
        extra_vars["query_error"] = True
        extra_vars["page"] = Page(collection=[])
    else:
        extra_vars["page"] = Page(
            collection=query['results'],
            page=page,
            url=pager_url,
            item_count=query['count'],
            items_per_page=limit)

        # TODO: Remove
        # ckan 2.9: Adding variables that were removed from c object for
        # compatibility with templates in existing extensions
        g.group_dict['package_count'] = query['count']

        extra_vars["search_facets"] = g.search_facets = query['search_facets']
        extra_vars["search_facets_limits"] = g.search_facets_limits = {}
        for facet in g.search_facets.keys():
            limit = int(
                request.params.get(u'_%s_limit' % facet,
                                   config.get(u'search.facets.default', 10)))
            g.search_facets_limits[facet] = limit
        extra_vars["page"].items = query['results']

        extra_vars["sort_by_selected"] = sort_by

    # TODO: Remove
    # ckan 2.9: Adding variables that were removed from c object for
    # compatibility with templates in existing extensions
    g.facet_titles = facets
    g.page = extra_vars["page"]

    extra_vars["group_type"] = group_type
    _setup_template_variables(context, {u'id': id}, group_type=group_type)
    return extra_vars


def _update_facet_titles(facets, group_type):
    for plugin in plugins.PluginImplementations(plugins.IFacets):
        facets = (
            plugin.group_facets(facets, group_type, None)
            if group_type == u"group"
            else plugin.organization_facets(facets, group_type, None)
        )
    return facets


def _get_group_dict(id, group_type):
    u''' returns the result of group_show action or aborts if there is a
    problem '''
    context = {
        u'model': model,
        u'session': model.Session,
        u'user': g.user,
        u'for_view': True
    }
    try:
        return _action(u'group_show')(context, {
            u'id': id,
            u'include_datasets': False
        })
    except (NotFound, NotAuthorized):
        base.abort(404, _(u'Group not found'))


def read(group_type, is_organization, id=None, limit=20):
    extra_vars = {}
    set_org(is_organization)
    context = {
        u'model': model,
        u'session': model.Session,
        u'user': g.user,
        u'schema': _db_to_form_schema(group_type=group_type),
        u'for_view': True
    }
    data_dict = {u'id': id, u'type': group_type}

    # unicode format (decoded from utf8)
    q = request.params.get(u'q', u'')

    extra_vars["q"] = q

    try:
        # Do not query for the group datasets when dictizing, as they will
        # be ignored and get requested on the controller anyway
        data_dict['include_datasets'] = False

        # Do not query group members as they aren't used in the view
        data_dict['include_users'] = False

        group_dict = _action(u'group_show')(context, data_dict)
        group = context['group']
    except (NotFound, NotAuthorized):
        base.abort(404, _(u'Group not found'))

    # if the user specified a group id, redirect to the group name
    if data_dict['id'] == group_dict['id'] and \
            data_dict['id'] != group_dict['name']:

        url_with_name = h.url_for(u'{}.read'.format(group_type),
                                  id=group_dict['name'])

        return h.redirect_to(
            h.add_url_param(alternative_url=url_with_name))

    # TODO: Remove
    # ckan 2.9: Adding variables that were removed from c object for
    # compatibility with templates in existing extensions
    g.q = q
    g.group_dict = group_dict
    g.group = group

    extra_vars = _read(id, limit, group_type)

    extra_vars["group_type"] = group_type
    extra_vars["group_dict"] = group_dict

    return base.render(
        _get_group_template(u'read_template', g.group_dict['type']),
        extra_vars)


def activity(id, group_type, is_organization, offset=0):
    u'''Render this group's public activity stream page.'''
    extra_vars = {}
    set_org(is_organization)
    context = {
        u'model': model,
        u'session': model.Session,
        u'user': g.user,
        u'for_view': True
    }
    try:
        group_dict = _get_group_dict(id, group_type)
    except (NotFound, NotAuthorized):
        base.abort(404, _(u'Group not found'))

    try:
        # Add the group's activity stream (already rendered to HTML) to the
        # template context for the group/read.html
        # template to retrieve later.
        extra_vars["activity_stream"] = \
            _action(u'organization_activity_list'
                    if group_dict.get(u'is_organization')
                    else u'group_activity_list')(
            context, {
                u'id': group_dict['id'],
                u'offset': offset
            })

    except ValidationError as error:
        base.abort(400, error.message)

    # TODO: Remove
    # ckan 2.9: Adding variables that were removed from c object for
    # compatibility with templates in existing extensions
    g.group_activity_stream = extra_vars["activity_stream"]
    g.group_dict = group_dict

    extra_vars["group_type"] = group_type
    extra_vars["group_dict"] = group_dict
    extra_vars["id"] = id
    return base.render(
        _get_group_template(u'activity_template', group_type), extra_vars)


def about(id, group_type, is_organization):
    extra_vars = {}
    set_org(is_organization)
    context = {u'model': model, u'session': model.Session, u'user': g.user}
    group_dict = _get_group_dict(id, group_type)
    group_type = group_dict['type']
    _setup_template_variables(context, {u'id': id}, group_type=group_type)

    # TODO: Remove
    # ckan 2.9: Adding variables that were removed from c object for
    # compatibility with templates in existing extensions
    g.group_dict = group_dict
    g.group_type = group_type

    extra_vars = {u"group_dict": group_dict,
                  u"group_type": group_type}

    return base.render(
        _get_group_template(u'about_template', group_type), extra_vars)


def members(id, group_type, is_organization):
    extra_vars = {}
    set_org(is_organization)
    context = {u'model': model, u'session': model.Session, u'user': g.user}

    try:
        data_dict = {u'id': id}
        check_access(u'group_edit_permissions', context, data_dict)
        members = get_action(u'member_list')(context, {
            u'id': id,
            u'object_type': u'user'
        })
        data_dict['include_datasets'] = False
        group_dict = _action(u'group_show')(context, data_dict)
    except NotFound:
        base.abort(404, _(u'Group not found'))
    except NotAuthorized:
        base.abort(403,
                   _(u'User %r not authorized to edit members of %s') %
                   (g.user, id))

    # TODO: Remove
    # ckan 2.9: Adding variables that were removed from c object for
    # compatibility with templates in existing extensions
    g.members = members
    g.group_dict = group_dict

    extra_vars = {
        u"members": members,
        u"group_dict": group_dict,
        u"group_type": group_type
    }
    return base.render(_replace_group_org(u'group/members.html'), extra_vars)


def member_delete(id, group_type, is_organization):
    extra_vars = {}
    set_org(is_organization)
    if u'cancel' in request.form:
        return h.redirect_to(u'{}.members'.format(group_type), id=id)

    context = {u'model': model, u'session': model.Session, u'user': g.user}

    try:
        _check_access(u'group_member_delete', context, {u'id': id})
    except NotAuthorized:
        base.abort(403, _(u'Unauthorized to delete group %s members') % u'')

    try:
        user_id = request.params.get(u'user')
        if not user_id:
            base.abort(404, _(u'User not found'))
        if request.method == u'POST':
            _action(u'group_member_delete')(context, {
                u'id': id,
                u'user_id': user_id
            })
            h.flash_notice(_(u'Group member has been deleted.'))
            return h.redirect_to(u'{}.members'.format(group_type), id=id)
        user_dict = _action(u'user_show')(context, {u'id': user_id})

        # TODO: Remove
        # ckan 2.9: Adding variables that were removed from c object for
        # compatibility with templates in existing extensions
        g.user_dict = user_dict
        g.user_id = user_id
        g.group_id = id

    except NotAuthorized:
        base.abort(403, _(u'Unauthorized to delete group %s members') % u'')
    except NotFound:
        base.abort(404, _(u'Group not found'))
    extra_vars = {
        u"user_id": user_id,
        u"user_dict": user_dict,
        u"group_id": id,
        u"group_type": group_type
    }
    return base.render(_replace_group_org(u'group/confirm_delete_member.html'),
                       extra_vars)


# deprecated
def history(id, group_type, is_organization):
    return h.redirect_to(u'group.activity', id=id)


def follow(id, group_type, is_organization):
    u'''Start following this group.'''
    set_org(is_organization)
    context = {u'model': model, u'session': model.Session, u'user': g.user}
    data_dict = {u'id': id}
    try:
        get_action(u'follow_group')(context, data_dict)
        group_dict = get_action(u'group_show')(context, data_dict)
        h.flash_success(
            _(u"You are now following {0}").format(group_dict['title']))

        id = group_dict['name']
    except ValidationError as e:
        error_message = (e.message or e.error_summary or e.error_dict)
        h.flash_error(error_message)
    except NotAuthorized as e:
        h.flash_error(e.message)
    return h.redirect_to(u'group.read', id=id)


def unfollow(id, group_type, is_organization):
    u'''Stop following this group.'''
    set_org(is_organization)
    context = {u'model': model, u'session': model.Session, u'user': g.user}
    data_dict = {u'id': id}
    try:
        get_action(u'unfollow_group')(context, data_dict)
        group_dict = get_action(u'group_show')(context, data_dict)
        h.flash_success(
            _(u"You are no longer following {0}").format(group_dict['title']))
        id = group_dict['name']
    except ValidationError as e:
        error_message = (e.message or e.error_summary or e.error_dict)
        h.flash_error(error_message)
    except (NotFound, NotAuthorized) as e:
        error_message = e.message
        h.flash_error(error_message)
    return h.redirect_to(u'group.read', id=id)


def followers(id, group_type, is_organization):
    extra_vars = {}
    set_org(is_organization)
    context = {u'model': model, u'session': model.Session, u'user': g.user}
    group_dict = _get_group_dict(id, group_type)
    try:
        followers = \
            get_action(u'group_follower_list')(context, {u'id': id})
    except NotAuthorized:
        base.abort(403, _(u'Unauthorized to view followers %s') % u'')

    # TODO: Remove
    # ckan 2.9: Adding variables that were removed from c object for
    # compatibility with templates in existing extensions
    g.group_dict = group_dict
    g.followers = followers

    extra_vars = {
        u"group_dict": group_dict,
        u"group_type": group_type,
        u"followers": followers
    }
    return base.render(u'group/followers.html', extra_vars)


def admins(id, group_type, is_organization):
    extra_vars = {}
    set_org(is_organization)
    group_dict = _get_group_dict(id, group_type)
    admins = authz.get_group_or_org_admin_ids(id)

    # TODO: Remove
    # ckan 2.9: Adding variables that were removed from c object for
    # compatibility with templates in existing extensions
    g.group_dict = group_dict
    g.admins = admins

    extra_vars = {
        u"group_dict": group_dict,
        u'group_type': group_type,
        u"admins": admins
    }

    return base.render(
        _get_group_template(u'admins_template', group_dict['type']),
        extra_vars)


class BulkProcessView(MethodView):
    u''' Bulk process view'''

    def _prepare(self, group_type, id=None):

        # check we are org admin

        context = {
            u'model': model,
            u'session': model.Session,
            u'user': g.user,
            u'schema': _db_to_form_schema(group_type=group_type),
            u'for_view': True,
            u'extras_as_string': True
        }

        try:
            check_access(u'bulk_update_public', context, {u'org_id': id})
        except NotAuthorized:
            base.abort(403, _(u'Unauthorized to access'))

        return context

    def get(self, id, group_type, is_organization):
        extra_vars = {}
        set_org(is_organization)
        context = self._prepare(group_type, id)
        data_dict = {u'id': id, u'type': group_type}
        data_dict['include_datasets'] = False
        try:
            group_dict = _action(u'group_show')(context, data_dict)
            group = context['group']
        except NotFound:
            base.abort(404, _(u'Group not found'))

        if not group_dict['is_organization']:
            # FIXME: better error
            raise Exception(u'Must be an organization')

        # If no action then just show the datasets
        limit = 500
        # TODO: Remove
        # ckan 2.9: Adding variables that were removed from c object for
        # compatibility with templates in existing extensions
        g.group_dict = group_dict
        g.group = group
        extra_vars = _read(id, limit, group_type)
        g.packages = g.page.items

        extra_vars = {
            u"group_dict": group_dict,
            u"group": group,
            u"page": g.page,
            u"packages": g.page.items,
            u'group_type': group_type
        }

        return base.render(
            _get_group_template(u'bulk_process_template', group_type),
            extra_vars)

    def post(self, id, group_type, is_organization, data=None):
        set_org(is_organization)
        context = self._prepare(group_type, id)
        data_dict = {u'id': id, u'type': group_type}
        try:
            # Do not query for the group datasets when dictizing, as they will
            # be ignored and get requested on the controller anyway
            data_dict['include_datasets'] = False
            group_dict = _action(u'group_show')(context, data_dict)
            group = context['group']
        except NotFound:
            base.abort(404, _(u'Group not found'))
        except NotAuthorized:
            base.abort(403,
                       _(u'User %r not authorized to edit %s') % (g.user, id))

        if not group_dict['is_organization']:
            # FIXME: better error
            raise Exception(u'Must be an organization')

        # TODO: Remove
        # ckan 2.9: Adding variables that were removed from c object for
        # compatibility with templates in existing extensions
        g.group_dict = group_dict
        g.group = group

        # use different form names so that ie7 can be detected
        form_names = set([
            u"bulk_action.public",
            u"bulk_action.delete",
            u"bulk_action.private"
        ])
        actions_in_form = set(request.form.keys())
        actions = form_names.intersection(actions_in_form)
        # ie7 puts all buttons in form params but puts submitted one twice

        for key, value in six.iteritems(request.form.to_dict()):
            if value in [u'private', u'public']:
                action = key.split(u'.')[-1]
                break
        else:
            # normal good browser form submission
            action = actions.pop().split(u'.')[-1]

        # process the action first find the datasets to perform the action on.
        # they are prefixed by dataset_ in the form data
        datasets = []
        for param in request.form:
            if param.startswith(u'dataset_'):
                datasets.append(param[8:])

        action_functions = {
            u'private': u'bulk_update_private',
            u'public': u'bulk_update_public',
            u'delete': u'bulk_update_delete',
        }

        data_dict = {u'datasets': datasets, u'org_id': group_dict['id']}

        try:
            get_action(action_functions[action])(context, data_dict)
        except NotAuthorized:
            base.abort(403, _(u'Not authorized to perform bulk update'))
        return h.redirect_to(u'{}.bulk_process'.format(group_type), id=id)


class CreateGroupView(MethodView):
    u'''Create group view '''

    def _prepare(self, data=None):
        if data and u'type' in data:
            group_type = data['type']
        else:
            group_type = _guess_group_type()
        if data:
            data['type'] = group_type

        context = {
            u'model': model,
            u'session': model.Session,
            u'user': g.user,
            u'save': u'save' in request.params,
            u'parent': request.params.get(u'parent', None),
            u'group_type': group_type
        }

        try:
            _check_access(u'group_create', context)
        except NotAuthorized:
            base.abort(403, _(u'Unauthorized to create a group'))

        return context

    def post(self, group_type, is_organization):
        set_org(is_organization)
        context = self._prepare()
        try:
            data_dict = clean_dict(
                dict_fns.unflatten(tuplize_dict(parse_params(request.form))))
            data_dict.update(clean_dict(
                dict_fns.unflatten(tuplize_dict(parse_params(request.files)))
            ))
            data_dict['type'] = group_type or u'group'
            context['message'] = data_dict.get(u'log_message', u'')
            data_dict['users'] = [{u'name': g.user, u'capacity': u'admin'}]
            group = _action(u'group_create')(context, data_dict)
<<<<<<< HEAD
=======
            if is_organization:
                h.flash_success(_(u'Organization created.'))
            else:
                h.flash_success(_(u'Group created.'))
>>>>>>> 57ffc8dd
        except (NotFound, NotAuthorized) as e:
            base.abort(404, _(u'Group not found'))
        except dict_fns.DataError:
            base.abort(400, _(u'Integrity Error'))
        except ValidationError as e:
            errors = e.error_dict
            error_summary = e.error_summary
            return self.get(group_type, is_organization,
                            data_dict, errors, error_summary)

        return h.redirect_to(group['type'] + u'.read', id=group['name'])

    def get(self, group_type, is_organization,
            data=None, errors=None, error_summary=None):
        extra_vars = {}
        set_org(is_organization)
        context = self._prepare()
        data = data or clean_dict(
            dict_fns.unflatten(
                tuplize_dict(
                    parse_params(request.args, ignore_keys=CACHE_PARAMETERS)
                )
            )
        )

        if not data.get(u'image_url', u'').startswith(u'http'):
            data.pop(u'image_url', None)
        errors = errors or {}
        error_summary = error_summary or {}
        extra_vars = {
            u'data': data,
            u'errors': errors,
            u'error_summary': error_summary,
            u'action': u'new',
            u'group_type': group_type
        }
        _setup_template_variables(
            context, data, group_type=group_type)
        form = base.render(
            _get_group_template(u'group_form', group_type), extra_vars)

        # TODO: Remove
        # ckan 2.9: Adding variables that were removed from c object for
        # compatibility with templates in existing extensions
        g.form = form

        extra_vars["form"] = form
        return base.render(
            _get_group_template(u'new_template', group_type), extra_vars)


class EditGroupView(MethodView):
    u''' Edit group view'''

    def _prepare(self, id, is_organization, data=None):
        data_dict = {u'id': id, u'include_datasets': False}

        context = {
            u'model': model,
            u'session': model.Session,
            u'user': g.user,
            u'save': u'save' in request.params,
            u'for_edit': True,
            u'parent': request.params.get(u'parent', None),
            u'id': id
        }

        try:
            _action(u'group_show')(context, data_dict)
            _check_access(u'group_update', context, {u'id': id})
        except NotAuthorized:
            base.abort(403, _(u'Unauthorized to create a group'))
        except NotFound:
            base.abort(404, _(u'Group not found'))

        return context

    def post(self, group_type, is_organization, id=None):
        set_org(is_organization)
        context = self._prepare(id, is_organization)
        try:
            data_dict = clean_dict(
                dict_fns.unflatten(tuplize_dict(parse_params(request.form))))
            data_dict.update(clean_dict(
                dict_fns.unflatten(tuplize_dict(parse_params(request.files)))
            ))
            context['message'] = data_dict.get(u'log_message', u'')
            data_dict['id'] = context['id']
            context['allow_partial_update'] = True
            group = _action(u'group_update')(context, data_dict)
            if id != group['name']:
                _force_reindex(group)
            if is_organization:
                h.flash_success(_(u'Organization updated.'))
            else:
                h.flash_success(_(u'Group updated.'))
        except (NotFound, NotAuthorized) as e:
            base.abort(404, _(u'Group not found'))
        except dict_fns.DataError:
            base.abort(400, _(u'Integrity Error'))
        except ValidationError as e:
            errors = e.error_dict
            error_summary = e.error_summary
            return self.get(id, group_type, is_organization,
                            data_dict, errors, error_summary)
        return h.redirect_to(group[u'type'] + u'.read', id=group[u'name'])

    def get(self, id, group_type, is_organization,
            data=None, errors=None, error_summary=None):
        extra_vars = {}
        set_org(is_organization)
        context = self._prepare(id, is_organization)
        data_dict = {u'id': id, u'include_datasets': False}
        try:
            group_dict = _action(u'group_show')(context, data_dict)
        except (NotFound, NotAuthorized):
            base.abort(404, _(u'Group not found'))
        data = data or group_dict
        errors = errors or {}
        extra_vars = {
            u'data': data,
            u"group_dict": group_dict,
            u'errors': errors,
            u'error_summary': error_summary,
            u'action': u'edit',
            u'group_type': group_type
        }

        _setup_template_variables(context, data, group_type=group_type)
        form = base.render(
            _get_group_template(u'group_form', group_type), extra_vars)

        # TODO: Remove
        # ckan 2.9: Adding variables that were removed from c object for
        # compatibility with templates in existing extensions
        g.grouptitle = group_dict.get(u'title')
        g.groupname = group_dict.get(u'name')
        g.data = data
        g.group_dict = group_dict

        extra_vars["form"] = form
        return base.render(
            _get_group_template(u'edit_template', group_type), extra_vars)


class DeleteGroupView(MethodView):
    u'''Delete group view '''

    def _prepare(self, id=None):
        context = {
            u'model': model,
            u'session': model.Session,
            u'user': g.user,
        }
        try:
            _check_access(u'group_delete', context, {u'id': id})
        except NotAuthorized:
            base.abort(403, _(u'Unauthorized to delete group %s') % u'')
        return context

    def post(self, group_type, is_organization, id=None):
        set_org(is_organization)
        context = self._prepare(id)
        try:
            _action(u'group_delete')(context, {u'id': id})
            if is_organization:
                h.flash_notice(_(u'Organization has been deleted.'))
            else:
                h.flash_notice(_(u'Group has been deleted.'))
        except NotAuthorized:
            base.abort(403, _(u'Unauthorized to delete group %s') % u'')
        except NotFound:
            base.abort(404, _(u'Group not found'))
        except ValidationError as e:
            h.flash_error(e.error_dict['message'])
            return h.redirect_to(u'{}.read'.format(group_type), id=id)

        return h.redirect_to(u'{}.index'.format(group_type))

    def get(self, group_type, is_organization, id=None):
        extra_vars = {}
        set_org(is_organization)
        context = self._prepare(id)
        group_dict = _action(u'group_show')(context, {u'id': id})
        if u'cancel' in request.params:
            return h.redirect_to(u'{}.edit'.format(group_type), id=id)

        # TODO: Remove
        g.group_dict = group_dict
        extra_vars = {
            u"group_dict": group_dict,
            u"group_type": group_type
        }
        return base.render(_replace_group_org(u'group/confirm_delete.html'),
                           extra_vars)


class MembersGroupView(MethodView):
    u'''New members group view'''

    def _prepare(self, id=None):
        context = {
            u'model': model,
            u'session': model.Session,
            u'user': g.user
        }
        try:
            _check_access(u'group_member_create', context, {u'id': id})
        except NotAuthorized:
            base.abort(403,
                       _(u'Unauthorized to create group %s members') % u'')

        return context

    def post(self, group_type, is_organization, id=None):
        set_org(is_organization)
        context = self._prepare(id)
        data_dict = clean_dict(
            dict_fns.unflatten(tuplize_dict(parse_params(request.form))))
        data_dict['id'] = id

        email = data_dict.get(u'email')

        if email:
            user_data_dict = {
                u'email': email,
                u'group_id': data_dict['id'],
                u'role': data_dict['role']
            }
            del data_dict['email']

            try:
                user_dict = _action(u'user_invite')(context, user_data_dict)
            except ValidationError as e:
                for error in e.error_summary.values():
                    h.flash_error(error)
                return h.redirect_to(
                    u'{}.member_new'.format(group_type), id=id)

            data_dict['username'] = user_dict['name']

        try:
            group_dict = _action(u'group_member_create')(context, data_dict)
            messages = {'member': _(u'Assigned %s as a member.'),
                        'editor': _(u'Assigned %s as an editor.'),
                        'admin': _(u'Assigned %s as an admin.')}
            h.flash_success(messages[data_dict['role']] % data_dict['username'])
        except NotAuthorized:
            base.abort(403, _(u'Unauthorized to add member to group %s') % u'')
        except NotFound:
            base.abort(404, _(u'Group not found'))
        except ValidationError as e:
            for error in e.error_summary.values():
                h.flash_error(error)
            return h.redirect_to(u'{}.member_new'.format(group_type), id=id)

        # TODO: Remove
        g.group_dict = group_dict

        return h.redirect_to(u'{}.members'.format(group_type), id=id)

    def get(self, group_type, is_organization, id=None):
        extra_vars = {}
        set_org(is_organization)
        context = self._prepare(id)
        user = request.params.get(u'user')
        data_dict = {u'id': id}
        data_dict['include_datasets'] = False
        group_dict = _action(u'group_show')(context, data_dict)
        roles = _action(u'member_roles_list')(context, {
            u'group_type': group_type
        })
        if user:
            user_dict = get_action(u'user_show')(context, {u'id': user})
            user_role =\
                authz.users_role_for_group_or_org(id, user) or u'member'
            # TODO: Remove
            g.user_dict = user_dict
            extra_vars["user_dict"] = user_dict
        else:
            user_role = u'member'

        # TODO: Remove
        g.group_dict = group_dict
        g.roles = roles
        g.user_role = user_role

        extra_vars.update({
            u"group_dict": group_dict,
            u"roles": roles,
            u"user_role": user_role,
            u"group_type": group_type
        })
        return base.render(_replace_group_org(u'group/member_new.html'),
                           extra_vars)


group = Blueprint(u'group', __name__, url_prefix=u'/group',
                  url_defaults={u'group_type': u'group',
                                u'is_organization': False})
organization = Blueprint(u'organization', __name__,
                         url_prefix=u'/organization',
                         url_defaults={u'group_type': u'organization',
                                       u'is_organization': True})


def register_group_plugin_rules(blueprint):
    actions = [
        u'member_delete', u'history', u'followers', u'follow',
        u'unfollow', u'admins', u'activity'
    ]
    blueprint.add_url_rule(u'/', view_func=index, strict_slashes=False)
    blueprint.add_url_rule(
        u'/new',
        methods=[u'GET', u'POST'],
        view_func=CreateGroupView.as_view(str(u'new')))
    blueprint.add_url_rule(u'/<id>', methods=[u'GET'], view_func=read)
    blueprint.add_url_rule(
        u'/edit/<id>', view_func=EditGroupView.as_view(str(u'edit')))
    blueprint.add_url_rule(
        u'/activity/<id>/<int:offset>', methods=[u'GET'], view_func=activity)
    blueprint.add_url_rule(u'/about/<id>', methods=[u'GET'], view_func=about)
    blueprint.add_url_rule(
        u'/members/<id>', methods=[u'GET', u'POST'], view_func=members)
    blueprint.add_url_rule(
        u'/member_new/<id>',
        view_func=MembersGroupView.as_view(str(u'member_new')))
    blueprint.add_url_rule(
        u'/bulk_process/<id>',
        view_func=BulkProcessView.as_view(str(u'bulk_process')))
    blueprint.add_url_rule(
        u'/delete/<id>',
        methods=[u'GET', u'POST'],
        view_func=DeleteGroupView.as_view(str(u'delete')))
    for action in actions:
        blueprint.add_url_rule(
            u'/{0}/<id>'.format(action),
            methods=[u'GET', u'POST'],
            view_func=globals()[action])


register_group_plugin_rules(group)
register_group_plugin_rules(organization)<|MERGE_RESOLUTION|>--- conflicted
+++ resolved
@@ -865,13 +865,10 @@
             context['message'] = data_dict.get(u'log_message', u'')
             data_dict['users'] = [{u'name': g.user, u'capacity': u'admin'}]
             group = _action(u'group_create')(context, data_dict)
-<<<<<<< HEAD
-=======
             if is_organization:
                 h.flash_success(_(u'Organization created.'))
             else:
                 h.flash_success(_(u'Group created.'))
->>>>>>> 57ffc8dd
         except (NotFound, NotAuthorized) as e:
             base.abort(404, _(u'Group not found'))
         except dict_fns.DataError:
