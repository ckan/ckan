# encoding: utf-8

import logging
import datetime
import re
from urllib import urlencode

from pylons.i18n import get_lang

import ckan.lib.base as base
import ckan.lib.helpers as h
import ckan.lib.navl.dictization_functions as dict_fns
import ckan.logic as logic
import ckan.lib.search as search
import ckan.model as model
import ckan.authz as authz
import ckan.lib.plugins as lib_plugins
import ckan.plugins as plugins
from ckan.common import OrderedDict, c, g, config, request, _
from flask import Blueprint
from flask.views import MethodView

NotFound = logic.NotFound
NotAuthorized = logic.NotAuthorized
ValidationError = logic.ValidationError
check_access = logic.check_access
get_action = logic.get_action
tuplize_dict = logic.tuplize_dict
clean_dict = logic.clean_dict
parse_params = logic.parse_params

log = logging.getLogger(__name__)

lookup_group_plugin = lib_plugins.lookup_group_plugin
lookup_group_controller = lib_plugins.lookup_group_controller
lookup_group_blueprint = lib_plugins.lookup_group_blueprints

is_org = False


def _index_template(group_type):
    return lookup_group_plugin(group_type).index_template()


def _group_form(group_type=None):
    return lookup_group_plugin(group_type).group_form()


def _form_to_db_schema(group_type=None):
    return lookup_group_plugin(group_type).form_to_db_schema()


def _db_to_form_schema(group_type=None):
    u'''This is an interface to manipulate data from the database
     into a format suitable for the form (optional)'''
    return lookup_group_plugin(group_type).db_to_form_schema()


def _setup_template_variables(context, data_dict, group_type=None):
    if u'type' not in data_dict:
        data_dict['type'] = group_type
    return lookup_group_plugin(group_type).\
        setup_template_variables(context, data_dict)


def _new_template(group_type):
    return lookup_group_plugin(group_type).new_template()


def _about_template(group_type):
    return lookup_group_plugin(group_type).about_template()


def _read_template(group_type):
    return lookup_group_plugin(group_type).read_template()


def _history_template(group_type):
    return lookup_group_plugin(group_type).history_template()


def _edit_template(group_type):
    return lookup_group_plugin(group_type).edit_template()


def _activity_template(group_type):
    return lookup_group_plugin(group_type).activity_template()


def _admins_template(group_type):
    return lookup_group_plugin(group_type).admins_template()


def _bulk_process_template(group_type):
    return lookup_group_plugin(group_type).bulk_process_template()


def _replace_group_org(string):
    u''' substitute organization for group if this is an org'''
    if is_org:
        return re.sub(u'^group', u'organization', string)
    return string


def _action(action_name):
    u''' select the correct group/org action '''
    return get_action(_replace_group_org(action_name))


def _check_access(action_name, *args, **kw):
    u''' select the correct group/org check_access '''
    return check_access(_replace_group_org(action_name), *args, **kw)


def _render_template(template_name, group_type):
    u''' render the correct group/org template '''
    return base.render(
        _replace_group_org(template_name),
        extra_vars={u'group_type': group_type})


def _force_reindex(grp):
    u''' When the group name has changed, we need to force a reindex
    of the datasets within the group, otherwise they will stop
    appearing on the read page for the group (as they're connected via
    the group name)'''
    group = model.Group.get(grp['name'])
    for dataset in group.packages():
        search.rebuild(dataset.name)


def _guess_group_type(expecting_name=False):
    u"""
            Guess the type of group from the URL.
            * The default url '/group/xyz' returns None
            * group_type is unicode
            * this handles the case where there is a prefix on the URL
              (such as /data/organization)
        """
    parts = [x for x in request.path.split(u'/') if x]

    idx = 0
    if expecting_name:
        idx = -1

    gt = parts[idx]

    return gt


def set_org(is_organization):
    global is_org
    is_org = is_organization


def index(group_type, is_organization):
    extra_vars = {}
    set_org(is_organization)
    page = h.get_page_number(request.params) or 1
    items_per_page = int(config.get(u'ckan.datasets_per_page', 20))

    context = {
        u'model': model,
        u'session': model.Session,
        u'user': c.user,
        u'for_view': True,
        u'with_private': False
    }

    try:
        _check_access(u'site_read', context)
        _check_access(u'group_list', context)
    except NotAuthorized:
        base.abort(403, _(u'Not authorized to see this page'))

    q = request.params.get(u'q', u'')
    sort_by = request.params.get(u'sort')

    # TODO: Remove
    g.q = q
    g.sort_by_selected = sort_by

    extra_vars["q"] = q
    extra_vars["sort_by"] = sort_by

    # pass user info to context as needed to view private datasets of
    # orgs correctly
    if g.userobj:
        context['user_id'] = g.userobj.id
        context['user_is_admin'] = g.userobj.sysadmin

    try:
        data_dict_global_results = {
            u'all_fields': False,
            u'q': q,
            u'sort': sort_by,
            u'type': group_type or u'group',
        }
        global_results = _action(u'group_list')(context,
                                                data_dict_global_results)
    except ValidationError as e:
        if e.error_dict and e.error_dict.get(u'message'):
            msg = e.error_dict['message']
        else:
            msg = str(e)
        h.flash_error(msg)
        extra_vars["page"] = h.Page([], 0)
        extra_vars["group_type"] = group_type
        return base.render(_index_template(group_type), extra_vars)

    data_dict_page_results = {
        u'all_fields': True,
        u'q': q,
        u'sort': sort_by,
        u'type': group_type or u'group',
        u'limit': items_per_page,
        u'offset': items_per_page * (page - 1),
        u'include_extras': True
    }
    page_results = _action(u'group_list')(context, data_dict_page_results)

    extra_vars["page"] = h.Page(
        collection=global_results,
        page=page,
        url=h.pager_url,
        items_per_page=items_per_page, )

    extra_vars["page"].items = page_results
    extra_vars["group_type"] = group_type
    return base.render(_index_template(group_type), extra_vars)


def _read(id, limit, group_type):
    u''' This is common code used by both read and bulk_process'''
    extra_vars = {}
    context = {
        u'model': model,
        u'session': model.Session,
        u'user': g.user,
        u'schema': _db_to_form_schema(group_type=group_type),
        u'for_view': True,
        u'extras_as_string': True
    }

    q = request.params.get(u'q', u'')

    # TODO: Remove
    g.q = q

    # Search within group
    if g.group_dict.get(u'is_organization'):
        fq = u' owner_org:"%s"' % g.group_dict.get(u'id')
    else:
        fq = u' groups:"%s"' % g.group_dict.get(u'name')

    extra_vars["q"] = q

    g.description_formatted = \
        h.render_markdown(g.group_dict.get(u'description'))

    context['return_query'] = True

    page = h.get_page_number(request.params)

    # most search operations should reset the page counter:
    params_nopage = [(k, v) for k, v in request.params.items() if k != u'page']
    sort_by = request.params.get(u'sort', None)

    def search_url(params):
        controller = lookup_group_controller(group_type)
        action = u'bulk_process' if getattr(
            g, u'action', u'') == u'bulk_process' else u'read'
        url = h.url_for(u'.'.join([controller, action]), id=id)
        params = [(k, v.encode(u'utf-8')
                   if isinstance(v, basestring) else str(v))
                  for k, v in params]
        return url + u'?' + urlencode(params)

    def drill_down_url(**by):
        return h.add_url_param(
            alternative_url=None,
            controller=u'group',
            action=u'read',
            extras=dict(id=g.group_dict.get(u'name')),
            new_params=by)

    extra_vars["drill_down_url"] = drill_down_url

    def remove_field(key, value=None, replace=None):
        controller = lookup_group_controller(group_type)
        return h.remove_url_param(
            key,
            value=value,
            replace=replace,
            controller=controller,
            action=u'read',
            extras=dict(id=g.group_dict.get(u'name')))

    extra_vars["remove_field"] = remove_field

    def pager_url(q=None, page=None):
        params = list(params_nopage)
        params.append((u'page', page))
        return search_url(params)

    try:
        extra_vars["fields"] = fields = []
        extra_vars["fields_grouped"] = fields_grouped = {}
        search_extras = {}
        for (param, value) in request.params.items():
            if param not in [u'q', u'page', u'sort'] \
                    and len(value) and not param.startswith(u'_'):
                if not param.startswith(u'ext_'):
                    fields.append((param, value))
                    q += u' %s: "%s"' % (param, value)
                    if param not in fields_grouped:
                        fields_grouped[param] = [value]
                    else:
                        fields_grouped[param].append(value)
                else:
                    search_extras[param] = value

        facets = OrderedDict()

        default_facet_titles = {
            u'organization': _(u'Organizations'),
            u'groups': _(u'Groups'),
            u'tags': _(u'Tags'),
            u'res_format': _(u'Formats'),
            u'license_id': _(u'Licenses')
        }

        for facet in h.facets():
            if facet in default_facet_titles:
                facets[facet] = default_facet_titles[facet]
            else:
                facets[facet] = facet

        # Facet titles
        _update_facet_titles(facets, group_type)

        extra_vars["facet_titles"] = facets

        data_dict = {
            u'q': q,
            u'fq': fq,
            u'include_private': True,
            u'facet.field': facets.keys(),
            u'rows': limit,
            u'sort': sort_by,
            u'start': (page - 1) * limit,
            u'extras': search_extras
        }

        context_ = dict((k, v) for (k, v) in context.items() if k != u'schema')
        query = get_action(u'package_search')(context_, data_dict)

        extra_vars["page"] = h.Page(
            collection=query['results'],
            page=page,
            url=pager_url,
            item_count=query['count'],
            items_per_page=limit)

        g.group_dict['package_count'] = query['count']

        extra_vars["search_facets"] = g.search_facets = query['search_facets']
        extra_vars["search_facets_limits"] = g.search_facets_limits = {}
        for facet in g.search_facets.keys():
            limit = int(
                request.params.get(u'_%s_limit' % facet,
                                   config.get(u'search.facets.default', 10)))
            g.search_facets_limits[facet] = limit
        extra_vars["page"].items = query['results']

        extra_vars["sort_by_selected"] = sort_by

    except search.SearchError, se:
        log.error(u'Group search error: %r', se.args)
        extra_vars["query_error"] = True
        extra_vars["page"] = h.Page(collection=[])

    # TODO: Rempve
    g.facet_titles = facets
    g.page = extra_vars["page"]

    extra_vars["group_type"] = group_type
    _setup_template_variables(context, {u'id': id}, extra_vars["group_type"])
    return extra_vars


def _update_facet_titles(facets, group_type):
    for plugin in plugins.PluginImplementations(plugins.IFacets):
        facets = plugin.group_facets(facets, group_type, None)


def _get_group_dict(id, group_type):
    u''' returns the result of group_show action or aborts if there is a
    problem '''
    context = {
        u'model': model,
        u'session': model.Session,
        u'user': g.user,
        u'for_view': True
    }
    try:
        return _action(u'group_show')(context, {
            u'id': id,
            u'include_datasets': False
        })
    except (NotFound, NotAuthorized):
        base.abort(404, _(u'Group not found'))


def read(group_type, is_organization, id=None, limit=20):
    extra_vars = {}
    set_org(is_organization)
    context = {
        u'model': model,
        u'session': model.Session,
        u'user': g.user,
        u'schema': _db_to_form_schema(group_type=group_type),
        u'for_view': True
    }
    data_dict = {u'id': id, u'type': group_type}

    # unicode format (decoded from utf8)
    q = request.params.get(u'q', u'')

    extra_vars["q"] = q

    try:
        # Do not query for the group datasets when dictizing, as they will
        # be ignored and get requested on the controller anyway
        data_dict['include_datasets'] = False
        group_dict = _action(u'group_show')(context, data_dict)
        group = context['group']
    except (NotFound, NotAuthorized):
        base.abort(404, _(u'Group not found'))

    # if the user specified a group id, redirect to the group name
    if data_dict['id'] == group_dict['id'] and \
            data_dict['id'] != group_dict['name']:
        return h.redirect_to(u'{}.read'.format(group_type),
                             id=group_dict['name'])

    # TODO: Remove
    g.q = q
    g.group_dict = group_dict
    g.group = group

    extra_vars = _read(id, limit, group_type)

    extra_vars["group_type"] = group_type
    extra_vars["group_dict"] = group_dict

    return base.render(_read_template(g.group_dict['type']), extra_vars)


def activity(id, group_type, is_organization, offset=0):
    u'''Render this group's public activity stream page.'''
    extra_vars = {}
    set_org(is_organization)
    context = {
        u'model': model,
        u'session': model.Session,
        u'user': g.user,
        u'for_view': True
    }
    try:
        group_dict = _get_group_dict(id, group_type)
    except (NotFound, NotAuthorized):
        base.abort(404, _(u'Group not found'))

    try:
        # Add the group's activity stream (already rendered to HTML) to the
        # template context for the group/read.html
        # template to retrieve later.
        extra_vars["group_activity_stream"] = \
            _action(u'group_activity_list_html')(
            context, {
                u'id': group_dict['id'],
                u'offset': offset
            })

    except ValidationError as error:
        base.abort(400, error.message)

    # TODO: Remove
    g.group_activity_stream = extra_vars["group_activity_stream"]
    g.group_dict = group_dict

    extra_vars["group_type"] = group_type
    extra_vars["group_dict"] = group_dict
    return base.render(_activity_template(group_type), extra_vars)


def about(id, group_type, is_organization):
    extra_vars = {}
    set_org(is_organization)
    context = {u'model': model, u'session': model.Session, u'user': g.user}
    group_dict = _get_group_dict(id, group_type)
    group_type = group_dict['type']
    _setup_template_variables(context, {u'id': id}, group_type=group_type)

    # TODO: Remove
    g.group_dict = group_dict
    g.group_type = group_type

    extra_vars = {u"group_dict": group_dict,
                  u"group_type": group_type}

    return base.render(_about_template(group_type), extra_vars)


def members(id, group_type, is_organization):
    extra_vars = {}
    set_org(is_organization)
    context = {u'model': model, u'session': model.Session, u'user': g.user}

    try:
        data_dict = {u'id': id}
        _check_access(u'group_edit_permissions', context, data_dict)
        members = get_action(u'member_list')(context, {
            u'id': id,
            u'object_type': u'user'
        })
        data_dict['include_datasets'] = False
        group_dict = _action(u'group_show')(context, data_dict)
    except NotFound:
        base.abort(404, _(u'Group not found'))
    except NotAuthorized:
        base.abort(403,
                   _(u'User %r not authorized to edit members of %s') %
                   (g.user, id))

    # TODO:Remove
    g.members = members
    g.group_dict = group_dict

    extra_vars = {u"members": members, u"group_dict": group_dict}
    return base.render(_replace_group_org(u'group/members.html'), extra_vars)


def member_delete(id, group_type, is_organization):
    extra_vars = {}
    set_org(is_organization)
    if u'cancel' in request.params:
        return h.redirect_to(u'{}.members'.format(group_type), id=id)

    context = {u'model': model, u'session': model.Session, u'user': c.user}

    try:
        _check_access(u'group_member_delete', context, {u'id': id})
    except NotAuthorized:
        base.abort(403, _(u'Unauthorized to delete group %s members') % u'')

    try:
        user_id = request.params.get(u'user')
        if request.method == u'POST':
            _action(u'group_member_delete')(context, {
                u'id': id,
                u'user_id': user_id
            })
            h.flash_notice(_(u'Group member has been deleted.'))
            return h.redirect_to(u'{}.members'.format(group_type), id=id)
        user_dict = _action(u'group_show')(context, {u'id': user_id})

        # TODO: Remove
        g.user_dict = user_dict
        g.user_id = user_id
        g.group_id = id

    except NotAuthorized:
        base.abort(403, _(u'Unauthorized to delete group %s members') % u'')
    except NotFound:
        base.abort(404, _(u'Group not found'))
    extra_vars = {
        "user_id": user_id,
        "user_dict": user_dict,
        "group_id": id
    }
    return base.render(_replace_group_org(u'group/confirm_delete_member.html'),
                       extra_vars)


def history(id, group_type, is_organization):
    ''' Do we need this? '''
    set_org(is_organization)
    if u'diff' in request.params or u'selected1' in request.params:
        try:
            params = {
                u'id': request.params.getone(u'group_name'),
                u'diff': request.params.getone(u'selected1'),
                u'oldid': request.params.getone(u'selected2'),
            }
        except KeyError:
            if u'group_name' in dict(request.params):
                id = request.params.getone(u'group_name')
            c.error = \
                _(u'Select two revisions before doing the comparison.')
        else:
            params[u'diff_entity'] = u'group'
            return h.redirect_to(controller=u'revision',
                                 action=u'diff', **params)

    context = {
        u'model': model,
        u'session': model.Session,
        u'user': c.user,
        u'schema': _db_to_form_schema()
    }
    data_dict = {u'id': id}
    try:
        c.group_dict = _action(u'group_show')(context, data_dict)
        c.group_revisions = _action(u'group_revision_list')(context, data_dict)
        # TODO: remove
        # Still necessary for the authz check in group/layout.html
        c.group = context['group']
    except (NotFound, NotAuthorized):
        base.abort(404, _(u'Group not found'))

    format = request.params.get(u'format', u'')
    if format == u'atom':
        # Generate and return Atom 1.0 document.
        from webhelpers.feedgenerator import Atom1Feed
        feed = Atom1Feed(
            title=_(u'CKAN Group Revision History'),
            link=h.url_for(
                group_type + '.read', id=c.group_dict['name']),
            description=_(u'Recent changes to CKAN Group: ') +
            c.group_dict['display_name'],
            language=unicode(get_lang()), )
        for revision_dict in c.group_revisions:
            revision_date = h.date_str_to_datetime(revision_dict['timestamp'])
            try:
                dayHorizon = int(request.params.get(u'days'))
            except:
                dayHorizon = 30
            dayAge = (datetime.datetime.now() - revision_date).days
            if dayAge >= dayHorizon:
                break
            if revision_dict['message']:
                item_title = u'%s' % revision_dict['message'].\
                    split(u'\n')[0]
            else:
                item_title = u'%s' % revision_dict['id']
            item_link = h.url_for(
                controller=u'revision', action=u'read', id=revision_dict['id'])
            item_description = _(u'Log message: ')
            item_description += u'%s' % (revision_dict['message'] or u'')
            item_author_name = revision_dict['author']
            item_pubdate = revision_date
            feed.add_item(
                title=item_title,
                link=item_link,
                description=item_description,
                author_name=item_author_name,
                pubdate=item_pubdate, )
        feed.content_type = u'application/atom+xml'
        return feed.writeString(u'utf-8')
    return base.render(
        _history_template(group_type), extra_vars={u'group_type': group_type})


def follow(id, group_type, is_organization):
    u'''Start following this group.'''
    set_org(is_organization)
    context = {u'model': model, u'session': model.Session, u'user': c.user}
    data_dict = {u'id': id}
    try:
        get_action(u'follow_group')(context, data_dict)
        group_dict = get_action(u'group_show')(context, data_dict)
        h.flash_success(
            _(u"You are now following {0}").format(group_dict['title']))

        id = group_dict['name']
    except ValidationError as e:
        error_message = (e.message or e.error_summary or e.error_dict)
        h.flash_error(error_message)
    except NotAuthorized as e:
        h.flash_error(e.message)
    return h.redirect_to(u'group.read', id=id)


def unfollow(id, group_type, is_organization):
    u'''Stop following this group.'''
    set_org(is_organization)
    context = {u'model': model, u'session': model.Session, u'user': c.user}
    data_dict = {u'id': id}
    try:
        get_action(u'unfollow_group')(context, data_dict)
        group_dict = get_action(u'group_show')(context, data_dict)
        h.flash_success(
            _(u"You are no longer following {0}").format(group_dict['title']))
        id = group_dict['name']
    except ValidationError as e:
        error_message = (e.message or e.error_summary or e.error_dict)
        h.flash_error(error_message)
    except (NotFound, NotAuthorized) as e:
        error_message = e.message
        h.flash_error(error_message)
    return h.redirect_to(u'group.read', id=id)


def followers(id, group_type, is_organization):
    extra_vars = {}
    set_org(is_organization)
    context = {u'model': model, u'session': model.Session, u'user': c.user}
    group_dict = _get_group_dict(id, group_type)
    try:
        c.followers = \
            get_action(u'group_follower_list')(context, {u'id': id})
    except NotAuthorized:
        base.abort(403, _(u'Unauthorized to view followers %s') % u'')

    # TODO: Remove
    g.group_dict = group_dict

    extra_vars = {
        u"group_dict": group_dict,
        u'group_type': group_type
        }
    return base.render(u'group/followers.html', extra_vars)


def admins(id, group_type, is_organization):
    extra_vars = {}
    set_org(is_organization)
    group_dict = _get_group_dict(id, group_type)
    admins = authz.get_group_or_org_admin_ids(id)

    # TODO: Remove
    g.group_dict = group_dict
    g.admins = admins

    extra_vars = {
        u"group_dict": group_dict,
        u'group_type': group_type,
        u"admins": admins
    }

    return base.render(_admins_template(c.group_dict['type']), extra_vars)


class BulkProcessView(MethodView):
    u''' Bulk process view'''

    def _prepare(self, group_type, id=None):

        # check we are org admin

        context = {
            u'model': model,
            u'session': model.Session,
            u'user': g.user,
            u'schema': _db_to_form_schema(group_type=group_type),
            u'for_view': True,
            u'extras_as_string': True
        }
        return context

    def get(self, id, group_type, is_organization):
        extra_vars = {}
        set_org(is_organization)
        context = self._prepare(group_type, id)
        data_dict = {u'id': id, u'type': group_type}
        data_dict['include_datasets'] = False
        try:
            group_dict = _action(u'group_show')(context, data_dict)
            group = context['group']
        except NotFound:
            base.abort(404, _(u'Group not found'))

        if not group_dict['is_organization']:
            # FIXME: better error
            raise Exception(u'Must be an organization')

        # If no action then just show the datasets
        limit = 500
        # TODO: Remove
        g.group_dict = group_dict
        g.group = group
        extra_vars = _read(id, limit, group_type)
        g.packages = g.page.items

        extra_vars = {
            u"group_dict": group_dict,
            u"group": group,
            u"packages": g.page.items,
            u'group_type': group_type
        }

        return base.render(_bulk_process_template(group_type), extra_vars)

    def post(self, id, group_type, is_organization, data=None):
        set_org(is_organization)
        context = self._prepare(group_type)
        data_dict = {u'id': id, u'type': group_type}
        try:
            check_access(u'bulk_update_public', context, {u'org_id': id})
            # Do not query for the group datasets when dictizing, as they will
            # be ignored and get requested on the controller anyway
            data_dict['include_datasets'] = False
            c.group_dict = _action(u'group_show')(context, data_dict)
            c.group = context['group']
        except NotFound:
            base.abort(404, _(u'Group not found'))
        except NotAuthorized:
            base.abort(403,
                       _(u'User %r not authorized to edit %s') % (c.user, id))

        if not c.group_dict['is_organization']:
            # FIXME: better error
            raise Exception(u'Must be an organization')

        # use different form names so that ie7 can be detected
        form_names = set([
            u"bulk_action.public",
            u"bulk_action.delete",
            u"bulk_action.private"
        ])
        actions_in_form = set(request.form.keys())
        actions = form_names.intersection(actions_in_form)
        # ie7 puts all buttons in form params but puts submitted one twice

        for key, value in request.form.to_dict().iteritems():
            if value in [u'private', u'public']:
                action = key.split(u'.')[-1]
                break
        else:
            # normal good browser form submission
            action = actions.pop().split(u'.')[-1]

        # process the action first find the datasets to perform the action on.
        # they are prefixed by dataset_ in the form data
        datasets = []
        for param in request.form:
            if param.startswith(u'dataset_'):
                datasets.append(param[8:])

        action_functions = {
            u'private': u'bulk_update_private',
            u'public': u'bulk_update_public',
            u'delete': u'bulk_update_delete',
        }

        data_dict = {u'datasets': datasets, u'org_id': c.group_dict['id']}

        try:
            get_action(action_functions[action])(context, data_dict)
        except NotAuthorized:
            base.abort(403, _(u'Not authorized to perform bulk update'))
        return h.redirect_to(u'{}.bulk_process'.format(group_type), id=id)


class CreateGroupView(MethodView):
    u'''Create group view '''

    def _prepare(self, data=None):
        if data and u'type' in data:
            group_type = data['type']
        else:
            group_type = _guess_group_type()
        if data:
            data['type'] = group_type

        context = {
            u'model': model,
            u'session': model.Session,
            u'user': g.user,
            u'save': u'save' in request.params,
            u'parent': request.params.get(u'parent', None),
            u'group_type': group_type
        }

        try:
            _check_access(u'group_create', context)
        except NotAuthorized:
            base.abort(403, _(u'Unauthorized to create a group'))

        return context

    def post(self, group_type, is_organization):
        set_org(is_organization)
        context = self._prepare()
        try:
            data_dict = clean_dict(
                dict_fns.unflatten(tuplize_dict(parse_params(request.form))))
            data_dict['type'] = group_type or u'group'
            context['message'] = data_dict.get(u'log_message', u'')
            data_dict['users'] = [{u'name': g.user, u'capacity': u'admin'}]
            group = _action(u'group_create')(context, data_dict)

        except (NotFound, NotAuthorized), e:
            base.abort(404, _(u'Group not found'))
        except dict_fns.DataError:
            base.abort(400, _(u'Integrity Error'))
        except ValidationError, e:
            errors = e.error_dict
            error_summary = e.error_summary
            return self.get(group_type, is_organization,
                            data_dict, errors, error_summary)

        return h.redirect_to(group['type'] + u'.read', id=group['name'])

    def get(self, group_type, is_organization,
            data=None, errors=None, error_summary=None):
        set_org(is_organization)
        context = self._prepare()
        data = data or {}
        if not data.get(u'image_url', u'').startswith(u'http'):
            data.pop(u'image_url', None)
        errors = errors or {}
        error_summary = error_summary or {}
        vars = {
            u'data': data,
            u'errors': errors,
            u'error_summary': error_summary,
            u'action': u'new',
            u'group_type': group_type
        }
        _setup_template_variables(
            context, data, group_type=group_type)
        c.form = base.render(
            _group_form(group_type=group_type), extra_vars=vars)
        return base.render(
            _new_template(group_type),
            extra_vars={u'group_type': group_type})


class EditGroupView(MethodView):
    u''' Edit group view'''

    def _prepare(self, id, is_organization, data=None):
        data_dict = {u'id': id, u'include_datasets': False}

        context = {
            u'model': model,
            u'session': model.Session,
            u'user': g.user,
            u'save': u'save' in request.params,
            u'for_edit': True,
            u'parent': request.params.get(u'parent', None),
            u'id': id
        }

        try:
            group = _action(u'group_show')(context, data_dict)
            check_access(u'group_update', context)
        except NotAuthorized:
            base.abort(403, _(u'Unauthorized to create a group'))
        except NotFound:
            base.abort(404, _(u'Group not found'))

        return context

    def post(self, group_type, is_organization, id=None):
        set_org(is_organization)
        context = self._prepare(id, is_organization)
        try:
            data_dict = clean_dict(
                dict_fns.unflatten(tuplize_dict(parse_params(request.form))))
            context['message'] = data_dict.get(u'log_message', u'')
            data_dict['id'] = context['id']
            context['allow_partial_update'] = True
            group = _action(u'group_update')(context, data_dict)
            if id != group['name']:
                _force_reindex(group)

        except (NotFound, NotAuthorized), e:
            base.abort(404, _(u'Group not found'))
        except dict_fns.DataError:
            base.abort(400, _(u'Integrity Error'))
        except ValidationError, e:
            errors = e.error_dict
            error_summary = e.error_summary
            return self.get(id, group_type, is_organization,
                            data_dict, errors, error_summary)
        return h.redirect_to(group['type'] + u'.read', id=group['name'])

    def get(self, id, group_type, is_organization,
            data=None, errors=None, error_summary=None):
        set_org(is_organization)
        context = self._prepare(id, is_organization)
        data_dict = {u'id': id, u'include_datasets': False}
        try:
<<<<<<< HEAD
            data_dict['include_datasets'] = False
            old_data = context['group']
            c.grouptitle = old_data.title
            c.groupname = old_data.name
=======
            old_data = _action('group_show')(context, data_dict)
            c.grouptitle = old_data.get(u'title')
            c.groupname = old_data.get(u'name')
>>>>>>> 130f8e2b
            data = data or old_data
        except (NotFound, NotAuthorized):
            base.abort(404, _(u'Group not found'))
        c.group_dict = data
        errors = errors or {}
        vars = {
            u'data': data,
            u'errors': errors,
            u'error_summary': error_summary,
            u'action': u'edit',
            u'group_type': group_type
        }

        _setup_template_variables(context, data, group_type=group_type)
        c.form = base.render(_group_form(group_type), extra_vars=vars)
        return base.render(
            _edit_template(group_type), extra_vars={u'group_type': group_type})


class DeleteGroupView(MethodView):
    u'''Delete group view '''

    def _prepare(self, id=None):
        context = {
            u'model': model,
            u'session': model.Session,
            u'user': c.user,
        }
        try:
            _check_access(u'group_delete', context, {u'id': id})
        except NotAuthorized:
            base.abort(403, _(u'Unauthorized to delete group %s') % u'')
        return context

    def post(self, group_type, is_organization, id=None):
        set_org(is_organization)
        context = self._prepare(id)
        try:
            _action(u'group_delete')(context, {u'id': id})
            if group_type == u'organization':
                h.flash_notice(_(u'Organization has been deleted.'))
            elif group_type == u'group':
                h.flash_notice(_(u'Group has been deleted.'))
            else:
                h.flash_notice(
                    _(u'%s has been deleted.') % _(group_type.capitalize()))
            c.group_dict = _action(u'group_show')(context, {u'id': id})
        except NotAuthorized:
            base.abort(403, _(u'Unauthorized to delete group %s') % u'')
        except NotFound:
            base.abort(404, _(u'Group not found'))
        except ValidationError as e:
            h.flash_error(e.error_dict['message'])
            return h.redirect_to(u'organization.read', id=id)

            return h.redirect_to(u'{}.read'.format(group_type), id=id)

        return h.redirect_to(u'{}.index'.format(group_type))

    def get(self, group_type, is_organization, id=None):
        set_org(is_organization)
        context = self._prepare(id)
        c.group_dict = _action(u'group_show')(context, {u'id': id})
        if u'cancel' in request.params:
            return h.redirect_to(u'{}.edit'.format(group_type), id=id)
        return _render_template(u'group/confirm_delete.html', group_type)


class MembersGroupView(MethodView):
    u'''New members group view'''

    def _prepare(self, id=None):
        context = {
            u'model': model,
            u'session': model.Session,
            u'user': c.user
        }
        try:
            _check_access(u'group_member_create', context, {u'id': id})
        except NotAuthorized:
            base.abort(403,
                       _(u'Unauthorized to create group %s members') % u'')

        return context

    def post(self, group_type, is_organization, id=None):
        set_org(is_organization)
        context = self._prepare(id)
        data_dict = clean_dict(
            dict_fns.unflatten(tuplize_dict(parse_params(request.form))))
        data_dict['id'] = id

        email = data_dict.get(u'email')

        if email:
            user_data_dict = {
                u'email': email,
                u'group_id': data_dict['id'],
                u'role': data_dict['role']
            }
            del data_dict['email']
            user_dict = _action(u'user_invite')(context, user_data_dict)
            data_dict['username'] = user_dict['name']

        try:
            c.group_dict = _action(u'group_member_create')(context, data_dict)
        except NotAuthorized:
            base.abort(403, _(u'Unauthorized to add member to group %s') % u'')
        except NotFound:
            base.abort(404, _(u'Group not found'))
        except ValidationError, e:
            h.flash_error(e.error_summary)

        return h.redirect_to(u'{}.members'.format(group_type), id=id)

    def get(self, group_type, is_organization, id=None):
        set_org(is_organization)
        context = self._prepare(id)
        user = request.params.get(u'user')
        data_dict = {u'id': id}
        data_dict['include_datasets'] = False
        c.group_dict = _action(u'group_show')(context, data_dict)
        c.roles = _action(u'member_roles_list')(context, {
            u'group_type': group_type
        })
        if user:
            c.user_dict = get_action(u'user_show')(context, {u'id': user})
            c.user_role =\
                authz.users_role_for_group_or_org(id, user) or u'member'
        else:
            c.user_role = u'member'
        return _render_template(u'group/member_new.html', group_type)


group = Blueprint(u'group', __name__, url_prefix=u'/group',
                  url_defaults={u'group_type': u'group',
                                u'is_organization': False})
organization = Blueprint(u'organization', __name__,
                         url_prefix=u'/organization',
                         url_defaults={u'group_type': u'organization',
                                       u'is_organization': True})


def register_group_plugin_rules(blueprint):
    actions = [
        u'member_delete', u'history', u'followers', u'follow',
        u'unfollow', u'admins', u'activity'
    ]
    blueprint.add_url_rule(u'/', view_func=index, strict_slashes=False)
    blueprint.add_url_rule(
        u'/new',
        methods=[u'GET', u'POST'],
        view_func=CreateGroupView.as_view(str(u'new')))
    blueprint.add_url_rule(u'/<id>', methods=[u'GET'], view_func=read)
    blueprint.add_url_rule(
        u'/edit/<id>', view_func=EditGroupView.as_view(str(u'edit')))
    blueprint.add_url_rule(
        u'/activity/<id>/<int:offset>', methods=[u'GET'], view_func=activity)
    blueprint.add_url_rule(u'/about/<id>', methods=[u'GET'], view_func=about)
    blueprint.add_url_rule(
        u'/members/<id>', methods=[u'GET', u'POST'], view_func=members)
    blueprint.add_url_rule(
        u'/member_new/<id>',
        view_func=MembersGroupView.as_view(str(u'member_new')))
    blueprint.add_url_rule(
        u'/bulk_process/<id>',
        view_func=BulkProcessView.as_view(str(u'bulk_process')))
    blueprint.add_url_rule(
        u'/delete/<id>',
        methods=[u'GET', u'POST'],
        view_func=DeleteGroupView.as_view(str(u'delete')))
    for action in actions:
        blueprint.add_url_rule(
            u'/{0}/<id>'.format(action),
            methods=[u'GET', u'POST'],
            view_func=globals()[action])


register_group_plugin_rules(group)
register_group_plugin_rules(organization)<|MERGE_RESOLUTION|>--- conflicted
+++ resolved
@@ -586,6 +586,7 @@
 
 def history(id, group_type, is_organization):
     ''' Do we need this? '''
+    extra_vars = {}
     set_org(is_organization)
     if u'diff' in request.params or u'selected1' in request.params:
         try:
@@ -706,20 +707,22 @@
 def followers(id, group_type, is_organization):
     extra_vars = {}
     set_org(is_organization)
-    context = {u'model': model, u'session': model.Session, u'user': c.user}
+    context = {u'model': model, u'session': model.Session, u'user': g.user}
     group_dict = _get_group_dict(id, group_type)
     try:
-        c.followers = \
+        followers = \
             get_action(u'group_follower_list')(context, {u'id': id})
     except NotAuthorized:
         base.abort(403, _(u'Unauthorized to view followers %s') % u'')
 
     # TODO: Remove
     g.group_dict = group_dict
+    g.followers = followers
 
     extra_vars = {
         u"group_dict": group_dict,
-        u'group_type': group_type
+        u"group_type": group_type,
+        u"followers": followers
         }
     return base.render(u'group/followers.html', extra_vars)
 
@@ -906,6 +909,7 @@
 
     def get(self, group_type, is_organization,
             data=None, errors=None, error_summary=None):
+        extra_vars = {}
         set_org(is_organization)
         context = self._prepare()
         data = data or {}
@@ -913,7 +917,7 @@
             data.pop(u'image_url', None)
         errors = errors or {}
         error_summary = error_summary or {}
-        vars = {
+        extra_vars = {
             u'data': data,
             u'errors': errors,
             u'error_summary': error_summary,
@@ -922,11 +926,14 @@
         }
         _setup_template_variables(
             context, data, group_type=group_type)
-        c.form = base.render(
-            _group_form(group_type=group_type), extra_vars=vars)
-        return base.render(
-            _new_template(group_type),
-            extra_vars={u'group_type': group_type})
+        form = base.render(
+            _group_form(group_type=group_type), extra_vars)
+
+        # TODO: Remove
+        g.form = form
+
+        extra_vars["form"] = form
+        return base.render(_new_template(group_type), extra_vars)
 
 
 class EditGroupView(MethodView):
@@ -981,26 +988,20 @@
 
     def get(self, id, group_type, is_organization,
             data=None, errors=None, error_summary=None):
+        extra_vars = {}
         set_org(is_organization)
         context = self._prepare(id, is_organization)
         data_dict = {u'id': id, u'include_datasets': False}
         try:
-<<<<<<< HEAD
-            data_dict['include_datasets'] = False
-            old_data = context['group']
-            c.grouptitle = old_data.title
-            c.groupname = old_data.name
-=======
             old_data = _action('group_show')(context, data_dict)
-            c.grouptitle = old_data.get(u'title')
-            c.groupname = old_data.get(u'name')
->>>>>>> 130f8e2b
+            grouptitle = old_data.get(u'title')
+            groupname = old_data.get(u'name')
             data = data or old_data
         except (NotFound, NotAuthorized):
             base.abort(404, _(u'Group not found'))
-        c.group_dict = data
+        group_dict = data
         errors = errors or {}
-        vars = {
+        extra_vars = {
             u'data': data,
             u'errors': errors,
             u'error_summary': error_summary,
@@ -1009,9 +1010,17 @@
         }
 
         _setup_template_variables(context, data, group_type=group_type)
-        c.form = base.render(_group_form(group_type), extra_vars=vars)
+        form = base.render(_group_form(group_type), extra_vars)
+
+        # TODO: Remove
+        g.grouptitle = grouptitle
+        g.groupname = groupname
+        g.data = data
+        g.group_dict = group_dict
+
+        extra_vars["form"] = form
         return base.render(
-            _edit_template(group_type), extra_vars={u'group_type': group_type})
+            _edit_template(group_type), extra_vars)
 
 
 class DeleteGroupView(MethodView):
