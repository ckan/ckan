--- conflicted
+++ resolved
@@ -172,13 +172,8 @@
     # Get the orgs/groups for the current page
     orgs_for_page = page_results[offset:end]
 
-<<<<<<< HEAD
     extra_vars["page"] = h.Page(
         collection=page_results,
-=======
-    extra_vars["page"] = Page(
-        collection=global_results,
->>>>>>> ce6f837e
         page=page,
         url=h.pager_url,
         item_count=total_count,
