--- conflicted
+++ resolved
@@ -4,18 +4,13 @@
 from typing import Any, Optional
 
 import six
-from flask_login import logout_user
 
 from urllib.parse import quote
 from flask.wrappers import Response
 
 import ckan.model as model
 import ckan.lib.api_token as api_token
-<<<<<<< HEAD
-from ckan.common import g, request, config, session, current_user
-=======
 from ckan.common import g, request, config, current_user, logout_user
->>>>>>> df50c365
 from ckan.lib.i18n import get_locales_from_config
 import ckan.plugins as p
 
@@ -23,17 +18,6 @@
 log = logging.getLogger(__name__)
 
 
-<<<<<<< HEAD
-def check_session_cookie(response: Response) -> Response:
-    for cookie in request.cookies:
-        if cookie == 'ckan' and not session.get('_user_id'):
-            response.delete_cookie(cookie)
-
-    return response
-
-
-=======
->>>>>>> df50c365
 def set_cors_headers_for_response(response: Response) -> Response:
     u'''
     Set up Access Control Allow headers if either origin_allow_all is True, or
@@ -113,13 +97,8 @@
     g.userobj = '' if current_user.is_anonymous else current_user
 
     # logout, if a user that was still logged in is deleted.
-<<<<<<< HEAD
-    if not current_user.is_anonymous:
-        if not current_user.is_active():  # type: ignore
-=======
     if current_user.is_authenticated:
         if not current_user.is_active:
->>>>>>> df50c365
             logout_user()
 
     # If we have a user but not the userobj let's get the userobj. This means
