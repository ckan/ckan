# encoding: utf-8
from __future__ import annotations

import cgi
import json
import logging
from typing import Any, cast, Optional, Union

from werkzeug.wrappers.response import Response as WerkzeugResponse
import flask
from flask.views import MethodView

import ckan.lib.base as base
import ckan.lib.datapreview as lib_datapreview
import ckan.lib.helpers as h
import ckan.lib.navl.dictization_functions as dict_fns
import ckan.lib.uploader as uploader
import ckan.logic as logic
import ckan.model as model
import ckan.plugins as plugins
from ckan.lib import signals
from ckan.common import _, config, g, request, current_user
from ckan.views.home import CACHE_PARAMETERS
from ckan.views.dataset import (
    _get_pkg_template, _get_package_type, _setup_template_variables
)

from ckan.types import Context, Response

Blueprint = flask.Blueprint
NotFound = logic.NotFound
NotAuthorized = logic.NotAuthorized
ValidationError = logic.ValidationError
check_access = logic.check_access
get_action = logic.get_action
tuplize_dict = logic.tuplize_dict
clean_dict = logic.clean_dict
parse_params = logic.parse_params
flatten_to_string_key = logic.flatten_to_string_key

log = logging.getLogger(__name__)

resource = Blueprint(
    u'dataset_resource',
    __name__,
    url_prefix=u'/dataset/<id>/resource',
    url_defaults={u'package_type': u'dataset'}
)
prefixed_resource = Blueprint(
    u'resource',
    __name__,
    url_prefix=u'/dataset/<id>/resource',
    url_defaults={u'package_type': u'dataset'}
)


<<<<<<< HEAD
def _read(context, data_dict):
    package = data_dict.get('package')
    resource = data_dict.get('resource')
    resource_id = data_dict.get('resource_id')
    view_id = data_dict.get('view_id')
    activity_id = data_dict.get('activity_id', None)
    license_id = package.get(u'license_id')

    try:
        package[u'isopen'] = model.Package.get_license_register()[
            license_id
        ].isopen()
    except KeyError:
        package[u'isopen'] = False

    resource_views = get_action(u'resource_view_list')(
        context, {
            u'id': resource_id
        }
    )
    resource[u'has_views'] = len(resource_views) > 0

    current_resource_view = None

    if resource[u'has_views']:
        if view_id:
            current_resource_view = [
                rv for rv in resource_views if rv[u'id'] == view_id
            ]
            if len(current_resource_view) == 1:
                current_resource_view = current_resource_view[0]
            else:
                return base.abort(404, _(u'Resource view not found'))
        else:
            current_resource_view = resource_views[0]

    pkg = context[u'package']
    dataset_type = pkg.type or data_dict.get('package_type')

    extra_vars = {
        u'resource_views': resource_views,
        u'current_resource_view': current_resource_view,
        u'dataset_type': dataset_type,
        u'pkg_dict': package,
        u'package': package,
        u'resource': resource,
        u'pkg': pkg,  # NB it is the current version of the dataset, so ignores
                      # activity_id. Still used though in resource views for
                      # backward compatibility
        u'is_activity_archive': bool(activity_id),
    }
    return extra_vars


def read(package_type, id, resource_id):
    context = {
=======
def read(package_type: str, id: str, resource_id: str) -> Union[Response, str]:
    context = cast(Context, {
>>>>>>> 55b77a80
        u'model': model,
        u'session': model.Session,
        u'user': current_user.name,
        u'auth_user_obj': current_user,
        u'for_view': True
    })

    try:
        package = get_action(u'package_show')(context, {u'id': id})
    except NotFound:
        return base.abort(404, _(u'Dataset not found'))
<<<<<<< HEAD

    resource = None
    activity_id = request.params.get(u'activity_id')
    view_id = request.args.get(u'view_id')
    data_dict = {
        'resource': resource, 'package': package, 'view_id': view_id,
        'activity_id': activity_id, 'package_type': package_type,
        'resource_id': resource_id
    }
    if activity_id:
        # view an 'old' version of the package, as recorded in the
        # activity stream
        try:
            resource = context['session'].query(model.Activity).get(
                activity_id
            ).data['package']
        except AttributeError:
            base.abort(404, _('Resource not found'))
        if resource['id'] != resource_id:
            log.info(
                'Mismatch between resource id in activity and URL {} {}'.format
                    (resource['id'], resource_id)
            )
            # the activity is not for the package in the URL - don't allow
            # misleading URLs as could be malicious
            base.abort(404, _(u'Activity not found'))
        # The name is used lots in the template for links, so fix it to be
        # the current one. It's not displayed to the user anyway.
        # resource['name'] = current_res['name']

        # Don't crash on old (unmigrated) activity records, which do not
        # include resources or extras.
        package.setdefault(u'resources', [])
=======
    except NotAuthorized:
        if config.get_value(u'ckan.auth.reveal_private_datasets'):
            if current_user.is_authenticated:
                return base.abort(
                    403, _(u'Unauthorized to read resource %s') % resource_id)
            else:
                return h.redirect_to(
                    "user.login",
                    came_from=h.url_for('resource.read',
                                        id=id, resource_id=resource_id)
                )
        return base.abort(
            404,
            _(u'Dataset not found')
        )
>>>>>>> 55b77a80

        data_dict['resource'] = resource
        extra_vars = _read(context, data_dict)

        template = _get_pkg_template(
            u'resource_template', extra_vars['dataset_type']
        )
        return base.render(template, extra_vars)

    else:
        for res in package.get('resources', []):
            if res['id'] == resource_id:
                resource = res
                break
        if not resource:
            return base.abort(404, _(u'Resource not found'))
        data_dict['resource'] = resource
        extra_vars = _read(context, data_dict)

        template = _get_pkg_template(
            u'resource_template', extra_vars['dataset_type']
        )
        return base.render(template, extra_vars)


def activity(package_type, id):
    """Render this package's public activity stream page.
    """
    context = {
        u'model': model,
        u'session': model.Session,
        u'user': g.user,
        u'for_view': True,
        u'auth_user_obj': g.userobj
    }
    data_dict = {u'id': id}
    try:
        pkg_dict = get_action(u'package_show')(context, data_dict)
        pkg = context[u'package']
        package_activity_stream = get_action(
            u'package_activity_list')(
            context, {u'id': id})

        res_activity_list = []
        for res in pkg.resources_all:
            resource_activity_stream = get_action(
                'resource_activity_list')(
                context, {'id': res.id}
            )
            res_activity_list.append(resource_activity_stream)

        dataset_type = pkg_dict[u'type'] or u'dataset'
    except NotFound:
        return base.abort(404, _(u'Dataset not found'))
    except NotAuthorized:
        return base.abort(403, _(u'Unauthorized to read dataset %s') % id)

    # TODO: remove
    g.pkg_dict = pkg_dict
    g.pkg = pkg

<<<<<<< HEAD
    import itertools
    from operator import itemgetter
    activity_list = [list(itertools.chain.from_iterable(res_activity_list))]
    activity_list = sorted(
        activity_list[0], key=itemgetter('timestamp'), reverse=True
    )
    return base.render(
        u'package/activity_resource.html', {
            u'dataset_type': dataset_type,
            u'pkg_dict': pkg_dict,
            u'pkg': pkg,
            u'activity_stream': package_activity_stream,
            u'res_activity_stream': activity_list,
            u'id': id,  # i.e. package's current name
        }
    )


def changes(resource_id, id, activity_id, package_type=None):
    '''
    Shows the changes to a resource in one particular activity stream item.
    '''
    activity_id = activity_id
    context = {
        u'model': model, u'session': model.Session,
        u'user': g.user, u'auth_user_obj': g.userobj
=======
    extra_vars: dict[str, Any] = {
        u'resource_views': resource_views,
        u'current_resource_view': current_resource_view,
        u'dataset_type': dataset_type,
        u'pkg_dict': package,
        u'package': package,
        u'resource': resource,
        u'pkg': pkg,
>>>>>>> 55b77a80
    }

    try:
        activity_diff = get_action(u'activity_diff')(
            context, {u'id': activity_id, u'object_type': u'package',
                      u'diff_type': u'html'})
    except NotFound as e:
        log.info(u'Activity not found: {} - {}'.format(str(e), activity_id))
        return base.abort(404, _(u'Activity not found'))
    except NotAuthorized:
        return base.abort(403, _(u'Unauthorized to view activity data'))

    # 'pkg_dict' needs to go to the templates for page title & breadcrumbs.
    # Use the current version of the package, in case the name/title have
    # changed, and we need a link to it which works
    pkg_id = activity_diff['activities'][1]['data']['package']['package_id']
    current_pkg_dict = get_action('package_show')(context, {'id': pkg_id})
    resource_activity_list = get_action('resource_activity_list')(
        context, {
            'id': resource_id,
            'limit': 100
        }
    )

    return base.render(
        u'package/changes.html', {
            u'activity_diffs': [activity_diff],
            u'pkg_dict': current_pkg_dict,
            u'pkg_activity_list': resource_activity_list,
            u'dataset_type': current_pkg_dict[u'type'],
        }
    )


def download(package_type: str,
             id: str,
             resource_id: str,
             filename: Optional[str] = None
             ) -> Union[Response, WerkzeugResponse]:
    """
    Provides a direct download by either redirecting the user to the url
    stored or downloading an uploaded file directly.
    """
    context = cast(Context, {
        u'model': model,
        u'session': model.Session,
        u'user': current_user.name,
        u'auth_user_obj': current_user
    })

    try:
        rsc = get_action(u'resource_show')(context, {u'id': resource_id})
        get_action(u'package_show')(context, {u'id': id})
    except NotFound:
        return base.abort(404, _(u'Resource not found'))
    except NotAuthorized:
        return base.abort(403, _(u'Not authorized to download resource'))

    if rsc.get(u'url_type') == u'upload':
        upload = uploader.get_resource_uploader(rsc)
        filepath = upload.get_path(rsc[u'id'])
        resp = flask.send_file(filepath, download_name=filename)

        if rsc.get('mimetype'):
            resp.headers['Content-Type'] = rsc['mimetype']
        signals.resource_download.send(resource_id)
        return resp

    elif u'url' not in rsc:
        return base.abort(404, _(u'No download is available'))
    return h.redirect_to(rsc[u'url'])


class CreateView(MethodView):
    def post(self, package_type: str, id: str) -> Union[str, Response]:
        save_action = request.form.get(u'save')
        data = clean_dict(
            dict_fns.unflatten(tuplize_dict(parse_params(request.form)))
        )
        data.update(clean_dict(
            dict_fns.unflatten(tuplize_dict(parse_params(request.files)))
        ))

        # we don't want to include save as it is part of the form
        del data[u'save']
        resource_id = data.pop(u'id')

        context = cast(Context, {
            u'model': model,
            u'session': model.Session,
            u'user': current_user.name,
            u'auth_user_obj': current_user
        })

        # see if we have any data that we are trying to save
        data_provided = False
        for key, value in data.items():
            if (
                    (value or isinstance(value, cgi.FieldStorage))
                    and key != u'resource_type'):
                data_provided = True
                break

        if not data_provided and save_action != u"go-dataset-complete":
            if save_action == u'go-dataset':
                # go to final stage of adddataset
                return h.redirect_to(u'{}.edit'.format(package_type), id=id)
            # see if we have added any resources
            try:
                data_dict = get_action(u'package_show')(context, {u'id': id})
            except NotAuthorized:
                return base.abort(403, _(u'Unauthorized to update dataset'))
            except NotFound:
                return base.abort(
                    404,
                    _(u'The dataset {id} could not be found.').format(id=id)
                )
            if not len(data_dict[u'resources']):
                # no data so keep on page
                msg = _(u'You must add at least one data resource')
                # On new templates do not use flash message

                errors: dict[str, Any] = {}
                error_summary = {_(u'Error'): msg}
                return self.get(package_type, id, data, errors, error_summary)

            # XXX race condition if another user edits/deletes
            data_dict = get_action(u'package_show')(context, {u'id': id})
            get_action(u'package_update')(
                cast(Context, dict(context, allow_state_change=True)),
                dict(data_dict, state=u'active')
            )
            return h.redirect_to(u'{}.read'.format(package_type), id=id)

        data[u'package_id'] = id
        try:
            if resource_id:
                data[u'id'] = resource_id
                get_action(u'resource_update')(context, data)
            else:
                get_action(u'resource_create')(context, data)
        except ValidationError as e:
            errors = e.error_dict
            error_summary = e.error_summary
            if data.get(u'url_type') == u'upload' and data.get(u'url'):
                data[u'url'] = u''
                data[u'url_type'] = u''
                data[u'previous_upload'] = True
            return self.get(package_type, id, data, errors, error_summary)
        except NotAuthorized:
            return base.abort(403, _(u'Unauthorized to create a resource'))
        except NotFound:
            return base.abort(
                404, _(u'The dataset {id} could not be found.').format(id=id)
            )
        if save_action == u'go-metadata':
            # XXX race condition if another user edits/deletes
            data_dict = get_action(u'package_show')(context, {u'id': id})
            get_action(u'package_update')(
                cast(Context, dict(context, allow_state_change=True)),
                dict(data_dict, state=u'active')
            )
            return h.redirect_to(u'{}.read'.format(package_type), id=id)
        elif save_action == u'go-dataset':
            # go to first stage of add dataset
            return h.redirect_to(u'{}.edit'.format(package_type), id=id)
        elif save_action == u'go-dataset-complete':

            return h.redirect_to(u'{}.read'.format(package_type), id=id)
        else:
            # add more resources
            return h.redirect_to(
                u'{}_resource.new'.format(package_type),
                id=id
            )

    def get(self,
            package_type: str,
            id: str,
            data: Optional[dict[str, Any]] = None,
            errors: Optional[dict[str, Any]] = None,
            error_summary: Optional[dict[str, Any]] = None) -> str:
        # get resources for sidebar
        context = cast(Context, {
            u'model': model,
            u'session': model.Session,
            u'user': current_user.name,
            u'auth_user_obj': current_user
        })
        try:
            pkg_dict = get_action(u'package_show')(context, {u'id': id})
        except NotFound:
            return base.abort(
                404, _(u'The dataset {id} could not be found.').format(id=id)
            )
        try:
            check_access(
                u'resource_create', context, {u"package_id": pkg_dict["id"]}
            )
        except NotAuthorized:
            return base.abort(
                403, _(u'Unauthorized to create a resource for this package')
            )

        package_type = pkg_dict[u'type'] or package_type

        errors = errors or {}
        error_summary = error_summary or {}
        extra_vars: dict[str, Any] = {
            u'data': data,
            u'errors': errors,
            u'error_summary': error_summary,
            u'action': u'new',
            u'resource_form_snippet': _get_pkg_template(
                u'resource_form', package_type
            ),
            u'dataset_type': package_type,
            u'pkg_name': id,
            u'pkg_dict': pkg_dict
        }
        template = u'package/new_resource_not_draft.html'
        if pkg_dict[u'state'].startswith(u'draft'):
            extra_vars[u'stage'] = ['complete', u'active']
            template = u'package/new_resource.html'
        return base.render(template, extra_vars)


class EditView(MethodView):
    def _prepare(self, id: str):
        user = current_user.name
        context = cast(Context, {
            u'model': model,
            u'session': model.Session,
            u'api_version': 3,
            u'for_edit': True,
            u'user': user,
            u'auth_user_obj': current_user
        })
        try:
            check_access(u'package_update', context, {u'id': id})
        except NotAuthorized:
            return base.abort(
                403,
                _(u'User %r not authorized to edit %s') % (user, id)
            )
        return context

    def post(self, package_type: str, id: str,
             resource_id: str) -> Union[str, Response]:
        context = self._prepare(id)
        data = clean_dict(
            dict_fns.unflatten(tuplize_dict(parse_params(request.form)))
        )
        data.update(clean_dict(
            dict_fns.unflatten(tuplize_dict(parse_params(request.files)))
        ))

        # we don't want to include save as it is part of the form
        del data[u'save']

        data[u'package_id'] = id
        try:
            if resource_id:
                data[u'id'] = resource_id
                get_action(u'resource_update')(context, data)
            else:
                get_action(u'resource_create')(context, data)
        except ValidationError as e:
            errors = e.error_dict
            error_summary = e.error_summary
            return self.get(
                package_type, id, resource_id, data, errors, error_summary
            )
        except NotAuthorized:
            return base.abort(403, _(u'Unauthorized to edit this resource'))
        return h.redirect_to(
            u'{}_resource.read'.format(package_type),
            id=id, resource_id=resource_id
        )

    def get(self,
            package_type: str,
            id: str,
            resource_id: str,
            data: Optional[dict[str, Any]] = None,
            errors: Optional[dict[str, Any]] = None,
            error_summary: Optional[dict[str, Any]] = None) -> str:
        context = self._prepare(id)
        pkg_dict = get_action(u'package_show')(context, {u'id': id})

        try:
            resource_dict = get_action(u'resource_show')(
                context, {
                    u'id': resource_id
                }
            )
        except NotFound:
            return base.abort(404, _(u'Resource not found'))

        if pkg_dict[u'state'].startswith(u'draft'):
            return CreateView().get(package_type, id, data=resource_dict)

        # resource is fully created
        resource = resource_dict
        # set the form action
        form_action = h.url_for(
            u'{}_resource.edit'.format(package_type),
            resource_id=resource_id, id=id
        )
        if not data:
            data = resource_dict

        package_type = pkg_dict[u'type'] or package_type

        errors = errors or {}
        error_summary = error_summary or {}
        extra_vars: dict[str, Any] = {
            u'data': data,
            u'errors': errors,
            u'error_summary': error_summary,
            u'action': u'edit',
            u'resource_form_snippet': _get_pkg_template(
                u'resource_form', package_type
            ),
            u'dataset_type': package_type,
            u'resource': resource,
            u'pkg_dict': pkg_dict,
            u'form_action': form_action
        }
        return base.render(u'package/resource_edit.html', extra_vars)


class DeleteView(MethodView):
    def _prepare(self, id: str):
        context = cast(Context, {
            u'model': model,
            u'session': model.Session,
            u'user': current_user.name,
            u'auth_user_obj': current_user
        })
        try:
            check_access(u'package_delete', context, {u'id': id})
        except NotAuthorized:
            return base.abort(
                403,
                _(u'Unauthorized to delete package %s') % u''
            )
        return context

    def post(self, package_type: str, id: str, resource_id: str) -> Response:
        if u'cancel' in request.form:
            return h.redirect_to(
                u'{}_resource.edit'.format(package_type),
                resource_id=resource_id, id=id
            )
        context = self._prepare(id)

        try:
            get_action(u'resource_delete')(context, {u'id': resource_id})
            h.flash_notice(_(u'Resource has been deleted.'))
            pkg_dict = get_action(u'package_show')({}, {u'id': id})
            if pkg_dict[u'state'].startswith(u'draft'):
                return h.redirect_to(
                    u'{}_resource.new'.format(package_type),
                    id=id
                )
            else:
                return h.redirect_to(u'{}.read'.format(package_type), id=id)
        except NotAuthorized:
            return base.abort(
                403,
                _(u'Unauthorized to delete resource %s') % u''
            )
        except NotFound:
            return base.abort(404, _(u'Resource not found'))

    def get(self, package_type: str, id: str, resource_id: str) -> str:
        context = self._prepare(id)
        try:
            resource_dict = get_action(u'resource_show')(
                context, {
                    u'id': resource_id
                }
            )
            pkg_id = id
        except NotAuthorized:
            return base.abort(
                403,
                _(u'Unauthorized to delete resource %s') % u''
            )
        except NotFound:
            return base.abort(404, _(u'Resource not found'))

        # TODO: remove
        g.resource_dict = resource_dict
        g.pkg_id = pkg_id

        return base.render(
            u'package/confirm_delete_resource.html', {
                u'dataset_type': _get_package_type(id),
                u'resource_dict': resource_dict,
                u'pkg_id': pkg_id
            }
        )


def views(package_type: str, id: str, resource_id: str) -> str:
    package_type = _get_package_type(id)
    context = cast(Context, {
        u'model': model,
        u'session': model.Session,
        u'user': current_user.name,
        u'for_view': True,
        u'auth_user_obj': current_user
    })
    data_dict = {u'id': id}

    try:
        check_access(u'package_update', context, data_dict)
    except NotAuthorized:
        return base.abort(
            403,
            _(u'User %r not authorized to edit %s') % (current_user.name, id)
        )
    # check if package exists
    try:
        pkg_dict = get_action(u'package_show')(context, data_dict)
        pkg = context[u'package']
    except (NotFound, NotAuthorized):
        return base.abort(404, _(u'Dataset not found'))

    try:
        resource = get_action(u'resource_show')(context, {u'id': resource_id})
        views = get_action(u'resource_view_list')(
            context, {
                u'id': resource_id
            }
        )

    except NotFound:
        return base.abort(404, _(u'Resource not found'))
    except NotAuthorized:
        return base.abort(403, _(u'Unauthorized to read resource %s') % id)

    _setup_template_variables(context, {u'id': id}, package_type=package_type)

    # TODO: remove
    g.pkg_dict = pkg_dict
    g.pkg = pkg
    g.resource = resource
    g.views = views

    return base.render(
        u'package/resource_views.html', {
            u'pkg_dict': pkg_dict,
            u'pkg': pkg,
            u'resource': resource,
            u'views': views
        }
    )


def view(package_type: str,
         id: str,
         resource_id: str,
         view_id: Optional[str] = None) -> str:
    """
    Embedded page for a resource view.

    Depending on the type, different views are loaded. This could be an
    img tag where the image is loaded directly or an iframe that embeds a
    webpage or another preview.
    """
    context = cast(Context, {
        u'model': model,
        u'session': model.Session,
        u'user': current_user.name,
        u'auth_user_obj': current_user
    })

    try:
        package = get_action(u'package_show')(context, {u'id': id})
    except (NotFound, NotAuthorized):
        return base.abort(404, _(u'Dataset not found'))

    try:
        resource = get_action(u'resource_show')(context, {u'id': resource_id})
    except (NotFound, NotAuthorized):
        return base.abort(404, _(u'Resource not found'))

    view = None
    if request.args.get(u'resource_view', u''):
        try:
            view = json.loads(request.args.get(u'resource_view', u''))
        except ValueError:
            return base.abort(409, _(u'Bad resource view data'))
    elif view_id:
        try:
            view = get_action(u'resource_view_show')(context, {u'id': view_id})
        except (NotFound, NotAuthorized):
            return base.abort(404, _(u'Resource view not found'))

    if not view or not isinstance(view, dict):
        return base.abort(404, _(u'Resource view not supplied'))

    return h.rendered_resource_view(view, resource, package, embed=True)


# FIXME: could anyone think about better name?
class EditResourceViewView(MethodView):
    def _prepare(
            self, id: str, resource_id: str) -> tuple[Context, dict[str, Any]]:
        user = current_user.name
        context = cast(Context, {
            u'model': model,
            u'session': model.Session,
            u'user': user,
            u'for_view': True,
            u'auth_user_obj': current_user
        })

        # update resource should tell us early if the user has privilages.
        try:
            check_access(u'resource_update', context, {u'id': resource_id})
        except NotAuthorized:
            return base.abort(
                403,
                _(u'User %r not authorized to edit %s') % (user, id)
            )

        # get resource and package data
        try:
            pkg_dict = get_action(u'package_show')(context, {u'id': id})
            pkg = context[u'package']
        except (NotFound, NotAuthorized):
            return base.abort(404, _(u'Dataset not found'))
        try:
            resource = get_action(u'resource_show')(
                context, {
                    u'id': resource_id
                }
            )
        except (NotFound, NotAuthorized):
            return base.abort(404, _(u'Resource not found'))

        # TODO: remove
        g.pkg_dict = pkg_dict
        g.pkg = pkg
        g.resource = resource

        extra_vars: dict[str, Any] = dict(
            data={},
            errors={},
            error_summary={},
            view_type=None,
            to_preview=False,
            pkg_dict=pkg_dict,
            pkg=pkg,
            resource=resource
        )
        return context, extra_vars

    def post(self,
             package_type: str,
             id: str,
             resource_id: str,
             view_id: Optional[str] = None) -> Union[str, Response]:
        context, extra_vars = self._prepare(id, resource_id)
        data = clean_dict(
            dict_fns.unflatten(
                tuplize_dict(
                    parse_params(request.form, ignore_keys=CACHE_PARAMETERS)
                )
            )
        )
        data.pop(u'save', None)

        to_preview = data.pop(u'preview', False)
        if to_preview:
            context[u'preview'] = True
        to_delete = data.pop(u'delete', None)
        data[u'resource_id'] = resource_id
        data[u'view_type'] = request.args.get(u'view_type')

        try:
            if to_delete:
                data[u'id'] = view_id
                get_action(u'resource_view_delete')(context, data)
            elif view_id:
                data[u'id'] = view_id
                data = get_action(u'resource_view_update')(context, data)
            else:
                data = get_action(u'resource_view_create')(context, data)
        except ValidationError as e:
            # Could break preview if validation error
            to_preview = False
            extra_vars[u'errors'] = e.error_dict
            extra_vars[u'error_summary'] = e.error_summary
        except NotAuthorized:
            # This should never happen unless the user maliciously changed
            # the resource_id in the url.
            return base.abort(403, _(u'Unauthorized to edit resource'))
        else:
            if not to_preview:
                return h.redirect_to(
                    u'{}_resource.views'.format(package_type),
                    id=id, resource_id=resource_id
                )
        extra_vars[u'data'] = data
        extra_vars[u'to_preview'] = to_preview
        return self.get(package_type, id, resource_id, view_id, extra_vars)

    def get(self,
            package_type: str,
            id: str,
            resource_id: str,
            view_id: Optional[str] = None,
            post_extra: Optional[dict[str, Any]] = None) -> str:
        context, extra_vars = self._prepare(id, resource_id)
        to_preview = extra_vars[u'to_preview']
        if post_extra:
            extra_vars.update(post_extra)

        package_type = _get_package_type(id)
        data = extra_vars[u'data'] if u'data' in extra_vars else None

        if data and u'view_type' in data:
            view_type = data.get(u'view_type')
        else:
            view_type = request.args.get(u'view_type')

        # view_id exists only when updating
        if view_id:
            if not data or not view_type:
                try:
                    view_data = get_action(u'resource_view_show')(
                        context, {
                            u'id': view_id
                        }
                    )
                    view_type = view_data[u'view_type']
                    if data:
                        data.update(view_data)
                    else:
                        data = view_data
                except (NotFound, NotAuthorized):
                    return base.abort(404, _(u'View not found'))

            # might as well preview when loading good existing view
            if not extra_vars[u'errors']:
                to_preview = True

        if data is not None:
            data[u'view_type'] = view_type
        view_plugin = lib_datapreview.get_view_plugin(view_type)
        if not view_plugin:
            return base.abort(404, _(u'View Type Not found'))

        _setup_template_variables(
            context, {u'id': id}, package_type=package_type
        )

        data_dict: dict[str, Any] = {
            u'package': extra_vars[u'pkg_dict'],
            u'resource': extra_vars[u'resource'],
            u'resource_view': data
        }

        view_template = view_plugin.view_template(context, data_dict)
        form_template = view_plugin.form_template(context, data_dict)

        extra_vars.update({
            u'form_template': form_template,
            u'view_template': view_template,
            u'data': data,
            u'to_preview': to_preview,
            u'datastore_available': plugins.plugin_loaded(u'datastore')
        })
        extra_vars.update(
            view_plugin.setup_template_variables(context, data_dict) or {}
        )
        extra_vars.update(data_dict)

        if view_id:
            return base.render(u'package/edit_view.html', extra_vars)

        return base.render(u'package/new_view.html', extra_vars)


def register_dataset_plugin_rules(blueprint: Blueprint) -> None:
    blueprint.add_url_rule(u'/new', view_func=CreateView.as_view(str(u'new')))
    blueprint.add_url_rule(
        u'/<resource_id>', view_func=read, strict_slashes=False)
    blueprint.add_url_rule(
        u'/<resource_id>/edit', view_func=EditView.as_view(str(u'edit'))
    )
    blueprint.add_url_rule(
        u'/<resource_id>/delete', view_func=DeleteView.as_view(str(u'delete'))
    )

    blueprint.add_url_rule(u'/<resource_id>/download', view_func=download)
    blueprint.add_url_rule(u'/<resource_id>/views', view_func=views)
    blueprint.add_url_rule(u'/<resource_id>/view', view_func=view)
    blueprint.add_url_rule(u'/<resource_id>/view/<view_id>', view_func=view)
    blueprint.add_url_rule(
        u'/<resource_id>/download/<filename>', view_func=download
    )
<<<<<<< HEAD
    _edit_view = EditResourceViewView.as_view(str(u'edit_view'))
=======

    _edit_view: Any = EditResourceViewView.as_view(str(u'edit_view'))
>>>>>>> 55b77a80
    blueprint.add_url_rule(u'/<resource_id>/new_view', view_func=_edit_view)
    blueprint.add_url_rule(
        u'/<resource_id>/edit_view/<view_id>', view_func=_edit_view
    )
<<<<<<< HEAD
    blueprint.add_url_rule(
        u'/<resource_id>/embed', view_func=embedded_dataviewer)
    blueprint.add_url_rule(
        u'/<resource_id>/viewer',
        view_func=embedded_dataviewer,
        defaults={
            u'width': u"960",
            u'height': u"800"
        }
    )
    blueprint.add_url_rule(u'/activity', view_func=activity)
    blueprint.add_url_rule(
        u'<resource_id>/changes/<activity_id>', view_func=changes)
=======
>>>>>>> 55b77a80


register_dataset_plugin_rules(resource)
register_dataset_plugin_rules(prefixed_resource)
# remove this when we improve blueprint registration to be explicit:
resource.auto_register = False  # type: ignore<|MERGE_RESOLUTION|>--- conflicted
+++ resolved
@@ -54,67 +54,8 @@
 )
 
 
-<<<<<<< HEAD
-def _read(context, data_dict):
-    package = data_dict.get('package')
-    resource = data_dict.get('resource')
-    resource_id = data_dict.get('resource_id')
-    view_id = data_dict.get('view_id')
-    activity_id = data_dict.get('activity_id', None)
-    license_id = package.get(u'license_id')
-
-    try:
-        package[u'isopen'] = model.Package.get_license_register()[
-            license_id
-        ].isopen()
-    except KeyError:
-        package[u'isopen'] = False
-
-    resource_views = get_action(u'resource_view_list')(
-        context, {
-            u'id': resource_id
-        }
-    )
-    resource[u'has_views'] = len(resource_views) > 0
-
-    current_resource_view = None
-
-    if resource[u'has_views']:
-        if view_id:
-            current_resource_view = [
-                rv for rv in resource_views if rv[u'id'] == view_id
-            ]
-            if len(current_resource_view) == 1:
-                current_resource_view = current_resource_view[0]
-            else:
-                return base.abort(404, _(u'Resource view not found'))
-        else:
-            current_resource_view = resource_views[0]
-
-    pkg = context[u'package']
-    dataset_type = pkg.type or data_dict.get('package_type')
-
-    extra_vars = {
-        u'resource_views': resource_views,
-        u'current_resource_view': current_resource_view,
-        u'dataset_type': dataset_type,
-        u'pkg_dict': package,
-        u'package': package,
-        u'resource': resource,
-        u'pkg': pkg,  # NB it is the current version of the dataset, so ignores
-                      # activity_id. Still used though in resource views for
-                      # backward compatibility
-        u'is_activity_archive': bool(activity_id),
-    }
-    return extra_vars
-
-
-def read(package_type, id, resource_id):
-    context = {
-=======
 def read(package_type: str, id: str, resource_id: str) -> Union[Response, str]:
     context = cast(Context, {
->>>>>>> 55b77a80
         u'model': model,
         u'session': model.Session,
         u'user': current_user.name,
@@ -126,41 +67,6 @@
         package = get_action(u'package_show')(context, {u'id': id})
     except NotFound:
         return base.abort(404, _(u'Dataset not found'))
-<<<<<<< HEAD
-
-    resource = None
-    activity_id = request.params.get(u'activity_id')
-    view_id = request.args.get(u'view_id')
-    data_dict = {
-        'resource': resource, 'package': package, 'view_id': view_id,
-        'activity_id': activity_id, 'package_type': package_type,
-        'resource_id': resource_id
-    }
-    if activity_id:
-        # view an 'old' version of the package, as recorded in the
-        # activity stream
-        try:
-            resource = context['session'].query(model.Activity).get(
-                activity_id
-            ).data['package']
-        except AttributeError:
-            base.abort(404, _('Resource not found'))
-        if resource['id'] != resource_id:
-            log.info(
-                'Mismatch between resource id in activity and URL {} {}'.format
-                    (resource['id'], resource_id)
-            )
-            # the activity is not for the package in the URL - don't allow
-            # misleading URLs as could be malicious
-            base.abort(404, _(u'Activity not found'))
-        # The name is used lots in the template for links, so fix it to be
-        # the current one. It's not displayed to the user anyway.
-        # resource['name'] = current_res['name']
-
-        # Don't crash on old (unmigrated) activity records, which do not
-        # include resources or extras.
-        package.setdefault(u'resources', [])
-=======
     except NotAuthorized:
         if config.get_value(u'ckan.auth.reveal_private_datasets'):
             if current_user.is_authenticated:
@@ -176,7 +82,107 @@
             404,
             _(u'Dataset not found')
         )
->>>>>>> 55b77a80
+
+    resource = None
+    for res in package.get(u'resources', []):
+        if res[u'id'] == resource_id:
+            resource = res
+            break
+    if not resource:
+        return base.abort(404, _(u'Resource not found'))
+
+    # get package license info
+    license_id = package.get(u'license_id')
+
+    try:
+        package[u'isopen'] = model.Package.get_license_register()[
+            license_id
+        ].isopen()
+    except KeyError:
+        package[u'isopen'] = False
+
+    resource_views = get_action(u'resource_view_list')(
+        context, {
+            u'id': resource_id
+        }
+    )
+    resource[u'has_views'] = len(resource_views) > 0
+
+    current_resource_view = None
+
+    if resource[u'has_views']:
+        if view_id:
+            current_resource_view = [
+                rv for rv in resource_views if rv[u'id'] == view_id
+            ]
+            if len(current_resource_view) == 1:
+                current_resource_view = current_resource_view[0]
+            else:
+                return base.abort(404, _(u'Resource view not found'))
+        else:
+            current_resource_view = resource_views[0]
+
+    pkg = context[u'package']
+    dataset_type = pkg.type or data_dict.get('package_type')
+
+    extra_vars: dict[str, Any] = {
+        u'resource_views': resource_views,
+        u'current_resource_view': current_resource_view,
+        u'dataset_type': dataset_type,
+        u'pkg_dict': package,
+        u'package': package,
+        u'resource': resource,
+        u'pkg': pkg,
+    }
+    return extra_vars
+
+
+def read(package_type, id, resource_id):
+    context = {
+        u'model': model,
+        u'session': model.Session,
+        u'user': g.user,
+        u'auth_user_obj': g.userobj,
+        u'for_view': True
+    }
+
+    try:
+        package = get_action(u'package_show')(context, {u'id': id})
+    except (NotFound, NotAuthorized):
+        return base.abort(404, _(u'Dataset not found'))
+
+    resource = None
+    activity_id = request.params.get(u'activity_id')
+    view_id = request.args.get(u'view_id')
+    data_dict = {
+        'resource': resource, 'package': package, 'view_id': view_id,
+        'activity_id': activity_id, 'package_type': package_type,
+        'resource_id': resource_id
+    }
+    if activity_id:
+        # view an 'old' version of the package, as recorded in the
+        # activity stream
+        try:
+            resource = context['session'].query(model.Activity).get(
+                activity_id
+            ).data['package']
+        except AttributeError:
+            base.abort(404, _('Resource not found'))
+        if resource['id'] != resource_id:
+            log.info(
+                'Mismatch between resource id in activity and URL {} {}'.format
+                    (resource['id'], resource_id)
+            )
+            # the activity is not for the package in the URL - don't allow
+            # misleading URLs as could be malicious
+            base.abort(404, _(u'Activity not found'))
+        # The name is used lots in the template for links, so fix it to be
+        # the current one. It's not displayed to the user anyway.
+        # resource['name'] = current_res['name']
+
+        # Don't crash on old (unmigrated) activity records, which do not
+        # include resources or extras.
+        package.setdefault(u'resources', [])
 
         data_dict['resource'] = resource
         extra_vars = _read(context, data_dict)
@@ -238,7 +244,6 @@
     g.pkg_dict = pkg_dict
     g.pkg = pkg
 
-<<<<<<< HEAD
     import itertools
     from operator import itemgetter
     activity_list = [list(itertools.chain.from_iterable(res_activity_list))]
@@ -265,16 +270,6 @@
     context = {
         u'model': model, u'session': model.Session,
         u'user': g.user, u'auth_user_obj': g.userobj
-=======
-    extra_vars: dict[str, Any] = {
-        u'resource_views': resource_views,
-        u'current_resource_view': current_resource_view,
-        u'dataset_type': dataset_type,
-        u'pkg_dict': package,
-        u'package': package,
-        u'resource': resource,
-        u'pkg': pkg,
->>>>>>> 55b77a80
     }
 
     try:
@@ -982,32 +977,12 @@
     blueprint.add_url_rule(
         u'/<resource_id>/download/<filename>', view_func=download
     )
-<<<<<<< HEAD
-    _edit_view = EditResourceViewView.as_view(str(u'edit_view'))
-=======
 
     _edit_view: Any = EditResourceViewView.as_view(str(u'edit_view'))
->>>>>>> 55b77a80
     blueprint.add_url_rule(u'/<resource_id>/new_view', view_func=_edit_view)
     blueprint.add_url_rule(
         u'/<resource_id>/edit_view/<view_id>', view_func=_edit_view
     )
-<<<<<<< HEAD
-    blueprint.add_url_rule(
-        u'/<resource_id>/embed', view_func=embedded_dataviewer)
-    blueprint.add_url_rule(
-        u'/<resource_id>/viewer',
-        view_func=embedded_dataviewer,
-        defaults={
-            u'width': u"960",
-            u'height': u"800"
-        }
-    )
-    blueprint.add_url_rule(u'/activity', view_func=activity)
-    blueprint.add_url_rule(
-        u'<resource_id>/changes/<activity_id>', view_func=changes)
-=======
->>>>>>> 55b77a80
 
 
 register_dataset_plugin_rules(resource)
