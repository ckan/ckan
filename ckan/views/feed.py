--- conflicted
+++ resolved
@@ -397,13 +397,8 @@
 
     atom_url = h._url_with_params(u'/feeds/custom.atom', search_params.items())
 
-<<<<<<< HEAD
     alternate_url = _alternate_url(request.args)
-
-=======
-    alternate_url = _alternate_url(request.params)
     site_title = config.get_value(u'ckan.site_title')
->>>>>>> ace6850d
     return output_feed(
         results,
         feed_title=u'%s - Custom query' % site_title,
