--- conflicted
+++ resolved
@@ -663,22 +663,14 @@
                 h.flash_error(_(u'Error sending the email. Try again later '
                                 'or contact an administrator for help'))
                 log.exception(e)
-<<<<<<< HEAD
                 return h.redirect_to(u'home.index')
-=======
-                return h.redirect_to(u'user.login')
->>>>>>> 3ffc4444
 
         # always tell the user it succeeded, because otherwise we reveal
         # which accounts exist or not
         h.flash_success(
             _(u'A reset link has been emailed to you '
               '(unless the account specified does not exist)'))
-<<<<<<< HEAD
         return h.redirect_to(u'home.index')
-=======
-        return h.redirect_to(u'user.login')
->>>>>>> 3ffc4444
 
     def get(self):
         self._prepare()
