--- conflicted
+++ resolved
@@ -247,29 +247,23 @@
         return base.render('user/snippets/api_token_create_form.html', extra_vars)
 
 
-<<<<<<< HEAD
-def api_token_revoke(id: str, jti: str) -> Response:
-    try:
-        token = model.ApiToken.get(jti)
-        logic.get_action(u'api_token_revoke')({}, {u'jti': jti})
-        h.flash_notice(_('Deleted API token %s') % token.name if token else '')
-    except logic.NotAuthorized:
-        base.abort(403, _(u'Unauthorized to revoke API tokens.'))
-    return h.redirect_to(u'user.api_tokens', id=id)
-=======
 def api_tokens_revoke(id: str) -> Union[Response, str]:
     tokens = request.form.getlist('token')
+    token_names = []
     for jti in tokens:
         try:
+            token = model.ApiToken.get(jti)
             logic.get_action('api_token_revoke')({}, {'jti': jti})
+            token_names.append(token.name)
         except logic.NotAuthorized:
             base.abort(403, _('Unauthorized to revoke API tokens.'))
         except logic.NotFound:
             pass  # ignore already-deleted tokens
+    if token_names:
+        h.flash_notice(_('Deleted API token(s) %s') % ', '.join(token_names))
     return base.render('user/snippets/api_tokens_revoke.html', {
         'tokens': tokens
     })
->>>>>>> a9996902
 
 
 class EditView(MethodView):
