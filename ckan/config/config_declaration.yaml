--- conflicted
+++ resolved
@@ -652,7 +652,6 @@
       - key: ckan.search.solr_commit
         type: bool
         default: true
-<<<<<<< HEAD
         example: false
         description: |
           Make ckan commit changes solr after every dataset update change. Turn
@@ -660,11 +659,6 @@
           enabled to improve dataset update/create speed (however there may be
           a slight delay before dataset gets seen in results).
 
-      - key: ckan.cache_validated_datasets
-        type: bool
-        default: true
-=======
->>>>>>> c6de9f2d
       - key: ckan.search.show_all_types
         default: dataset
         example: dataset
