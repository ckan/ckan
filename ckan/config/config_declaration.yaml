version: 1
groups:
  # Internal options, that are used/computed by CKAN in runtime
  - annotation: ~
    options:
      - key: __file__
        internal: true
      - key: here
        internal: true
      - key: plugin_template_paths
        ignored: true
      - key: plugin_public_paths
        ignored: true
      - key: computed_template_paths
        ignored: true
      - key: clear_logo_upload
        ignored: true
      - key: logo_upload
        ignored: true
      - key: ckan.host
        ignored: true
      - key: CKAN_INI
        internal: true

  # Options that are available inside the Docker / CI containers:
  - annotation: ~
    options:
      - key: CKAN_POSTGRES_USER
        internal: true
      - key: CKAN_DATASTORE_POSTGRES_WRITE_USER
        internal: true
      - key: CKAN_DATASTORE_POSTGRES_READ_USER
        internal: true
      - key: CKAN_POSTGRES_DB
        internal: true
      - key: CKAN_DATASTORE_POSTGRES_DB
        internal: true
      - key: CKAN_DATASTORE_POSTGRES_WRITE_PWD
        internal: true
      - key: CKAN_POSTGRES_PWD
        internal: true
      - key: CKAN_DATASTORE_POSTGRES_READ_PWD
        internal: true

  # Flask configuration options
  - annotation: ~
    options:
      - key: APPLICATION_ROOT
<<<<<<< HEAD
        ignored: true
=======
        flask: true
        internal: true
>>>>>>> c2c547e2
      - key: BABEL_DEFAULT_LOCALE
        flask: true
        internal: true
      - key: BABEL_DEFAULT_TIMEZONE
        flask: true
        ignored: true
      - key: BABEL_DOMAIN
        flask: true
        ignored: true
      - key: BABEL_TRANSLATION_DIRECTORIES
        flask: true
        ignored: true
      - key: DEBUG
        flask: true
        internal: true
      - key: ENV
        flask: true
        internal: true
      - key: EXPLAIN_TEMPLATE_LOADING
        flask: true
        internal: true
      - key: JSONIFY_MIMETYPE
        flask: true
        internal: true
      - key: JSONIFY_PRETTYPRINT_REGULAR
        flask: true
        internal: true
      - key: JSON_AS_ASCII
        flask: true
        internal: true
      - key: JSON_SORT_KEYS
        flask: true
        internal: true
      - key: MAX_CONTENT_LENGTH
        flask: true
        internal: true
      - key: MAX_COOKIE_SIZE
        flask: true
        internal: true
      - key: MAX_FORM_MEMORY_SIZE
        flask: true
        internal: true
      - key: MAX_FORM_PARTS
        flask: true
        internal: true
      - key: PREFERRED_URL_SCHEME
        flask: true
        internal: true
      - key: PRESERVE_CONTEXT_ON_EXCEPTION
        flask: true
        internal: true
      - key: PROVIDE_AUTOMATIC_OPTIONS
        flask: true
        internal: true
      - key: PROPAGATE_EXCEPTIONS
        flask: true
        internal: true
      - key: SECRET_KEY_FALLBACKS
        flask: true
        internal: true
      - key: SEND_FILE_MAX_AGE_DEFAULT
        flask: true
        internal: true
      - key: SERVER_NAME
<<<<<<< HEAD
        ignored: true
=======
        flask: true
        internal: true
>>>>>>> c2c547e2
      - key: SESSION_COOKIE_PARTITIONED
        flask: true
        internal: true
      - key: TEMPLATES_AUTO_RELOAD
        flask: true
        internal: true
      - key: TESTING
        flask: true
        internal: true
      - key: TRAP_BAD_REQUEST_ERRORS
        flask: true
        internal: true
      - key: TRAP_HTTP_EXCEPTIONS
        flask: true
        internal: true
      - key: TRUSTED_HOSTS
        flask: true
        internal: true
      - key: USE_X_SENDFILE
        flask: true
        internal: true
      - key: DEBUG_TB_HOSTS
        flask: true
        internal: true
      - key: DEBUG_TB_ENABLED
        flask: true
        internal: true
      - key: DEBUG_TB_INTERCEPT_REDIRECTS
        flask: true
        internal: true
      - key: DEBUG_TB_PANELS
        flask: true
        internal: true

  - annotation: Default settings
    section: DEFAULT
    options:
      - key: debug
        type: bool
        example: 'true'
        description: |
          This enables the `Flask-DebugToolbar
          <https://flask-debugtoolbar.readthedocs.io/>`_ in the web interface, makes
          Webassets serve unminified JS and CSS files, and enables CKAN templates'
          debugging features.

          You will need to ensure the ``Flask-DebugToolbar`` python package is installed,
          by activating your ckan virtual environment and then running::

              pip install -r /usr/lib/ckan/default/src/ckan/dev-requirements.txt

          If you are running CKAN on Apache, you must change the WSGI
          configuration to run a single process of CKAN. Otherwise
          the execution will fail with: ``AssertionError: The EvalException
          middleware is not usable in a multi-process environment``. Eg. change::

            WSGIDaemonProcess ckan_default display-name=ckan_default processes=2 threads=15
            to
            WSGIDaemonProcess ckan_default display-name=ckan_default threads=15

          .. warning:: This option should be set to ``False`` for a public site.
             With debug mode enabled, a visitor to your site could execute malicious
             commands.

  - annotation: General settings
    options:
      - key: use
        placeholder: egg:ckan
        description: |
          Allows to define chained configuration files. The base ini file should use the ``egg:ckan``
          value. Files extending the base ini files must use the ``config:<path to parent ini file>`` form.
          For instance, if you need to tweak the test settings in a ``test-core-custom.ini`` file, you
          would use ``use=config:test-core.ini`` as value. Configuration options defined in the higher level
          files (e.g. ``test-core-custom.ini``) will override the existing ones defined in the base on
          (e.g. ``test-core.ini``).

      - key: SECRET_KEY
        legacy_key: beaker.session.secret
        validators: not_empty
        required: true
        flask: true
        placeholder_callable: secrets:token_urlsafe
        callable_args:
          nbytes: 20
        description: |
          This is the secret token that is used by security related tasks by CKAN and its extensions.
          ``ckan generate config`` generates a unique
          value for this each time it generates a config file. Alternatively you can generate one with
          the following command::

            python -c "import secrets; print(secrets.token_urlsafe(20))"

          When used in a cluster environment, the value must be the same on every machine.

          If not provided, for backwards compatibility with earlier configurations the value of
          ``beaker.session.secret`` will be used.

      - key: config.mode
        default: strict
        example: strict
        description: |

          .. warning:: This configuration option has no effect starting from CKAN 2.11. The
            default behaviour going forward is the old ``strict`` mode, where CKAN will not
            start unless **all** config options are valid according to the validators defined in the
            configuration declaration. For every invalid config option, an error will be
            printed to the output stream.


  - annotation: Development settings
    options:
      - key: testing
        type: bool
        commented: true
        description: |
          This flag is enabled during tests and can be used to conditionally
          skip operations that are not desired during test execution,
          e.g. creating a DOI for dataset or notifying public registry about
          new data available on the portal
      - key: ckan.devserver.host
        default: localhost
        example: '0.0.0.0'
        description: Host name to use when running the development server.
      - key: ckan.devserver.port
        type: int
        default: 5000
        example: 5005
        description: Port to use when running the development server.
      - key: ckan.devserver.threaded
        type: bool
        example: 'true'
        description: Controls whether the development server should handle each request in a separate thread.
      - key: ckan.devserver.multiprocess
        type: int
        default: 1
        example: 8
        description: |
          If greater than 1 then the development server will handle each request in a new process, up to this
          maximum number of concurrent processes.
      - key: ckan.devserver.watch_patterns
        type: list
        example: 'mytheme/**/*.yaml mytheme/**/*.json'
        description: |
          A list of files the reloader should watch to restart the development server, in addition to the
          Python modules (for example configuration files)

      - key: ckan.devserver.ssl_cert
        example: path/to/host.cert
        description: |
          Path to a certificate file that will be used to enable SSL (ie to serve the
          local development server on https://localhost:5000). You can generate a
          self-signed certificate and key (see :ref:`ckan.devserver.ssl_key`) running
          the following commands::

              openssl genrsa 2048 > host.key
              chmod 400 host.key
              openssl req -new -x509 -nodes -sha256 -days 3650 -key host.key > host.cert

          After that you can run CKAN locally with SSL using this command::

              ckan -c /path/to/ckan.ini run --ssl-cert=/path/to/host.cert --ssl-key=/path/to/host.key

          Alternatively, setting this option to ``adhoc`` will automatically generate a new
          certificate file (on each server reload, which means that you'll get a browser warning
          about the certificate on each reload).

      - key: ckan.devserver.ssl_key
        example: path/to/host.key
        description: |
          Path to a certificate file that will be used to enable SSL (ie to serve the
          local development server on https://localhost:5000). See :ref:`ckan.devserver.ssl_cert`
          for more details. This option also supports the ``adhoc`` value, with the same caveat.

  - annotation: Session settings
    options:
      - key: ckan.user.last_active_interval
        type: int
        default: 600
        description: |
          The number of seconds between requests to record the last time a user was active on the site.

      - key: SESSION_TYPE
        flask: true
        default: cookie
        description: |
            Specifies which type of session interface to use. The default
            ``cookie`` value stores the session data inside a JSON-serialized signed
            cookie. Alternatively, this can be set to any of the types
            supported by `Flask-Session
            <https://flask-session.readthedocs.io/en/latest/config.html#SESSION_TYPE>`_
            like ``redis``, ``filesystem``, etc. Keep in mind
            that certaint session types require additional Python packages and configuration settings.
            Setting a not supported value will raise an exception on startup.

      - key: SESSION_COOKIE_NAME
        flask: true
        default: ckan
        description: |
          The name of the session cookie. Can be changed in case you already have a cookie with the same name.

      - key: SESSION_KEY_PREFIX
        flask: true
        default: "session:"
        description: |
          A prefix that is added before all session keys. This makes it
          possible to use the same backend storage server for different apps.

          .. note:: This option affects only server-side sessions. Cookie-based sessions ignore this option

      - key: SESSION_COOKIE_DOMAIN
        flask: true
        validators: ignore_empty
        description: |
          The value of the Domain parameter on the session cookie. If not set,
          browsers will only send the cookie to the exact domain it was set
          from. Otherwise, they will send it to any subdomain of the given
          value as well.

      - key: SESSION_COOKIE_PATH
        flask: true
        validators: ignore_empty
        description: |
          The path that the session cookie will be valid for.

      - key: SESSION_COOKIE_HTTPONLY
        flask: true
        type: bool
        default: true
        description: |
          Browsers will not allow JavaScript access to cookies marked as “HTTP only” for security.

      - key: SESSION_COOKIE_SECURE
        flask: true
        type: bool
        description: |
          Browsers will only send cookies with requests over HTTPS if the
          cookie is marked “secure”. The application must be served over HTTPS
          for this to make sense.

      - key: SESSION_COOKIE_SAMESITE
        flask: true
        default: Lax
        validators: one_of(["Strict","Lax","None"])
        description: |
          Restrict how cookies are sent with requests from external sites. Can
          be set to 'Lax' (recommended) or 'Strict'

      - key: SESSION_REFRESH_EACH_REQUEST
        flask: true
        type: bool
        description: |
          Control whether the cookie is sent with every response when
          :ref:`SESSION_PERMANENT` is true. Sending the cookie every time can more
          reliably keep the session from expiring, but uses more
          bandwidth. Non-permanent sessions are not affected.

      - key: SESSION_PERMANENT
        flask: true
        default: true
        type: bool
        description: |
          When disabled, session expires with the browser session. When
          enabled, session's expiration time set to
          :ref:`PERMANENT_SESSION_LIFETIME` seconds.

      - key: PERMANENT_SESSION_LIFETIME
        flask: true
        type: int
        default: 31_536_000 # 1 year
        description: |
          If :ref:`SESSION_PERMANENT` is enabled, the session’s expiration will be
          set this number of seconds in the future. Note that you can not set a
          session that never expires (only very far into the future).

      - key: SESSION_USE_SIGNER
        flask: true
        type: bool
        description: |
          Whether to sign the session cookie sid or not.

          .. note:: This option affects only server-side sessions. Cookie-based sessions ignore this option

  - annotation: Database settings
    options:
      - key: sqlalchemy.url
        placeholder: postgresql://ckan_default:pass@localhost/ckan_default
        required: true
        example: postgres://tester:pass@localhost/ckantest3
        description: |
          This defines the database that CKAN is to use. The format is::

           sqlalchemy.url = postgres://USERNAME:PASSWORD@HOST/DBNAME

      - key: sqlalchemy.pool_pre_ping
        type: bool
        default: true

      - key: sqlalchemy.<OPTION>
        type: dynamic
        description: |
          Example::

           sqlalchemy.pool_pre_ping=True
           sqlalchemy.pool_size=10
           sqlalchemy.max_overflow=20

          Custom sqlalchemy config parameters used to establish the main
          database connection.

          To get the list of all the available properties check the `SQLAlchemy documentation`_

          .. _SQLAlchemy documentation: https://docs.sqlalchemy.org/en/20/core/engines.html#engine-creation-api

  - annotation: Site Settings
    options:
      - key: ckan.site_url
        required: true
        placeholder: http://localhost:5000
        example: http://scotdata.ckan.net
        description: |
          Set this to the URL of your CKAN site. Many CKAN features that need an absolute URL to your
          site use this setting.

          This setting should only contain the protocol (e.g. ``http://``), host (e.g.
          ``www.example.com``) and (optionally) the port (e.g. ``:8080``). In particular,
          if you have mounted CKAN at a path other than ``/`` then the mount point must
          *not* be included in ``ckan.site_url``. Instead, you need to set
          :ref:`ckan.root_path`.

          .. important:: It is mandatory to complete this setting

          .. warning:: This setting should not have a trailing / on the end.

      - key: apitoken_header_name
        default: Authorization
        legacy_key: apikey_header_name  # since v2.10.0
        example: X-CKAN-API-TOKEN
        description: |
          This allows to customize the name of the HTTP header used to provide the CKAN API
          token. This is useful in some scenarios where using the default ``Authorization`` one
          causes problems.

      - key: ckan.cache_expires
        default: 0
        type: int
        example: 2592000
        description: This sets ``Cache-Control`` header's max-age value.

      - key: ckan.cache_enabled
        type: bool
        example: "true"
        description: |
          This enables cache control headers on all requests. If the user is
          not logged in and there is no session data a ``Cache-Control:
          public`` header will be added. For all other requests the
          ``Cache-control: private`` header will be added.

      - key: ckan.mimetype_guess
        default: file_ext
        example: file_contents
        description: |
          There are three options for guessing the mimetype of uploaded or linked resources: file_ext, file_contents, None.

          ``file_ext`` will guess the mimetype by the url first, then the file extension.

          ``file_contents`` will guess the mimetype by the file itself, this tends to be inaccurate.

          ``None`` will not store the mimetype for the resource.

      - key: ckan.valid_url_schemes
        type: list
        default:
          - http
          - https
          - ftp
        example: http https ftp sftp
        description: >-
          Controls what uri schemes are rendered as links.

      - key: ckan.requests.timeout
        default: 5
        example: 10
        type: int
        description: >
          Defines how long (in seconds) requests calls should last before they will timeout.

      - key: ckan.hide_version
        default: False
        example: True
        type: bool
        description: If set to True, CKAN will not publicly expose its version number.

  - annotation: Authorization Settings
    options:
      - key: ckan.auth.anon_create_dataset
        type: bool
        default: false
        example: "false"
        description: Allow users to create datasets without registering and logging in.

      - key: ckan.auth.create_unowned_dataset
        type: bool
        default: false
        example: "false"
        description: Allow the creation of datasets not owned by any organization.

      - key: ckan.auth.create_dataset_if_not_in_organization
        type: bool
        default: true
        example: "false"
        description: |
          Allow users who are not members of any organization to create datasets,
          default: true. ``create_unowned_dataset`` must also be True, otherwise
          setting ``create_dataset_if_not_in_organization`` to True is meaningless.

      - key: ckan.auth.user_create_groups
        type: bool
        default: true
        example: "true"
        description: Allow users to create groups.

      - key: ckan.auth.user_create_organizations
        type: bool
        default: true
        example: "false"
        description: Allow users to create organizations.

      - key: ckan.auth.user_delete_groups
        type: bool
        default: true
        example: "false"
        description: Allow users to delete groups.

      - key: ckan.auth.user_delete_organizations
        type: bool
        default: true
        example: "false"
        description: Allow users to delete organizations.

      - key: ckan.auth.create_user_via_api
        type: bool
        default: false
        example: "false"
        description: Allow new user accounts to be created via the API by anyone. When ``False`` only sysadmins are authorised.

      - key: ckan.auth.create_user_via_web
        type: bool
        default: false
        example: "true"
        description: |
          Allow new user accounts to be created via the web UI. When ``False`` (default value), user accounts can only be created by:
            * Being invited by an organization admin,
            * Being created directly by a sysadmin in the ``/user/register`` endpoint, or
            * Being created in the CLI using ``ckan user add``

      - key: ckan.auth.roles_that_cascade_to_sub_groups
        default:
          - admin
        type: list
        example: admin editor
        description: |
          Makes role permissions apply to all the groups or organizations down
          the hierarchy from the groups or organizations that the role is
          applied to.
          e.g. a particular user has the 'admin' role for group 'Department of
          Health'. If you set the value of this option to 'admin' then the user
          will automatically have the same admin permissions for the child
          groups of 'Department of Health' such as 'Cancer Research' (and its
          children too and so on).

      - key: ckan.auth.public_user_details
        type: bool
        default: true
        example: "false"
        description: |
          Restricts anonymous access to user information. If is set to
          ``False`` accessing users details when not logged in will raise a
          ``Not Authorized`` exception.

          .. note:: This setting should be used when user registration is
            disabled (``ckan.auth.create_user_via_web = False``), otherwise
            users can just create an account to see other users details.

      - key: ckan.auth.public_activity_stream_detail
        type: bool
        default: false
        example: "true"
        description: |
          Restricts access to 'view this version' and 'changes' in the Activity
          Stream pages. These links provide users with the full edit history of
          datasets etc - what they showed in the past and the diffs between
          versions. If this option is set to ``False`` then only admins
          (e.g. whoever can edit the dataset) can see this detail. If set to
          ``True``, anyone can see this detail (assuming they have permission
          to view the dataset etc).

      - key: ckan.auth.allow_dataset_collaborators
        type: bool
        default: false
        example: "true"
        description: |
          Enables or disable collaborators in individual datasets. If ``True``,
          in addition to the standard organization based permissions, users can
          be added as collaborators to individual datasets with different
          roles, regardless of the organization they belong to. For more
          information, check the documentation on :ref:`dataset_collaborators`.

          .. warning:: If this setting is turned off in a site where there
            already were collaborators created, you must reindex all datasets
            to update the permission labels, in order to prevent access to
            private datasets to the previous collaborators.

      - key: ckan.auth.allow_admin_collaborators
        type: bool
        default: false
        example: "true"
        description: |
          Allows dataset collaborators to have the "Admin" role, allowing them
          to add more collaborators or remove existing ones. By default,
          collaborators can only be managed by administrators of the
          organization the dataset belongs to. For more information, check the
          documentation on :ref:`dataset_collaborators`.

          .. warning:: If this setting is turned off in a site where admin
            collaborators have been already created, existing collaborators
            with role "admin" will no longer be able to add or remove
            collaborators, but they will still be able to edit and access the
            datasets that they are assigned to.

      - key: ckan.auth.allow_collaborators_to_change_owner_org
        type: bool
        default: false
        example: "true"
        description: |
          Allows dataset collaborators to change the owner organization of the
          datasets they are collaborators on. Defaults to False, meaning that
          collaborators with role admin or editor can edit the dataset metadata
          but not the organization field.

      - key: ckan.auth.create_default_api_keys
        type: bool
        default: false
        example: "true"
        description: |
          Determines if an API key should be automatically created for every
          user when creating a user account. If set to False (the default
          value), users can manually create an API token from their profile
          instead. See :ref:`api authentication`: for more details.

      - key: ckan.auth.login_view
        default: user.login
        description: The name of the view to redirect to when the user needs to log in

      - key: ckan.auth.reveal_private_datasets
        type: bool
        default: False
        description: |
          Determines whether unauthorised requests for private datasets should have
          the existence of the datasets revealed (True) or hidden (False).
          If True, then unauthenticated requests will be redirected to the login page,
          and redirected back to the dataset after logging in, while authenticated
          but unauthorised requests will receive HTTP 403 Forbidden.
          If False, all unauthorised requests will receive HTTP 404 Not Found.
          Default is False.

      - key: ckan.auth.enable_cookie_auth_in_api
        type: bool
        default: True
        description: |
          When set to False, cookie-based authentication is entirely ignored in all API requests,
          and authentication must be always done using :ref:`API Tokens <api authentication>`. Note
          that this will break some existing JS modules from the frontend that perform API calls,
          so it should be used with caution.

      - key: ckan.auth.route_after_login
        legacy_key: ckan.route_after_login  # since v2.10.0
        default: dashboard.datasets
        description: |
          Allows to customize the route that the user will get redirected to after a successful login.

  - annotation: CSRF Protection
    options:
      - key: WTF_CSRF_ENABLED
        flask: true
        type: bool
        default: True
        description: Set to False to disable all CSRF protection.

      - key: WTF_CSRF_CHECK_DEFAULT
        flask: true
        type: bool
        default: True
        description: |
          When using the CSRF protection extension,
          this controls whether every view is protected by default.

      - key: WTF_CSRF_SECRET_KEY
        flask: true
        placeholder: string:%(SECRET_KEY)s
        validators: configured_default("SECRET_KEY",None)
        description: |
          Random data for generating secure tokens.
          If not provided, the value of ``SECRET_KEY`` will be used.

      - key: WTF_CSRF_METHODS
        flask: true
        type: list
        default:
          - POST
          - PUT
          - PATCH
          - DELETE

        description: HTTP methods to protect from CSRF.

      - key: WTF_CSRF_FIELD_NAME
        flask: true
        default: _csrf_token
        description: Name of the form field and session key that holds the CSRF token.

      - key: WTF_CSRF_HEADERS
        flask: true
        type: list
        default:
          - X-CSRFToken
          - X-CSRF-Token
        description: |
          HTTP headers to search for CSRF token when it is not provided in the form.

      - key: WTF_CSRF_TIME_LIMIT
        flask: true
        type: int
        default: 31536000
        description: |
          Max age in seconds for CSRF tokens.
          This value is capped by the lifetime of the session.

      - key: WTF_CSRF_SSL_STRICT
        flask: true
        type: bool
        default: True
        description: |
          Whether to enforce the same origin policy by checking that the referrer matches the host.
          Only applies to HTTPS requests. Default is True.

      - key: WTF_I18N_ENABLED
        flask: true
        type: bool
        default: True
        description: |
          Set to False to disable Flask-Babel I18N support.
          Also set to False if you want to use WTForms’s built-in messages directly, see more info here.

  - annotation: Flask-Login Remember me cookie settings
    options:
      - key: REMEMBER_COOKIE_NAME
        flask: true
        default: remember_token
        description: The name of the cookie to store the “remember me” information in.

      - key: REMEMBER_COOKIE_DURATION
        flask: true
        default: 31_536_000
        type: int
        description: |
          The amount of time before the cookie expires, as a datetime.timedelta object or integer seconds.

      - key: REMEMBER_COOKIE_DOMAIN
        flask: true
        placeholder: .example.com
        commented: true
        description: |
          If the “Remember Me” cookie should cross domains, set the domain value here
          (i.e. .example.com would allow the cookie to be used on all subdomains of example.com).

      - key: REMEMBER_COOKIE_PATH
        flask: true
        default: /
        description: Limits the “Remember Me” cookie to a certain path.

      - key: REMEMBER_COOKIE_SECURE
        flask: true
        type: bool
        default: False
        description: Restricts the “Remember Me” cookie's scope to secure channels (typically HTTPS).

      - key: REMEMBER_COOKIE_HTTPONLY
        flask: true
        type: bool
        default: True
        description: Prevents the “Remember Me” cookie from being accessed by client-side scripts.

      - key: REMEMBER_COOKIE_REFRESH_EACH_REQUEST
        flask: true
        type: bool
        default: False
        description: |
          If set to True the cookie is refreshed on every request, which bumps the lifetime.
          Works like Flask's SESSION_REFRESH_EACH_REQUEST.

      - key: REMEMBER_COOKIE_SAMESITE
        flask: true
        default: None
        description: Restricts the “Remember Me” cookie to first-party or same-site context.

  - annotation: API Token Settings
    options:
      - key: api_token.nbytes
        type: int
        default: 32
        example: 20
        description: Number of bytes used to generate unique id for API Token.

      - key: api_token.jwt.encode.secret
        placeholder: string:%(SECRET_KEY)s
        example: file:/path/to/private/key
        description: |
          A key suitable for the chosen algorithm(``api_token.jwt.algorithm``):

          * for asymmetric algorithms(RS256): path to private key with ``file:`` prefix. I.e ``file:/path/private/key``
          * for symmetric algorithms(HS256): plain string, sufficiently long for security with ``string:`` prefix. I.e ``string:123abc...``

          .. note:: For symmetric algorithms this value must be identical to
                    :ref:`api_token.jwt.decode.secret`. The algorithm used is controlled
                    by the :ref:`api_token.jwt.algorithm` option.

          Value must have prefix, which defines its type. Supported prefixes are:

          * ``string:`` - Plain string, will be used as is.
          * ``file:`` - Path to file. Content of the file will be used as key.

          If not provided, ``"string:" + SECRET_KEY`` is used.

      - key: api_token.jwt.decode.secret
        placeholder: string:%(SECRET_KEY)s
        example: file:/path/to/public/key.pub
        description: |
          A key suitable for the chosen algorithm(``api_token.jwt.algorithm``):

          * for asymmetric algorithms(RS256): path to public key with ``file:`` prefix. I.e ``file:/path/public/key.pub``
          * for symmetric algorithms(HS256): plain string, sufficiently long for security with ``string:`` prefix. I.e ``string:123abc...``

          .. note:: For symmetric algorithms this value must be identical to
                    :ref:`api_token.jwt.encode.secret`. The algorithm used is defined
                    by the :ref:`api_token.jwt.algorithm` option.

          Value must have prefix, which defines it's type. Supported prefixes are:

          * ``string:`` - Plain string, will be used as is.
          * ``file:`` - Path to file. Content of the file will be used as key.

          If not provided, ``"string:" + SECRET_KEY`` is used.

      - key: api_token.jwt.algorithm
        default: "HS256"
        example: RS256
        description: |

          Algorithm to sign the token with, e.g. "ES256", "RS256"

          Depending on the algorithm, additional restrictions may apply to
          :ref:`api_token.jwt.decode.secret` and
          :ref:`api_token.jwt.encode.secret`. For example, RS256 implies that
          :ref:`api_token.jwt.encode.secret` contains RSA private key and
          :ref:`api_token.jwt.decode.secret` contains public key. Whereas
          HS256(default value) requires both :ref:`api_token.jwt.decode.secret`
          and :ref:`api_token.jwt.encode.secret` to have exactly the same
          value.

  - annotation: Search Settings
    options:
      - key: ckan.site_id
        default: default
        example: my_ckan_instance
        description: |
          CKAN uses Solr to index and search packages. The search index is
          linked to the value of the ``ckan.site_id``, so if you have more than
          one CKAN instance using the same `solr_url`_, they will each have a
          separate search index as long as their ``ckan.site_id`` values are
          different. If you are only running a single CKAN instance then this
          can be ignored.

          .. note:: If you change this value, you need to rebuild the search index.

      - key: solr_url
        placeholder: http://127.0.0.1:8983/solr/ckan
        required: true
        example: http://solr.okfn.org:8983/solr/ckan-schema-2.0
        description: |
          This configures the Solr server used for search. The Solr schema
          found at that URL must be one of the ones in ``ckan/config/solr``
          (generally the most recent one). A check of the schema version number
          occurs when CKAN starts.

          Optionally, ``solr_user`` and ``solr_password`` can also be
          configured to specify HTTP Basic authentication details for all Solr
          requests.

          .. note::  If you change this value, you need to rebuild the search index.

      - key: solr_user
        description: User to use in HTTP Basic Authentication when connecting to Solr
      - key: solr_password
        description: Password to use in HTTP Basic Authentication when connecting to Solr

      - key: ckan.search.remove_deleted_packages
        type: bool
        default: true
        description: |
          By default, deleted datasets are removed from the search index so are no
          longer available in searches. To keep them in the search index, set this
          setting to ``False``. This will enable the  ``include_deleted``
          parameter in the  :py:func:`ckan.logic.action.get.package_search`
          API action.

      - key: ckan.search.solr_commit
        type: bool
        default: true
        example: false
        description: |
          Make ckan commit changes solr after every dataset update change. Turn
          this to false if on solr 4.0 and you have automatic (soft)commits
          enabled to improve dataset update/create speed (however there may be
          a slight delay before dataset gets seen in results).

      - key: ckan.search.solr_allowed_query_parsers
        type: list
        default: []
        example: ["bool", "knn"]
        description: |
          Local parameters are not allowed when passing queries to Solr. An exception to this is when passing local parameters for special query parsers, that need to be enabled explicitly using this config option. For instance, the example provided would allow sending queries like the following::
            search_params["q"] = "{!bool must=test}..."
            search_params["q"] = "{!knn field=vector topK=10}..."

      - key: ckan.search.show_all_types
        default: dataset
        example: dataset
        description: |
          Controls whether a search page (e.g. ``/dataset``) should also show
          custom dataset types. The default is ``false`` meaning that no search
          page for any type will show other types. ``true`` will show other types
          on the ``/dataset`` search page. Any other value (e.g. ``dataset`` or
          ``document`` will be treated as a dataset type and that type's search
          page will show datasets of all types.

      - key: ckan.search.default_include_private
        type: bool
        default: true
        example: false
        description: |
          Controls whether the default search page (``/dataset``) should include
          private datasets visible to the current user or only public datasets
          visible to everyone.

      - key: ckan.search.default_package_sort
        default:  score desc, metadata_modified desc
        example: name asc
        description: >-
          Controls whether the default search page (``/dataset``) should different
          sorting parameter by default when the request does not specify sort.

      - key: search.facets
        type: list
        default:
          - organization
          - groups
          - tags
          - res_format
          - license_id
      - key: search.facets.limit
        type: int
        default: 50
        example: 100
        description: Sets the default number of searched facets returned in a query.

      - key: search.facets.default
        type: int
        default: 10
        example: 10
        description: Default number of facets shown in search results.

      - key: ckan.extra_resource_fields
        type: list
        example: alt_url
        description: List of the extra resource fields that would be used when searching.

      - key: ckan.search.rows_max
        type: int
        default: 1000
        example: 1000
        description: |
          Maximum allowed value for rows returned. Specifically this limits:

          * ``package_search``'s ``rows`` parameter
          * ``group_show`` and ``organization_show``'s number of datasets returned when specifying ``include_datasets=true``

      - key: ckan.group_and_organization_list_max
        type: int
        default: 1000
        example: 1000
        description: |
          Maximum number of groups/organizations returned when listing them. Specifically this limits:

          * ``group_list``'s ``limit`` when ``all_fields=false``
          * ``organization_list``'s ``limit`` when ``all_fields=false``

      - key: ckan.group_and_organization_list_all_fields_max
        type: int
        default: 25
        example: 100
        description: |
          Maximum number of groups/organizations returned when listing them in detail. Specifically this limits:

          * ``group_list``'s ``limit`` when ``all_fields=true``
          * ``organization_list``'s ``limit`` when ``all_fields=true``

      - key: solr_timeout
        type: int
        default: 60
        example: 120
        description: |
          The option defines the timeout in seconds until giving up on a
          request. Raising this value might help you if you encounter a timeout
          exception.

  - annotation: Redis Settings
    options:
      - key: ckan.redis.url
        default: redis://localhost:6379/0
        validators: not_empty
        example: redis://localhost:7000/1
        description: URL to your Redis instance, including the database to be used.

  - annotation: CORS Settings
    options:
      - key: ckan.cors.origin_allow_all
        type: bool
        example: "true"
        description: |
          This setting must be present to enable CORS. If True, all origins
          will be allowed (the response header Access-Control-Allow-Origin is
          set to '*'). If False, only origins from the
          ``ckan.cors.origin_whitelist`` setting will be allowed.

      - key: ckan.cors.origin_whitelist
        type: list
        example: http://www.myremotedomain1.com http://myremotedomain1.com
        description: |
          A space separated list of allowable origins. This setting is used when ``ckan.cors.origin_allow_all = False``.

  - annotation: Plugins Settings
    options:
      - key: ckan.plugins
        type: list
        placeholder: activity
        example: activity scheming_datasets datatables_view datastore xloader
        description: |
          Specify which CKAN plugins are to be enabled.

          .. warning::  If you specify a plugin but have not installed the code,  CKAN will not start.

          Format as a space-separated list of the plugin names. The plugin name
          is the key in the ``[ckan.plugins]`` section of the extension's
          ``setup.py``. For more information on plugins and extensions, see
          :doc:`/extensions/index`.

          .. note::
              The order of the plugin names in the configuration file influences the
              order that CKAN will load the plugins in. As long as each plugin class is
              implemented in a separate Python module (i.e. in a separate Python source
              code file), the plugins will be loaded in the order given in the
              configuration file.

              When multiple plugins are implemented in the same Python module, CKAN will
              process the plugins in the order that they're given in the config file, but as
              soon as it reaches one plugin from a given Python module, CKAN will load all
              plugins from that Python module, in the order that the plugin classes are
              defined in the module.

              For simplicity, we recommend implementing each plugin class in its own Python
              module.

              Plugin loading order can be important, for example for plugins that add custom
              template files: templates found in template directories added earlier will
              override templates in template directories added later.

          .. todo::
              Fix CKAN's plugin loading order to simply load all plugins in the order
              they're given in the config file, regardless of which Python modules
              they're implemented in.

      - key: ckan.download_proxy
        example: http://proxy:3128
        description: |
          Specifies a HTTP proxy to be used by extensions such as Resource Proxy, XLoader or Archiver
          when downloading remote files. This may be useful for enabling access to
          restricted network locations, or restricting access to privileged ones, eg
          preventing `Server Side Request Forgery <https://feeding.cloud.geek.nz/posts/restricting-outgoing-webapp-requests-using-squid-proxy/>`_.
          It will not be used by CKAN core.

  - annotation: Front-End Settings
    options:
      - key: ckan.site_title
        default: CKAN
        example: Open Data Scotland
        description: This sets the name of the site, as displayed in the CKAN web interface.
        editable: true

      - key: ckan.site_description
        example: The easy way to get, use and share data
        description: This is for a description, or tag line for the site, as displayed in the header of the CKAN web interface.
        editable: true

      - key: ckan.site_intro_text
        example: Nice introductory paragraph about CKAN or the site in general.
        description: This is for an introductory text used in the default template's index page.
        editable: true

      - key: ckan.site_logo
        default: /base/images/ckan-logo.png
        example: /images/ckan_logo_fullname_long.png
        description: This sets the logo used in the title bar.
        editable: true

      - key: ckan.site_about
        example: A _community-driven_ catalogue of _open data_ for the Greenfield area.
        description: |
          Format tips:

          * multiline strings can be used by indenting following lines
          * the format is Markdown

          .. note:: Whilst the default text is translated into many languages
            (switchable in the page footer), the text in this configuration
            option will not be translatable. For this reason, it's better to
            overload the snippet in ``home/snippets/about_text.html``. For more
            information, see :doc:`/theming/index`.
        editable: true

      - key: ckan.theme
        default: css/main
        example: my-extension/theme-asset
        description: >
          With this option, instead of using the default `css/main` asset with
          the theme, you can use your own.

      - key: ckan.favicon
        default: /base/images/ckan.ico
        example: http://okfn.org/wp-content/themes/okfn-master-wordpress-theme/images/favicon.ico
        description: This sets the site's `favicon`. This icon is usually displayed by the browser in the tab heading and bookmark.

      - key: ckan.datasets_per_page
        type: int
        default: 20
        example: 10
        description: |
          This controls the pagination of the dataset search results page. This is the maximum number of datasets viewed per page of results.

      - key: package_hide_extras
        type: list
        example: my_private_field other_field
        description: |
          This sets a space-separated list of extra field key values which will not be shown on the dataset read page.

          .. warning:: While this is useful to e.g. create internal notes, it
            is not a security measure. The keys will still be available via the
            API and in revision diffs.

      - key: ckan.recaptcha.publickey
        description: |
          The public key for your reCAPTCHA account, for example::

           ckan.recaptcha.publickey = 6Lc...-KLc

          To get a reCAPTCHA account, sign up at: http://www.google.com/recaptcha

      - key: ckan.recaptcha.privatekey
        description: |
          The private key for your reCAPTCHA account, for example::

           ckan.recaptcha.privatekey = 6Lc...-jP

          Setting both :ref:`ckan.recaptcha.publickey` and
          :ref:`ckan.recaptcha.privatekey` adds captcha to the user registration form.
          This has been effective at preventing bots registering users and creating spam
          packages.

      - key: ckan.featured_groups
        type: list
        example: group_one
        description: |
          Defines a list of group names or group ids. This setting is used to display a
          group and datasets on the home page in the default templates (1 group and 2
          datasets are displayed).

      - key: ckan.featured_orgs
        type: list
        example: org_one
        description: |
          Defines a list of organization names or ids. This setting is used to display
          an organization and datasets on the home page in the default templates (1
          group and 2 datasets are displayed).

      - key: ckan.default_group_sort
        default: title
        example: name
        description: |
          Defines if some other sorting is used in group_list and organization_list
          by default when the request does not specify sort.

      - key: ckan.gravatar_default
        default: identicon
        example: disabled
        description: |
          This controls the default gravatar style. Gravatar is used by default when a user has not set a custom profile picture,
          but it can be turn completely off by setting this option to "disabled". In that case, a placeholder image will be shown
          instead, which can be customized overriding the ``templates/user/snippets/placeholder.html`` template.

      - key: ckan.debug_supress_header
        type: bool
        example: "false"
        description: |
          This configs if the debug information showing the controller and action
          receiving the request being is shown in the header.

          .. note:: This info only shows if debug is set to True.

      - key: ckan.site_custom_css
        description: Custom CSS directives to include on all CKAN pages.
        editable: true

      - key: ckan.default_collapse_facets
        type: bool
        default: False
        description: |
          This controls the default view of the facet accordions, i.e. whether the accordions are expanded or collapsed
          by default.

  - annotation: Resource Views Settings
    options:
      - key: ckan.views.default_views
        type: list
        default:
          - image_view
          - datatables_view
        example: image_view webpage_view datatables_view
        description: |
          Defines the resource views that should be created by default when creating or
          updating a dataset. From this list only the views that are relevant to a particular
          resource format will be created. This is determined by each individual view.

          If not present (or commented), the default value is used. If left empty, no
          default views are created.


          .. note:: You must have the relevant view plugins loaded on the ``ckan.plugins`` setting to be able to create the default views, eg::
                        ckan.plugins = image_view webpage_view geo_view datatables_view ...
                        ckan.views.default_views = image_view webpage_view datatables_view

  - annotation: Theming Settings
    options:
      - key: ckan.template_title_delimiter
        default: '-'
        example: '|'
        description: This sets the delimiter between the site's subtitle (if there's one) and its title, in HTML's ``<title>``.

      - key: extra_template_paths
        default: ""
        example: /home/okfn/brazil_ckan_config/templates
        description: |
          Use this option to specify where CKAN should look for additional
          templates, before reverting to the ``ckan/templates`` folder. You can
          supply more than one folder, separating the paths with a comma (,).

          For more information on theming, see :doc:`/theming/index`.

      - key: extra_public_paths
        default: ""
        example: /home/okfn/brazil_ckan_config/public
        description: |
          To customise the display of CKAN you can supply replacements for
          static files such as HTML, CSS, script and PNG files. Use this option
          to specify where CKAN should look for additional files, before
          reverting to the ``ckan/public`` folder. You can supply more than one
          folder, separating the paths with a comma (,).

          For more information on theming, see :doc:`/theming/index`.

      - key: ckan.base_public_folder
        default: public
        example: public
        description: |
          This config option is used to configure the base folder for static files used
          by CKAN core. Starting CKAN 2.11 it only accepts: ``public`` as a value.
          (This variable is kept for backwards compatibility when updating Bootstrap
          versions.)

      - key: ckan.base_templates_folder
        default: templates
        example: templates
        description: |
          This config option is used to configure the base folder for templates used
          by CKAN core. Starting CKAN 2.11 it only accepts: ``templates`` as a value.
          (This variable is kept for backwards compatibility when updating Bootstrap
          versions.)

      - key: ckan.default.package_type
        default: dataset
        description: |
          Default type of dataset that will be used in the UI links (eg. "New Dataset").

          Use this option to change the dataset type that is used site-wide. Only existing dataset
          types can be used as a value for this option. Upon setting a custom value, the following
          happens:

          * all new datasets have their ``type`` field set to the custom value(if no explicit value provided)
          * all labels(e.g. "Create a Dataset", "My datasets", "Search datasets..") are adapted to the custom value
          * all default links(e.g. ``/dataset/new``, ``/dataset/<name>/resource``) are adapted to the custom value

          If labels require additional changes, register a chained helpers for :py:func:`~ckan.lib.helpers.humanize_entity_type`.
          For example, setting a dataset type ``camel_photo`` as default, will turn the "Datasets" link in the header into
          "Camel-photos". If "Camel Photos" is expected, the code below can be used::

              @p.toolkit.chained_helper
              def humanize_entity_type(next_helper: Callable[..., Any],
                                       entity_type: str, object_type: str, purpose: str):
                  if purpose == "main nav":
                      return "Camel Photos"

                  return next_helper(entity_type, object_type, purpose)

          See :py:func:`~ckan.lib.helpers.humanize_entity_type` for additional details.

      - key: ckan.default.group_type
        default: group
        description: |
          Default type of group that used in UI links(eg. "New Group" button, "Groups" link in header)

          Same as :ref:`ckan.default.package_type`, but for groups.

      - key: ckan.default.organization_type
        default: organization
        description: |
          Default type of group that used in UI links(eg. "New Organization" button, "Organizations" link in header)

          Same as :ref:`ckan.default.package_type`, but for organizations.

  - annotation: Storage Settings
    options:
      - key: ckan.uploads_enabled
        validators: ignore_missing boolean_validator
        example: false
        description: |
          Defines file uploads are enabled or not.

          If enabled also set :ref:`ckan.storage_path` if you want to use internal storage.

      - key: ckan.storage_path
        placeholder: /var/lib/ckan/default
        example: /var/lib/ckan/default
        description: |
          This defines the location of where CKAN will store all uploaded data.

          If set to some directory, also set :ref:`ckan.uploads_enabled` to true to enable uploads in the UI.

      - key: ckan.max_resource_size
        type: int
        default: 10
        example: 100
        description: The maximum in megabytes a resources upload can be.

      - key: ckan.max_image_size
        type: int
        default: 2
        example: 10
        description: The maximum in megabytes an image upload can be.

  - annotation: Uploader Settings
    options:
      - key: ckan.upload.user.types
        type: list
        default: image
        example: image text
        description: File types allowed to upload as user's avatar. If empty and :ref:`ckan.upload.user.mimetypes`
          is also empty, no uploads are allowed. To allow any kind of file upload, use the ``*`` string in both
          options (this is dangerous and **not** recommended). Note also that ``text/svg`` can contain embedded
          javascript code so it only should be used in trusted environments.

      - key: ckan.upload.user.mimetypes
        type: list
        default: image/png image/gif image/jpeg
        example: image/png
        description: File MIMETypes allowed to upload as user's avatar. If empty and :ref:`ckan.upload.user.types`
          is also empty, no uploads are allowed. To allow any kind of file upload, use the ``*`` string in both
          options (this is dangerous and **not** recommended).

      - key: ckan.upload.group.types
        type: list
        default: image
        example: image text
        description: File types allowed to upload as group or organization image. If empty
          and :ref:`ckan.upload.group.mimetypes` is also empty, no uploads are allowed. To allow any kind of
          file upload, use the ``*`` string in both options (this is dangerous and **not** recommended).

      - key: ckan.upload.group.mimetypes
        type: list
        default: image/png image/gif image/jpeg
        example: image/png
        description: File MIMEtypes allowed to upload as group or organization image. If empty
          and :ref:`ckan.upload.group.types` is also empty, no uploads are allowed. To allow any kind of
          file upload, use the ``*`` string in both options (this is dangerous and **not** recommended).
          Note also that ``text/svg`` can contain embedded javascript code so it only should be used in
          trusted environments.

  - annotation: Webassets Settings
    options:
      - key: ckan.webassets.path
        example: /var/lib/ckan/webassets
        description: |
          In order to increase performance, static assets (CSS and JS files) included via an ``asset`` tag inside templates are compiled only once,
          when the asset is used for the first time. All subsequent requests to the
          asset will use the existing file. CKAN stores the compiled webassets in the file system, in the path specified by this config option.

      - key: ckan.webassets.url
        example: /serve/assets/from/here
        default: /webassets
        description: |
          URL path for endpoint that serves webassets.

      - key: ckan.webassets.use_x_sendfile
        type: bool
        example: true
        description: |
          When serving static files, if this setting is ``True``, the applicatin will set the ``X-Sendfile`` header instead of
          serving the files directly with Flask. This will increase performance when serving the assets, but it
          requires that the web server (eg Nginx) supports the ``X-Sendfile`` header. See :ref:`x-sendfile` for more information.


  - annotation: User Settings
    options:
      - key: ckan.user_list_limit
        type: int
        default: 20
        example: 50
        description: This controls the number of users to show in the Users list. By default, it shows 20 users.

      - key: ckan.user_reset_landing_page
        default: home.index
        example: dataset
        description: |
          This controls the page where users will be sent after requesting a password reset.
          This is ordinarily the home page, but specific sites may prefer somewhere else.

      - key: ckan.user.unique_email_states
        type: list
        default: [active]
        example: [pending, active]
        description: |
          When a new user created, uniqueness of its email is checked among
          users with specified statuses.

          Using `active` is appropriate if users are created on portal only
          through original user registration form and always have active
          status. When user is deleted, his email can be reused by a new
          account.

          Using `pending active` is suitable for workflows with user approval
          or invitations. In such scenario, user is created with `pending`
          status initially and activated at some point in future.

          Adding `deleted` to this option makes sense if email of removed users
          must not be reused. In other words, when user is deleted, he is not
          able to create a new account with the same email and is virtually
          blocked on the portal.

  # TODO: move to activity extension
  - annotation: Activity Streams Settings
    options:
      - key: ckan.activity_streams_enabled
        type: bool
        default: true
        example: "false"
        description: Turns on and off the activity streams used to track changes on datasets, groups, users, etc.
                     The activity feature has been moved to a separate activity plugin. To keep showing the
                     activities in the UI and enable the activity related API actions you need to add the activity
                     plugin to the ckan.plugins config option.

      - key: ckan.activity_streams_email_notifications
        type: bool
        default: false
        example: "false"
        description: |
          Turns on and off the activity streams' email notifications. You'd also need to setup a cron job to send
          the emails. For more information, visit :ref:`email-notifications`.

      - key: ckan.activity_list_limit
        type: int
        default: 31
        example: 31
        description: This controls the number of activities to show in the Activity Stream.

      - key: ckan.activity_list_limit_max
        type: int
        default: 100
        example: 100
        description: Maximum allowed value for Activity Stream ``limit`` parameter.

      - key: ckan.email_notifications_since
        default: '2 days'
        example: 2 days
        description: |
          Email notifications for events older than this time delta will not be sent.
          Accepted formats: '2 days', '14 days', '4:35:00' (hours, minutes, seconds), '7 days, 3:23:34', etc.

      - key: ckan.hide_activity_from_users
        type: list
        placeholder: "%(ckan.site_id)s"
        example: sysadmin
        description: |
          Hides activity from the specified users from activity stream. If unspecified,
          it'll use :ref:`ckan.site_id` to hide activity by the site user. The site user
          is a sysadmin user on every ckan user with a username that's equal to
          :ref:`ckan.site_id`. This user is used by ckan for performing actions from the
          command-line.


  - annotation: Feeds Settings
    options:
      - key: ckan.feeds.author_name
        default: ""
        example: Michael Jackson
        description: This controls the feed author's name. If unspecified, it'll use :ref:`ckan.site_id`.

      - key: ckan.feeds.author_link
        example: http://okfn.org
        description: This controls the feed author's link. If unspecified, it'll use :ref:`ckan.site_url`.

      - key: ckan.feeds.authority_name
        default: ""
        example: http://okfn.org
        description: The domain name or email address of the default publisher of the feeds and elements. If unspecified, it'll use :ref:`ckan.site_url`.

      - key: ckan.feeds.date
        default: ""
        example: 2012-03-22
        description: A string representing the default date on which the authority_name is owned by the publisher of the feed.

      - key: ckan.feeds.limit
        type: int
        default: 20
        description: Number of items returned in the feeds

  - annotation: Internationalisation Settings
    options:
      - key: ckan.locale_default
        default: en
        example: de
        description: |
          Use this to specify the locale (language of the text) displayed in
          the CKAN Web UI. This requires a suitable `mo` file installed for the
          locale in the ckan/i18n. For more information on
          internationalization, see :doc:`/contributing/i18n`. If you don't
          specify a default locale, then it will default to the first locale
          offered, which is by default English (alter that with
          `ckan.locales_offered` and `ckan.locales_filtered_out`.

          .. note: In versions of CKAN before 1.5, the settings used for this
            was variously `lang` or `ckan.locale`, which have now been
            deprecated in favour of `ckan.locale_default`.

      - key: ckan.locales_offered
        type: list
        example: en de fr
        description: |
          By default, all locales found in the ``ckan/i18n`` directory will be
          offered to the user. To only offer a subset of these, list them under
          this option. The ordering of the locales is preserved when offered to
          the user.

      - key: ckan.locales_filtered_out
        type: list
        example: pl ru
        description: If you want to not offer particular locales to the user, then list them here to have them removed from the options.

      - key: ckan.locale_order
        type: list
        example: fr de
        description: |
          If you want to specify the ordering of all or some of the locales as
          they are offered to the user, then specify them here in the required
          order. Any locales that are available but not specified in this
          option, will still be offered at the end of the list.

      - key: ckan.i18n_directory
        example: /opt/locales/i18n/
        description: By default, the locales are searched for in the ``ckan/i18n`` directory. Use this option if you want to use another folder.

      - key: ckan.i18n.extra_directory
        example: /opt/ckan/extra_translations/
        description: |
          If you wish to add extra translation strings and have them merged with the
          default ckan translations at runtime you can specify the location of the extra
          translations using this option.

      - key: ckan.i18n.extra_gettext_domain
        example: mydomain
        description: |
          You can specify the name of the gettext domain of the extra translations. For
          example if your translations are stored as
          ``i18n/<locale>/LC_MESSAGES/somedomain.mo`` you would want to set this option
          to ``somedomain``

      - key: ckan.i18n.extra_locales
        type: list
        example: fr es de
        description: |
          If you have set an extra i18n directory using ``ckan.i18n.extra_directory``, you
          should specify the locales that have been translated in that directory in this
          option.

      - key: ckan.i18n.rtl_languages
        type: list
        default:
          - he
          - ar
          - fa_IR
        example: he ar fa_IR
        description: Allows to modify the right-to-left languages

      - key: ckan.i18n.rtl_theme
        default: css/main-rtl
        example: my-extension/my-custom-rtl-asset
        description: |
          Allows to override the default rtl asset used for the languages defined
          in ``ckan.i18n.rtl_languages``.

      - key: ckan.display_timezone
        default: UTC
        example: Europe/Zurich
        description: |
          By default, all datetimes are considered to be in the UTC
          timezone. Use this option to change the displayed dates on the
          frontend. Internally, the dates are always saved as UTC. This option
          only changes the way the dates are displayed.

          The valid values for this options [can be found at
          pytz](http://pytz.sourceforge.net/#helpers)
          (``pytz.all_timezones``). You can specify the special value `server`
          to use the timezone settings of the server, that is running CKAN.

      - key: ckan.root_path
        example: /my/custom/path/{{LANG}}/foo
        description: |
          This setting is used to construct URLs inside CKAN. It specifies two things:

          * *At which path CKAN is mounted:* By default it is assumed that CKAN is mounted
            at ``/``, i.e. at the root of your web server. If you have configured your
            web server to serve CKAN from a different mount point then you need to
            duplicate that setting here.

          * *Where the locale is added to an URL:* By default, URLs are formatted as
            ``/some/url`` when using the default locale, or ``/de/some/url`` when using
            the ``de`` locale, for example. When ``ckan.root_path`` is set it must
            include the string ``{{LANG}}``, which will be replaced by the locale.

          .. important::
              The setting must contain ``{{LANG}}`` exactly as written here. Do not add
              spaces between the brackets.

          .. seealso::
              The host of your CKAN installation can be set via :ref:`ckan.site_url`.

      - key: ckan.resource_formats
        example: /path/to/resource_formats
        default_callable: ckan.lib.helpers:resource_formats_default_file
        description: |
          The purpose of this file is to supply a thorough list of resource formats
          and to make sure the formats are normalized when saved to the database
          and presented.

          The format of the file is a JSON object with following format::

              ["Format", "Description", "Mimetype", ["List of alternative representations"]]

          Please look in ckan/config/resource_formats.json for full details and and as an
          example.


  - annotation: Form Settings
    options:
      - key: ckan.dataset.create_on_ui_requires_resources
        type: bool
        default: true
        example: "false"
        description: If False, there is no need to add any resources when creating a new dataset.

      - key: package_new_return_url
        description: |
          The URL to redirect the user to after they've submitted a new package form,
          example::

           package_new_return_url = http://datadotgc.ca/new_dataset_complete?name=<NAME>

          This is useful for integrating CKAN's new dataset form into a third-party
          interface, see :ref:`form-integration`.

          The ``<NAME>`` string is replaced with the name of the dataset created.

      - key: package_edit_return_url
        description: |
          The URL to redirect the user to after they've submitted an edit package form,
          example::

           package_edit_return_url = http://datadotgc.ca/dataset/<NAME>

          This is useful for integrating CKAN's edit dataset form into a third-party
          interface, see :ref:`form-integration`.

          The ``<NAME>`` string is replaced with the name of the dataset that was edited.

      - key: licenses_group_url
        example: file:///path/to/my/local/json-list-of-licenses.json
        description: |
          A url pointing to a JSON file containing a list of license objects. This list
          determines the licenses offered by the system to users, for example when
          creating or editing a dataset.

          This is entirely optional - by default, the system will use an internal cached
          version of the CKAN list of licenses available from the
          http://licenses.opendefinition.org/licenses/groups/ckan.json.

          More details about the license objects - including the license format and some
          example license lists - can be found at the `Open Licenses Service
          <http://licenses.opendefinition.org/>`_.


  - annotation: Email settings
    options:
      - key: smtp.server
        default: localhost
        example: smtp.example.com:587
        description: The SMTP server to connect to when sending emails with optional port.

      - key: smtp.starttls
        type: bool
        example: "true"
        description: Whether or not to use STARTTLS when connecting to the SMTP server.

      - key: smtp.user
        example: username@example.com
        description: The username used to authenticate with the SMTP server.

      - key: smtp.password
        example: yourpass
        description: The password used to authenticate with the SMTP server.

      - key: smtp.mail_from
        example: ckan@example.com
        description: >-
          The email address that emails sent by CKAN will come from. Note that, if left blank, the
          SMTP server may insert its own.

      - key: smtp.reply_to
        example: noreply.example.com
        description: |
          The email address that will be used if someone attempts to reply to a system email.
          If left blank, no ``Reply-to`` will be added to the email and the value of
          ``smtp.mail_from`` will be used.

      - key: email_to
        example: errors@example.com
        description: This controls where the error messages will be sent to.

      - key: error_email_from
        example: ckan-errors@example.com
        description: This controls from which email the error messages will come from.


  - annotation: Background Job Settings
    options:
      - key: ckan.jobs.timeout
        type: int
        default: 180
        description: The option defines the timeout in seconds until giving up on a job<|MERGE_RESOLUTION|>--- conflicted
+++ resolved
@@ -46,12 +46,8 @@
   - annotation: ~
     options:
       - key: APPLICATION_ROOT
-<<<<<<< HEAD
+        flask: true
         ignored: true
-=======
-        flask: true
-        internal: true
->>>>>>> c2c547e2
       - key: BABEL_DEFAULT_LOCALE
         flask: true
         internal: true
@@ -116,12 +112,8 @@
         flask: true
         internal: true
       - key: SERVER_NAME
-<<<<<<< HEAD
+        flask: true
         ignored: true
-=======
-        flask: true
-        internal: true
->>>>>>> c2c547e2
       - key: SESSION_COOKIE_PARTITIONED
         flask: true
         internal: true
