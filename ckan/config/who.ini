--- conflicted
+++ resolved
@@ -58,10 +58,7 @@
 
 [authenticators]
 plugins =
-<<<<<<< HEAD
-=======
     auth_tkt
->>>>>>> 4e9fbf7e
     ckan.lib.authenticator:OpenIDAuthenticator
     ckan.lib.authenticator:UsernamePasswordAuthenticator
 
