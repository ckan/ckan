from __future__ import annotations

import os
import sys
import time
import importlib
import inspect
import pkgutil
import logging

from logging.handlers import SMTPHandler
from typing import Any, Optional, Union, cast

from flask import Blueprint, send_from_directory, current_app
from flask.ctx import _AppCtxGlobals
from flask.json.tag import TaggedJSONSerializer
from flask_session import Session
from flask_session.base import Serializer as FlaskSessionSerializer

from werkzeug.exceptions import (
    default_exceptions,
    HTTPException,
    Unauthorized,
    Forbidden
)

from flask_babel import Babel

from flask_login import LoginManager
from flask_wtf.csrf import CSRFProtect
from ckan.common import current_user, config_declaration

import ckan.model as model
from ckan.config.declaration import Flag
from ckan.lib import base
from ckan.lib import helpers as h
from ckan.lib import jinja_extensions
from ckan.lib import i18n
from ckan.lib.flask_multistatic import MultiStaticFlask
from ckan.common import config, g, request, ungettext
from ckan.config.middleware.common_middleware import (
    HostHeaderMiddleware,
    RootPathMiddleware,
    CKANSecureCookieSessionInterface,
    CKANRedisSessionInterface,
)
import ckan.lib.api_token as api_token
import ckan.lib.app_globals as app_globals
import ckan.lib.plugins as lib_plugins

from ckan.lib.webassets_tools import get_webassets_path
from ckan.lib.i18n import get_locales_from_config

from ckan.plugins import (
    PluginImplementations,
    IBlueprint, IMiddleware, ITranslation, IAuthenticator,
)

from ckan.views import (identify_user,
                        set_cors_headers_for_response,
                        set_controller_and_action,
                        set_cache_control_headers_for_response,
                        set_ckan_current_url,
                        )
<<<<<<< HEAD
from ckan.types import CKANApp, Config, Response, Request

=======
from ckan.types import CKANApp, Response
>>>>>>> c2c547e2

log = logging.getLogger(__name__)

csrf = CSRFProtect()


class CKANJsonSessionSerializer(TaggedJSONSerializer, FlaskSessionSerializer):
    """Adapter of flask's serializer for flask-session.

    This serializer is used instead of MsgPackSerializer from flask-session,
    because the latter cannot handle Markup and raises an exception when flash
    message with HTML added to session.
    """
    def encode(self, session: CKANSession) -> bytes:
        """Serialize the session data."""
        return self.dumps(session).encode()

    def decode(self, serialized_data: bytes) -> Any:
        """Deserialize the session data."""
        try:
            return self.loads(serialized_data.decode())
        except UnicodeDecodeError:
            log.info(
                "Unable to decode session data, X-Forward-For/remote_addr: %s, "
                "dropping: %s ",
                request.headers.get('X-Forwarded-For',
                                    request.remote_addr),
                serialized_data)


class CKANSession(Session):
    def _get_interface(self, app: CKANApp):
        """Initialize session interface.

        We use our own classes for these interfaces:
            * cookie: to support persistent sessions
            * redis: to be able use the value of ckan.redis.url

        In addition, all flask-session backends(any backend other from
        `cookie`) have their MsgPack serializer replaced with flask's
        TaggedJSONSerializer to support storing Markup(flash messages) and
        datetime object inside session.
        """
        session_type = app.config["SESSION_TYPE"]
        if session_type == "cookie":
            return CKANSecureCookieSessionInterface(app)

        if session_type == "redis":
            interface = CKANRedisSessionInterface(app)
        else:
            interface = super()._get_interface(app)

        interface.serializer = CKANJsonSessionSerializer()  # type: ignore
        return interface


class I18nMiddleware(object):
    def __init__(self, app: Any):
        self.app = app

    def __call__(self, environ: Any, start_response: Any):
        handle_i18n(environ)
        return self.app(environ, start_response)


<<<<<<< HEAD
def handle_i18n(base_environ: dict[str, Any] | None) -> None:
    '''
    Strips the locale code from the requested url
    (eg '/sk/about' -> '/about') and sets environ variables for the
    language selected:

        * CKAN_LANG is the language code eg en, fr
        * CKAN_LANG_IS_DEFAULT is set to True or False
        * CKAN_CURRENT_URL is set to the current application url
    '''
    environ = base_environ or request.environ
    locale_list = get_locales_from_config()
    default_locale = config.get('ckan.locale_default')

    # We only update once for a request so we can keep
    # the language and original url which helps with 404 pages etc
    if 'CKAN_LANG' not in environ:
        path_parts = environ['PATH_INFO'].split('/')
        if len(path_parts) > 1 and path_parts[1] in locale_list:
            environ['CKAN_LANG'] = path_parts[1]
            environ['CKAN_LANG_IS_DEFAULT'] = False
            # rewrite url
            if len(path_parts) > 2:
                environ['PATH_INFO'] = '/'.join([''] + path_parts[2:])
            else:
                environ['PATH_INFO'] = '/'
        else:
            environ['CKAN_LANG'] = default_locale
            environ['CKAN_LANG_IS_DEFAULT'] = True

        set_ckan_current_url(environ)


def make_flask_stack(conf: Union[Config, CKANConfig]) -> CKANApp:
    """ This has to pass the flask app through all the same middleware that
    Pylons used """
=======
def make_flask_stack() -> CKANApp:
    """Create the Flask application and wrap it with all the middlewares.

    This is the main function that builds the Flask app, registers blueprints
    and error handlers, and does all the work that must be done once (unlike
    ``ckan.config.environment.update_config``, which updates application state
    whenever active plugins change).
    """
>>>>>>> c2c547e2

    root = os.path.dirname(
        os.path.dirname(os.path.dirname(os.path.abspath(__file__))))

    debug: bool = config["debug"]
    testing: bool = config["testing"]
    app = flask_app = CKANFlask(__name__, static_url_path='')

    # Register storage for accessing group images, site logo, etc.
    storage_folder = []
    storage = config.get('ckan.storage_path')
    if storage:
        storage_folder = [os.path.join(storage, 'storage')]

    # Static files folders (core and extensions)
    public_folder = config.get(u'ckan.base_public_folder')
    app.static_folder = config.get(
        'extra_public_paths'
    ).split(',') + config.get('plugin_public_paths', []) + [
        os.path.join(root, public_folder)
    ] + storage_folder

    app.jinja_options = jinja_extensions.get_jinja_env_options()
    app.jinja_env.policies['ext.i18n.trimmed'] = True

    app.debug = debug
    app.testing = testing
    app.template_folder = os.path.join(root, 'templates')
    app.app_ctx_globals_class = CKAN_AppCtxGlobals

    # Update Flask config with the CKAN values. We use the common config
    # object as values might have been modified on `load_environment`
    app.config.update({
        str(key): config[str(key)]
        for key in config_declaration.iter_options()
        if config_declaration[key].has_flag(Flag.flask)
    })

    # Do all the Flask-specific stuff before adding other middlewares

    root_path = config.get('ckan.root_path')
    if debug:
        from flask_debugtoolbar import DebugToolbarExtension
        app.config['DEBUG_TB_INTERCEPT_REDIRECTS'] = False
        debug_ext = DebugToolbarExtension()

        # register path that includes `ckan.site_root` before
        # initializing debug app. In such a way, our route receives
        # higher precedence.

        # TODO: After removal of Pylons code, switch to
        # `APPLICATION_ROOT` config value for flask application. Right
        # now it's a bad option because we are handling both pylons
        # and flask urls inside helpers and splitting this logic will
        # bring us tons of headache.
        if root_path:
            app.add_url_rule(
                root_path.replace('{{LANG}}', '').rstrip('/') +
                '/_debug_toolbar/static/<path:filename>',
                '_debug_toolbar.static', debug_ext.send_static_file
            )
        debug_ext.init_app(app)

        from werkzeug.debug import DebuggedApplication
        app.wsgi_app = DebuggedApplication(app.wsgi_app, True)

    app.wsgi_app = RootPathMiddleware(app.wsgi_app)
    CKANSession(app)

    # Add Jinja2 extensions and filters
    app.jinja_env.filters['empty_and_escape'] = \
        jinja_extensions.empty_and_escape

    # globals work in imported and included templates (like snippets)
    # whereas context processors do not
    app.jinja_env.globals.update({
        'h': h.helper_functions,
        'ungettext': ungettext,
        'current_user': current_user,
        'c': g,  # backwards compat. with old Pylons templates
    })

    # Common handlers for all requests
    #
    # flask types do not mention that it's possible to return a response from
    # the `before_request` callback
    app.before_request(ckan_before_request)
    app.after_request(ckan_after_request)

    # Babel
    _ckan_i18n_dir = i18n.get_ckan_i18n_dir()

    pairs = [
        cast("tuple[str, str]", (_ckan_i18n_dir, u'ckan'))
    ] + [
        (p.i18n_directory(), p.i18n_domain())
        for p in PluginImplementations(ITranslation)
    ]

    i18n_dirs, i18n_domains = zip(*pairs)

    app.config[u'BABEL_TRANSLATION_DIRECTORIES'] = ';'.join(i18n_dirs)
    app.config[u'BABEL_DOMAIN'] = ';'.join(i18n_domains)
    app.config[u'BABEL_DEFAULT_TIMEZONE'] = str(h.get_display_timezone())

    Babel(app, locale_selector=get_locale)

    # WebAssets
    _setup_webassets(app)

    # Register Blueprints. First registered wins, so we need to register
    # plugins first to be able to override core blueprints.
    _register_plugins_blueprints(app)
    _register_core_blueprints(app)

    _register_error_handler(app)

    # CSRF
    wtf_key = "WTF_CSRF_SECRET_KEY"
    if not app.config.get(wtf_key):
        config[wtf_key] = app.config[wtf_key] = app.config["SECRET_KEY"]
    app.config["WTF_CSRF_FIELD_NAME"] = config.get('WTF_CSRF_FIELD_NAME')
    app.config["WTF_CSRF_ENABLED"] = config.get("WTF_CSRF_ENABLED")
    app.config["WTF_CSRF_TIME_LIMIT"] = config.get("WTF_CSRF_TIME_LIMIT")
    csrf.init_app(app)

    lib_plugins.register_package_blueprints(app)
    lib_plugins.register_group_blueprints(app)

    # Start other middleware
    for plugin in PluginImplementations(IMiddleware):
        app = plugin.make_middleware(app, config)

    for plugin in PluginImplementations(IMiddleware):
        try:
            app = plugin.make_error_log_middleware(app, config)
        except AttributeError:
            log.critical('Middleware class %s is missing the method'
                         'make_error_log_middleware.',
                         plugin.__class__.__name__)

    # Initialize flask-login
    login_manager = LoginManager()
    login_manager.init_app(flask_app)
    # make anonymous_user an instance of CKAN custom class
    login_manager.anonymous_user = model.AnonymousUser
    # The name of the view to redirect to when the user needs to log in.
    login_manager.login_view = config.get("ckan.auth.login_view")
    login_manager.user_loader(load_user)
    login_manager.request_loader(load_user_from_request)

    # Update the main CKAN config object with the Flask specific keys
    # that were set here or autogenerated
    flask_config_keys = set(flask_app.config.keys()) - set(config.keys())
    for key in flask_config_keys:
        config[key] = flask_app.config[key]

    # Prevent the host from request to be added to the new header
    # location. Here `wsgi_app` can be missing if IMiddleware plugin replaces
    # app instead of adding before/after request callbacks.
    app.wsgi_app = HostHeaderMiddleware(getattr(app, "wsgi_app", app))
    app.wsgi_app = I18nMiddleware(app.wsgi_app)

    # Add a reference to the actual Flask app so it's easier to access. It can
    # be not required as CKAN does not replaces Flask app starting from
    # v2.12. But some extensions still can do it due to incorrect
    # implementation of IMiddleware.
    setattr(app, "_wsgi_app", flask_app)

    return app


def load_user(user_id: str) -> model.User | model.AnonymousUser | None:
    """
    This callback function is called whenever we need to reload from
    the database the logged in user in the session (ie the cookie).

    Site maintainers can choose to completely ignore cookie based
    authentication for API calls, but that will break existing JS widgets
    that rely on API calls so it should be used with caution.
    """
    endpoint = request.endpoint or ""
    is_api = endpoint.split(".")[0] == "api"
    if is_api and not config["ckan.auth.enable_cookie_auth_in_api"]:
        return

    for p in PluginImplementations(IAuthenticator):
        if user := p.identify_user(user_id):
            return user

    # give API Token authentication higher precedence than default session
    # login
    if user := _get_user_for_apitoken():
        g.login_via_auth_header = True
        return user

    return model.User.get(user_id)


def load_user_from_request(
        request: Request
) -> model.User | model.AnonymousUser | None:
    """
    This callback function is called whenever a user could not be
    authenticated via the session cookie, so we fall back to the API token.
    """
    for p in PluginImplementations(IAuthenticator):
        if user := p.identify_user():
            return user

    # similar lines are executed when user loaded from session. There they are
    # used to override session information using header. Here they are used as
    # fallback, when session does not exist.
    if user := _get_user_for_apitoken():
        g.login_via_auth_header = True
        return user


def _get_user_for_apitoken() -> model.User | None:
    apitoken_header_name = config["apitoken_header_name"]
    apitoken: str = request.headers.get(apitoken_header_name, "")

    if not apitoken:
        return None
    apitoken = str(apitoken)
    user = api_token.get_user_from_token(apitoken)
    log.debug(
        'Received API Token: %s[...]. Identified user: %s',
        apitoken[:10],
        user.name if user else None,
    )

    return user


def get_locale() -> str:
    u'''
    Return the value of the `CKAN_LANG` key of the WSGI environ,
    set by the I18nMiddleware based on the URL.
    If no value is defined, it defaults to `ckan.locale_default` or `en`.
    '''
    return request.environ.get(
        u'CKAN_LANG',
        config.get(u'ckan.locale_default'))


def ckan_before_request() -> Optional[Response]:
    u'''
    Common handler executed before all Flask requests

    If a response is returned by any of the functions called (
    currently ``identify_user()` only) any further processing of the
    request will be stopped and that response will be returned.

    '''
    response = None

    g.__timer = time.time()

    # Update app_globals
    app_globals.app_globals._check_uptodate()

    # Identify the user from the flask-login cookie or the API header
    # Sets g.user and g.userobj for extensions
    response = identify_user()

    # Disable CSRF protection if user was logged in via the Authorization
    # header
    if g.get("login_via_auth_header"):
        # Get the actual view function, as it might not match the endpoint,
        # eg "organization.edit" -> "group.edit", or custom dataset types
        endpoint = request.endpoint or ""
        view = current_app.view_functions.get(endpoint)
        if view:
            dest = f"{view.__module__}.{view.__name__}"
            csrf.exempt(dest)

    # Set the csrf_field_name so we can use it in our templates
    g.csrf_field_name = config.get("WTF_CSRF_FIELD_NAME")

    # Provide g.controller and g.action for backward compatibility
    # with extensions
    set_controller_and_action()

    set_ckan_current_url(request.environ)

    return response


def ckan_after_request(response: Response) -> Response:
    u'''Common handler executed after all Flask requests'''

    # Dispose of the SQLALchemy session
    model.Session.remove()

    # Set CORS headers if necessary
    response = set_cors_headers_for_response(response)

    # Set Cache Control headers
    response = set_cache_control_headers_for_response(response)

    r_time = time.time() - g.__timer
    url = request.environ['PATH_INFO']
    status_code = response.status_code

    log.info(' %s %s render time %.3f seconds', status_code, url, r_time)

    return response


class CKAN_AppCtxGlobals(_AppCtxGlobals):  # noqa

    '''Custom Flask AppCtxGlobal class (flask.g).'''

    def __getattr__(self, name: str):
        '''
        If flask.g doesn't have attribute `name`, fall back to CKAN's
        app_globals object.
        If the key is also not found in there, an AttributeError will be raised
        '''
        return getattr(app_globals.app_globals, name)


class CKANFlask(MultiStaticFlask):

    '''Extend the Flask class with a special method called on incoming
     requests by AskAppDispatcherMiddleware.
    '''

    app_name: str = 'flask_app'
    static_folder: list[str]


def _register_plugins_blueprints(app: CKANApp):
    """ Resgister all blueprints defined in plugins by IBlueprint
    """
    for plugin in PluginImplementations(IBlueprint):
        plugin_blueprints = plugin.get_blueprint()
        if isinstance(plugin_blueprints, list):
            for blueprint in plugin_blueprints:
                app.register_blueprint(blueprint)
        else:
            app.register_blueprint(plugin_blueprints)


def _register_core_blueprints(app: CKANApp):
    u'''Register all blueprints defined in the `views` folder
    '''
    def is_blueprint(mm: Any):
        return isinstance(mm, Blueprint) and getattr(mm, 'auto_register', True)

    path = os.path.join(os.path.dirname(__file__), '..', '..', 'views')

    for loader, name, __ in pkgutil.iter_modules([path], 'ckan.views.'):
        # type_ignore_reason: incorrect external type declarations
        spec = loader.find_spec(name)   # type: ignore
        if spec is not None:
            module = importlib.util.module_from_spec(spec)  # type: ignore
            sys.modules[name] = module
            if spec.loader is not None:
                spec.loader.exec_module(module)
                for blueprint in inspect.getmembers(module, is_blueprint):
                    app.register_blueprint(blueprint[1])
                    log.debug(
                        'Registered core blueprint: %r', blueprint[0]
                    )


def _register_error_handler(app: CKANApp):
    u'''Register error handler'''

    def error_handler(e: Exception) -> tuple[str, int]:
        debug = config.get('debug')
        if isinstance(e, HTTPException):
            if debug:
                log.debug(e, exc_info=sys.exc_info)  # type: ignore
            else:
                log.info(e)

            show_login_redirect_link = current_user.is_anonymous and type(
                e
            ) in (Unauthorized, Forbidden)
            extra_vars = {
                u'code': e.code,
                u'content': e.description,
                u'name': e.name,
                u'show_login_redirect_link': show_login_redirect_link
            }
            return base.render(
                'error_document_template.html', extra_vars), e.code or 500

        log.error(e, exc_info=sys.exc_info)  # type: ignore
        extra_vars = {u'code': [500], u'content': u'Internal server error'}
        return base.render(u'error_document_template.html', extra_vars), 500

    for code in default_exceptions:
        app.register_error_handler(code, error_handler)
    if not app.debug and not app.testing:
        app.register_error_handler(Exception, error_handler)
        if config.get('email_to'):
            _setup_error_mail_handler(app)


def _setup_error_mail_handler(app: CKANApp):

    class ContextualFilter(logging.Filter):
        def filter(self, log_record: Any) -> bool:
            log_record.url = request.path
            log_record.method = request.method
            log_record.ip = request.environ.get("REMOTE_ADDR")
            log_record.headers = request.headers
            return True

    smtp_server = config.get('smtp.server')
    mailhost = cast("tuple[str, int]", tuple(smtp_server.split(':'))) \
        if ':' in smtp_server else smtp_server
    credentials = None
    if config.get('smtp.user'):
        credentials = (
            config.get('smtp.user'),
            config.get('smtp.password')
        )
    secure = () if config.get('smtp.starttls') else None
    mail_handler = SMTPHandler(
        mailhost=mailhost,
        fromaddr=config.get('error_email_from'),
        toaddrs=[config.get('email_to')],
        subject='Application Error',
        credentials=credentials,
        secure=secure
    )

    mail_handler.setLevel(logging.ERROR)
    mail_handler.setFormatter(logging.Formatter('''
Time:               %(asctime)s
URL:                %(url)s
Method:             %(method)s
IP:                 %(ip)s
Headers:            %(headers)s

'''))

    context_provider = ContextualFilter()
    app.logger.addFilter(context_provider)
    app.logger.addHandler(mail_handler)


def _setup_webassets(app: CKANApp):
    app.use_x_sendfile = config.get('ckan.webassets.use_x_sendfile')  # type: ignore

    webassets_folder = get_webassets_path()

    def webassets(path: str):
        return send_from_directory(webassets_folder, path)

    path = config["ckan.webassets.url"].rstrip("/")
    app.add_url_rule(f'{path}/<path:path>', 'webassets.index', webassets)<|MERGE_RESOLUTION|>--- conflicted
+++ resolved
@@ -9,7 +9,7 @@
 import logging
 
 from logging.handlers import SMTPHandler
-from typing import Any, Optional, Union, cast
+from typing import Any, Optional, cast
 
 from flask import Blueprint, send_from_directory, current_app
 from flask.ctx import _AppCtxGlobals
@@ -62,12 +62,8 @@
                         set_cache_control_headers_for_response,
                         set_ckan_current_url,
                         )
-<<<<<<< HEAD
-from ckan.types import CKANApp, Config, Response, Request
-
-=======
-from ckan.types import CKANApp, Response
->>>>>>> c2c547e2
+from ckan.types import CKANApp, Response, Request
+
 
 log = logging.getLogger(__name__)
 
@@ -133,7 +129,6 @@
         return self.app(environ, start_response)
 
 
-<<<<<<< HEAD
 def handle_i18n(base_environ: dict[str, Any] | None) -> None:
     '''
     Strips the locale code from the requested url
@@ -167,10 +162,6 @@
         set_ckan_current_url(environ)
 
 
-def make_flask_stack(conf: Union[Config, CKANConfig]) -> CKANApp:
-    """ This has to pass the flask app through all the same middleware that
-    Pylons used """
-=======
 def make_flask_stack() -> CKANApp:
     """Create the Flask application and wrap it with all the middlewares.
 
@@ -179,7 +170,6 @@
     ``ckan.config.environment.update_config``, which updates application state
     whenever active plugins change).
     """
->>>>>>> c2c547e2
 
     root = os.path.dirname(
         os.path.dirname(os.path.dirname(os.path.abspath(__file__))))
