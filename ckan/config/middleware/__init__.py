# encoding: utf-8

"""WSGI app initialization"""
<<<<<<< HEAD
=======
import urllib
>>>>>>> ca0eb542
import urlparse
import urllib

import webob
from routes import request_config as routes_request_config

<<<<<<< HEAD
from routes import request_config as routes_request_config

=======
>>>>>>> ca0eb542
from ckan.lib.i18n import get_locales_from_config
from ckan.config.environment import load_environment
from ckan.config.middleware.flask_app import make_flask_stack
from ckan.config.middleware.pylons_app import make_pylons_stack
from ckan.common import config
<<<<<<< HEAD
=======
from ckan.lib.i18n import get_locales_from_config
>>>>>>> ca0eb542

import logging
log = logging.getLogger(__name__)

# This monkey-patches the webob request object because of the way it messes
# with the WSGI environ.

# Start of webob.requests.BaseRequest monkey patch
original_charset__set = webob.request.BaseRequest._charset__set


def custom_charset__set(self, charset):
    original_charset__set(self, charset)
    if self.environ.get('CONTENT_TYPE', '').startswith(';'):
        self.environ['CONTENT_TYPE'] = ''


webob.request.BaseRequest._charset__set = custom_charset__set

webob.request.BaseRequest.charset = property(
    webob.request.BaseRequest._charset__get,
    custom_charset__set,
    webob.request.BaseRequest._charset__del,
    webob.request.BaseRequest._charset__get.__doc__)

# End of webob.requests.BaseRequest monkey patch


def make_app(conf, full_stack=True, static_files=True, **app_conf):
    '''
    Initialise both the pylons and flask apps, and wrap them in dispatcher
    middleware.
    '''

    load_environment(conf, app_conf)

    pylons_app = make_pylons_stack(conf, full_stack, static_files,
                                   **app_conf)
    flask_app = make_flask_stack(conf, **app_conf)

    app = AskAppDispatcherMiddleware({'pylons_app': pylons_app,
                                      'flask_app': flask_app})

    return app


class AskAppDispatcherMiddleware(object):

    '''
    Dispatches incoming requests to either the Flask or Pylons apps depending
    on the WSGI environ.

    Used to help transition from Pylons to Flask, and should be removed once
    Pylons has been deprecated and all app requests are handled by Flask.

    Each app should handle a call to 'can_handle_request(environ)', responding
    with a tuple:
        (<bool>, <app>, [<origin>])
    where:
       `bool` is True if the app can handle the payload url,
       `app` is the wsgi app returning the answer
       `origin` is an optional string to determine where in the app the url
        will be handled, e.g. 'core' or 'extension'.

    Order of precedence if more than one app can handle a url:
        Flask Extension > Pylons Extension > Flask Core > Pylons Core
    '''

    def __init__(self, apps=None):
        # Dict of apps managed by this middleware {<app_name>: <app_obj>, ...}
        self.apps = apps or {}

        self.default_locale = config.get('ckan.locale_default', 'en')
        self.locale_list = get_locales_from_config()

    def ask_around(self, environ):
        '''Checks with all apps whether they can handle the incoming request
        '''
        answers = [
            app._wsgi_app.can_handle_request(environ)
            for name, app in self.apps.iteritems()
        ]
        # Sort answers by app name
        answers = sorted(answers, key=lambda x: x[1])
        log.debug('Route support answers for {0} {1}: {2}'.format(
            environ.get('REQUEST_METHOD'), environ.get('PATH_INFO'),
            answers))

        return answers

    def handle_i18n(self, environ):
        '''
        Note: This function used to be the I18nMiddleware.

        Strips the locale code from the requested url
        (eg '/sk/about' -> '/about') and sets environ variables for the
        language selected:

            * CKAN_LANG is the language code eg en, fr
            * CKAN_LANG_IS_DEFAULT is set to True or False
            * CKAN_CURRENT_URL is set to the current application url
        '''

        # We only update once for a request so we can keep
        # the language and original url which helps with 404 pages etc
        if 'CKAN_LANG' not in environ:
            path_parts = environ['PATH_INFO'].split('/')
            if len(path_parts) > 1 and path_parts[1] in self.locale_list:
                environ['CKAN_LANG'] = path_parts[1]
                environ['CKAN_LANG_IS_DEFAULT'] = False
                # rewrite url
                if len(path_parts) > 2:
                    environ['PATH_INFO'] = '/'.join([''] + path_parts[2:])
                else:
                    environ['PATH_INFO'] = '/'
            else:
                environ['CKAN_LANG'] = self.default_locale
                environ['CKAN_LANG_IS_DEFAULT'] = True

            # Current application url
            path_info = environ['PATH_INFO']
            # sort out weird encodings
            path_info = \
                '/'.join(urllib.quote(pce, '') for pce in path_info.split('/'))

            qs = environ.get('QUERY_STRING')

            if qs:
                # sort out weird encodings
                qs = urllib.quote(qs, '')
                environ['CKAN_CURRENT_URL'] = '%s?%s' % (path_info, qs)
            else:
                environ['CKAN_CURRENT_URL'] = path_info

    def __call__(self, environ, start_response):
        '''Determine which app to call by asking each app if it can handle the
        url and method defined on the eviron'''

        # Process locale part on the incoming request URL so it doesn't affect
        # the mapper queries
        self.handle_i18n(environ)

        app_name = 'pylons_app'  # currently defaulting to pylons app
        answers = self.ask_around(environ)
        available_handlers = []
        for answer in answers:
            if len(answer) == 2:
                can_handle, asked_app = answer
                origin = 'core'
            else:
                can_handle, asked_app, origin = answer
            if can_handle:
                available_handlers.append('{0}_{1}'.format(asked_app, origin))

        # Enforce order of precedence:
        # Flask Extension > Pylons Extension > Flask Core > Pylons Core
        if available_handlers:
            if 'flask_app_extension' in available_handlers:
                app_name = 'flask_app'
            elif 'pylons_app_extension' in available_handlers:
                app_name = 'pylons_app'
            elif 'flask_app_core' in available_handlers:
                app_name = 'flask_app'

        log.debug('Serving request via {0} app'.format(app_name))
        environ['ckan.app'] = app_name
        if app_name == 'flask_app':
            # This request will be served by Flask, but we still need the
            # Pylons URL builder (Routes) to work
            parts = urlparse.urlparse(config.get('ckan.site_url',
                                                 'http://0.0.0.0:5000'))
            request_config = routes_request_config()
            request_config.host = str(parts.netloc + parts.path)
            request_config.protocol = str(parts.scheme)
            request_config.mapper = config['routes.map']

            return self.apps[app_name](environ, start_response)
        else:
            # Although this request will be served by Pylons we still
            # need an application context in order for the Flask URL
            # builder to work and to be able to access the Flask config
            flask_app = self.apps['flask_app']._wsgi_app

            with flask_app.test_request_context():
                return self.apps[app_name](environ, start_response)<|MERGE_RESOLUTION|>--- conflicted
+++ resolved
@@ -1,30 +1,19 @@
 # encoding: utf-8
 
 """WSGI app initialization"""
-<<<<<<< HEAD
-=======
 import urllib
->>>>>>> ca0eb542
 import urlparse
 import urllib
 
 import webob
 from routes import request_config as routes_request_config
 
-<<<<<<< HEAD
-from routes import request_config as routes_request_config
-
-=======
->>>>>>> ca0eb542
 from ckan.lib.i18n import get_locales_from_config
 from ckan.config.environment import load_environment
 from ckan.config.middleware.flask_app import make_flask_stack
 from ckan.config.middleware.pylons_app import make_pylons_stack
 from ckan.common import config
-<<<<<<< HEAD
-=======
 from ckan.lib.i18n import get_locales_from_config
->>>>>>> ca0eb542
 
 import logging
 log = logging.getLogger(__name__)
