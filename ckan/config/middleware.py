"""Pylons middleware initialization"""
import urllib
import urllib2
import logging
import json
import hashlib
import os
import webob
<<<<<<< HEAD
=======
import itertools
>>>>>>> 5c7ec067

import sqlalchemy as sa
from beaker.middleware import CacheMiddleware, SessionMiddleware
from paste.cascade import Cascade
from paste.registry import RegistryManager
from paste.urlparser import StaticURLParser
from paste.deploy.converters import asbool
from pylons import config
from pylons.middleware import ErrorHandler, StatusCodeRedirect
from pylons.wsgiapp import PylonsApp
from routes.middleware import RoutesMiddleware
from repoze.who.config import WhoConfig
from repoze.who.middleware import PluggableAuthenticationMiddleware
from fanstatic import Fanstatic

from wsgi_party import WSGIParty, HighAndDry
from flask import Flask
from flask import abort as flask_abort
from flask import request as flask_request
from flask import _request_ctx_stack
from flask.ctx import _AppCtxGlobals
from werkzeug.exceptions import HTTPException
from werkzeug.test import create_environ, run_wsgi_app
from flask.ext.babel import Babel
from flask_debugtoolbar import DebugToolbarExtension

from ckan.plugins import PluginImplementations
from ckan.plugins.interfaces import IMiddleware, IRoutes
from ckan.lib.i18n import get_locales_from_config
import ckan.lib.uploader as uploader
from ckan.lib import jinja_extensions
from ckan.lib import helpers
from ckan.common import c

from ckan.config.environment import load_environment
import ckan.lib.app_globals as app_globals

log = logging.getLogger(__name__)

# This monkey-patches the webob request object because of the way it messes
# with the WSGI environ.

# Start of webob.requests.BaseRequest monkey patch
original_charset__set = webob.request.BaseRequest._charset__set


def custom_charset__set(self, charset):
    original_charset__set(self, charset)
    if self.environ.get('CONTENT_TYPE', '').startswith(';'):
        self.environ['CONTENT_TYPE'] = ''

webob.request.BaseRequest._charset__set = custom_charset__set

webob.request.BaseRequest.charset = property(
    webob.request.BaseRequest._charset__get,
    custom_charset__set,
    webob.request.BaseRequest._charset__del,
    webob.request.BaseRequest._charset__get.__doc__)

# End of webob.requests.BaseRequest monkey patch


def make_app(conf, full_stack=True, static_files=True, **app_conf):

    # :::TODO::: like the flask app, make the pylons app respond to invites at
    # /__invite__/, and handle can_handle_request requests.

    pylons_app = make_pylons_stack(conf, full_stack, static_files, **app_conf)
    flask_app = make_flask_stack(conf, **app_conf)

    app = AskAppDispatcherMiddleware({'pylons_app': pylons_app, 'flask_app': flask_app})

    return app


def make_pylons_stack(conf, full_stack=True, static_files=True, **app_conf):
    """Create a Pylons WSGI application and return it

    ``conf``
        The inherited configuration for this application. Normally from
        the [DEFAULT] section of the Paste ini file.

    ``full_stack``
        Whether this application provides a full WSGI stack (by default,
        meaning it handles its own exceptions and errors). Disable
        full_stack when this application is "managed" by another WSGI
        middleware.

    ``static_files``
        Whether this application serves its own static files; disable
        when another web server is responsible for serving them.

    ``app_conf``
        The application's local configuration. Normally specified in
        the [app:<name>] section of the Paste ini file (where <name>
        defaults to main).

    """
    # Configure the Pylons environment
    load_environment(conf, app_conf)

    # The Pylons WSGI app
    app = PylonsApp()
    # set pylons globals
    app_globals.reset()

    for plugin in PluginImplementations(IMiddleware):
        app = plugin.make_middleware(app, config)

    # Routing/Session/Cache Middleware
    app = RoutesMiddleware(app, config['routes.map'])
    # we want to be able to retrieve the routes middleware to be able to update
    # the mapper.  We store it in the pylons config to allow this.
    config['routes.middleware'] = app
    app = SessionMiddleware(app, config)
    app = CacheMiddleware(app, config)

    # CUSTOM MIDDLEWARE HERE (filtered by error handling middlewares)
    # app = QueueLogMiddleware(app)
    if asbool(config.get('ckan.use_pylons_response_cleanup_middleware', True)):
        app = execute_on_completion(app, config, cleanup_pylons_response_string)

    # Fanstatic
    if asbool(config.get('debug', False)):
        fanstatic_config = {
            'versioning': True,
            'recompute_hashes': True,
            'minified': False,
            'bottom': True,
            'bundle': False,
        }
    else:
        fanstatic_config = {
            'versioning': True,
            'recompute_hashes': False,
            'minified': True,
            'bottom': True,
            'bundle': True,
        }
    app = Fanstatic(app, **fanstatic_config)

    for plugin in PluginImplementations(IMiddleware):
        try:
            app = plugin.make_error_log_middleware(app, config)
        except AttributeError:
            log.critical('Middleware class {0} is missing the method'
                         'make_error_log_middleware.'.format(plugin.__class__.__name__))

    if asbool(full_stack):
        # Handle Python exceptions
        app = ErrorHandler(app, conf, **config['pylons.errorware'])

        # Display error documents for 400, 403, 404 status codes (and
        # 500 when debug is disabled)
        if asbool(config['debug']):
            app = StatusCodeRedirect(app, [400, 403, 404])
        else:
            app = StatusCodeRedirect(app, [400, 403, 404, 500])

    # Initialize repoze.who
    who_parser = WhoConfig(conf['here'])
    who_parser.parse(open(app_conf['who.config_file']))

    app = PluggableAuthenticationMiddleware(
        app,
        who_parser.identifiers,
        who_parser.authenticators,
        who_parser.challengers,
        who_parser.mdproviders,
        who_parser.request_classifier,
        who_parser.challenge_decider,
        logging.getLogger('repoze.who'),
        logging.WARN,  # ignored
        who_parser.remote_user_key
    )

    # Establish the Registry for this application
    app = RegistryManager(app)

    app = I18nMiddleware(app, config)

    if asbool(static_files):
        # Serve static files
        static_max_age = None if not asbool(config.get('ckan.cache_enabled')) \
            else int(config.get('ckan.static_max_age', 3600))

        static_app = StaticURLParser(config['pylons.paths']['static_files'],
                                     cache_max_age=static_max_age)
        static_parsers = [static_app, app]

        storage_directory = uploader.get_storage_path()
        if storage_directory:
            path = os.path.join(storage_directory, 'storage')
            try:
                os.makedirs(path)
            except OSError, e:
                # errno 17 is file already exists
                if e.errno != 17:
                    raise

            storage_app = StaticURLParser(path, cache_max_age=static_max_age)
            static_parsers.insert(0, storage_app)

        # Configurable extra static file paths
        extra_static_parsers = []
        for public_path in config.get('extra_public_paths', '').split(','):
            if public_path.strip():
                extra_static_parsers.append(
                    StaticURLParser(public_path.strip(),
                                    cache_max_age=static_max_age)
                )
        app = Cascade(extra_static_parsers + static_parsers)

    # Page cache
    if asbool(config.get('ckan.page_cache_enabled')):
        app = PageCacheMiddleware(app, config)

    # Tracking
    if asbool(config.get('ckan.tracking_enabled', 'false')):
        app = TrackingMiddleware(app, config)

    app = RootPathMiddleware(app, config)

    return app


<<<<<<< HEAD
=======
class CKAN_AppCtxGlobals(_AppCtxGlobals):

    '''Custom Flask AppCtxGlobal class (flask.g).'''

    def __getattr__(self, name):
        '''
        If flask.g doesn't have attribute `name`, try the app_globals object.
        '''
        return getattr(app_globals.app_globals, name)


>>>>>>> 5c7ec067
def make_flask_stack(conf, **app_conf):
    """ This has to pass the flask app through all the same middleware that
    Pylons used """

    root = os.path.dirname(os.path.dirname(os.path.abspath(__file__)))
    app = CKANFlask(__name__)
    app.template_folder = os.path.join(root, 'templates')
    app.app_ctx_globals_class = CKAN_AppCtxGlobals

    # Do all the Flask-specific stuff before adding other middlewares

    # secret key needed for flask-debug-toolbar
    app.config['SECRET_KEY'] = '<replace with a secret key>'
    app.debug = True
    app.config['DEBUG_TB_INTERCEPT_REDIRECTS'] = False
    DebugToolbarExtension(app)

    # Add jinja2 extensions and filters
    extensions = [
        'jinja2.ext.do', 'jinja2.ext.with_',
        jinja_extensions.SnippetExtension,
        jinja_extensions.CkanExtend,
        jinja_extensions.CkanInternationalizationExtension,
        jinja_extensions.LinkForExtension,
        jinja_extensions.ResourceExtension,
        jinja_extensions.UrlForStaticExtension,
        jinja_extensions.UrlForExtension
    ]
    for extension in extensions:
        app.jinja_env.add_extension(extension)
    app.jinja_env.filters['empty_and_escape'] = \
        jinja_extensions.empty_and_escape
    app.jinja_env.filters['truncate'] = jinja_extensions.truncate

    # Template context processors
    @app.context_processor
    def helper_functions():
        helpers.load_plugin_helpers()
        return dict(h=helpers.helper_functions)

    @app.context_processor
    def c_object():
        return dict(c=c)

    # Babel
    app.config['BABEL_TRANSLATION_DIRECTORIES'] = os.path.join(
        os.path.dirname(__file__), '..', 'i18n')
    app.config['BABEL_DOMAIN'] = 'ckan'

    babel = Babel(app)

    @babel.localeselector
    def get_locale():
        '''
        Return the value of the `CKAN_LANG` key of the WSGI environ,
        set by the I18nMiddleware based on the URL.
        If no value is defined, it defaults to `ckan.locale_default` or `en`.
        '''
        from flask import request
        return request.environ.get(
            'CKAN_LANG',
            config.get('ckan.locale_default', 'en'))

<<<<<<< HEAD
    # Do all the Flask-specific stuff before adding other middlewares

    app.config['BABEL_TRANSLATION_DIRECTORIES'] = os.path.join(
        os.path.dirname(__file__), '..', 'i18n')
    app.config['BABEL_DOMAIN'] = 'ckan'
    app.config['DEBUG_TB_INTERCEPT_REDIRECTS'] = False

    # secret key needed for flask-debug-toolbar
    app.config['SECRET_KEY'] = '<replace with a secret key>'
    app.debug = True
    DebugToolbarExtension(app)

    babel = Babel(app)

    @babel.localeselector
    def get_locale():
        '''
        Return the value of the `CKAN_LANG` key of the WSGI environ,
        set by the I18nMiddleware based on the URL.
        If no value is defined, it defaults to `ckan.locale_default` or `en`.
        '''
        from flask import request
        return request.environ.get(
            'CKAN_LANG',
            config.get('ckan.locale_default', 'en'))

=======
    # A couple of test routes while we migrate to Flask
>>>>>>> 5c7ec067
    @app.route('/hello', methods=['GET'])
    def hello_world():
        return 'Hello World, this is served by Flask'

    @app.route('/hello', methods=['POST'])
    def hello_world_post():
        return 'Hello World, this was posted to Flask'

    # TODO: maybe we can automate this?
    from ckan.views.api import api
    app.register_blueprint(api)

<<<<<<< HEAD
=======
    # Set up each iRoute extension as a Flask Blueprint
    for plugin in PluginImplementations(IRoutes):
        if hasattr(plugin, 'get_blueprint'):
            app.register_blueprint(plugin.get_blueprint(),
                                   prioritise_rules=True)

>>>>>>> 5c7ec067
    # Start other middleware

    app = I18nMiddleware(app, config)

    # Initialize repoze.who
    who_parser = WhoConfig(conf['here'])
    who_parser.parse(open(app_conf['who.config_file']))

    app = PluggableAuthenticationMiddleware(
        app,
        who_parser.identifiers,
        who_parser.authenticators,
        who_parser.challengers,
        who_parser.mdproviders,
        who_parser.request_classifier,
        who_parser.challenge_decider,
        logging.getLogger('repoze.who'),
        logging.WARN,  # ignored
        who_parser.remote_user_key
    )

    return app


class CKANFlask(Flask):

    '''Extend the Flask class with a special view to join the 'partyline'
    established by AskAppDispatcherMiddleware.

    Also provide a 'can_handle_request' method.
    '''

    def __init__(self, import_name, *args, **kwargs):
        super(CKANFlask, self).__init__(import_name, *args, **kwargs)
        self.add_url_rule('/__invite__/', endpoint='partyline',
                          view_func=self.join_party)
        self.partyline = None
        self.partyline_connected = False
        self.invitation_context = None
        self.app_name = None  # A label for the app handling this request
                              # (this app).

    def join_party(self, request=flask_request):
        # Bootstrap, turn the view function into a 404 after registering.
        if self.partyline_connected:
            # This route does not exist at the HTTP level.
            flask_abort(404)
        self.invitation_context = _request_ctx_stack.top
        self.partyline = request.environ.get(WSGIParty.partyline_key)
        self.app_name = request.environ.get('partyline_handling_app')
        self.partyline.connect('can_handle_request', self.can_handle_request)
        self.partyline_connected = True
        return 'ok'

    def can_handle_request(self, environ):
        '''
        Decides whether it can handle a request with the Flask app by
        matching the request environ against the route mapper

        Returns (True, 'flask_app') if this is the case.
        '''

        # TODO: identify matching urls as core or extension. This will depend
        # on how we setup routing in Flask

        urls = self.url_map.bind_to_environ(environ)
        try:
            endpoint, args = urls.match()
            log.debug('Flask route match, endpoint: {0}, args: {1}'.format(
                endpoint, args))
            return (True, self.app_name)
        except HTTPException:
            raise HighAndDry()

    def register_blueprint(self, blueprint, prioritise_rules=False, **options):
        '''
        If prioritise_rules is True, add complexity to each url rule in the
        blueprint, to ensure they will override similar existing rules.
        '''

        # Register the blueprint with the app.
        super(CKANFlask, self).register_blueprint(blueprint, **options)
        if prioritise_rules:
            # Get the new blueprint rules
            bp_rules = [v for k, v in self.url_map._rules_by_endpoint.items()
                        if k.startswith(blueprint.name)]
            bp_rules = list(itertools.chain.from_iterable(bp_rules))

            # This compare key will ensure the rule will be near the top.
            top_compare_key = False, -100, [(-2, 0)]
            for r in bp_rules:
                r.match_compare_key = lambda: top_compare_key


class AskAppDispatcherMiddleware(WSGIParty):

    '''
    Establish a 'partyline' to each provided app. Select which app to call
    by asking each if they can handle the requested path at PATH_INFO.

    Used to help transition from Pylons to Flask, and should be removed once
    Pylons has been deprecated and all app requests are handled by Flask.

    Each app should handle a call to 'can_handle_request(environ)', responding
    with a tuple:
        (<bool>, <app>, [<origin>])
    where:
       `bool` is True if the app can handle the payload url,
       `app` is the wsgi app returning the answer
       `origin` is an optional string to determine where in the app the url
        will be handled, e.g. 'core' or 'extension'.

    Order of precedence if more than one app can handle a url:
        Flask Extension > Pylons Extension > Flask Core > Pylons Core
    '''

    def __init__(self, apps=None, invites=(), ignore_missing_services=False):
        # Dict of apps managed by this middleware {<app_name>: <app_obj>, ...}
        self.apps = apps or {}

        # A dict of service name => handler mappings.
        self.handlers = {}

        # If True, suppress :class:`NoSuchServiceName` errors. Default: False.
        self.ignore_missing_services = ignore_missing_services

        self.send_invitations(apps)

    def send_invitations(self, apps):
        '''Call each app at the invite route to establish a partyline. Called
        on init.'''
        PATH = '/__invite__/'
        for app_name, app in apps.items():
            environ = create_environ(path=PATH)
            environ[self.partyline_key] = self.operator_class(self)
            # A reference to the handling app. Used to id the app when
            # responding to a handling request.
            environ['partyline_handling_app'] = app_name
            run_wsgi_app(app, environ)

    def __call__(self, environ, start_response):
        '''Determine which app to call by asking each app if it can handle the
        url and method defined on the eviron'''
        # :::TODO::: Enforce order of precedence for dispatching to apps here.

        app_name = 'pylons_app'  # currently defaulting to pylons app
        answers = self.ask_around('can_handle_request', environ)
        log.debug('Route support answers for {0} {1}: {2}'.format(
            environ.get('REQUEST_METHOD'), environ.get('PATH_INFO'),
            answers))
        available_handlers = []
        for answer in answers:
            if len(answer) == 2:
                can_handle, asked_app = answer
                origin = 'core'
            else:
                can_handle, asked_app, origin = answer
            if can_handle:
                available_handlers.append('{0}_{1}'.format(asked_app, origin))

        # Enforce order of precedence:
        # Flask Extension > Pylons Extension > Flask Core > Pylons Core
        if available_handlers:
            if 'flask_app_extension' in available_handlers:
                app_name = 'flask_app'
            elif 'pylons_app_extension' in available_handlers:
                app_name = 'pylons_app'
            elif 'flask_app_core' in available_handlers:
                app_name = 'flask_app'

        log.debug('Serving request via {0} app'.format(app_name))
        environ['ckan.app'] = app_name
        return self.apps[app_name](environ, start_response)


class RootPathMiddleware(object):
    '''
    Prevents the SCRIPT_NAME server variable conflicting with the ckan.root_url
    config. The routes package uses the SCRIPT_NAME variable and appends to the
    path and ckan addes the root url causing a duplication of the root path.

    This is a middleware to ensure that even redirects use this logic.
    '''
    def __init__(self, app, config):
        self.app = app

    def __call__(self, environ, start_response):
        # Prevents the variable interfering with the root_path logic
        if 'SCRIPT_NAME' in environ:
            environ['SCRIPT_NAME'] = ''

        return self.app(environ, start_response)


class I18nMiddleware(object):
    """I18n Middleware selects the language based on the url
    eg /fr/home is French"""
    def __init__(self, app, config):
        self.app = app
        self.default_locale = config.get('ckan.locale_default', 'en')
        self.local_list = get_locales_from_config()

    def __call__(self, environ, start_response):
        # strip the language selector from the requested url
        # and set environ variables for the language selected
        # CKAN_LANG is the language code eg en, fr
        # CKAN_LANG_IS_DEFAULT is set to True or False
        # CKAN_CURRENT_URL is set to the current application url

        # We only update once for a request so we can keep
        # the language and original url which helps with 404 pages etc
        if 'CKAN_LANG' not in environ:
            path_parts = environ['PATH_INFO'].split('/')
            if len(path_parts) > 1 and path_parts[1] in self.local_list:
                environ['CKAN_LANG'] = path_parts[1]
                environ['CKAN_LANG_IS_DEFAULT'] = False
                # rewrite url
                if len(path_parts) > 2:
                    environ['PATH_INFO'] = '/'.join([''] + path_parts[2:])
                else:
                    environ['PATH_INFO'] = '/'
            else:
                environ['CKAN_LANG'] = self.default_locale
                environ['CKAN_LANG_IS_DEFAULT'] = True

            # Current application url
            path_info = environ['PATH_INFO']
            # sort out weird encodings
            path_info = '/'.join(urllib.quote(pce, '') for pce in path_info.split('/'))

            qs = environ.get('QUERY_STRING')

            if qs:
                # sort out weird encodings
                qs = urllib.quote(qs, '')
                environ['CKAN_CURRENT_URL'] = '%s?%s' % (path_info, qs)
            else:
                environ['CKAN_CURRENT_URL'] = path_info

        return self.app(environ, start_response)


class PageCacheMiddleware(object):
    ''' A simple page cache that can store and serve pages. It uses
    Redis as storage. It caches pages that have a http status code of
    200, use the GET method. Only non-logged in users receive cached
    pages.
    Cachable pages are indicated by a environ CKAN_PAGE_CACHABLE
    variable.'''

    def __init__(self, app, config):
        self.app = app
        import redis    # only import if used
        self.redis = redis  # we need to reference this within the class
        self.redis_exception = redis.exceptions.ConnectionError
        self.redis_connection = None

    def __call__(self, environ, start_response):

        def _start_response(status, response_headers, exc_info=None):
            # This wrapper allows us to get the status and headers.
            environ['CKAN_PAGE_STATUS'] = status
            environ['CKAN_PAGE_HEADERS'] = response_headers
            return start_response(status, response_headers, exc_info)

        # Only use cache for GET requests
        # REMOTE_USER is used by some tests.
        if environ['REQUEST_METHOD'] != 'GET' or environ.get('REMOTE_USER'):
            return self.app(environ, start_response)

        # If there is a ckan cookie (or auth_tkt) we avoid the cache.
        # We want to allow other cookies like google analytics ones :(
        cookie_string = environ.get('HTTP_COOKIE')
        if cookie_string:
            for cookie in cookie_string.split(';'):
                if cookie.startswith('ckan') or cookie.startswith('auth_tkt'):
                    return self.app(environ, start_response)

        # Make our cache key
        key = 'page:%s?%s' % (environ['PATH_INFO'], environ['QUERY_STRING'])

        # Try to connect if we don't have a connection. Doing this here
        # allows the redis server to be unavailable at times.
        if self.redis_connection is None:
            try:
                self.redis_connection = self.redis.StrictRedis()
                self.redis_connection.flushdb()
            except self.redis_exception:
                # Connection may have failed at flush so clear it.
                self.redis_connection = None
                return self.app(environ, start_response)

        # If cached return cached result
        try:
            result = self.redis_connection.lrange(key, 0, 2)
        except self.redis_exception:
            # Connection failed so clear it and return the page as normal.
            self.redis_connection = None
            return self.app(environ, start_response)

        if result:
            headers = json.loads(result[1])
            # Convert headers from list to tuples.
            headers = [(str(key), str(value)) for key, value in headers]
            start_response(str(result[0]), headers)
            # Returning a huge string slows down the server. Therefore we
            # cut it up into more usable chunks.
            page = result[2]
            out = []
            total = len(page)
            position = 0
            size = 4096
            while position < total:
                out.append(page[position:position + size])
                position += size
            return out

        # Generate the response from our application.
        page = self.app(environ, _start_response)

        # Only cache http status 200 pages
        if not environ['CKAN_PAGE_STATUS'].startswith('200'):
            return page

        cachable = False
        if environ.get('CKAN_PAGE_CACHABLE'):
            cachable = True

        # Cache things if cachable.
        if cachable:
            # Make sure we consume any file handles etc.
            page_string = ''.join(list(page))
            # Use a pipe to add page in a transaction.
            pipe = self.redis_connection.pipeline()
            pipe.rpush(key, environ['CKAN_PAGE_STATUS'])
            pipe.rpush(key, json.dumps(environ['CKAN_PAGE_HEADERS']))
            pipe.rpush(key, page_string)
            pipe.execute()
        return page


class TrackingMiddleware(object):

    def __init__(self, app, config):
        self.app = app
        self.engine = sa.create_engine(config.get('sqlalchemy.url'))

    def __call__(self, environ, start_response):
        path = environ['PATH_INFO']
        method = environ.get('REQUEST_METHOD')
        if path == '/_tracking' and method == 'POST':
            # do the tracking
            # get the post data
            payload = environ['wsgi.input'].read()
            parts = payload.split('&')
            data = {}
            for part in parts:
                k, v = part.split('=')
                data[k] = urllib2.unquote(v).decode("utf8")
            start_response('200 OK', [('Content-Type', 'text/html')])
            # we want a unique anonomized key for each user so that we do
            # not count multiple clicks from the same user.
            key = ''.join([
                environ['HTTP_USER_AGENT'],
                environ['REMOTE_ADDR'],
                environ.get('HTTP_ACCEPT_LANGUAGE', ''),
                environ.get('HTTP_ACCEPT_ENCODING', ''),
            ])
            key = hashlib.md5(key).hexdigest()
            # store key/data here
            sql = '''INSERT INTO tracking_raw
                     (user_key, url, tracking_type)
                     VALUES (%s, %s, %s)'''
            self.engine.execute(sql, key, data.get('url'), data.get('type'))
            return []
        return self.app(environ, start_response)


def generate_close_and_callback(iterable, callback, environ):
    """
    return a generator that passes through items from iterable
    then calls callback(environ).
    """
    try:
        for item in iterable:
            yield item
    except GeneratorExit:
        if hasattr(iterable, 'close'):
            iterable.close()
        raise
    finally:
        callback(environ)


def execute_on_completion(application, config, callback):
    """
    Call callback(environ) once complete response is sent
    """
    def inner(environ, start_response):
        try:
            result = application(environ, start_response)
        except:
            callback(environ)
            raise
        return generate_close_and_callback(result, callback, environ)
    return inner


def cleanup_pylons_response_string(environ):
    try:
        msg = 'response cleared by pylons response cleanup middleware'
        environ['pylons.controller']._py_object.response._body = msg
    except (KeyError, AttributeError):
        pass<|MERGE_RESOLUTION|>--- conflicted
+++ resolved
@@ -6,10 +6,7 @@
 import hashlib
 import os
 import webob
-<<<<<<< HEAD
-=======
 import itertools
->>>>>>> 5c7ec067
 
 import sqlalchemy as sa
 from beaker.middleware import CacheMiddleware, SessionMiddleware
@@ -236,8 +233,6 @@
     return app
 
 
-<<<<<<< HEAD
-=======
 class CKAN_AppCtxGlobals(_AppCtxGlobals):
 
     '''Custom Flask AppCtxGlobal class (flask.g).'''
@@ -249,7 +244,6 @@
         return getattr(app_globals.app_globals, name)
 
 
->>>>>>> 5c7ec067
 def make_flask_stack(conf, **app_conf):
     """ This has to pass the flask app through all the same middleware that
     Pylons used """
@@ -313,36 +307,7 @@
             'CKAN_LANG',
             config.get('ckan.locale_default', 'en'))
 
-<<<<<<< HEAD
-    # Do all the Flask-specific stuff before adding other middlewares
-
-    app.config['BABEL_TRANSLATION_DIRECTORIES'] = os.path.join(
-        os.path.dirname(__file__), '..', 'i18n')
-    app.config['BABEL_DOMAIN'] = 'ckan'
-    app.config['DEBUG_TB_INTERCEPT_REDIRECTS'] = False
-
-    # secret key needed for flask-debug-toolbar
-    app.config['SECRET_KEY'] = '<replace with a secret key>'
-    app.debug = True
-    DebugToolbarExtension(app)
-
-    babel = Babel(app)
-
-    @babel.localeselector
-    def get_locale():
-        '''
-        Return the value of the `CKAN_LANG` key of the WSGI environ,
-        set by the I18nMiddleware based on the URL.
-        If no value is defined, it defaults to `ckan.locale_default` or `en`.
-        '''
-        from flask import request
-        return request.environ.get(
-            'CKAN_LANG',
-            config.get('ckan.locale_default', 'en'))
-
-=======
     # A couple of test routes while we migrate to Flask
->>>>>>> 5c7ec067
     @app.route('/hello', methods=['GET'])
     def hello_world():
         return 'Hello World, this is served by Flask'
@@ -355,15 +320,12 @@
     from ckan.views.api import api
     app.register_blueprint(api)
 
-<<<<<<< HEAD
-=======
     # Set up each iRoute extension as a Flask Blueprint
     for plugin in PluginImplementations(IRoutes):
         if hasattr(plugin, 'get_blueprint'):
             app.register_blueprint(plugin.get_blueprint(),
                                    prioritise_rules=True)
 
->>>>>>> 5c7ec067
     # Start other middleware
 
     app = I18nMiddleware(app, config)
