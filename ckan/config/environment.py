--- conflicted
+++ resolved
@@ -287,29 +287,7 @@
     elif not os.path.exists(cache_dir):
         os.makedirs(cache_dir)
     env = jinja_extensions.Environment(
-<<<<<<< HEAD
         **jinja_extensions.get_jinja_env_options())
-=======
-        loader=jinja_extensions.CkanFileSystemLoader(template_paths),
-        autoescape=True,
-        auto_reload=False,
-        extensions=[
-            'jinja2.ext.do',
-            'jinja2.ext.with_',
-            'jinja2.ext.InternationalizationExtension',
-            jinja_extensions.SnippetExtension,
-            jinja_extensions.CkanExtend,
-            jinja_extensions.LinkForExtension,
-            jinja_extensions.ResourceExtension,
-            jinja_extensions.UrlForStaticExtension,
-            jinja_extensions.UrlForExtension
-        ],
-        # The pre-2.8 default was only 50, the post-2.8 default is 400.
-        cache_size=400,
-
-        bytecode_cache=jinja2.FileSystemBytecodeCache(cache_dir)
-    )
->>>>>>> 7f87f155
     env.install_gettext_callables(_, ungettext, newstyle=True)
     # custom filters
     env.filters['empty_and_escape'] = jinja_extensions.empty_and_escape
