# encoding: utf-8
'''CKAN environment configuration'''
from __future__ import annotations

import os
import logging
import warnings
import pytz

from typing import Union, cast

from sqlalchemy import engine_from_config, inspect
import sqlalchemy.exc

import ckan.model as model
import ckan.plugins as p
import ckan.lib.plugins as lib_plugins
import ckan.lib.helpers as helpers
import ckan.lib.app_globals as app_globals
from ckan.lib.redis import is_redis_available
import ckan.lib.search as search
import ckan.logic as logic
import ckan.authz as authz
from ckan.lib import files
from ckan.lib.webassets_tools import webassets_init, register_core_assets

from ckan.common import CKANConfig, config, config_declaration
from ckan.exceptions import CkanConfigurationException
from ckan.types import Config

log = logging.getLogger(__name__)

# Suppress benign warning 'Unbuilt egg for setuptools'
warnings.simplefilter('ignore', UserWarning)


def load_environment(conf: Union[Config, CKANConfig]):
    """
    Configure the Pylons environment via the ``pylons.config`` object. This
    code should only need to be run once.
    """
    os.environ['CKAN_CONFIG'] = cast(str, conf['__file__'])

    valid_base_public_folder_names = ['public', 'public-midnight-blue']
    static_files = conf.get('ckan.base_public_folder', 'public')
    conf['ckan.base_public_folder'] = static_files

    if static_files not in valid_base_public_folder_names:
        raise CkanConfigurationException(
            'You provided an invalid value for ckan.base_public_folder. '
            'Possible value is: "public".'
        )

    log.info('Loading static files from %s', static_files)

    # Initialize main CKAN config object
    config.update(conf)

    # Setup the SQLAlchemy database engine
    # Suppress a couple of sqlalchemy warnings
    msgs = ['^Unicode type received non-unicode bind param value',
            "^Did not recognize type 'BIGINT' of column 'size'",
            "^Did not recognize type 'tsvector' of column 'search_vector'"
            ]
    for msg in msgs:
        warnings.filterwarnings('ignore', msg, sqlalchemy.exc.SAWarning)

    # load all CKAN plugins and force call to environment.update_config()
    p.load_all(force_update=True)

    # Check Redis availability
    if not is_redis_available():
        log.critical('Could not connect to Redis.')

    app_globals.reset()


# A mapping of config settings that can be overridden by env vars.
# Note: Do not remove the following lines, they are used in the docs
# Start CONFIG_FROM_ENV_VARS
CONFIG_FROM_ENV_VARS: dict[str, str] = {
    'sqlalchemy.url': 'CKAN_SQLALCHEMY_URL',
    'ckan.datastore.write_url': 'CKAN_DATASTORE_WRITE_URL',
    'ckan.datastore.read_url': 'CKAN_DATASTORE_READ_URL',
    'ckan.redis.url': 'CKAN_REDIS_URL',
    'solr_url': 'CKAN_SOLR_URL',
    'solr_user': 'CKAN_SOLR_USER',
    'solr_password': 'CKAN_SOLR_PASSWORD',
    'ckan.site_id': 'CKAN_SITE_ID',
    'ckan.site_url': 'CKAN_SITE_URL',
    'ckan.storage_path': 'CKAN_STORAGE_PATH',
    'ckan.datapusher.url': 'CKAN_DATAPUSHER_URL',
    'smtp.server': 'CKAN_SMTP_SERVER',
    'smtp.starttls': 'CKAN_SMTP_STARTTLS',
    'smtp.user': 'CKAN_SMTP_USER',
    'smtp.password': 'CKAN_SMTP_PASSWORD',
    'smtp.mail_from': 'CKAN_SMTP_MAIL_FROM',
    'ckan.max_resource_size': 'CKAN_MAX_UPLOAD_SIZE_MB'
}
# End CONFIG_FROM_ENV_VARS


def update_config() -> None:
    ''' This code needs to be run when the config is changed to take those
    changes into account. It is called whenever a plugin is loaded as the
    plugin might have changed the config values (for instance it might
    change ckan.site_url) '''

    # read envvars before config declarations in order to apply normalization
    # to the values, when declarations loaded
    for option in CONFIG_FROM_ENV_VARS:
        from_env = os.environ.get(CONFIG_FROM_ENV_VARS[option], None)
        if from_env:
            config[option] = from_env

    # adapters must be registered before declarations to properly extend
<<<<<<< HEAD
    # declarations with adapter-specific options
    files.adapters.reset()
    files.adapters.collect()

    # collect config declarations
=======
    # declarations with adapter-specific configuration
    files.adapters.reset()
    files.adapters.collect()

>>>>>>> 3a271ec4
    config_declaration.setup()
    # add default values for the missing config options
    config_declaration.make_safe(config)
    # validate/convert config options
    config_declaration.normalize(config)

    # these are collections of all template/public paths registered by
    # extensions. Each call to `tk.add_template_directory` or
    # `tk.add_public_directory` updates these collections. We have to reset
    # them in order to remove templates/public files that came from plugins
    # that were once enabled but are disabled right now.
    config["plugin_template_paths"] = []
    config["plugin_public_paths"] = []

    # initialize webassets environment because plugins will register assets
    # inside IConfigured.update_config
    webassets_init()

    for plugin in p.PluginImplementations(p.IConfigurer):
        # must do update in place as this does not work:
        # config = plugin.update_config(config)
        plugin.update_config(config)

    # register core assets here, giving plugins an opportunity to override core
    # assets inside IConfigurer.update_config
    register_core_assets()

    _, errors = config_declaration.validate(config)
    if errors:
        msg = "\n".join(
            "{}: {}".format(key, "; ".join(issues))
            for key, issues in errors.items()
        )
        msg = "Invalid configuration values provided:\n" + msg
        raise CkanConfigurationException(msg)

<<<<<<< HEAD
    # storages rely only on valid configuration
    files.storages.reset()
    # location transformers can be collected at any point. But in future
    # storage may validate presence of transformers, so it's safer to collect
    # them before storages are initialized
    files.collect_location_transformers()
=======
    # Declared storage config options are valid at this point, storages can be
    # configured
    files.storages.reset()
>>>>>>> 3a271ec4
    files.storages.collect()

    root = os.path.dirname(os.path.dirname(os.path.abspath(__file__)))

    site_url = config.get('ckan.site_url')
    if not site_url:
        raise RuntimeError(
            'ckan.site_url is not configured and it must have a value.'
            ' Please amend your .ini file.')
    if not site_url.lower().startswith('http'):
        raise RuntimeError(
            'ckan.site_url should be a full URL, including the schema '
            '(http or https)')
    # Remove backslash from site_url if present
    config['ckan.site_url'] = site_url.rstrip('/')

    display_timezone = config.get('ckan.display_timezone')
    if (display_timezone and
            display_timezone != 'server' and
            display_timezone not in pytz.all_timezones):
        raise CkanConfigurationException(
            "ckan.display_timezone is not 'server' or a valid timezone"
        )

    # Init SOLR settings and check if the schema is compatible
    # from ckan.lib.search import SolrSettings, check_solr_schema_version

    # lib.search is imported here as we need the config enabled and parsed
    search.SolrSettings.init(config.get('solr_url'),
                             config.get('solr_user'),
                             config.get('solr_password'))
    search.check_solr_schema_version()

    lib_plugins.reset_package_plugins()
    lib_plugins.register_package_plugins()
    lib_plugins.reset_group_plugins()
    lib_plugins.register_group_plugins()

    # initialise the globals
    app_globals.app_globals._init()

    helpers.load_plugin_helpers()

    # Templates and CSS loading from configuration
    valid_base_templates_folder_names = ['templates', 'templates-midnight-blue']
    templates = config.get('ckan.base_templates_folder')
    config['ckan.base_templates_folder'] = templates

    if templates not in valid_base_templates_folder_names:
        raise CkanConfigurationException(
            'You provided an invalid value for ckan.base_templates_folder. '
            'Possible value is: "templates"".'
        )

    jinja2_templates_path = os.path.join(root, templates)
    log.info('Loading templates from %s', jinja2_templates_path)
    template_paths = [jinja2_templates_path]

    extra_template_paths = config.get('extra_template_paths')
    if 'plugin_template_paths' in config:
        template_paths = config['plugin_template_paths'] + template_paths
    if extra_template_paths:
        # must be first for them to override defaults
        template_paths = extra_template_paths.split(',') + template_paths
    config['computed_template_paths'] = template_paths

    # Enable pessimistic disconnect handling (added in SQLAlchemy 1.2)
    # to eliminate database errors due to stale pooled connections
    config.setdefault('sqlalchemy.pool_pre_ping', True)
    # Initialize SQLAlchemy
    engine = engine_from_config(dict(config))
    model.init_model(engine)

    for plugin in p.PluginImplementations(p.IConfigurable):
        plugin.configure(config)

    # clear other caches
    logic.clear_actions_cache()
    logic.clear_validators_cache()
    authz.clear_auth_functions_cache()

    # Here we create the site user if they are not already in the database
    user_table_exists = False
    try:
        user_table_exists = inspect(engine).has_table("user")
    except sqlalchemy.exc.OperationalError:
        log.debug("DB user table does not exist")

    if user_table_exists:
        try:
            logic.get_action('get_site_user')({'ignore_auth': True}, {})
        except sqlalchemy.exc.ProgrammingError as e:
            if "UndefinedColumn" in repr(e.orig):
                log.debug("Old user model detected")
            else:
                raise
        except sqlalchemy.exc.IntegrityError:
            # Race condition, user already exists.
            log.debug("Site user already exists")

    # Close current session and open database connections to ensure a clean
    # clean environment even if an error occurs later on
    model.Session.remove()
    model.Session.bind.dispose()  # type: ignore<|MERGE_RESOLUTION|>--- conflicted
+++ resolved
@@ -114,18 +114,11 @@
             config[option] = from_env
 
     # adapters must be registered before declarations to properly extend
-<<<<<<< HEAD
     # declarations with adapter-specific options
     files.adapters.reset()
     files.adapters.collect()
 
     # collect config declarations
-=======
-    # declarations with adapter-specific configuration
-    files.adapters.reset()
-    files.adapters.collect()
-
->>>>>>> 3a271ec4
     config_declaration.setup()
     # add default values for the missing config options
     config_declaration.make_safe(config)
@@ -162,18 +155,13 @@
         msg = "Invalid configuration values provided:\n" + msg
         raise CkanConfigurationException(msg)
 
-<<<<<<< HEAD
-    # storages rely only on valid configuration
+    # Declared storage config options are valid at this point, storages can be
+    # configured
     files.storages.reset()
     # location transformers can be collected at any point. But in future
     # storage may validate presence of transformers, so it's safer to collect
     # them before storages are initialized
     files.collect_location_transformers()
-=======
-    # Declared storage config options are valid at this point, storages can be
-    # configured
-    files.storages.reset()
->>>>>>> 3a271ec4
     files.storages.collect()
 
     root = os.path.dirname(os.path.dirname(os.path.abspath(__file__)))
