# encoding: utf-8
'''CKAN environment configuration'''
from __future__ import annotations

import os
import logging
import warnings
import pytz

from typing import Union, cast

from sqlalchemy import engine_from_config, inspect
import sqlalchemy.exc

import ckan.model as model
import ckan.plugins as p
import ckan.lib.plugins as lib_plugins
import ckan.lib.helpers as helpers
import ckan.lib.app_globals as app_globals
from ckan.lib.redis import is_redis_available
import ckan.lib.search as search
import ckan.logic as logic
import ckan.authz as authz
from ckan.lib import files
from ckan.lib.webassets_tools import webassets_init, register_core_assets

from ckan.common import CKANConfig, config, config_declaration
from ckan.exceptions import CkanConfigurationException
from ckan.types import Config

log = logging.getLogger(__name__)

# Suppress benign warning 'Unbuilt egg for setuptools'
warnings.simplefilter('ignore', UserWarning)


def load_environment(conf: Union[Config, CKANConfig]):
    """
    Configure the Pylons environment via the ``pylons.config`` object. This
    code should only need to be run once.
    """
    os.environ['CKAN_CONFIG'] = cast(str, conf['__file__'])

    valid_base_public_folder_names = ['public', 'public-midnight-blue']
    static_files = conf.get('ckan.base_public_folder', 'public')
    conf['ckan.base_public_folder'] = static_files

    if static_files not in valid_base_public_folder_names:
        raise CkanConfigurationException(
            'You provided an invalid value for ckan.base_public_folder. '
            'Possible value is: "public".'
        )

    log.info('Loading static files from %s', static_files)

    # Initialize main CKAN config object
    config.update(conf)

    # Setup the SQLAlchemy database engine
    # Suppress a couple of sqlalchemy warnings
    msgs = ['^Unicode type received non-unicode bind param value',
            "^Did not recognize type 'BIGINT' of column 'size'",
            "^Did not recognize type 'tsvector' of column 'search_vector'"
            ]
    for msg in msgs:
        warnings.filterwarnings('ignore', msg, sqlalchemy.exc.SAWarning)

    # load all CKAN plugins and force call to environment.update_config()
    p.load_all(force_update=True)

    # Check Redis availability
    if not is_redis_available():
        log.critical('Could not connect to Redis.')

    app_globals.reset()


# A mapping of config settings that can be overridden by env vars.
# Note: Do not remove the following lines, they are used in the docs
# Start CONFIG_FROM_ENV_VARS
CONFIG_FROM_ENV_VARS: dict[str, str] = {
    'sqlalchemy.url': 'CKAN_SQLALCHEMY_URL',
    'ckan.datastore.write_url': 'CKAN_DATASTORE_WRITE_URL',
    'ckan.datastore.read_url': 'CKAN_DATASTORE_READ_URL',
    'ckan.redis.url': 'CKAN_REDIS_URL',
    'solr_url': 'CKAN_SOLR_URL',
    'solr_user': 'CKAN_SOLR_USER',
    'solr_password': 'CKAN_SOLR_PASSWORD',
    'ckan.site_id': 'CKAN_SITE_ID',
    'ckan.site_url': 'CKAN_SITE_URL',
    'ckan.storage_path': 'CKAN_STORAGE_PATH',
    'ckan.datapusher.url': 'CKAN_DATAPUSHER_URL',
    'smtp.server': 'CKAN_SMTP_SERVER',
    'smtp.starttls': 'CKAN_SMTP_STARTTLS',
    'smtp.user': 'CKAN_SMTP_USER',
    'smtp.password': 'CKAN_SMTP_PASSWORD',
    'smtp.mail_from': 'CKAN_SMTP_MAIL_FROM',
    'ckan.max_resource_size': 'CKAN_MAX_UPLOAD_SIZE_MB'
}
# End CONFIG_FROM_ENV_VARS


def update_config() -> None:
    ''' This code needs to be run when the config is changed to take those
    changes into account. It is called whenever a plugin is loaded as the
    plugin might have changed the config values (for instance it might
    change ckan.site_url) '''

    # read envvars before config declarations in order to apply normalization
    # to the values, when declarations loaded
    for option in CONFIG_FROM_ENV_VARS:
        from_env = os.environ.get(CONFIG_FROM_ENV_VARS[option], None)
        if from_env:
            config[option] = from_env

    # adapters must be registered before declarations to properly extend
    # declarations with adapter-specific options
<<<<<<< HEAD
    files.reset()
=======
    files.adapters.reset()
    files.adapters.collect()
>>>>>>> 70d08b8a

    # collect config declarations
    config_declaration.setup()
    # add default values for the missing config options
    config_declaration.make_safe(config)
    # validate/convert config options
    config_declaration.normalize(config)

    # these are collections of all template/public paths registered by
    # extensions. Each call to `tk.add_template_directory` or
    # `tk.add_public_directory` updates these collections. We have to reset
    # them in order to remove templates/public files that came from plugins
    # that were once enabled but are disabled right now.
    config["plugin_template_paths"] = []
    config["plugin_public_paths"] = []

    # initialize webassets environment because plugins will register assets
    # inside IConfigured.update_config
    webassets_init()

    for plugin in p.PluginImplementations(p.IConfigurer):
        # must do update in place as this does not work:
        # config = plugin.update_config(config)
        plugin.update_config(config)

    # register core assets here, giving plugins an opportunity to override core
    # assets inside IConfigurer.update_config
    register_core_assets()

    _, errors = config_declaration.validate(config)
    if errors:
        msg = "\n".join(
            "{}: {}".format(key, "; ".join(issues))
            for key, issues in errors.items()
        )
        msg = "Invalid configuration values provided:\n" + msg
        raise CkanConfigurationException(msg)

<<<<<<< HEAD
    # storages rely only on valid configuration
    files.storages.reset()
=======
    # Declared storage config options are valid at this point, storages can be
    # configured
    files.storages.reset()
    # location transformers can be collected at any point. But in future
    # storage may validate presence of transformers, so it's safer to collect
    # them before storages are initialized
    files.collect_location_transformers()
>>>>>>> 70d08b8a
    files.storages.collect()

    root = os.path.dirname(os.path.dirname(os.path.abspath(__file__)))

    site_url = config.get('ckan.site_url')
    if not site_url:
        raise RuntimeError(
            'ckan.site_url is not configured and it must have a value.'
            ' Please amend your .ini file.')
    if not site_url.lower().startswith('http'):
        raise RuntimeError(
            'ckan.site_url should be a full URL, including the schema '
            '(http or https)')
    # Remove backslash from site_url if present
    config['ckan.site_url'] = site_url.rstrip('/')

    display_timezone = config.get('ckan.display_timezone')
    if (display_timezone and
            display_timezone != 'server' and
            display_timezone not in pytz.all_timezones):
        raise CkanConfigurationException(
            "ckan.display_timezone is not 'server' or a valid timezone"
        )

    # Init SOLR settings and check if the schema is compatible
    # from ckan.lib.search import SolrSettings, check_solr_schema_version

    # lib.search is imported here as we need the config enabled and parsed
    search.SolrSettings.init(config.get('solr_url'),
                             config.get('solr_user'),
                             config.get('solr_password'))
    search.check_solr_schema_version()

    lib_plugins.reset_package_plugins()
    lib_plugins.register_package_plugins()
    lib_plugins.reset_group_plugins()
    lib_plugins.register_group_plugins()

    # initialise the globals
    app_globals.app_globals._init()

    helpers.load_plugin_helpers()

    # Templates and CSS loading from configuration
    valid_base_templates_folder_names = ['templates', 'templates-midnight-blue']
    templates = config.get('ckan.base_templates_folder')
    config['ckan.base_templates_folder'] = templates

    if templates not in valid_base_templates_folder_names:
        raise CkanConfigurationException(
            'You provided an invalid value for ckan.base_templates_folder. '
            'Possible value is: "templates"".'
        )

    jinja2_templates_path = os.path.join(root, templates)
    log.info('Loading templates from %s', jinja2_templates_path)
    template_paths = [jinja2_templates_path]

    extra_template_paths = config.get('extra_template_paths')
    if 'plugin_template_paths' in config:
        template_paths = config['plugin_template_paths'] + template_paths
    if extra_template_paths:
        # must be first for them to override defaults
        template_paths = extra_template_paths.split(',') + template_paths
    config['computed_template_paths'] = template_paths

    # Enable pessimistic disconnect handling (added in SQLAlchemy 1.2)
    # to eliminate database errors due to stale pooled connections
    config.setdefault('sqlalchemy.pool_pre_ping', True)
    # Initialize SQLAlchemy
    engine = engine_from_config(dict(config))
    model.init_model(engine)

    for plugin in p.PluginImplementations(p.IConfigurable):
        plugin.configure(config)

    # clear other caches
    logic.clear_actions_cache()
    logic.clear_validators_cache()
    authz.clear_auth_functions_cache()

    # Here we create the site user if they are not already in the database
    user_table_exists = False
    try:
        user_table_exists = inspect(engine).has_table("user")
    except sqlalchemy.exc.OperationalError:
        log.debug("DB user table does not exist")

    if user_table_exists:
        try:
            logic.get_action('get_site_user')({'ignore_auth': True}, {})
        except sqlalchemy.exc.ProgrammingError as e:
            if "UndefinedColumn" in repr(e.orig):
                log.debug("Old user model detected")
            else:
                raise
        except sqlalchemy.exc.IntegrityError:
            # Race condition, user already exists.
            log.debug("Site user already exists")

    # Close current session and open database connections to ensure a clean
    # clean environment even if an error occurs later on
    model.Session.remove()
    model.Session.bind.dispose()  # type: ignore<|MERGE_RESOLUTION|>--- conflicted
+++ resolved
@@ -115,12 +115,7 @@
 
     # adapters must be registered before declarations to properly extend
     # declarations with adapter-specific options
-<<<<<<< HEAD
     files.reset()
-=======
-    files.adapters.reset()
-    files.adapters.collect()
->>>>>>> 70d08b8a
 
     # collect config declarations
     config_declaration.setup()
@@ -159,18 +154,9 @@
         msg = "Invalid configuration values provided:\n" + msg
         raise CkanConfigurationException(msg)
 
-<<<<<<< HEAD
-    # storages rely only on valid configuration
-    files.storages.reset()
-=======
     # Declared storage config options are valid at this point, storages can be
     # configured
     files.storages.reset()
-    # location transformers can be collected at any point. But in future
-    # storage may validate presence of transformers, so it's safer to collect
-    # them before storages are initialized
-    files.collect_location_transformers()
->>>>>>> 70d08b8a
     files.storages.collect()
 
     root = os.path.dirname(os.path.dirname(os.path.abspath(__file__)))
