"""Pylons environment configuration"""
import os

import pylons
from sqlalchemy import engine_from_config
from pylons import config
from pylons.i18n.translation import ugettext
from genshi.template import TemplateLoader
from genshi.filters.i18n import Translator

import ckan.lib.app_globals as app_globals
import ckan.lib.helpers
from ckan.config.routing import make_map
from ckan import model

<<<<<<< HEAD
from genshi.filters.i18n import Translator
=======
>>>>>>> 75216552

def load_environment(global_conf, app_conf):
    """Configure the Pylons environment via the ``pylons.config``
    object
    """
    # Pylons paths
    root = os.path.dirname(os.path.dirname(os.path.abspath(__file__)))
    paths = dict(root=root,
                 controllers=os.path.join(root, 'controllers'),
                 static_files=os.path.join(root, 'public'),
                 templates=[os.path.join(root, 'templates')])

    # Initialize config with the basic options
    config.init_app(global_conf, app_conf, package='ckan', paths=paths)

    config['routes.map'] = make_map()
    config['pylons.app_globals'] = app_globals.Globals()
    config['pylons.h'] = ckan.lib.helpers

    ## redo template setup to use genshi.search_path (so remove std template setup)
    template_paths = [paths['templates'][0]]
    extra_template_paths = app_conf.get('extra_template_paths', '')
    if extra_template_paths:
        # must be first for them to override defaults
        template_paths = extra_template_paths.split(',') + template_paths

    # Translator (i18n)
    translator = Translator(pylons.translator)
    def template_loaded(template):
        translator.setup(template)

    # Create the Genshi TemplateLoader
    # config['pylons.app_globals'].genshi_loader = TemplateLoader(
    #    paths['templates'], auto_reload=True)
    # tmpl_options["genshi.loader_callback"] = template_loaded
    config['pylons.app_globals'].genshi_loader = TemplateLoader(
        template_paths, auto_reload=True, callback=template_loaded)

    # CONFIGURATION OPTIONS HERE (note: all config options will override
    # any Pylons config options)

    # Setup the SQLAlchemy database engine
    engine = engine_from_config(config, 'sqlalchemy.')
    model.init_model(engine)
<|MERGE_RESOLUTION|>--- conflicted
+++ resolved
@@ -13,10 +13,6 @@
 from ckan.config.routing import make_map
 from ckan import model
 
-<<<<<<< HEAD
-from genshi.filters.i18n import Translator
-=======
->>>>>>> 75216552
 
 def load_environment(global_conf, app_conf):
     """Configure the Pylons environment via the ``pylons.config``
