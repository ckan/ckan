--- conflicted
+++ resolved
@@ -228,11 +228,6 @@
           'history',
           'read_ajax',
           'history_ajax',
-<<<<<<< HEAD
-=======
-          'activity',
-          'followers',
->>>>>>> 9a3c682a
           'follow',
           'unfollow',
           'delete',
@@ -241,6 +236,8 @@
           )
         m.connect('dataset_followers', '/dataset/followers/{id}',
                   action='followers', ckan_icon='group')
+        m.connect('dataset_activity', '/dataset/activity/{id}',
+                  action='activity', ckan_icon='time')
         m.connect('/dataset/{id}.{format}', action='read')
         m.connect('dataset_read', '/dataset/{id}', action='read',
                   ckan_icon='sitemap')
