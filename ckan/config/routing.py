--- conflicted
+++ resolved
@@ -148,84 +148,6 @@
     map.redirect('/package', '/dataset')
     map.redirect('/package/{url:.*}', '/dataset/{url}')
 
-<<<<<<< HEAD
-    with SubMapper(map, controller='package') as m:
-        m.connect('search', '/dataset', action='search',
-                  highlight_actions='index search')
-        m.connect('dataset_new', '/dataset/new', action='new')
-        m.connect('/dataset/{action}',
-                  requirements=dict(action='|'.join([
-                      'list',
-                      'autocomplete',
-                      'search'
-                  ])))
-
-        m.connect('/dataset/{action}/{id}/{revision}', action='read_ajax',
-                  requirements=dict(action='|'.join([
-                      'read',
-                      'edit',
-                      'history',
-                  ])))
-        m.connect('/dataset/{action}/{id}',
-                  requirements=dict(action='|'.join([
-                      'new_resource',
-                      'history',
-                      'read_ajax',
-                      'history_ajax',
-                      'follow',
-                      'activity',
-                      'groups',
-                      'unfollow',
-                      'delete',
-                      'api_data',
-                  ])))
-        m.connect('dataset_edit', '/dataset/edit/{id}', action='edit',
-                  ckan_icon='pencil-square-o')
-        m.connect('dataset_followers', '/dataset/followers/{id}',
-                  action='followers', ckan_icon='users')
-        m.connect('dataset_activity', '/dataset/activity/{id}',
-                  action='activity', ckan_icon='clock-o')
-        m.connect('/dataset/activity/{id}/{offset}', action='activity')
-        m.connect('dataset_changes', '/dataset/changes/{activity_id}',
-                  action='changes')
-        m.connect('dataset_groups', '/dataset/groups/{id}',
-                  action='groups', ckan_icon='users')
-        m.connect('dataset_resources', '/dataset/resources/{id}',
-                  action='resources', ckan_icon='bars')
-        m.connect('dataset_read', '/dataset/{id}', action='read',
-                  ckan_icon='sitemap')
-        m.connect('/dataset/{id}/resource/{resource_id}',
-                  action='resource_read')
-        m.connect('/dataset/{id}/resource_delete/{resource_id}',
-                  action='resource_delete')
-        m.connect('resource_edit', '/dataset/{id}/resource_edit/{resource_id}',
-                  action='resource_edit', ckan_icon='pencil-square-o')
-        m.connect('/dataset/{id}/resource/{resource_id}/download',
-                  action='resource_download')
-        m.connect('/dataset/{id}/resource/{resource_id}/download/{filename}',
-                  action='resource_download')
-        m.connect('/dataset/{id}/resource/{resource_id}/embed',
-                  action='resource_embedded_dataviewer')
-        m.connect('/dataset/{id}/resource/{resource_id}/viewer',
-                  action='resource_embedded_dataviewer', width="960",
-                  height="800")
-        m.connect('/dataset/{id}/resource/{resource_id}/preview',
-                  action='resource_datapreview')
-        m.connect('views', '/dataset/{id}/resource/{resource_id}/views',
-                  action='resource_views', ckan_icon='bars')
-        m.connect('new_view', '/dataset/{id}/resource/{resource_id}/new_view',
-                  action='edit_view', ckan_icon='pencil-square-o')
-        m.connect('edit_view',
-                  '/dataset/{id}/resource/{resource_id}/edit_view/{view_id}',
-                  action='edit_view', ckan_icon='pencil-square-o')
-        m.connect('resource_view',
-                  '/dataset/{id}/resource/{resource_id}/view/{view_id}',
-                  action='resource_view')
-        m.connect('/dataset/{id}/resource/{resource_id}/view/',
-                  action='resource_view')
-
-=======
->>>>>>> d7efea1d
     # group
     map.redirect('/groups', '/group')
     map.redirect('/groups/{url:.*}', '/group/{url}')
