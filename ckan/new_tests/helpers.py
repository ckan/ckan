'''This is a collection of helper functions for use in tests.

We want to avoid sharing test helper functions between test modules as
much as possible, and we definitely don't want to share test fixtures between
test modules, or to introduce a complex hierarchy of test class subclasses,
etc.

We want to reduce the amount of "travel" that a reader needs to undertake to
understand a test method -- reducing the number of other files they need to go
and read to understand what the test code does. And we want to avoid tightly
coupling test modules to each other by having them share code.

But some test helper functions just increase the readability of tests so much
and make writing tests so much easier, that it's worth having them despite the
potential drawbacks.

This module is reserved for these very useful functions.

'''
import pylons.config as config
import webtest

import ckan.config.middleware
import ckan.model as model
import ckan.logic as logic


def reset_db():
    '''Reset CKAN's database.

    If a test class uses the database, then it should call this function in its
    ``setup()`` method to make sure that it has a clean database to start with
    (nothing left over from other test classes or from previous test runs).

    If a test class doesn't use the database (and most test classes shouldn't
    need to) then it doesn't need to call this function.

    :returns: ``None``

    '''
    # Close any database connections that have been left open.
    # This prevents CKAN from hanging waiting for some unclosed connection.
    model.Session.close_all()

    model.repo.rebuild_db()


def call_action(action_name, context=None, **kwargs):
    '''Call the named ``ckan.logic.action`` function and return the result.

    This is just a nicer way for user code to call action functions, nicer than
    either calling the action function directly or via
    :py:func:`ckan.logic.get_action`.

    For example::

        user_dict = call_action('user_create', name='seanh',
                                email='seanh@seanh.com', password='pass')

    Any keyword arguments given will be wrapped in a dict and passed to the
    action function as its ``data_dict`` argument.

    Note: this skips authorization! It passes 'ignore_auth': True to action
    functions in their ``context`` dicts, so the corresponding authorization
    functions will not be run.
    This is because ckan.new_tests.logic.action tests only the actions, the
    authorization functions are tested separately in
    ckan.new_tests.logic.auth.
    See the :doc:`testing guidelines </contributing/testing>` for more info.

    This function should eventually be moved to
    :py:func:`ckan.logic.call_action` and the current
    :py:func:`ckan.logic.get_action` function should be
    deprecated. The tests may still need their own wrapper function for
    :py:func:`ckan.logic.call_action`, e.g. to insert ``'ignore_auth': True``
    into the ``context`` dict.

    :param action_name: the name of the action function to call, e.g.
        ``'user_update'``
    :type action_name: string
    :param context: the context dict to pass to the action function
        (optional, if no context is given a default one will be supplied)
    :type context: dict
    :returns: the dict or other value that the action function returns

    '''
    if context is None:
        context = {}
    context.setdefault('user', '127.0.0.1')
    context.setdefault('ignore_auth', True)
    return logic.get_action(action_name)(context=context, data_dict=kwargs)


def call_auth(auth_name, context, **kwargs):
    '''Call the named ``ckan.logic.auth`` function and return the result.

    This is just a convenience function for tests in
    :py:mod:`ckan.new_tests.logic.auth` to use.

    Usage::

        result = helpers.call_auth('user_update', context=context,
                                   id='some_user_id',
                                   name='updated_user_name')

    :param auth_name: the name of the auth function to call, e.g.
        ``'user_update'``
    :type auth_name: string

    :param context: the context dict to pass to the auth function, must
        contain ``'user'`` and ``'model'`` keys,
        e.g. ``{'user': 'fred', 'model': my_mock_model_object}``
    :type context: dict

    :returns: the dict that the auth function returns, e.g.
        ``{'success': True}`` or ``{'success': False, msg: '...'}``
        or just ``{'success': False}``
    :rtype: dict

    '''
    assert 'user' in context, ('Test methods must put a user name in the '
                               'context dict')
    assert 'model' in context, ('Test methods must put a model in the '
                                'context dict')

<<<<<<< HEAD
    # FIXME: Do we want to go through check_access() here?
    auth_function = ckan.logic.auth.update.__getattribute__(auth_name)
    return auth_function(context=context, data_dict=kwargs)


def _get_test_app():
    '''Return a webtest.TestApp for CKAN, with legacy templates disabled.

    For functional tests that need to request CKAN pages or post to the API.
    Unit tests shouldn't need this.

    '''
    config['ckan.legacy_templates'] = False
    app = ckan.config.middleware.make_app(config['global_conf'], **config)
    app = webtest.TestApp(app)
    return app
=======
    return logic.check_access(auth_name, context, data_dict=kwargs)
>>>>>>> be179c53
<|MERGE_RESOLUTION|>--- conflicted
+++ resolved
@@ -123,10 +123,7 @@
     assert 'model' in context, ('Test methods must put a model in the '
                                 'context dict')
 
-<<<<<<< HEAD
-    # FIXME: Do we want to go through check_access() here?
-    auth_function = ckan.logic.auth.update.__getattribute__(auth_name)
-    return auth_function(context=context, data_dict=kwargs)
+    return logic.check_access(auth_name, context, data_dict=kwargs)
 
 
 def _get_test_app():
@@ -139,7 +136,4 @@
     config['ckan.legacy_templates'] = False
     app = ckan.config.middleware.make_app(config['global_conf'], **config)
     app = webtest.TestApp(app)
-    return app
-=======
-    return logic.check_access(auth_name, context, data_dict=kwargs)
->>>>>>> be179c53
+    return app