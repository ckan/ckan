--- conflicted
+++ resolved
@@ -54,14 +54,9 @@
 )
 @click.pass_context
 def run(ctx: click.Context, host: str, port: str, disable_reloader: bool,
-<<<<<<< HEAD
         passthrough_errors: bool, threaded: bool, extra_files: Iterable[str],
-        processes: int, ssl_cert: Optional[str], ssl_key: Optional[str]):
-=======
-        passthrough_errors: bool, threaded: bool, extra_files: list[str],
         processes: int, ssl_cert: Optional[str], ssl_key: Optional[str],
         prefix: Optional[str]):
->>>>>>> 5cacf59a
     u"""Runs the Werkzeug development server"""
 
     if config.get_value("debug"):
