# -*- coding: utf-8 -*-
from __future__ import annotations

import itertools
from typing import Iterable
import click

from ckan.config.declaration import Declaration, Flag
from ckan.config.declaration.key import Pattern
from ckan.common import config as cfg

from . import error_shout


@click.group(
    short_help="Search, validate and describe config options on strict mode"
)
def config():
    mode = cfg.get_value("config.mode")
    if mode != "strict":
        error_shout(
            "`config.mode = strict` is required to use the declarative"
            " config features"
        )
        raise click.Abort()


@config.command()
@click.argument("plugins", nargs=-1)
@click.option(
    "--core",
    is_flag=True,
    help="Include declarations of CKAN core config options",
)
@click.option(
    "--enabled",
    is_flag=True,
    help="Include declarations of plugins enabled in the CKAN config file",
)
@click.option(
    "-f",
    "--format",
    "fmt",
    type=click.Choice(["python", "yaml", "dict", "json", "toml"]),
    default="python",
    help="Output the config declaration in this format",
)
def describe(plugins: tuple[str, ...], core: bool, enabled: bool, fmt: str):
    """Print out config declarations for the given plugins."""
    decl = _declaration(plugins, core, enabled)
    if decl:
        click.echo(decl.describe(fmt))


@config.command()
@click.argument("plugins", nargs=-1)
@click.option(
    "--core",
    is_flag=True,
    help="Include declarations of CKAN core config options",
)
@click.option(
    "--enabled",
    is_flag=True,
    help="Include declarations of plugins enabled in the CKAN config file",
)
@click.option(
    "-v",
    "--verbose",
    is_flag=True,
    help="Include documentation for options",
)
@click.option(
    "-m",
    "--minimal",
    is_flag=True,
    help="Print only mandatory options",
)
def declaration(
    plugins: tuple[str, ...],
    core: bool,
    enabled: bool,
    verbose: bool,
    minimal: bool,
):
    """Print declared config options for the given plugins."""

    decl = _declaration(plugins, core, enabled)
    if decl:
        click.echo(decl.into_ini(minimal, verbose))


@config.command()
@click.argument("pattern", default="*")
@click.option(
    "-i",
    "--include-plugin",
    "plugins",
    multiple=True,
    help="Include this plugin even if disabled",
)
@click.option(
    "--with-default",
    is_flag=True,
    help="Print default value of the config option",
)
@click.option(
    "--with-current",
    is_flag=True,
    help="Print an actual value of the config option",
)
@click.option(
    "--custom-only",
    is_flag=True,
    help="Ignore options that are using default value",
)
@click.option(
    "--no-custom",
    is_flag=True,
    help="Ignore options that are not using default value",
)
@click.option(
    "--explain", is_flag=True, help="Print documentation for config option"
)
def search(
    pattern: str,
    plugins: tuple[str, ...],
    with_default: bool,
    with_current: bool,
    custom_only: bool,
    no_custom: bool,
    explain: bool,
):
    """Print all declared config options that match pattern."""
    decl = _declaration(plugins, True, True)

    for key in decl.iter_options(pattern=pattern):
        if isinstance(key, Pattern):
            continue
        option = decl[key]
        default = option.default
        current = option._normalize(cfg.get(str(key), default))
        if no_custom and default != current:
            continue
        if custom_only and default == current:
            continue

        default_section = ""
        current_section = ""
        if with_default:
            default_section = click.style(
                f" [Default: {repr(default)}]", fg="red"
            )
        if with_current:
            current_section = click.style(
                f" [Current: {repr(current)}]", fg="green"
            )
        docs = ""
        if explain and option.description:
            lines = option.description.splitlines()
            lines += ["", f"Default value: {repr(default)}"]
            if option.example:
                lines += ["", f"Example: {key} = {option.example}"]
            docs = "\n".join(f"\t{dl}" for dl in lines)
            docs = click.style(f"\n{docs}\n", bold=True)

        line = f"{key}{default_section}{current_section}{docs}"
        click.secho(line)


@config.command()
@click.option(
<<<<<<< HEAD
    "-i",
    "--include-plugin",
    "plugins",
    multiple=True,
    help="Include this plugin even if disabled",
)
def undeclared(plugins: Tuple[str, ...]):
=======
    "-i", "--include-plugin", "plugins", multiple=True,
    help="Include this plugin even if disabled")
def undeclared(plugins: tuple[str, ...]):
>>>>>>> c6de9f2d
    """Print config options that have no declaration.

    This command includes options from the config file as well as options set
    in run-time, by IConfigurer, for example.

    """
    decl = _declaration(plugins, True, True)

    declared = set(decl.iter_options(exclude=Flag.none()))
    patterns = {key for key in declared if isinstance(key, Pattern)}
    declared -= patterns
    available = set(cfg)

    undeclared = {
        s
        for s in available.difference(declared)
        if not any(s == p for p in patterns)
    }

    for key in undeclared:
        click.echo(key)


@config.command()
@click.option(
<<<<<<< HEAD
    "-i",
    "--include-plugin",
    "plugins",
    multiple=True,
    help="Include this plugin even if disabled",
)
def validate(plugins: Tuple[str, ...]):
=======
    "-i", "--include-plugin", "plugins", multiple=True,
    help="Include this plugin even if disabled")
def validate(plugins: tuple[str, ...]):
>>>>>>> c6de9f2d
    """Validate the global configuration object against the declaration."""
    decl = _declaration(plugins, True, True)
    _, errors = decl.validate(cfg)

    for name, errors in errors.items():
        click.secho(name, bold=True)
        for error in errors:
            error_shout("\t" + error)


def _declaration(
    plugins: Iterable[str], include_core: bool, include_enabled: bool
) -> Declaration:
    decl = Declaration()
    if include_core:
        decl.load_core_declaration()

    additional = ()
    if include_enabled:
        additional = (
            p for p in cfg.get_value("ckan.plugins") if p not in plugins
        )

    for name in itertools.chain(additional, plugins):
        decl.load_plugin(name)

    return decl<|MERGE_RESOLUTION|>--- conflicted
+++ resolved
@@ -170,19 +170,13 @@
 
 @config.command()
 @click.option(
-<<<<<<< HEAD
     "-i",
     "--include-plugin",
     "plugins",
     multiple=True,
     help="Include this plugin even if disabled",
 )
-def undeclared(plugins: Tuple[str, ...]):
-=======
-    "-i", "--include-plugin", "plugins", multiple=True,
-    help="Include this plugin even if disabled")
 def undeclared(plugins: tuple[str, ...]):
->>>>>>> c6de9f2d
     """Print config options that have no declaration.
 
     This command includes options from the config file as well as options set
@@ -208,19 +202,13 @@
 
 @config.command()
 @click.option(
-<<<<<<< HEAD
     "-i",
     "--include-plugin",
     "plugins",
     multiple=True,
     help="Include this plugin even if disabled",
 )
-def validate(plugins: Tuple[str, ...]):
-=======
-    "-i", "--include-plugin", "plugins", multiple=True,
-    help="Include this plugin even if disabled")
 def validate(plugins: tuple[str, ...]):
->>>>>>> c6de9f2d
     """Validate the global configuration object against the declaration."""
     decl = _declaration(plugins, True, True)
     _, errors = decl.validate(cfg)
