# encoding: utf-8

import click
from six import text_type

import ckan.model as model
from ckan.cli import error_shout
<<<<<<< HEAD
from user import add_user
=======
from ckan.cli.user import add_user

>>>>>>> ebe5178a

@click.group(
    short_help=u"Gives sysadmin rights to a named user.",
    invoke_without_command=True,
)
@click.pass_context
def sysadmin(ctx):
    """Gives sysadmin rights to a named user.

    """
    if ctx.invoked_subcommand is None:
        ctx.invoke(list_sysadmins)


@sysadmin.command(name=u"list", help=u"List sysadmins.")
def list_sysadmins():
    click.secho(u"Sysadmins:")
    sysadmins = model.Session.query(model.User).filter_by(
        sysadmin=True, state=u"active"
    )
    click.secho(u"count = %i" % sysadmins.count())
    for sysadmin in sysadmins:
        click.secho(
            u"%s name=%s email=%s id=%s"
            % (
                sysadmin.__class__.__name__,
                sysadmin.name,
                sysadmin.email,
                sysadmin.id,
            )
        )


@sysadmin.command(help=u"Convert user into a sysadmin.")
@click.argument(u"username")
@click.argument(u"args", nargs=-1)
@click.pass_context
def add(ctx, username, args):
    user = model.User.by_name(text_type(username))
    if not user:
        click.secho(u'User "%s" not found' % username, fg=u"red")
        if click.confirm(
            u"Create new user: %s?" % username, default=True, abort=True
        ):
<<<<<<< HEAD
            add_user([username] + list(args))
=======
            ctx.forward(add_user)
>>>>>>> ebe5178a
            user = model.User.by_name(text_type(username))

    user.sysadmin = True
    model.Session.add(user)
    model.repo.commit_and_remove()
    click.secho(u"Added %s as sysadmin" % username, fg=u"green")


@sysadmin.command(help=u"Removes user from sysadmins.")
@click.argument(u"username")
def remove(username):
    user = model.User.by_name(text_type(username))
    if not user:
        return error_shout(u'Error: user "%s" not found!' % username)
    user.sysadmin = False
    model.repo.commit_and_remove()
    click.secho(u"Removed %s from sysadmins" % username, fg=u"green")<|MERGE_RESOLUTION|>--- conflicted
+++ resolved
@@ -5,12 +5,8 @@
 
 import ckan.model as model
 from ckan.cli import error_shout
-<<<<<<< HEAD
-from user import add_user
-=======
 from ckan.cli.user import add_user
 
->>>>>>> ebe5178a
 
 @click.group(
     short_help=u"Gives sysadmin rights to a named user.",
@@ -55,11 +51,7 @@
         if click.confirm(
             u"Create new user: %s?" % username, default=True, abort=True
         ):
-<<<<<<< HEAD
-            add_user([username] + list(args))
-=======
             ctx.forward(add_user)
->>>>>>> ebe5178a
             user = model.User.by_name(text_type(username))
 
     user.sysadmin = True
