{% extends 'user/dashboard.html' %}

{% block page_primary_action %}
<div class="container mt-5">
  <form action="{{ url_for('dashboard.statistical') }}" method="post" class="p-4 border rounded shadow-sm" onsubmit="return validateDates()">
    <h4 class="mb-4">Filter Tracking Datasets</h4>
    
    <div class="row mb-3">
        <div class="col-md-6">
            <label for="start_date" class="form-label">Start Date</label>
            <input type="date" id="start_date" name="start_date" class="form-control" value="{{ start_date }}" max="{{ today }}">
            <div id="start-date-error" class="text-danger mt-1"></div>
        </div>
        <div class="col-md-6">
            <label for="end_date" class="form-label">End Date</label>
            <input type="date" id="end_date" name="end_date" class="form-control" value="{{ end_date }}" max="{{ today }}">
            <div id="end-date-error" class="text-danger mt-1"></div>
        </div>
    </div>

    <div class="row mb-3">
      <div class="col-md-6">
        <label for="package_name" class="form-label">Package Name</label>
        <select id="package_name" name="package_name" class="form-control select2" multiple="multiple" onclick="loadAllPackages()">
            {% for package in urls_and_counts %}
                <option value="{{ package.package  }}" 
                    {% if package.package in package_name %}selected{% endif %}>
                    {{ package.package }}
                </option>
            {% endfor %}
        </select>
        <!-- Phần để hiển thị lỗi nếu cần -->
        <div id="package-name-error" class="text-danger mt-1"></div>
    </div>
        <div class="col-md-6">
          <label for="user_name" class="form-label">User Name</label>
          
          <div class="form-group">
            <input
              id="user_name" type="text" name="user_name" placeholder="Tracking dataset by user_name"
              value="{{user_name | join(',')}}" class="control-medium" data-module="autocomplete"
              data-module-source="/api/2/util/user/autocomplete?ignore_self=true&q=?"
            >
            <input type="hidden" value="1" name="status" />
        </div>
    </div>
    <div class="text-end">
        <button type="submit" class="btn btn-primary px-4">Filter</button>
    </div>
  </form>
</div>
{% endblock %}

{% block primary_content_inner %}
  {{ super() }}
        <div class="container mt-4">
          <h1 class="text-center">Tracking Datasets</h1>
  
          {% if urls_and_counts %}
              <table id="dataTable" class="table table-striped table-bordered">
                  <thead>
                      <tr>
                          <th>STT</th>
                          <th>Package Name</th>
                          <th>Package Views</th>
                          <th>Resouces Views</th>
                      </tr>
                  </thead>
                  <tbody>
                      {% for package in urls_and_counts %}
                          <tr>
                              <td>{{ loop.index }}</td>
                              <td><a href="{{ url_for('dataset.read', id=package.package) }}" target="_blank">
                                {{ package.title }}
                              </a></td>
                              <td>{{ package.package_view }}</td>
<<<<<<< HEAD
                             
=======
                              <td>
                                <button class="btn btn-primary" 
                                        data-bs-toggle="modal" 
                                        data-bs-target="#myModal" 
                                        data-package-name="{{ package.package }}" 
                                        data-package-view="{{ package.package_view }}" 
                                        data-resources="{{ package.include_resources}}" 
                                        onclick="setModalContent(this)">
                                  View Resource
                                </button>
                              </td>
>>>>>>> e1f084ed
                          </tr>
                      {% endfor %}
                  </tbody>
              </table>
          {% else %}
              <div class="alert alert-warning text-center" role="alert">No tracking data available.</div>
          {% endif %}
      </div>
  </div>
{% endblock %} <|MERGE_RESOLUTION|>--- conflicted
+++ resolved
@@ -74,9 +74,6 @@
                                 {{ package.title }}
                               </a></td>
                               <td>{{ package.package_view }}</td>
-<<<<<<< HEAD
-                             
-=======
                               <td>
                                 <button class="btn btn-primary" 
                                         data-bs-toggle="modal" 
@@ -88,7 +85,6 @@
                                   View Resource
                                 </button>
                               </td>
->>>>>>> e1f084ed
                           </tr>
                       {% endfor %}
                   </tbody>
