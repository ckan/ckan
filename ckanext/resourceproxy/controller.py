from logging import getLogger
import urlparse

import requests

import ckan.logic as logic
import ckan.lib.base as base

log = getLogger(__name__)

MAX_FILE_SIZE = 1024 * 1024  # 1MB
CHUNK_SIZE = 512


def proxy_resource(context, data_dict):
<<<<<<< HEAD
        resource_id = data_dict['resource_id']
        log.info('Proxify resource {id}'.format(id=resource_id))
        resource = logic.get_action('resource_show')(context, {'id': resource_id})
        url = resource['url']

        try:
            r = requests.get(url)
            r.raise_for_status()

            # write body
            cl = r.headers['content-length']
            if cl and int(cl) > MAX_FILE_SIZE:
                base.abort(500, '''Content is too large to be proxied.
                    Allowed file size: {allowed}.
                    Content-Length: {actual}'''.format(
                        allowed=MAX_FILE_SIZE, actual=cl))

            # write headers
            base.response.headers = r.headers

            # we have to pretend that the response is not gzipped or deflated
            # because we don't want request to unzip the content.
            r.headers['content-encoding'] = ''

            length = 0
            for chunk in r.iter_content(chunk_size=CHUNK_SIZE, decode_unicode=False):
                base.response.body_file.write(chunk)
                length += len(chunk)

                if length >= MAX_FILE_SIZE:
                    base.abort(500, headers={'content-encoding': ''},
                        detail='Content is too large to be proxied.')

        except requests.exceptions.HTTPError, error:
            details = 'Could not proxy resource. %s' % str(error.response.reason)
            base.abort(error.response.status_code, detail=details)
        except requests.exceptions.ConnectionError, error:
            details = '''Could not proxy resource because a
                                connection error occurred. %s''' % str(error)
            base.abort(500, detail=details)
        except requests.exceptions.Timeout, error:
            details = 'Could not proxy resource because the connection timed out.'
            base.abort(500, detail=details)
=======
    ''' Chunked proxy for resources. To make sure that the file is not too
    large, first, we try to get the content length from the headers.
    If the headers to not contain a content length (if it is a chinked
    response), we only transfer as long as the transferred data is less
    than the maximum file size. '''
    resource_id = data_dict['resource_id']
    log.info('Proxify resource {id}'.format(id=resource_id))
    resource = logic.get_action('resource_show')(context, {'id': resource_id})
    url = resource['url']

    parts = urlparse.urlsplit(url)
    if not parts.scheme or not parts.netloc:
        base.abort(409, detail='Invalid URL.')

    try:
        # first we try a HEAD request which may not be supported
        did_get = False
        r = requests.head(url)
        if r.status_code == 405:
            r = requests.get(url, stream=True)
            did_get = True
        r.raise_for_status()

        cl = r.headers['content-length']
        if cl and int(cl) > MAX_FILE_SIZE:
            base.abort(409, '''Content is too large to be proxied. Allowed
                file size: {allowed}, Content-Length: {actual}.'''.format(
                allowed=MAX_FILE_SIZE, actual=cl))

        if not did_get:
            r = requests.get(url, stream=True)

        base.response.content_type = r.headers['content-type']
        base.response.charset = r.encoding

        length = 0
        for chunk in r.iter_content(chunk_size=CHUNK_SIZE):
            base.response.body_file.write(chunk)
            length += len(chunk)

            if length >= MAX_FILE_SIZE:
                base.abort(409, headers={'content-encoding': ''},
                           detail='Content is too large to be proxied.')

    except requests.exceptions.HTTPError, error:
        details = 'Could not proxy resource. Server responded with %s %s' % (
            error.response.status_code, error.response.reason)
        base.abort(409, detail=details)
    except requests.exceptions.ConnectionError, error:
        details = '''Could not proxy resource because a
                            connection error occurred. %s''' % error
        base.abort(502, detail=details)
    except requests.exceptions.Timeout, error:
        details = 'Could not proxy resource because the connection timed out.'
        base.abort(504, detail=details)
>>>>>>> a22c5ee9


class ProxyController(base.BaseController):
    def proxy_resource(self, resource_id):
        data_dict = {'resource_id': resource_id}
        context = {'model': base.model, 'session': base.model.Session,
                   'user': base.c.user or base.c.author}
        return proxy_resource(context, data_dict)<|MERGE_RESOLUTION|>--- conflicted
+++ resolved
@@ -13,51 +13,6 @@
 
 
 def proxy_resource(context, data_dict):
-<<<<<<< HEAD
-        resource_id = data_dict['resource_id']
-        log.info('Proxify resource {id}'.format(id=resource_id))
-        resource = logic.get_action('resource_show')(context, {'id': resource_id})
-        url = resource['url']
-
-        try:
-            r = requests.get(url)
-            r.raise_for_status()
-
-            # write body
-            cl = r.headers['content-length']
-            if cl and int(cl) > MAX_FILE_SIZE:
-                base.abort(500, '''Content is too large to be proxied.
-                    Allowed file size: {allowed}.
-                    Content-Length: {actual}'''.format(
-                        allowed=MAX_FILE_SIZE, actual=cl))
-
-            # write headers
-            base.response.headers = r.headers
-
-            # we have to pretend that the response is not gzipped or deflated
-            # because we don't want request to unzip the content.
-            r.headers['content-encoding'] = ''
-
-            length = 0
-            for chunk in r.iter_content(chunk_size=CHUNK_SIZE, decode_unicode=False):
-                base.response.body_file.write(chunk)
-                length += len(chunk)
-
-                if length >= MAX_FILE_SIZE:
-                    base.abort(500, headers={'content-encoding': ''},
-                        detail='Content is too large to be proxied.')
-
-        except requests.exceptions.HTTPError, error:
-            details = 'Could not proxy resource. %s' % str(error.response.reason)
-            base.abort(error.response.status_code, detail=details)
-        except requests.exceptions.ConnectionError, error:
-            details = '''Could not proxy resource because a
-                                connection error occurred. %s''' % str(error)
-            base.abort(500, detail=details)
-        except requests.exceptions.Timeout, error:
-            details = 'Could not proxy resource because the connection timed out.'
-            base.abort(500, detail=details)
-=======
     ''' Chunked proxy for resources. To make sure that the file is not too
     large, first, we try to get the content length from the headers.
     If the headers to not contain a content length (if it is a chinked
@@ -113,7 +68,6 @@
     except requests.exceptions.Timeout, error:
         details = 'Could not proxy resource because the connection timed out.'
         base.abort(504, detail=details)
->>>>>>> a22c5ee9
 
 
 class ProxyController(base.BaseController):
