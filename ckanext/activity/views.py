--- conflicted
+++ resolved
@@ -506,17 +506,9 @@
     except (tk.ObjectNotFound, tk.NotAuthorized):
         tk.abort(404, tk._("Group not found"))
 
-<<<<<<< HEAD
     action_name = (
         "organization_activity_list" if is_org else "group_activity_list"
     )
-=======
-    real_group_type = group_dict["type"]
-    action_name = "organization_activity_list"
-    if not group_dict.get("is_organization"):
-        action_name = "group_activity_list"
-
->>>>>>> ce6f837e
     activity_type = tk.request.args.get("activity_type")
     activity_types = [activity_type] if activity_type else None
 
