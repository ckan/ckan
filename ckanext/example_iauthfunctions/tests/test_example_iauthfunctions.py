--- conflicted
+++ resolved
@@ -3,13 +3,6 @@
 '''Tests for the ckanext.example_iauthfunctions extension.
 
 '''
-<<<<<<< HEAD
-from pylons import config
-=======
-import paste.fixture
-import pylons.test
-import webtest
->>>>>>> 5f4949c9
 
 from nose.tools import assert_raises
 from nose.tools import assert_equal
@@ -93,13 +86,9 @@
 
     '''
 
-<<<<<<< HEAD
-    app = None
-=======
         # Set the custom config option in config.
         config['ckan.iauthfunctions.users_can_create_groups'] = (
             users_can_create_groups)
->>>>>>> 5f4949c9
 
     @classmethod
     def setup_class(cls):
@@ -112,17 +101,14 @@
 
     def _get_app(self, users_can_create_groups):
 
-<<<<<<< HEAD
         config['ckan.plugins'] = 'example_iauthfunctions_v5_custom_config_setting'
         config['ckan.iauthfunctions.users_can_create_groups'] = users_can_create_groups
 
         return helpers._get_test_app()
 
     def teardown(self):
-=======
         # Remove the custom config option from config.
         del config['ckan.iauthfunctions.users_can_create_groups']
->>>>>>> 5f4949c9
 
         # Delete any stuff that's been created in the db, so it doesn't
         # interfere with the next test.
