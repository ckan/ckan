--- conflicted
+++ resolved
@@ -12,10 +12,6 @@
 this.ckan.module('datatables_view', function (jQuery) {
   return {
     initialize: function() {
-<<<<<<< HEAD
-      jQuery('#dtprv').DataTable({});
-      $.fn.dataTable.ext.errMode = 'throw';
-=======
       const datatable = jQuery('#dtprv').DataTable({});
 
       // Adds download dropdown to buttons menu
@@ -52,7 +48,6 @@
           }
         }]
       });
->>>>>>> 485aa1c1
     }
   }
 });