--- conflicted
+++ resolved
@@ -90,13 +90,8 @@
   {{- _('Metadata last updated') }}: {{ local_friendly_datetime(res.metadata_modified) }}&#10;
   {{- _('Created') }}: {{ local_friendly_datetime(res.created) }}&#10;
   {{- res.format or res.mimetype_inner or res.mimetype or _('unknown') -}}&nbsp;
-<<<<<<< HEAD
-  {%- if res.size && res.size|int != 0 -%}
-   ( {{ h.localize_filesize(res.size)}} )
-=======
   {%- if res.size and res.size|int != 0 -%}
    ( {{ h.localised_filesize(res.size)}} )
->>>>>>> 91ac6b58
   {%- endif -%}
 </div>
 {%- endblock -%}
