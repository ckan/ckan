--- conflicted
+++ resolved
@@ -1,12 +1,7 @@
 # encoding: utf-8
 
-<<<<<<< HEAD
-from nose.tools import assert_equal
 from ckan.lib.helpers import url_for
-=======
 from nose.tools import assert_equal, assert_in
-from routes import url_for
->>>>>>> 5f4949c9
 
 import ckan.plugins as plugins
 import ckan.tests.helpers as helpers
