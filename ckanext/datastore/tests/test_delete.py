--- conflicted
+++ resolved
@@ -253,7 +253,6 @@
 
     @pytest.mark.ckan_config("ckan.plugins", "datastore")
     @pytest.mark.usefixtures("clean_datastore", "with_plugins")
-<<<<<<< HEAD
     def test_delete_records_does_not_include_records_by_default(self):
         resource = factories.Resource(url_type="datastore")
         data = {
@@ -300,7 +299,7 @@
         assert 'deleted_records' in result
         for r in result['deleted_records']:
             assert '_id' in r
-=======
+
     def test_delete_records_text_int_filter(self):
         resource = factories.Resource()
         data = {
@@ -333,7 +332,6 @@
                                      resource_id=resource["id"],
                                      include_total=True)
         assert result["total"] == 0
->>>>>>> bb0a4d5c
 
 
 class TestDatastoreDeleteLegacy(object):
