# encoding: utf-8

import json
import pytest

import sqlalchemy as sa
import sqlalchemy.orm as orm

import ckan.lib.create_test_data as ctd
import ckan.model as model
from ckan.tests import helpers
from ckan.plugins.toolkit import ValidationError, job_from_id
import ckan.tests.factories as factories
from ckan.logic import NotFound
import ckanext.datastore.backend.postgres as db
from ckanext.datastore.tests.helpers import (
    set_url_type,
    when_was_last_analyze,
    execute_sql,
)


class TestDatastoreDelete(object):
    @pytest.mark.ckan_config("ckan.plugins", "datastore")
    @pytest.mark.usefixtures("clean_datastore", "with_plugins", "with_request_context")
    def test_delete_basic(self):
        resource = factories.Resource(url_type='datastore')
        data = {
            "resource_id": resource["id"],
            "aliases": u"b\xfck2",
            "fields": [
                {"id": "book", "type": "text"},
                {"id": "author", "type": "text"},
                {"id": "rating with %", "type": "text"},
            ],
            "records": [
                {
                    "book": "annakarenina",
                    "author": "tolstoy",
                    "rating with %": "90%",
                },
                {
                    "book": "warandpeace",
                    "author": "tolstoy",
                    "rating with %": "42%",
                },
            ],
        }
        helpers.call_action("datastore_create", **data)
        data = {"resource_id": resource["id"]}
        helpers.call_action("datastore_delete", **data)

        resobj = model.Resource.get(data["resource_id"])
        assert resobj.extras.get('datastore_active') is False
        assert resobj.last_modified

        results = execute_sql(
            u"select 1 from pg_views where viewname = :name",
            {"name": "b\xfck2"}
        )
        assert results.rowcount == 0

        # check the table is gone
        results = execute_sql(
            u"""SELECT table_name
            FROM information_schema.tables
            WHERE table_name=:name;""",
            {"name": resource["id"]},
        )
        assert results.rowcount == 0

    @pytest.mark.ckan_config("ckan.plugins", "datastore")
    @pytest.mark.usefixtures("clean_datastore", "with_plugins", "with_request_context")
    def test_calculate_record_count_is_false(self):
        resource = factories.Resource()
        data = {
            "resource_id": resource["id"],
            "force": True,
            "fields": [
                {"id": "name", "type": "text"},
                {"id": "age", "type": "text"},
            ],
            "records": [
                {"name": "Sunita", "age": "51"},
                {"name": "Bowan", "age": "68"},
            ],
        }
        helpers.call_action("datastore_create", **data)
        data = {
            "resource_id": resource["id"],
            "filters": {"name": "Bowan"},
            "force": True,
        }
        helpers.call_action("datastore_delete", **data)
        last_analyze = when_was_last_analyze(resource["id"])
        assert last_analyze is None

    @pytest.mark.ckan_config("ckan.plugins", "datastore")
    @pytest.mark.usefixtures("clean_datastore", "with_plugins", "with_request_context")
    @pytest.mark.flaky(reruns=2)  # because analyze is sometimes delayed
    def test_calculate_record_count(self):
        resource = factories.Resource()
        data = {
            "resource_id": resource["id"],
            "force": True,
            "fields": [
                {"id": "name", "type": "text"},
                {"id": "age", "type": "text"},
            ],
            "records": [
                {"name": "Sunita", "age": "51"},
                {"name": "Bowan", "age": "68"},
            ],
        }
        helpers.call_action("datastore_create", **data)
        data = {
            "resource_id": resource["id"],
            "filters": {"name": "Bowan"},
            "calculate_record_count": True,
            "force": True,
        }
        helpers.call_action("datastore_delete", **data)
        last_analyze = when_was_last_analyze(resource["id"])
        assert last_analyze is not None

    @pytest.mark.ckan_config("ckan.plugins", "datastore")
    @pytest.mark.usefixtures("clean_datastore", "with_plugins")
    def test_delete_does_not_include_records_by_default(self):
        resource = factories.Resource(url_type="datastore")
        data = {
            "resource_id": resource["id"],
            "fields": [
                {"id": "movie", "type": "text"},
                {"id": "directors", "type": "text"},
            ],
            "records": [{"movie": "Cats", "director": "Tom Hooper"}]
        }
        helpers.call_action("datastore_create", **data)

        data = {
            "resource_id": resource["id"],
            "filters": {"director": "Tom Hooper"}
        }
        result = helpers.call_action("datastore_delete", **data)
        assert 'deleted_records' not in result

    @pytest.mark.ckan_config("ckan.plugins", "datastore")
    @pytest.mark.usefixtures("clean_datastore", "with_plugins")
    def test_delete_include_records_return(self):
        resource = factories.Resource(url_type="datastore")
        data = {
            "resource_id": resource["id"],
            "fields": [
                {"id": "movie", "type": "text"},
                {"id": "directors", "type": "text"},
            ],
            "records": [{"movie": "Cats", "director": "Tom Hooper"}]
        }
        helpers.call_action("datastore_create", **data)

        data = {
            "resource_id": resource["id"],
            "filters": {"director": "Tom Hooper"},
            "include_records": True
        }
        result = helpers.call_action("datastore_delete", **data)
        assert 'deleted_records' in result
        for r in result['deleted_records']:
            assert '_id' in r


class TestDatastoreRecordsDelete(object):
    @pytest.mark.ckan_config("ckan.plugins", "datastore")
    @pytest.mark.usefixtures("clean_datastore", "with_plugins", "with_request_context")
    def test_delete_records_basic(self):
        resource = factories.Resource(url_type='datastore')
        data = {
            "resource_id": resource["id"],
            "aliases": u"b\xfck2",
            "fields": [
                {"id": "book", "type": "text"},
                {"id": "author", "type": "text"},
                {"id": "rating with %", "type": "text"},
            ],
            "records": [
                {
                    "book": "annakarenina",
                    "author": "tolstoy",
                    "rating with %": "90%",
                },
                {
                    "book": "warandpeace",
                    "author": "tolstoy",
                    "rating with %": "42%",
                },
            ],
        }
        helpers.call_action("datastore_create", **data)
        data = {"resource_id": resource["id"], "filters": {}}
        helpers.call_action("datastore_records_delete", **data)

        results = execute_sql(
            u"select 1 from pg_views where viewname = :name",
            {"name": "b\xfck2"}
        )
        assert results.rowcount == 1

        # check the table still exists
        results = execute_sql(
            u"""SELECT table_name
            FROM information_schema.tables
            WHERE table_name=:name;""",
            {"name": resource["id"]},
        )
        assert results.rowcount == 1

        resource = model.Resource.get(resource["id"])
        assert resource.extras.get('datastore_active') is True

        # job scheduled to update last_modified
        assert job_from_id(
            f"{resource.id} datastore patch last_modified")

    @pytest.mark.ckan_config("ckan.plugins", "datastore")
    @pytest.mark.usefixtures("clean_datastore", "with_plugins", "with_request_context")
    def test_delete_records_required_filters(self):
        resource = factories.Resource()
        data = {
            "resource_id": resource["id"],
            "force": True,
            "fields": [
                {"id": "name", "type": "text"},
                {"id": "age", "type": "text"},
            ],
            "records": [
                {"name": "Sunita", "age": "51"},
                {"name": "Bowan", "age": "68"},
            ],
        }
        helpers.call_action("datastore_create", **data)

        data = {"resource_id": resource["id"], "force": True}
        with pytest.raises(ValidationError) as ve:
            helpers.call_action("datastore_records_delete", **data)
        expected = {u'filters': [u'Missing value']}
        err = ve.value.error_dict
        assert err == expected

        data = {"resource_id": resource["id"], "force": True, "filters": "error here"}
        with pytest.raises(ValidationError) as ve:
            helpers.call_action("datastore_records_delete", **data)
        expected = {u'filters': [u'Must be a dict']}
        err = ve.value.error_dict
        assert err == expected

    @pytest.mark.ckan_config("ckan.plugins", "datastore")
<<<<<<< HEAD
    @pytest.mark.usefixtures("clean_datastore", "with_plugins")
    def test_delete_records_does_not_include_records_by_default(self):
        resource = factories.Resource(url_type="datastore")
        data = {
            "resource_id": resource["id"],
            "fields": [
                {"id": "movie", "type": "text"},
                {"id": "directors", "type": "text"},
            ],
            "force": True,
            "records": [{"movie": "Cats", "director": "Tom Hooper"}]
        }
        helpers.call_action("datastore_create", **data)

        data = {
            "resource_id": resource["id"],
            "force": True,
            "filters": {"director": "Tom Hooper"}
        }
        result = helpers.call_action("datastore_records_delete", **data)
        assert 'deleted_records' not in result

    @pytest.mark.ckan_config("ckan.plugins", "datastore")
    @pytest.mark.usefixtures("clean_datastore", "with_plugins")
    def test_delete_records_include_records_return(self):
        resource = factories.Resource(url_type="datastore")
        data = {
            "resource_id": resource["id"],
            "fields": [
                {"id": "movie", "type": "text"},
                {"id": "directors", "type": "text"},
            ],
            "force": True,
            "records": [{"movie": "Cats", "director": "Tom Hooper"}]
        }
        helpers.call_action("datastore_create", **data)

        data = {
            "resource_id": resource["id"],
            "filters": {"director": "Tom Hooper"},
            "force": True,
            "include_deleted_records": True
        }
        result = helpers.call_action("datastore_records_delete", **data)
        assert 'deleted_records' in result
        for r in result['deleted_records']:
            assert '_id' in r

    @pytest.mark.ckan_config("ckan.plugins", "datastore")
    @pytest.mark.usefixtures("clean_datastore", "with_plugins")
=======
    @pytest.mark.usefixtures("clean_datastore", "with_plugins", "with_request_context")
>>>>>>> d274ed5a
    def test_delete_records_text_int_filter(self):
        resource = factories.Resource()
        data = {
            "resource_id": resource["id"],
            "force": True,
            "fields": [
                {"id": "text_field", "type": "text"},
            ],
            "records": [
                {"text_field": 25},
                {"text_field": 37},
            ],
        }
        helpers.call_action("datastore_create", **data)

        # can delete by int
        data = {"resource_id": resource["id"], "force": True,
                "filters": {"text_field": 25}}
        helpers.call_action("datastore_records_delete", **data)
        result = helpers.call_action("datastore_search",
                                     resource_id=resource["id"],
                                     include_total=True)
        assert result["total"] == 1

        # can delete by text
        data = {"resource_id": resource["id"], "force": True,
                "filters": {"text_field": "37"}}
        helpers.call_action("datastore_records_delete", **data)
        result = helpers.call_action("datastore_search",
                                     resource_id=resource["id"],
                                     include_total=True)
        assert result["total"] == 0


class TestDatastoreDeleteLegacy(object):
    sysadmin_user = None
    normal_user = None
    Session = None

    @pytest.fixture(autouse=True)
    def initial_data(self, clean_datastore, app, test_request_context):
        self.app = app
        ctd.CreateTestData.create()
        self.sysadmin_user = factories.Sysadmin()
        self.sysadmin_token = factories.APIToken(user=self.sysadmin_user["id"])
        self.sysadmin_token = self.sysadmin_token["token"]
        self.normal_user = factories.User()
        self.normal_user_token = factories.APIToken(user=self.normal_user["id"])
        self.normal_user_token = self.normal_user_token["token"]
        resource = model.Package.get("annakarenina").resources[0]
        self.data = {
            "resource_id": resource.id,
            "aliases": u"b\xfck2",
            "fields": [
                {"id": "book", "type": "text"},
                {"id": "author", "type": "text"},
                {"id": "rating with %", "type": "text"},
            ],
            "records": [
                {
                    "book": "annakarenina",
                    "author": "tolstoy",
                    "rating with %": "90%",
                },
                {
                    "book": "warandpeace",
                    "author": "tolstoy",
                    "rating with %": "42%",
                },
            ],
        }

        engine = db.get_write_engine()

        self.Session = orm.scoped_session(orm.sessionmaker(bind=engine))
        with test_request_context():
            set_url_type(
                model.Package.get("annakarenina").resources, self.sysadmin_user
            )

    def _create(self):
        headers = {"Authorization": self.sysadmin_token}
        res = self.app.post(
            "/api/action/datastore_create",
            json=self.data,
            headers=headers,
        )
        res_dict = json.loads(res.data)
        assert res_dict["success"] is True
        return res_dict

    def _delete(self):
        data = {"resource_id": self.data["resource_id"]}
        headers = {"Authorization": self.sysadmin_token}
        res = self.app.post(
            "/api/action/datastore_delete",
            data=data,
            headers=headers,
        )
        res_dict = json.loads(res.data)
        assert res_dict["success"] is True
        assert res_dict["result"] == data
        return res_dict

    @pytest.mark.ckan_config("ckan.plugins", "datastore")
    @pytest.mark.usefixtures("with_plugins", "with_request_context")
    def test_datastore_deleted_during_resource_deletion(self):
        package = factories.Dataset()
        data = {
            "resource": {
                "boo%k": "crime",
                "author": ["tolstoy", "dostoevsky"],
                "package_id": package["id"],
            }
        }

        result = helpers.call_action("datastore_create", **data)
        resource_id = result["resource_id"]
        helpers.call_action("resource_delete", id=resource_id)

        with pytest.raises(NotFound):
            helpers.call_action("datastore_search", resource_id=resource_id)

    @pytest.mark.ckan_config("ckan.plugins", "datastore")
    @pytest.mark.usefixtures("clean_datastore", "with_plugins", "with_request_context")
    def test_datastore_deleted_during_resource_only_for_deleted_resource(self):
        package = factories.Dataset()
        data = {
            "boo%k": "crime",
            "author": ["tolstoy", "dostoevsky"],
            "package_id": package["id"],
        }

        result_1 = helpers.call_action(
            "datastore_create", resource=data.copy()
        )
        resource_id_1 = result_1["resource_id"]

        result_2 = helpers.call_action(
            "datastore_create", resource=data.copy()
        )
        resource_id_2 = result_2["resource_id"]

        res_1 = model.Resource.get(resource_id_1)
        res_2 = model.Resource.get(resource_id_2)

        # `synchronize_session=False` and session cache requires
        # refreshing objects
        model.Session.refresh(res_1)
        model.Session.refresh(res_2)
        assert res_1.extras["datastore_active"]
        assert res_2.extras["datastore_active"]

        helpers.call_action("resource_delete", id=resource_id_1)

        with pytest.raises(NotFound):
            helpers.call_action("datastore_search", resource_id=resource_id_1)
        with pytest.raises(NotFound):
            helpers.call_action("resource_show", id=resource_id_1)
        model.Session.refresh(res_1)
        model.Session.refresh(res_2)
        assert not res_1.extras["datastore_active"]
        assert res_2.extras["datastore_active"]

    @pytest.mark.ckan_config("ckan.plugins", "datastore")
    @pytest.mark.usefixtures("clean_datastore", "with_plugins")
    def test_delete_invalid_resource_id(self, app):
        data = {"resource_id": "bad"}
        headers = {"Authorization": self.sysadmin_token}
        res = app.post(
            "/api/action/datastore_delete",
            data=data,
            headers=headers,
        )
        assert res.status_code == 404
        res_dict = json.loads(res.data)
        assert res_dict["success"] is False

    @pytest.mark.ckan_config("ckan.plugins", "datastore")
    @pytest.mark.usefixtures("clean_datastore", "with_plugins", "with_request_context")
    def test_delete_filters(self, app):
        self._create()
        resource_id = self.data["resource_id"]

        # try and delete just the 'warandpeace' row
        data = {"resource_id": resource_id, "filters": {"book": "warandpeace"}}
        headers = {"Authorization": self.sysadmin_token}
        res = app.post(
            "/api/action/datastore_delete",
            json=data,
            headers=headers,
        )
        res_dict = json.loads(res.data)
        assert res_dict["success"] is True

        c = self.Session.connection()
        result = c.execute(sa.text(
            u'select * from "{0}";'.format(resource_id)
        ))
        results = [r for r in result]
        assert len(results) == 1
        assert results[0].book == "annakarenina"
        self.Session.remove()

        # shouldn't delete anything
        data = {
            "resource_id": resource_id,
            "filters": {"book": "annakarenina", "author": "bad"},
        }

        headers = {"Authorization": self.sysadmin_token}
        res = app.post(
            "/api/action/datastore_delete",
            json=data,
            headers=headers,
        )
        res_dict = json.loads(res.data)
        assert res_dict["success"] is True

        c = self.Session.connection()
        result = c.execute(sa.text(
            'select * from "{0}";'.format(resource_id)
        ))
        results = [r for r in result]
        assert len(results) == 1
        assert results[0].book == "annakarenina"
        self.Session.remove()

        # delete the 'annakarenina' row and also only use id
        data = {
            "id": resource_id,
            "filters": {"book": "annakarenina", "author": "tolstoy"},
        }
        headers = {"Authorization": self.sysadmin_token}
        res = app.post(
            "/api/action/datastore_delete",
            json=data,
            headers=headers,
        )
        res_dict = json.loads(res.data)
        assert res_dict["success"] is True

        c = self.Session.connection()
        result = c.execute(sa.text(
            'select * from "{0}";'.format(resource_id)
        ))
        results = [r for r in result]
        assert len(results) == 0
        self.Session.remove()

        self._delete()

    @pytest.mark.ckan_config("ckan.plugins", "datastore")
    @pytest.mark.usefixtures("clean_datastore", "with_plugins", "with_request_context")
    def test_delete_is_unsuccessful_when_called_with_invalid_filters(
        self, app
    ):
        self._create()

        data = {
            "resource_id": self.data["resource_id"],
            "filters": {"invalid-column-name": "value"},
        }

        headers = {"Authorization": self.normal_user_token}
        res = app.post(
            "/api/action/datastore_delete",
            json=data,
            headers=headers,
        )
        assert res.status_code == 409
        res_dict = json.loads(res.data)
        assert res_dict["success"] is False
        assert res_dict["error"].get("filters") is not None, res_dict["error"]

        self._delete()

    @pytest.mark.ckan_config("ckan.plugins", "datastore")
    @pytest.mark.usefixtures("clean_datastore", "with_plugins", "with_request_context")
    def test_delete_is_unsuccessful_when_called_with_filters_not_as_dict(
        self, app
    ):
        self._create()

        data = {"resource_id": self.data["resource_id"], "filters": []}
        headers = {"Authorization": self.normal_user_token}
        res = app.post(
            "/api/action/datastore_delete",
            json=data,
            headers=headers,
        )
        assert res.status_code == 409
        res_dict = json.loads(res.data)
        assert res_dict["success"] is False
        assert res_dict["error"].get("filters") is not None, res_dict["error"]

        self._delete()

    @pytest.mark.ckan_config("ckan.plugins", "datastore")
    @pytest.mark.usefixtures("clean_datastore", "with_plugins", "with_request_context")
    def test_delete_with_blank_filters(self, app):
        self._create()

        res = app.post(
            "/api/action/datastore_delete",
            json={"resource_id": self.data["resource_id"], "filters": {}},
            headers={"Authorization": self.normal_user_token},
        )
        assert res.status_code == 200
        results = json.loads(res.data)
        assert results["success"] is True

        res = app.post(
            "/api/action/datastore_search",
            json={"resource_id": self.data["resource_id"]},
            headers={"Authorization": self.normal_user_token},
        )
        assert res.status_code == 200
        results = json.loads(res.data)
        assert results["success"] is True
        assert len(results["result"]["records"]) == 0

        self._delete()


class TestDatastoreFunctionDelete(object):
    @pytest.mark.ckan_config("ckan.plugins", "datastore")
    @pytest.mark.usefixtures("clean_datastore", "with_plugins")
    def test_create_delete(self):
        helpers.call_action(
            u"datastore_function_create",
            name=u"test_nop",
            rettype=u"trigger",
            definition=u"BEGIN RETURN NEW; END;",
        )
        helpers.call_action(u"datastore_function_delete", name=u"test_nop")

    @pytest.mark.ckan_config("ckan.plugins", "datastore")
    @pytest.mark.usefixtures("clean_datastore", "with_plugins")
    def test_delete_nonexistant(self):
        try:
            helpers.call_action(
                u"datastore_function_delete", name=u"test_not_there"
            )
        except ValidationError as ve:
            assert ve.error_dict == {
                u"name": [u"function test_not_there() does not exist"]
            }
        else:
            assert 0, u"no validation error"

    @pytest.mark.ckan_config("ckan.plugins", "datastore")
    @pytest.mark.usefixtures("clean_datastore", "with_plugins")
    def test_delete_if_exists(self):
        helpers.call_action(
            u"datastore_function_delete",
            name=u"test_not_there_either",
            if_exists=True,
        )<|MERGE_RESOLUTION|>--- conflicted
+++ resolved
@@ -254,8 +254,7 @@
         assert err == expected
 
     @pytest.mark.ckan_config("ckan.plugins", "datastore")
-<<<<<<< HEAD
-    @pytest.mark.usefixtures("clean_datastore", "with_plugins")
+    @pytest.mark.usefixtures("clean_datastore", "with_plugins", "with_request_context")
     def test_delete_records_does_not_include_records_by_default(self):
         resource = factories.Resource(url_type="datastore")
         data = {
@@ -278,7 +277,7 @@
         assert 'deleted_records' not in result
 
     @pytest.mark.ckan_config("ckan.plugins", "datastore")
-    @pytest.mark.usefixtures("clean_datastore", "with_plugins")
+    @pytest.mark.usefixtures("clean_datastore", "with_plugins", "with_request_context")
     def test_delete_records_include_records_return(self):
         resource = factories.Resource(url_type="datastore")
         data = {
@@ -304,10 +303,7 @@
             assert '_id' in r
 
     @pytest.mark.ckan_config("ckan.plugins", "datastore")
-    @pytest.mark.usefixtures("clean_datastore", "with_plugins")
-=======
-    @pytest.mark.usefixtures("clean_datastore", "with_plugins", "with_request_context")
->>>>>>> d274ed5a
+    @pytest.mark.usefixtures("clean_datastore", "with_plugins", "with_request_context")
     def test_delete_records_text_int_filter(self):
         resource = factories.Resource()
         data = {
