# encoding: utf-8

import json
import nose
import sys
from nose.tools import assert_equal, raises

import sqlalchemy.orm as orm
import paste.fixture

from ckan.common import config
import ckan.plugins as p
import ckan.lib.create_test_data as ctd
import ckan.model as model
import ckan.tests.legacy as tests
import ckan.config.middleware as middleware
import ckan.tests.helpers as helpers
import ckan.tests.factories as factories

import ckanext.datastore.db as db
from ckanext.datastore.tests.helpers import (
    rebuild_all_dbs, set_url_type, DatastoreFunctionalTestBase)
from ckan.plugins.toolkit import ValidationError


class TestDatastoreCreateNewTests(object):
    @classmethod
    def setup_class(cls):
        p.load('datastore')

    @classmethod
    def teardown_class(cls):
        p.unload('datastore')
        helpers.reset_db()

    def test_create_creates_index_on_primary_key(self):
        package = factories.Dataset()
        data = {
            'resource': {
                'boo%k': 'crime',
                'author': ['tolstoy', 'dostoevsky'],
                'package_id': package['id']
            },
        }
        result = helpers.call_action('datastore_create', **data)
        resource_id = result['resource_id']
        index_names = self._get_index_names(resource_id)
        assert resource_id + '_pkey' in index_names

    def test_create_creates_url_with_site_name(self):
        package = factories.Dataset()
        data = {
            'resource': {
                'boo%k': 'crime',
                'package_id': package['id']
            },
        }
        result = helpers.call_action('datastore_create', **data)
        resource_id = result['resource_id']
        resource = helpers.call_action('resource_show', id=resource_id)
        url = resource['url']
        assert url.startswith(config.get('ckan.site_url'))

    def test_create_index_on_specific_fields(self):
        package = factories.Dataset()
        data = {
            'resource': {
                'boo%k': 'crime',
                'author': ['tolstoy', 'dostoevsky'],
                'package_id': package['id']
            },
            'fields': [{'id': 'book', 'type': 'text'},
                       {'id': 'author', 'type': 'text'}],
            'indexes': ['author']
        }
        result = helpers.call_action('datastore_create', **data)
        resource_id = result['resource_id']
        assert self._has_index_on_field(resource_id, '"author"')

    def test_create_adds_index_on_full_text_search_when_creating_other_indexes(self):
        package = factories.Dataset()
        data = {
            'resource': {
                'boo%k': 'crime',
                'author': ['tolstoy', 'dostoevsky'],
                'package_id': package['id']
            },
            'fields': [{'id': 'book', 'type': 'text'},
                       {'id': 'author', 'type': 'text'}],
            'indexes': ['author']
        }
        result = helpers.call_action('datastore_create', **data)
        resource_id = result['resource_id']
        assert self._has_index_on_field(resource_id, '"_full_text"')

    def test_create_adds_index_on_full_text_search_when_not_creating_other_indexes(self):
        package = factories.Dataset()
        data = {
            'resource': {
                'boo%k': 'crime',
                'author': ['tolstoy', 'dostoevsky'],
                'package_id': package['id']
            },
            'fields': [{'id': 'book', 'type': 'text'},
                       {'id': 'author', 'type': 'text'}],
        }
        result = helpers.call_action('datastore_create', **data)
        resource_id = result['resource_id']
        assert self._has_index_on_field(resource_id, '"_full_text"')

    def test_create_add_full_text_search_indexes_on_every_text_field(self):
        package = factories.Dataset()
        data = {
            'resource': {
                'book': 'crime',
                'author': ['tolstoy', 'dostoevsky'],
                'package_id': package['id']
            },
            'fields': [{'id': 'boo%k', 'type': 'text'},
                       {'id': 'author', 'type': 'text'}],
            'lang': 'english',
        }
        result = helpers.call_action('datastore_create', **data)
        resource_id = result['resource_id']
        assert self._has_index_on_field(resource_id,
                                        "to_tsvector('english', \"boo%k\")")
        assert self._has_index_on_field(resource_id,
                                        "to_tsvector('english', \"author\")")

    def test_create_doesnt_add_more_indexes_when_updating_data(self):
        resource = factories.Resource()
        data = {
            'resource_id': resource['id'],
            'force': True,
            'records': [
                {'book': 'annakarenina', 'author': 'tolstoy'}
            ]
        }
        result = helpers.call_action('datastore_create', **data)
        previous_index_names = self._get_index_names(resource['id'])
        data = {
            'resource_id': resource['id'],
            'force': True,
            'records': [
                {'book': 'warandpeace', 'author': 'tolstoy'}
            ]
        }
        result = helpers.call_action('datastore_create', **data)
        current_index_names = self._get_index_names(resource['id'])
        assert_equal(previous_index_names, current_index_names)

    @raises(p.toolkit.ValidationError)
    def test_create_duplicate_fields(self):
        package = factories.Dataset()
        data = {
            'resource': {
                'book': 'crime',
                'author': ['tolstoy', 'dostoevsky'],
                'package_id': package['id']
            },
            'fields': [{'id': 'book', 'type': 'text'},
                       {'id': 'book', 'type': 'text'}],
        }
        result = helpers.call_action('datastore_create', **data)


    def _has_index_on_field(self, resource_id, field):
        sql = u"""
            SELECT
                relname
            FROM
                pg_class
            WHERE
                pg_class.relname = %s
            """
        index_name = db._generate_index_name(resource_id, field)
        results = self._execute_sql(sql, index_name).fetchone()
        return bool(results)

    def _get_index_names(self, resource_id):
        sql = u"""
            SELECT
                i.relname AS index_name
            FROM
                pg_class t,
                pg_class i,
                pg_index idx
            WHERE
                t.oid = idx.indrelid
                AND i.oid = idx.indexrelid
                AND t.relkind = 'r'
                AND t.relname = %s
            """
        results = self._execute_sql(sql, resource_id).fetchall()
        return [result[0] for result in results]

    def _execute_sql(self, sql, *args):
<<<<<<< HEAD
        engine = db._get_engine(
            {'connection_url': config['ckan.datastore.write_url']})
=======
        engine = db.get_write_engine()
>>>>>>> 1ed2d844
        session = orm.scoped_session(orm.sessionmaker(bind=engine))
        return session.connection().execute(sql, *args)

    def test_sets_datastore_active_on_resource_on_create(self):
        resource = factories.Resource()

        assert_equal(resource['datastore_active'], False)

        data = {
            'resource_id': resource['id'],
            'force': True,
            'records': [
                {'book': 'annakarenina', 'author': 'tolstoy'}
            ]
        }

        helpers.call_action('datastore_create', **data)

        resource = helpers.call_action('resource_show', id=resource['id'])

        assert_equal(resource['datastore_active'], True)

    def test_sets_datastore_active_on_resource_on_delete(self):
        resource = factories.Resource(datastore_active=True)

        assert_equal(resource['datastore_active'], True)

        data = {
            'resource_id': resource['id'],
            'force': True,
            'records': [
                {'book': 'annakarenina', 'author': 'tolstoy'}
            ]
        }

        helpers.call_action('datastore_create', **data)

        helpers.call_action('datastore_delete', resource_id=resource['id'],
                            force=True)

        resource = helpers.call_action('resource_show', id=resource['id'])

        assert_equal(resource['datastore_active'], False)


class TestDatastoreCreate(tests.WsgiAppCase):
    sysadmin_user = None
    normal_user = None

    @classmethod
    def setup_class(cls):

        wsgiapp = middleware.make_app(config['global_conf'], **config)
        cls.app = paste.fixture.TestApp(wsgiapp)
        if not tests.is_datastore_supported():
            raise nose.SkipTest("Datastore not supported")
        p.load('datastore')
        ctd.CreateTestData.create()
        cls.sysadmin_user = model.User.get('testsysadmin')
        cls.normal_user = model.User.get('annafan')
<<<<<<< HEAD
        engine = db._get_engine(
            {'connection_url': config['ckan.datastore.write_url']})
=======
        engine = db.get_write_engine()
>>>>>>> 1ed2d844
        cls.Session = orm.scoped_session(orm.sessionmaker(bind=engine))
        set_url_type(
            model.Package.get('annakarenina').resources, cls.sysadmin_user)

    @classmethod
    def teardown_class(cls):
        rebuild_all_dbs(cls.Session)
        p.unload('datastore')

    def test_create_requires_auth(self):
        resource = model.Package.get('annakarenina').resources[0]
        data = {
            'resource_id': resource.id
        }
        postparams = '%s=1' % json.dumps(data)
        res = self.app.post('/api/action/datastore_create', params=postparams,
                            status=403)
        res_dict = json.loads(res.body)
        assert res_dict['success'] is False

    def test_create_empty_fails(self):
        postparams = '%s=1' % json.dumps({})
        auth = {'Authorization': str(self.sysadmin_user.apikey)}
        res = self.app.post('/api/action/datastore_create', params=postparams,
                            extra_environ=auth, status=409)
        res_dict = json.loads(res.body)
        assert res_dict['success'] is False

    def test_create_invalid_alias_name(self):
        resource = model.Package.get('annakarenina').resources[0]
        data = {
            'resource_id': resource.id,
            'aliases': u'foo"bar',
            'fields': [{'id': 'book', 'type': 'text'},
                       {'id': 'author', 'type': 'text'}]
        }
        postparams = '%s=1' % json.dumps(data)
        auth = {'Authorization': str(self.sysadmin_user.apikey)}
        res = self.app.post('/api/action/datastore_create', params=postparams,
                            extra_environ=auth, status=409)
        res_dict = json.loads(res.body)
        assert res_dict['success'] is False

        data = {
            'resource_id': resource.id,
            'aliases': u'fo%25bar',  # alias with percent
            'fields': [{'id': 'book', 'type': 'text'},
                       {'id': 'author', 'type': 'text'}]
        }
        postparams = '%s=1' % json.dumps(data)
        auth = {'Authorization': str(self.sysadmin_user.apikey)}
        res = self.app.post('/api/action/datastore_create', params=postparams,
                            extra_environ=auth, status=409)
        res_dict = json.loads(res.body)
        assert res_dict['success'] is False

    def test_create_duplicate_alias_name(self):
        resource = model.Package.get('annakarenina').resources[0]
        data = {
            'resource_id': resource.id,
            'aliases': u'myalias'
        }
        postparams = '%s=1' % json.dumps(data)
        auth = {'Authorization': str(self.sysadmin_user.apikey)}
        res = self.app.post('/api/action/datastore_create', params=postparams,
                            extra_environ=auth, status=200)
        res_dict = json.loads(res.body)
        assert res_dict['success'] is True

        # try to create another table with the same alias
        resource = model.Package.get('annakarenina').resources[1]
        data = {
            'resource_id': resource.id,
            'aliases': u'myalias'
        }
        postparams = '%s=1' % json.dumps(data)
        auth = {'Authorization': str(self.sysadmin_user.apikey)}
        res = self.app.post('/api/action/datastore_create', params=postparams,
                            extra_environ=auth, status=409)
        res_dict = json.loads(res.body)
        assert res_dict['success'] is False

        # try to create an alias that is a resource id
        resource = model.Package.get('annakarenina').resources[1]
        data = {
            'resource_id': resource.id,
            'aliases': model.Package.get('annakarenina').resources[0].id
        }
        postparams = '%s=1' % json.dumps(data)
        auth = {'Authorization': str(self.sysadmin_user.apikey)}
        res = self.app.post('/api/action/datastore_create', params=postparams,
                            extra_environ=auth, status=409)
        res_dict = json.loads(res.body)
        assert res_dict['success'] is False

    def test_create_invalid_field_type(self):
        resource = model.Package.get('annakarenina').resources[0]
        data = {
            'resource_id': resource.id,
            'fields': [{'id': 'book', 'type': 'int['},  # this is invalid
                       {'id': 'author', 'type': 'INVALID'}]
        }
        postparams = '%s=1' % json.dumps(data)
        auth = {'Authorization': str(self.sysadmin_user.apikey)}
        res = self.app.post('/api/action/datastore_create', params=postparams,
                            extra_environ=auth, status=409)
        res_dict = json.loads(res.body)
        assert res_dict['success'] is False

    def test_create_invalid_field_name(self):
        resource = model.Package.get('annakarenina').resources[0]
        auth = {'Authorization': str(self.sysadmin_user.apikey)}
        invalid_names = ['_author', '"author', '', ' author', 'author ',
                         '\tauthor', 'author\n']

        for field_name in invalid_names:
            data = {
                'resource_id': resource.id,
                'fields': [{'id': 'book', 'type': 'text'},
                           {'id': field_name, 'type': 'text'}]
            }
            postparams = '%s=1' % json.dumps(data)
            res = self.app.post('/api/action/datastore_create', params=postparams,
                                extra_environ=auth, status=409)
            res_dict = json.loads(res.body)
            assert res_dict['success'] is False

    def test_create_invalid_record_field(self):
        resource = model.Package.get('annakarenina').resources[0]
        data = {
            'resource_id': resource.id,
            'fields': [{'id': 'book', 'type': 'text'},
                       {'id': 'author', 'type': 'text'}],
            'records': [{'book': 'annakarenina', 'author': 'tolstoy'},
                        {'book': 'warandpeace', 'published': '1869'}]
        }
        postparams = '%s=1' % json.dumps(data)
        auth = {'Authorization': str(self.sysadmin_user.apikey)}
        res = self.app.post('/api/action/datastore_create', params=postparams,
                            extra_environ=auth, status=409)
        res_dict = json.loads(res.body)
        assert res_dict['success'] is False

    def test_bad_records(self):
        resource = model.Package.get('annakarenina').resources[0]
        data = {
            'resource_id': resource.id,
            'fields': [{'id': 'book', 'type': 'text'},
                       {'id': 'author', 'type': 'text'}],
            'records': ['bad']  # treat author as null
        }
        postparams = '%s=1' % json.dumps(data)
        auth = {'Authorization': str(self.sysadmin_user.apikey)}
        res = self.app.post('/api/action/datastore_create', params=postparams,
                            extra_environ=auth, status=409)
        res_dict = json.loads(res.body)

        assert res_dict['success'] is False
        assert_equal(res_dict['error']['__type'], 'Validation Error')

        resource = model.Package.get('annakarenina').resources[0]
        data = {
            'resource_id': resource.id,
            'fields': [{'id': 'book', 'type': 'text'},
                       {'id': 'author', 'type': 'text'}],
            'records': [{'book': 'annakarenina', 'author': 'tolstoy'},
                        [],
                        {'book': 'warandpeace'}]  # treat author as null
        }
        postparams = '%s=1' % json.dumps(data)
        auth = {'Authorization': str(self.sysadmin_user.apikey)}
        res = self.app.post('/api/action/datastore_create', params=postparams,
                            extra_environ=auth, status=409)
        res_dict = json.loads(res.body)

        assert res_dict['success'] is False
        assert_equal(res_dict['error']['__type'], 'Validation Error')

    def test_create_invalid_index(self):
        resource = model.Package.get('annakarenina').resources[0]
        data = {
            'resource_id': resource.id,
            'indexes': 'book, dummy',
            'fields': [{'id': 'book', 'type': 'text'},
                       {'id': 'author', 'type': 'text'}]
        }
        postparams = '%s=1' % json.dumps(data)
        auth = {'Authorization': str(self.sysadmin_user.apikey)}
        res = self.app.post('/api/action/datastore_create', params=postparams,
                            extra_environ=auth, status=409)
        res_dict = json.loads(res.body)
        assert res_dict['success'] is False

    def test_create_invalid_unique_index(self):
        resource = model.Package.get('annakarenina').resources[0]
        data = {
            'resource_id': resource.id,
            'primary_key': 'dummy',
            'fields': [{'id': 'book', 'type': 'text'},
                       {'id': 'author', 'type': 'text'}]
        }
        postparams = '%s=1' % json.dumps(data)
        auth = {'Authorization': str(self.sysadmin_user.apikey)}
        res = self.app.post('/api/action/datastore_create', params=postparams,
                            extra_environ=auth, status=409)
        res_dict = json.loads(res.body)
        assert res_dict['success'] is False

    def test_create_alias_twice(self):
        resource = model.Package.get('annakarenina').resources[1]
        data = {
            'resource_id': resource.id,
            'aliases': 'new_alias',
            'fields': [{'id': 'book', 'type': 'text'},
                       {'id': 'author', 'type': 'text'}]
        }
        postparams = '%s=1' % json.dumps(data)
        auth = {'Authorization': str(self.sysadmin_user.apikey)}
        res = self.app.post('/api/action/datastore_create', params=postparams,
                            extra_environ=auth)
        res_dict = json.loads(res.body)
        assert res_dict['success'] is True, res_dict

        resource = model.Package.get('annakarenina').resources[0]
        data = {
            'resource_id': resource.id,
            'aliases': 'new_alias',
            'fields': [{'id': 'more books', 'type': 'text'}]
        }
        postparams = '%s=1' % json.dumps(data)
        auth = {'Authorization': str(self.sysadmin_user.apikey)}
        res = self.app.post('/api/action/datastore_create', params=postparams,
                            extra_environ=auth, status=409)
        res_dict = json.loads(res.body)
        assert res_dict['success'] is False, res_dict

    def test_create_basic(self):
        resource = model.Package.get('annakarenina').resources[0]
        aliases = [u'great_list_of_books', u'another_list_of_b\xfcks']
        data = {
            'resource_id': resource.id,
            'aliases': aliases,
            'fields': [{'id': 'boo%k', 'type': 'text'},  # column with percent
                       {'id': 'author', 'type': 'json'}],
            'indexes': [['boo%k', 'author'], 'author'],
            'records': [{'boo%k': 'crime', 'author': ['tolstoy', 'dostoevsky']},
                        {'boo%k': 'annakarenina', 'author': ['tolstoy', 'putin']},
                        {'boo%k': 'warandpeace'}]  # treat author as null
        }
        ### Firstly test to see whether resource has no datastore table yet
        postparams = '%s=1' % json.dumps({'id': resource.id})
        auth = {'Authorization': str(self.sysadmin_user.apikey)}
        res = self.app.post('/api/action/resource_show', params=postparams,
                            extra_environ=auth)
        res_dict = json.loads(res.body)
        assert res_dict['result']['datastore_active'] is False

        postparams = '%s=1' % json.dumps(data)
        auth = {'Authorization': str(self.sysadmin_user.apikey)}
        res = self.app.post('/api/action/datastore_create', params=postparams,
                            extra_environ=auth)
        res_dict = json.loads(res.body)

        assert res_dict['success'] is True
        res = res_dict['result']
        assert res['resource_id'] == data['resource_id']
        assert res['fields'] == data['fields'], res['fields']

        c = self.Session.connection()
        results = c.execute('select * from "{0}"'.format(resource.id))

        assert results.rowcount == 3
        for i, row in enumerate(results):
            assert data['records'][i].get('boo%k') == row['boo%k']
            assert data['records'][i].get('author') == (
                json.loads(row['author'][0]) if row['author'] else None)

        results = c.execute('''
            select * from "{0}" where _full_text @@ to_tsquery('warandpeace')
            '''.format(resource.id))
        assert results.rowcount == 1, results.rowcount

        results = c.execute('''
            select * from "{0}" where _full_text @@ to_tsquery('tolstoy')
            '''.format(resource.id))
        assert results.rowcount == 2
        self.Session.remove()

        # check aliases for resource
        c = self.Session.connection()
        for alias in aliases:

            results = [row for row in c.execute(u'select * from "{0}"'.format(resource.id))]
            results_alias = [row for row in c.execute(u'select * from "{0}"'.format(alias))]

            assert results == results_alias

            sql = u"select * from _table_metadata " \
                  "where alias_of=%s and name=%s"
            results = c.execute(sql, resource.id, alias)
            assert results.rowcount == 1
        self.Session.remove()

        # check to test to see if resource now has a datastore table
        postparams = '%s=1' % json.dumps({'id': resource.id})
        auth = {'Authorization': str(self.sysadmin_user.apikey)}
        res = self.app.post('/api/action/resource_show', params=postparams,
                            extra_environ=auth)
        res_dict = json.loads(res.body)
        assert res_dict['result']['datastore_active']

        #######  insert again simple
        data2 = {
            'resource_id': resource.id,
            'records': [{'boo%k': 'hagji murat', 'author': ['tolstoy']}]
        }

        postparams = '%s=1' % json.dumps(data2)
        auth = {'Authorization': str(self.sysadmin_user.apikey)}
        res = self.app.post('/api/action/datastore_create', params=postparams,
                            extra_environ=auth)
        res_dict = json.loads(res.body)

        assert res_dict['success'] is True

        c = self.Session.connection()
        results = c.execute('select * from "{0}"'.format(resource.id))
        self.Session.remove()

        assert results.rowcount == 4

        all_data = data['records'] + data2['records']
        for i, row in enumerate(results):
            assert all_data[i].get('boo%k') == row['boo%k']
            assert all_data[i].get('author') == (
                json.loads(row['author'][0]) if row['author'] else None)

        c = self.Session.connection()
        results = c.execute('''
            select * from "{0}" where _full_text @@ 'tolstoy'
            '''.format(resource.id))
        self.Session.remove()
        assert results.rowcount == 3

        #######  insert again extra field
        data3 = {
            'resource_id': resource.id,
            'records': [{'boo%k': 'crime and punsihment',
                         'author': ['dostoevsky'], 'rating': 2}],
            'indexes': ['rating']
        }

        postparams = '%s=1' % json.dumps(data3)
        auth = {'Authorization': str(self.sysadmin_user.apikey)}
        res = self.app.post('/api/action/datastore_create', params=postparams,
                            extra_environ=auth)
        res_dict = json.loads(res.body)

        assert res_dict['success'] is True

        c = self.Session.connection()
        results = c.execute('select * from "{0}"'.format(resource.id))

        assert results.rowcount == 5

        all_data = data['records'] + data2['records'] + data3['records']
        for i, row in enumerate(results):
            assert all_data[i].get('boo%k') == row['boo%k'], (i, all_data[i].get('boo%k'), row['boo%k'])
            assert all_data[i].get('author') == (json.loads(row['author'][0]) if row['author'] else None)

        results = c.execute('''select * from "{0}" where _full_text @@ to_tsquery('dostoevsky') '''.format(resource.id))
        self.Session.remove()
        assert results.rowcount == 2

        #######  insert again which will fail because of unique book name
        data4 = {
            'resource_id': resource.id,
            'records': [{'boo%k': 'warandpeace'}],
            'primary_key': 'boo%k'
        }

        postparams = '%s=1' % json.dumps(data4)
        auth = {'Authorization': str(self.sysadmin_user.apikey)}
        res = self.app.post('/api/action/datastore_create', params=postparams,
                            extra_environ=auth, status=409)
        res_dict = json.loads(res.body)

        assert res_dict['success'] is False
        assert 'constraints' in res_dict['error'], res_dict

        #######  insert again which should not fail because constraint is removed
        data5 = {
            'resource_id': resource.id,
            'aliases': 'another_alias',  # replaces aliases
            'records': [{'boo%k': 'warandpeace'}],
            'primary_key': ''
        }

        postparams = '%s=1' % json.dumps(data5)
        auth = {'Authorization': str(self.sysadmin_user.apikey)}
        res = self.app.post('/api/action/datastore_create', params=postparams,
                            extra_environ=auth, expect_errors=True)
        res_dict = json.loads(res.body)

        assert res_dict['success'] is True, res_dict

        # new aliases should replace old aliases
        c = self.Session.connection()
        for alias in aliases:
            sql = "select * from _table_metadata " \
                  "where alias_of=%s and name=%s"
            results = c.execute(sql, resource.id, alias)
            assert results.rowcount == 0

        sql = "select * from _table_metadata " \
              "where alias_of=%s and name=%s"
        results = c.execute(sql, resource.id, 'another_alias')
        assert results.rowcount == 1
        self.Session.remove()

        #######  insert array type
        data6 = {
            'resource_id': resource.id,
            'fields': [{'id': 'boo%k', 'type': 'text'},
                       {'id': 'author', 'type': 'json'},
                       {'id': 'rating', 'type': 'int'},
                       {'id': 'characters', 'type': '_text'}],  # this is an array of strings
            'records': [{'boo%k': 'the hobbit',
                         'author': ['tolkien'], 'characters': ['Bilbo', 'Gandalf']}],
            'indexes': ['characters']
        }

        postparams = '%s=1' % json.dumps(data6)
        auth = {'Authorization': str(self.sysadmin_user.apikey)}
        res = self.app.post('/api/action/datastore_create', params=postparams,
                            extra_environ=auth, expect_errors=True)
        res_dict = json.loads(res.body)

        assert res_dict['success'] is True, res_dict

        #######  insert type that requires additional lookup
        data7 = {
            'resource_id': resource.id,
            'fields': [{'id': 'boo%k', 'type': 'text'},
                       {'id': 'author', 'type': 'json'},
                       {'id': 'rating', 'type': 'int'},
                       {'id': 'characters', 'type': '_text'},
                       {'id': 'location', 'type': 'int[2]'}],
            'records': [{'boo%k': 'lord of the rings',
                         'author': ['tolkien'], 'location': [3, -42]}],
            'indexes': ['characters']
        }

        postparams = '%s=1' % json.dumps(data7)
        auth = {'Authorization': str(self.sysadmin_user.apikey)}
        res = self.app.post('/api/action/datastore_create', params=postparams,
                            extra_environ=auth, expect_errors=True)
        res_dict = json.loads(res.body)

        assert res_dict['success'] is True, res_dict

        #######  insert with parameter id rather than resource_id which is a shortcut
        data8 = {
            'id': resource.id,
             # insert with percent
            'records': [{'boo%k': 'warandpeace', 'author': '99% good'}]
        }

        postparams = '%s=1' % json.dumps(data8)
        auth = {'Authorization': str(self.sysadmin_user.apikey)}
        res = self.app.post('/api/action/datastore_create', params=postparams,
                            extra_environ=auth, expect_errors=True)
        res_dict = json.loads(res.body)

        assert res_dict['success'] is True, res_dict

    def test_create_datastore_resource_on_dataset(self):
        pkg = model.Package.get('annakarenina')

        data = {
            'resource': {
                'package_id': pkg.id,
            },
            'fields': [{'id': 'boo%k', 'type': 'text'},  # column with percent
                       {'id': 'author', 'type': 'json'}],
            'indexes': [['boo%k', 'author'], 'author'],
            'records': [{'boo%k': 'crime', 'author': ['tolstoy', 'dostoevsky']},
                        {'boo%k': 'annakarenina', 'author': ['tolstoy', 'putin']},
                        {'boo%k': 'warandpeace'}]  # treat author as null
        }

        postparams = '%s=1' % json.dumps(data)
        auth = {'Authorization': str(self.normal_user.apikey)}
        res = self.app.post('/api/action/datastore_create', params=postparams,
                            extra_environ=auth)
        res_dict = json.loads(res.body)

        assert res_dict['success'] is True
        res = res_dict['result']
        assert res['fields'] == data['fields'], res['fields']

        # Get resource details
        data = {
            'id': res['resource_id']
        }
        postparams = '%s=1' % json.dumps(data)
        res = self.app.post('/api/action/resource_show', params=postparams)
        res_dict = json.loads(res.body)

        assert res_dict['result']['datastore_active'] is True


    def test_guess_types(self):
        resource = model.Package.get('annakarenina').resources[1]

        data = {
            'resource_id': resource.id
        }
        postparams = '%s=1' % json.dumps(data)
        auth = {'Authorization': str(self.sysadmin_user.apikey)}
        res = self.app.post('/api/action/datastore_delete', params=postparams,
                            extra_environ=auth, status="*")  # ignore status
        res_dict = json.loads(res.body)

        data = {
            'resource_id': resource.id,
            'fields': [{'id': 'author', 'type': 'json'},
                       {'id': 'count'},
                       {'id': 'book'},
                       {'id': 'date'}],
            'records': [{'book': 'annakarenina', 'author': 'tolstoy',
                         'count': 1, 'date': '2005-12-01', 'count2': 0.5},
                        {'book': 'crime', 'author': ['tolstoy', 'dostoevsky']},
                        {'book': 'warandpeace'}]  # treat author as null
        }
        postparams = '%s=1' % json.dumps(data)
        auth = {'Authorization': str(self.sysadmin_user.apikey)}
        res = self.app.post('/api/action/datastore_create', params=postparams,
                            extra_environ=auth)
        res_dict = json.loads(res.body)

        c = self.Session.connection()
        results = c.execute('''select * from "{0}" '''.format(resource.id))

        types = [db._pg_types[field[1]] for field in results.cursor.description]

        assert types == [u'int4', u'tsvector', u'nested', u'int4', u'text', u'timestamp', u'float8'], types

        assert results.rowcount == 3
        for i, row in enumerate(results):
            assert data['records'][i].get('book') == row['book']
            assert data['records'][i].get('author') == (
                json.loads(row['author'][0]) if row['author'] else None)
        self.Session.remove()

        ### extend types

        data = {
            'resource_id': resource.id,
            'fields': [{'id': 'author', 'type': 'text'},
                       {'id': 'count'},
                       {'id': 'book'},
                       {'id': 'date'},
                       {'id': 'count2'},
                       {'id': 'extra', 'type':'text'},
                       {'id': 'date2'},
                      ],
            'records': [{'book': 'annakarenina', 'author': 'tolstoy',
                         'count': 1, 'date': '2005-12-01', 'count2': 2,
                         'nested': [1, 2], 'date2': '2005-12-01'}]
        }

        postparams = '%s=1' % json.dumps(data)
        auth = {'Authorization': str(self.sysadmin_user.apikey)}
        res = self.app.post('/api/action/datastore_create', params=postparams,
                            extra_environ=auth)
        res_dict = json.loads(res.body)

        c = self.Session.connection()
        results = c.execute('''select * from "{0}" '''.format(resource.id))
        self.Session.remove()

        types = [db._pg_types[field[1]] for field in results.cursor.description]

        assert types == [u'int4',  # id
                         u'tsvector',  # fulltext
                         u'nested',  # author
                         u'int4',  # count
                         u'text',  # book
                         u'timestamp',  # date
                         u'float8',  # count2
                         u'text',  # extra
                         u'timestamp',  # date2
                         u'nested',  # count3
                        ], types

        ### fields resupplied in wrong order

        data = {
            'resource_id': resource.id,
            'fields': [{'id': 'author', 'type': 'text'},
                       {'id': 'count'},
                       {'id': 'date'},  # date and book in wrong order
                       {'id': 'book'},
                       {'id': 'count2'},
                       {'id': 'extra', 'type':'text'},
                       {'id': 'date2'},
                      ],
            'records': [{'book': 'annakarenina', 'author': 'tolstoy',
                         'count': 1, 'date': '2005-12-01', 'count2': 2,
                         'count3': 432, 'date2': '2005-12-01'}]
        }

        postparams = '%s=1' % json.dumps(data)
        auth = {'Authorization': str(self.sysadmin_user.apikey)}
        res = self.app.post('/api/action/datastore_create', params=postparams,
                            extra_environ=auth, status=409)
        res_dict = json.loads(res.body)

        assert res_dict['success'] is False

    def test_datastore_create_with_invalid_data_value(self):
        """datastore_create() should return an error for invalid data."""
        resource = factories.Resource(url_type="datastore")
        data_dict = {
            "resource_id": resource["id"],
            "fields": [{"id": "value", "type": "numeric"}],
            "records": [
                {"value": 0},
                {"value": 1},
                {"value": 2},
                {"value": 3},
                {"value": "   "},  # Invalid numeric value.
                {"value": 5},
                {"value": 6},
                {"value": 7},
            ],
            "method": "insert",
        }
        postparams = '%s=1' % json.dumps(data_dict)
        auth = {'Authorization': str(self.sysadmin_user.apikey)}
        res = self.app.post('/api/action/datastore_create', params=postparams,
                            extra_environ=auth, status=409)
        res_dict = json.loads(res.body)

        assert res_dict['success'] is False
        assert res_dict['error']['__type'] == 'Validation Error'
        assert res_dict['error']['message'].startswith('The data was invalid')


class TestDatastoreFunctionCreate(DatastoreFunctionalTestBase):
    def test_nop_trigger(self):
        helpers.call_action(
            u'datastore_function_create',
            name=u'test_nop',
            rettype=u'trigger',
            definition=u'BEGIN RETURN NEW; END;')

    def test_invalid_definition(self):
        try:
            helpers.call_action(
                u'datastore_function_create',
                name=u'test_invalid_def',
                rettype=u'trigger',
                definition=u'HELLO WORLD')
        except ValidationError as ve:
            assert_equal(
                ve.error_dict,
                {u'definition':
                    [u'syntax error at or near "HELLO"']})
        else:
            assert 0, u'no validation error'

    def test_redefined_trigger(self):
        helpers.call_action(
            u'datastore_function_create',
            name=u'test_redefined',
            rettype=u'trigger',
            definition=u'BEGIN RETURN NEW; END;')
        try:
            helpers.call_action(
                u'datastore_function_create',
                name=u'test_redefined',
                rettype=u'trigger',
                definition=u'BEGIN RETURN NEW; END;')
        except ValidationError as ve:
            assert_equal(
                ve.error_dict,
                {u'name':[
                    u'function "test_redefined" already exists '
                    u'with same argument types']})
        else:
            assert 0, u'no validation error'

    def test_redefined_with_or_replace_trigger(self):
        helpers.call_action(
            u'datastore_function_create',
            name=u'test_replaceme',
            rettype=u'trigger',
            definition=u'BEGIN RETURN NEW; END;')
        helpers.call_action(
            u'datastore_function_create',
            name=u'test_replaceme',
            or_replace=True,
            rettype=u'trigger',
            definition=u'BEGIN RETURN NEW; END;')


class TestDatastoreCreateTriggers(DatastoreFunctionalTestBase):
    def test_create_with_missing_trigger(self):
        ds = factories.Dataset()

        try:
            helpers.call_action(
                u'datastore_create',
                resource={u'package_id': ds['id']},
                fields=[{u'id': u'spam', u'type': u'text'}],
                records=[{u'spam': u'SPAM'}, {u'spam': u'EGGS'}],
                triggers=[{u'function': u'no_such_trigger_function'}])
        except ValidationError as ve:
            assert_equal(
                ve.error_dict,
                {u'triggers':[
                    u'function no_such_trigger_function() does not exist']})
        else:
            assert 0, u'no validation error'

    def test_create_trigger_applies_to_records(self):
        ds = factories.Dataset()

        helpers.call_action(
            u'datastore_function_create',
            name=u'spamify_trigger',
            rettype=u'trigger',
            definition=u'''
                BEGIN
                NEW.spam := 'spam spam ' || NEW.spam || ' spam';
                RETURN NEW;
                END;''')
        res = helpers.call_action(
            u'datastore_create',
            resource={u'package_id': ds['id']},
            fields=[{u'id': u'spam', u'type': u'text'}],
            records=[{u'spam': u'SPAM'}, {u'spam': u'EGGS'}],
            triggers=[{u'function': u'spamify_trigger'}])
        assert_equal(
            helpers.call_action(
                u'datastore_search',
                fields=[u'spam'],
                resource_id=res['resource_id'])['records'],
            [
                {u'spam': u'spam spam SPAM spam'},
                {u'spam': u'spam spam EGGS spam'}])

    def test_upsert_trigger_applies_to_records(self):
        ds = factories.Dataset()

        helpers.call_action(
            u'datastore_function_create',
            name=u'more_spam_trigger',
            rettype=u'trigger',
            definition=u'''
                BEGIN
                NEW.spam := 'spam spam ' || NEW.spam || ' spam';
                RETURN NEW;
                END;''')
        res = helpers.call_action(
            u'datastore_create',
            resource={u'package_id': ds['id']},
            fields=[{u'id': u'spam', u'type': u'text'}],
            triggers=[{u'function': u'more_spam_trigger'}])
        helpers.call_action(
            u'datastore_upsert',
            method=u'insert',
            resource_id=res['resource_id'],
            records=[{u'spam': u'BEANS'}, {u'spam': u'SPAM'}])
        assert_equal(
            helpers.call_action(
                u'datastore_search',
                fields=[u'spam'],
                resource_id=res['resource_id'])['records'],
            [
                {u'spam': u'spam spam BEANS spam'},
                {u'spam': u'spam spam SPAM spam'}])

    def test_create_trigger_exception(self):
        ds = factories.Dataset()

        helpers.call_action(
            u'datastore_function_create',
            name=u'spamexception_trigger',
            rettype=u'trigger',
            definition=u'''
                BEGIN
                IF NEW.spam != 'spam' THEN
                    RAISE EXCEPTION '"%"? Yeeeeccch!', NEW.spam;
                END IF;
                RETURN NEW;
                END;''')
        try:
            res = helpers.call_action(
                u'datastore_create',
                resource={u'package_id': ds['id']},
                fields=[{u'id': u'spam', u'type': u'text'}],
                records=[{u'spam': u'spam'}, {u'spam': u'EGGS'}],
                triggers=[{u'function': u'spamexception_trigger'}])
        except ValidationError as ve:
            assert_equal(
                ve.error_dict,
                {u'records':[
                    u'"EGGS"? Yeeeeccch!']})
        else:
            assert 0, u'no validation error'
    
    def test_upsert_trigger_exception(self):
        ds = factories.Dataset()

        helpers.call_action(
            u'datastore_function_create',
            name=u'spamonly_trigger',
            rettype=u'trigger',
            definition=u'''
                BEGIN
                IF NEW.spam != 'spam' THEN
                    RAISE EXCEPTION '"%"? Yeeeeccch!', NEW.spam;
                END IF;
                RETURN NEW;
                END;''')
        res = helpers.call_action(
            u'datastore_create',
            resource={u'package_id': ds['id']},
            fields=[{u'id': u'spam', u'type': u'text'}],
            triggers=[{u'function': u'spamonly_trigger'}])
        try:
            helpers.call_action(
                u'datastore_upsert',
                method=u'insert',
                resource_id=res['resource_id'],
                records=[{u'spam': u'spam'}, {u'spam': u'BEANS'}])
        except ValidationError as ve:
            assert_equal(
                ve.error_dict,
                {u'records':[
                    u'"BEANS"? Yeeeeccch!']})
        else:
            assert 0, u'no validation error'<|MERGE_RESOLUTION|>--- conflicted
+++ resolved
@@ -195,12 +195,7 @@
         return [result[0] for result in results]
 
     def _execute_sql(self, sql, *args):
-<<<<<<< HEAD
-        engine = db._get_engine(
-            {'connection_url': config['ckan.datastore.write_url']})
-=======
         engine = db.get_write_engine()
->>>>>>> 1ed2d844
         session = orm.scoped_session(orm.sessionmaker(bind=engine))
         return session.connection().execute(sql, *args)
 
@@ -261,12 +256,7 @@
         ctd.CreateTestData.create()
         cls.sysadmin_user = model.User.get('testsysadmin')
         cls.normal_user = model.User.get('annafan')
-<<<<<<< HEAD
-        engine = db._get_engine(
-            {'connection_url': config['ckan.datastore.write_url']})
-=======
         engine = db.get_write_engine()
->>>>>>> 1ed2d844
         cls.Session = orm.scoped_session(orm.sessionmaker(bind=engine))
         set_url_type(
             model.Package.get('annakarenina').resources, cls.sysadmin_user)
