--- conflicted
+++ resolved
@@ -33,15 +33,15 @@
 
 
 @p.toolkit.chained_auth_function
-<<<<<<< HEAD
 def user_list(next_auth, context, data_dict):
     # check it's received the core function as the first arg
     assert_equals(next_auth, core_user_list)
     raise TestAuthException(user_list_message)
-=======
-def user_create(up_func, context, data_dict):
-    return up_func(context, data_dict)
->>>>>>> fb2cc3c2
+
+@p.toolkit.chained_auth_function
+def user_create(next_auth, context, data_dict):
+    return next_auth(context, data_dict)
+
 
 
 class ExampleDataStoreSearchSQLPlugin(p.SingletonPlugin):
@@ -67,7 +67,6 @@
         # check that exception returned has the message from our auth function
         assert_equals(raise_context.exception.message, auth_message)
 
-<<<<<<< HEAD
     def test_chain_core_auth_functions(self):
         user = factories.User()
         context = {u'user': user[u'name']}
@@ -79,7 +78,7 @@
                       lambda: check_access(u'user_list',
                                            {u'ignore_auth': False,
                                             u'user': u'not_a_real_user'}, {}))
-=======
+
 
 class ExampleExternalProviderPlugin(p.SingletonPlugin):
     p.implements(p.IAuthFunctions)
@@ -96,5 +95,4 @@
     def test_user_create_chained_auth(self):
         ctd.CreateTestData.create()
         # check if chained auth fallbacks to built-in user_create
-        check_access(u'user_create', {u'user': u'annafan'}, {})
->>>>>>> fb2cc3c2
+        check_access(u'user_create', {u'user': u'annafan'}, {})