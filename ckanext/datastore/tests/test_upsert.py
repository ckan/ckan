# encoding: utf-8

import json
import nose
import datetime

import sqlalchemy.orm as orm

import ckan.plugins as p
import ckan.lib.create_test_data as ctd
import ckan.model as model
import ckan.tests.legacy as tests
import ckan.tests.helpers as helpers
import ckan.tests.factories as factories

<<<<<<< HEAD
=======
from ckan.common import config

>>>>>>> 5f4949c9
import ckanext.datastore.db as db
from ckanext.datastore.tests.helpers import rebuild_all_dbs, set_url_type

assert_equal = nose.tools.assert_equal


class TestDatastoreUpsertNewTests(object):
    @classmethod
    def setup_class(cls):
        if not p.plugin_loaded('datastore'):
            p.load('datastore')

    @classmethod
    def teardown_class(cls):
        p.unload('datastore')
        helpers.reset_db()

    def test_upsert_doesnt_crash_with_json_field(self):
        resource = factories.Resource()
        data = {
            'resource_id': resource['id'],
            'force': True,
            'primary_key': 'id',
            'fields': [{'id': 'id', 'type': 'text'},
                       {'id': 'book', 'type': 'json'},
                       {'id': 'author', 'type': 'text'}],
        }
        helpers.call_action('datastore_create', **data)
        data = {
            'resource_id': resource['id'],
            'force': True,
            'method': 'insert',
            'records': [
                {'id': '1',
                 'book': {'code': 'A', 'title': u'ñ'},
                 'author': 'tolstoy'}],
        }
        helpers.call_action('datastore_upsert', **data)

    def test_upsert_doesnt_crash_with_json_field_with_string_value(self):
        resource = factories.Resource()
        data = {
            'resource_id': resource['id'],
            'force': True,
            'primary_key': 'id',
            'fields': [{'id': 'id', 'type': 'text'},
                       {'id': 'book', 'type': 'json'},
                       {'id': 'author', 'type': 'text'}],
        }
        helpers.call_action('datastore_create', **data)
        data = {
            'resource_id': resource['id'],
            'force': True,
            'method': 'insert',
            'records': [
                {'id': '1',
                 'book': u'ñ',
                 'author': 'tolstoy'}],
        }
        helpers.call_action('datastore_upsert', **data)


class TestDatastoreUpsert(tests.WsgiAppCase):
    sysadmin_user = None
    normal_user = None

    @classmethod
    def setup_class(cls):
        if not tests.is_datastore_supported():
            raise nose.SkipTest("Datastore not supported")

        cls.app = helpers._get_test_app()
        p.load('datastore')
        ctd.CreateTestData.create()
        cls.sysadmin_user = model.User.get('testsysadmin')
        cls.normal_user = model.User.get('annafan')

        with cls.app.flask_app.test_request_context():
            set_url_type(
                model.Package.get('annakarenina').resources, cls.sysadmin_user)
        resource = model.Package.get('annakarenina').resources[0]
        cls.data = {
            'resource_id': resource.id,
            'fields': [{'id': u'b\xfck', 'type': 'text'},
                       {'id': 'author', 'type': 'text'},
                       {'id': 'nested', 'type': 'json'},
                       {'id': 'characters', 'type': 'text[]'},
                       {'id': 'published'}],
            'primary_key': u'b\xfck',
            'records': [{u'b\xfck': 'annakarenina', 'author': 'tolstoy',
                        'published': '2005-03-01', 'nested': ['b', {'moo': 'moo'}]},
                        {u'b\xfck': 'warandpeace', 'author': 'tolstoy',
                        'nested': {'a':'b'}}
                       ]
            }
        postparams = '%s=1' % json.dumps(cls.data)
        auth = {'Authorization': str(cls.sysadmin_user.apikey)}
        res = cls.app.post('/api/action/datastore_create', params=postparams,
                           extra_environ=auth)
        res_dict = json.loads(res.body)
        assert res_dict['success'] is True

        engine = db._get_engine(
            {'connection_url': config['ckan.datastore.write_url']})
        cls.Session = orm.scoped_session(orm.sessionmaker(bind=engine))

    @classmethod
    def teardown_class(cls):
        rebuild_all_dbs(cls.Session)
        p.unload('datastore')

    def test_upsert_requires_auth(self):
        data = {
            'resource_id': self.data['resource_id']
        }
        postparams = '%s=1' % json.dumps(data)
        res = self.app.post('/api/action/datastore_upsert', params=postparams,
                            status=403)
        res_dict = json.loads(res.body)
        assert res_dict['success'] is False

    def test_upsert_empty_fails(self):
        postparams = '%s=1' % json.dumps({})
        auth = {'Authorization': str(self.sysadmin_user.apikey)}
        res = self.app.post('/api/action/datastore_upsert', params=postparams,
                            extra_environ=auth, status=409)
        res_dict = json.loads(res.body)
        assert res_dict['success'] is False

    def test_upsert_basic(self):
        c = self.Session.connection()
        results = c.execute('select 1 from "{0}"'.format(self.data['resource_id']))
        assert results.rowcount == 2
        self.Session.remove()

        hhguide = u"hitchhiker's guide to the galaxy"

        data = {
            'resource_id': self.data['resource_id'],
            'method': 'upsert',
            'records': [{
                'author': 'adams',
                'nested': {'a': 2, 'b': {'c': 'd'}},
                'characters': ['Arthur Dent', 'Marvin'],
                'nested': {'foo': 'bar'},
                u'b\xfck': hhguide}]
        }

        postparams = '%s=1' % json.dumps(data)
        auth = {'Authorization': str(self.sysadmin_user.apikey)}
        res = self.app.post('/api/action/datastore_upsert', params=postparams,
                            extra_environ=auth)
        res_dict = json.loads(res.body)

        assert res_dict['success'] is True

        c = self.Session.connection()
        results = c.execute('select * from "{0}"'.format(self.data['resource_id']))
        assert results.rowcount == 3

        records = results.fetchall()
        assert records[2][u'b\xfck'] == hhguide
        assert records[2].author == 'adams'
        assert records[2].characters == ['Arthur Dent', 'Marvin']
        assert json.loads(records[2].nested.json) == {'foo': 'bar'}
        self.Session.remove()

        c = self.Session.connection()
        results = c.execute("select * from \"{0}\" where author='{1}'".format(self.data['resource_id'], 'adams'))
        assert results.rowcount == 1
        self.Session.remove()

        # upsert only the publish date
        data = {
            'resource_id': self.data['resource_id'],
            'method': 'upsert',
            'records': [{'published': '1979-1-1', u'b\xfck': hhguide}]
        }

        postparams = '%s=1' % json.dumps(data)
        auth = {'Authorization': str(self.sysadmin_user.apikey)}
        res = self.app.post('/api/action/datastore_upsert', params=postparams,
                            extra_environ=auth)
        res_dict = json.loads(res.body)

        assert res_dict['success'] is True

        c = self.Session.connection()
        results = c.execute('select * from "{0}"'.format(self.data['resource_id']))
        assert results.rowcount == 3

        records = results.fetchall()
        assert records[2][u'b\xfck'] == hhguide
        assert records[2].author == 'adams'
        assert records[2].published == datetime.datetime(1979, 1, 1)
        self.Session.remove()

        # delete publish date
        data = {
            'resource_id': self.data['resource_id'],
            'method': 'upsert',
            'records': [{u'b\xfck': hhguide, 'published': None}]
        }

        postparams = '%s=1' % json.dumps(data)
        auth = {'Authorization': str(self.sysadmin_user.apikey)}
        res = self.app.post('/api/action/datastore_upsert', params=postparams,
                            extra_environ=auth)
        res_dict = json.loads(res.body)

        assert res_dict['success'] is True

        c = self.Session.connection()
        results = c.execute('select * from "{0}"'.format(self.data['resource_id']))
        assert results.rowcount == 3

        records = results.fetchall()
        assert records[2][u'b\xfck'] == hhguide
        assert records[2].author == 'adams'
        assert records[2].published == None
        self.Session.remove()

        data = {
            'resource_id': self.data['resource_id'],
            'method': 'upsert',
            'records': [{'author': 'tolkien', u'b\xfck': 'the hobbit'}]
        }

        postparams = '%s=1' % json.dumps(data)
        auth = {'Authorization': str(self.sysadmin_user.apikey)}
        res = self.app.post('/api/action/datastore_upsert', params=postparams,
                            extra_environ=auth)
        res_dict = json.loads(res.body)

        assert res_dict['success'] is True

        c = self.Session.connection()
        results = c.execute('select * from "{0}"'.format(self.data['resource_id']))
        assert results.rowcount == 4

        records = results.fetchall()
        assert records[3][u'b\xfck'] == 'the hobbit'
        assert records[3].author == 'tolkien'
        self.Session.remove()

        # test % in records
        data = {
            'resource_id': self.data['resource_id'],
            'method': 'upsert',
            'records': [{'author': 'tol % kien', u'b\xfck': 'the % hobbit'}]
        }

        postparams = '%s=1' % json.dumps(data)
        auth = {'Authorization': str(self.sysadmin_user.apikey)}
        res = self.app.post('/api/action/datastore_upsert', params=postparams,
                            extra_environ=auth)
        res_dict = json.loads(res.body)

        assert res_dict['success'] is True

    def test_upsert_missing_key(self):
        data = {
            'resource_id': self.data['resource_id'],
            'method': 'upsert',
            'records': [{'author': 'tolkien'}]
        }

        postparams = '%s=1' % json.dumps(data)
        auth = {'Authorization': str(self.sysadmin_user.apikey)}
        res = self.app.post('/api/action/datastore_upsert', params=postparams,
                            extra_environ=auth, status=409)
        res_dict = json.loads(res.body)

        assert res_dict['success'] is False

    def test_upsert_non_existing_field(self):
        data = {
            'resource_id': self.data['resource_id'],
            'method': 'upsert',
            'records': [{u'b\xfck': 'annakarenina', 'dummy': 'tolkien'}]
        }

        postparams = '%s=1' % json.dumps(data)
        auth = {'Authorization': str(self.sysadmin_user.apikey)}
        res = self.app.post('/api/action/datastore_upsert', params=postparams,
                            extra_environ=auth, status=409)
        res_dict = json.loads(res.body)

        assert res_dict['success'] is False

    def test_upsert_works_with_empty_list_in_json_field(self):
        hhguide = u"hitchhiker's guide to the galaxy"

        data = {
            'resource_id': self.data['resource_id'],
            'method': 'upsert',
            'records': [{
                'nested': [],
                u'b\xfck': hhguide}]
        }

        postparams = '%s=1' % json.dumps(data)
        auth = {'Authorization': str(self.sysadmin_user.apikey)}
        res = self.app.post('/api/action/datastore_upsert', params=postparams,
                            extra_environ=auth)
        res_dict = json.loads(res.body)
        assert res_dict['success'] is True, res_dict

        c = self.Session.connection()
        results = c.execute('select * from "{0}"'.format(data['resource_id']))
        record = [r for r in results.fetchall() if r[2] == hhguide]
        self.Session.remove()
        assert len(record) == 1, record
        assert_equal(json.loads(record[0][4].json),
                     data['records'][0]['nested'])


class TestDatastoreInsert(tests.WsgiAppCase):
    sysadmin_user = None
    normal_user = None

    @classmethod
    def setup_class(cls):
        if not tests.is_datastore_supported():
            raise nose.SkipTest("Datastore not supported")

        cls.app = helpers._get_test_app()
        p.load('datastore')
        ctd.CreateTestData.create()
        cls.sysadmin_user = model.User.get('testsysadmin')
        cls.normal_user = model.User.get('annafan')
        with cls.app.flask_app.test_request_context():
            set_url_type(
                model.Package.get('annakarenina').resources, cls.sysadmin_user)
            resource = model.Package.get('annakarenina').resources[0]
            cls.data = {
                'resource_id': resource.id,
                'fields': [{'id': u'b\xfck', 'type': 'text'},
                           {'id': 'author', 'type': 'text'},
                           {'id': 'nested', 'type': 'json'},
                           {'id': 'characters', 'type': 'text[]'},
                           {'id': 'published'}],
                'primary_key': u'b\xfck',
                'records': [{u'b\xfck': 'annakarenina', 'author': 'tolstoy',
                            'published': '2005-03-01', 'nested': ['b', {'moo': 'moo'}]},
                            {u'b\xfck': 'warandpeace', 'author': 'tolstoy',
                            'nested': {'a':'b'}}
                           ]
                }

            helpers.call_action('datastore_create', **cls.data)

        engine = db._get_engine(
            {'connection_url': config['ckan.datastore.write_url']})
        cls.Session = orm.scoped_session(orm.sessionmaker(bind=engine))

    @classmethod
    def teardown_class(cls):
        p.unload('datastore')
        rebuild_all_dbs(cls.Session)

    def test_insert_non_existing_field(self):
        data = {
            'resource_id': self.data['resource_id'],
            'method': 'insert',
            'records': [{u'b\xfck': 'the hobbit', 'dummy': 'tolkien'}]
        }

        postparams = '%s=1' % json.dumps(data)
        auth = {'Authorization': str(self.sysadmin_user.apikey)}
        res = self.app.post('/api/action/datastore_upsert', params=postparams,
                            extra_environ=auth, status=409)
        res_dict = json.loads(res.body)

        assert res_dict['success'] is False

    def test_insert_with_index_violation(self):
        data = {
            'resource_id': self.data['resource_id'],
            'method': 'insert',
            'records': [{u'b\xfck': 'annakarenina'}]
        }

        postparams = '%s=1' % json.dumps(data)
        auth = {'Authorization': str(self.sysadmin_user.apikey)}
        res = self.app.post('/api/action/datastore_upsert', params=postparams,
                            extra_environ=auth, status=409)
        res_dict = json.loads(res.body)

        assert res_dict['success'] is False

    def test_insert_basic(self):
        hhguide = u"hitchhiker's guide to the galaxy"
        data = {
            'resource_id': self.data['resource_id'],
            'method': 'insert',
            'records': [{
                'author': 'adams',
                'characters': ['Arthur Dent', 'Marvin'],
                'nested': {'foo': 'bar', 'baz': 3},
                u'b\xfck': hhguide}]
        }

        postparams = '%s=1' % json.dumps(data)
        auth = {'Authorization': str(self.sysadmin_user.apikey)}
        res = self.app.post('/api/action/datastore_upsert', params=postparams,
                            extra_environ=auth)
        res_dict = json.loads(res.body)

        assert res_dict['success'] is True

        c = self.Session.connection()
        results = c.execute('select * from "{0}"'.format(self.data['resource_id']))
        self.Session.remove()

        assert results.rowcount == 3


class TestDatastoreUpdate(tests.WsgiAppCase):
    sysadmin_user = None
    normal_user = None

    @classmethod
    def setup_class(cls):
        if not tests.is_datastore_supported():
            raise nose.SkipTest("Datastore not supported")

        cls.app = helpers._get_test_app()
        p.load('datastore')
        ctd.CreateTestData.create()
        cls.sysadmin_user = model.User.get('testsysadmin')
        cls.normal_user = model.User.get('annafan')
        with cls.app.flask_app.test_request_context():
            set_url_type(
                model.Package.get('annakarenina').resources, cls.sysadmin_user)
        resource = model.Package.get('annakarenina').resources[0]
        hhguide = u"hitchhiker's guide to the galaxy"
        cls.data = {
            'resource_id': resource.id,
            'fields': [{'id': u'b\xfck', 'type': 'text'},
                       {'id': 'author', 'type': 'text'},
                       {'id': 'nested', 'type': 'json'},
                       {'id': 'characters', 'type': 'text[]'},
                       {'id': 'published'}],
            'primary_key': u'b\xfck',
            'records': [{u'b\xfck': 'annakarenina', 'author': 'tolstoy',
                        'published': '2005-03-01', 'nested': ['b', {'moo': 'moo'}]},
                        {u'b\xfck': 'warandpeace', 'author': 'tolstoy',
                        'nested': {'a':'b'}},
                        {'author': 'adams',
                        'characters': ['Arthur Dent', 'Marvin'],
                        'nested': {'foo': 'bar'},
                        u'b\xfck': hhguide}
                       ]
            }
        postparams = '%s=1' % json.dumps(cls.data)
        auth = {'Authorization': str(cls.sysadmin_user.apikey)}
        res = cls.app.post('/api/action/datastore_create', params=postparams,
                           extra_environ=auth)
        res_dict = json.loads(res.body)
        assert res_dict['success'] is True

        engine = db._get_engine(
            {'connection_url': config['ckan.datastore.write_url']})
        cls.Session = orm.scoped_session(orm.sessionmaker(bind=engine))

    @classmethod
    def teardown_class(cls):
        p.unload('datastore')
        rebuild_all_dbs(cls.Session)

    def test_update_basic(self):
        c = self.Session.connection()
        results = c.execute('select 1 from "{0}"'.format(self.data['resource_id']))
        assert results.rowcount == 3, results.rowcount
        self.Session.remove()

        hhguide = u"hitchhiker's guide to the galaxy"
        data = {
            'resource_id': self.data['resource_id'],
            'method': 'update',
            'records': [{
                'author': 'adams',
                'characters': ['Arthur Dent', 'Marvin'],
                'nested': {'baz': 3},
                u'b\xfck': hhguide}]
        }

        postparams = '%s=1' % json.dumps(data)
        auth = {'Authorization': str(self.sysadmin_user.apikey)}
        res = self.app.post('/api/action/datastore_upsert', params=postparams,
                            extra_environ=auth)
        res_dict = json.loads(res.body)

        assert res_dict['success'] is True

        c = self.Session.connection()
        results = c.execute('select * from "{0}"'.format(self.data['resource_id']))
        assert results.rowcount == 3

        records = results.fetchall()
        assert records[2][u'b\xfck'] == hhguide
        assert records[2].author == 'adams'
        self.Session.remove()

        c = self.Session.connection()
        results = c.execute("select * from \"{0}\" where author='{1}'".format(self.data['resource_id'], 'adams'))
        assert results.rowcount == 1
        self.Session.remove()

        # update only the publish date
        data = {
            'resource_id': self.data['resource_id'],
            'method': 'update',
            'records': [{'published': '1979-1-1', u'b\xfck': hhguide}]
        }

        postparams = '%s=1' % json.dumps(data)
        auth = {'Authorization': str(self.sysadmin_user.apikey)}
        res = self.app.post('/api/action/datastore_upsert', params=postparams,
                            extra_environ=auth)
        res_dict = json.loads(res.body)

        assert res_dict['success'] is True

        c = self.Session.connection()
        results = c.execute('select * from "{0}"'.format(self.data['resource_id']))
        self.Session.remove()
        assert results.rowcount == 3

        records = results.fetchall()
        assert records[2][u'b\xfck'] == hhguide
        assert records[2].author == 'adams'
        assert records[2].published == datetime.datetime(1979, 1, 1)

        # delete publish date
        data = {
            'resource_id': self.data['resource_id'],
            'method': 'update',
            'records': [{u'b\xfck': hhguide, 'published': None}]
        }

        postparams = '%s=1' % json.dumps(data)
        auth = {'Authorization': str(self.sysadmin_user.apikey)}
        res = self.app.post('/api/action/datastore_upsert', params=postparams,
                            extra_environ=auth)
        res_dict = json.loads(res.body)

        assert res_dict['success'] is True

        c = self.Session.connection()
        results = c.execute('select * from "{0}"'.format(self.data['resource_id']))
        self.Session.remove()
        assert results.rowcount == 3

        records = results.fetchall()
        assert records[2][u'b\xfck'] == hhguide
        assert records[2].author == 'adams'
        assert records[2].published == None

    def test_update_missing_key(self):
        data = {
            'resource_id': self.data['resource_id'],
            'method': 'update',
            'records': [{'author': 'tolkien'}]
        }

        postparams = '%s=1' % json.dumps(data)
        auth = {'Authorization': str(self.sysadmin_user.apikey)}
        res = self.app.post('/api/action/datastore_upsert', params=postparams,
                            extra_environ=auth, status=409)
        res_dict = json.loads(res.body)

        assert res_dict['success'] is False

    def test_update_non_existing_key(self):
        data = {
            'resource_id': self.data['resource_id'],
            'method': 'update',
            'records': [{u'b\xfck': '', 'author': 'tolkien'}]
        }

        postparams = '%s=1' % json.dumps(data)
        auth = {'Authorization': str(self.sysadmin_user.apikey)}
        res = self.app.post('/api/action/datastore_upsert', params=postparams,
                            extra_environ=auth, status=409)
        res_dict = json.loads(res.body)

        assert res_dict['success'] is False

    def test_update_non_existing_field(self):
        data = {
            'resource_id': self.data['resource_id'],
            'method': 'update',
            'records': [{u'b\xfck': 'annakarenina', 'dummy': 'tolkien'}]
        }

        postparams = '%s=1' % json.dumps(data)
        auth = {'Authorization': str(self.sysadmin_user.apikey)}
        res = self.app.post('/api/action/datastore_upsert', params=postparams,
                            extra_environ=auth, status=409)
        res_dict = json.loads(res.body)

        assert res_dict['success'] is False<|MERGE_RESOLUTION|>--- conflicted
+++ resolved
@@ -13,11 +13,8 @@
 import ckan.tests.helpers as helpers
 import ckan.tests.factories as factories
 
-<<<<<<< HEAD
-=======
 from ckan.common import config
 
->>>>>>> 5f4949c9
 import ckanext.datastore.db as db
 from ckanext.datastore.tests.helpers import rebuild_all_dbs, set_url_type
 
