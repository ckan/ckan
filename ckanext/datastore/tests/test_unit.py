--- conflicted
+++ resolved
@@ -35,12 +35,7 @@
     def test_pg_version_check(self):
         if not tests.is_datastore_supported():
             raise nose.SkipTest("Datastore not supported")
-<<<<<<< HEAD
-        engine = db._get_engine(
-            {'connection_url': config['sqlalchemy.url']})
-=======
         engine = db._get_engine_from_url(config['sqlalchemy.url'])
->>>>>>> 1ed2d844
         connection = engine.connect()
         assert db._pg_version_is_at_least(connection, '8.0')
         assert not db._pg_version_is_at_least(connection, '10.0')
