# encoding: utf-8

import sqlalchemy.orm as orm
import nose

from ckan.common import config
import ckanext.datastore.helpers as datastore_helpers
import ckanext.datastore.tests.helpers as datastore_test_helpers
import ckanext.datastore.db as db


eq_ = nose.tools.eq_


class TestTypeGetters(object):
    def test_get_list(self):
        get_list = datastore_helpers.get_list
        assert get_list(None) is None
        assert get_list([]) == []
        assert get_list('') == []
        assert get_list('foo') == ['foo']
        assert get_list('foo, bar') == ['foo', 'bar']
        assert get_list('foo_"bar, baz') == ['foo_"bar', 'baz']
        assert get_list('"foo", "bar"') == ['foo', 'bar']
        assert get_list(u'foo, bar') == ['foo', 'bar']
        assert get_list(['foo', 'bar']) == ['foo', 'bar']
        assert get_list([u'foo', u'bar']) == ['foo', 'bar']
        assert get_list(['foo', ['bar', 'baz']]) == ['foo', ['bar', 'baz']]

    def test_is_single_statement(self):
        singles = ['SELECT * FROM footable',
                   'SELECT * FROM "bartable"',
                   'SELECT * FROM "bartable";',
                   'SELECT * FROM "bart;able";',
                   "select 'foo'||chr(59)||'bar'"]

        multiples = ['SELECT * FROM abc; SET LOCAL statement_timeout to'
                     'SET LOCAL statement_timeout to; SELECT * FROM abc',
                     'SELECT * FROM "foo"; SELECT * FROM "abc"']

        for single in singles:
            assert datastore_helpers.is_single_statement(single) is True

        for multiple in multiples:
            assert datastore_helpers.is_single_statement(multiple) is False

    def test_should_fts_index_field_type(self):
        indexable_field_types = ['tsvector',
                                 'text',
                                 'number']

        non_indexable_field_types = ['nested',
                                     'timestamp',
                                     'date',
                                     '_text',
                                     'text[]']

        for indexable in indexable_field_types:
            assert datastore_helpers.should_fts_index_field_type(indexable) is True

        for non_indexable in non_indexable_field_types:
            assert datastore_helpers.should_fts_index_field_type(non_indexable) is False


class TestGetTables(object):

    @classmethod
    def setup_class(cls):

        if not config.get('ckan.datastore.read_url'):
            raise nose.SkipTest('Datastore runs on legacy mode, skipping...')

<<<<<<< HEAD
        engine = db._get_engine(
            {'connection_url': config['ckan.datastore.write_url']}
        )
=======
        engine = db.get_write_engine()
>>>>>>> 1ed2d844
        cls.Session = orm.scoped_session(orm.sessionmaker(bind=engine))

        datastore_test_helpers.clear_db(cls.Session)

        create_tables = [
            u'CREATE TABLE test_a (id_a text)',
            u'CREATE TABLE test_b (id_b text)',
            u'CREATE TABLE "TEST_C" (id_c text)',
            u'CREATE TABLE test_d ("α/α" integer)',
        ]
        for create_table_sql in create_tables:
            cls.Session.execute(create_table_sql)

    @classmethod
    def teardown_class(cls):
        datastore_test_helpers.clear_db(cls.Session)

    def test_get_table_names(self):

        test_cases = [
            (u'SELECT * FROM test_a', ['test_a']),
            (u'SELECT * FROM public.test_a', ['test_a']),
            (u'SELECT * FROM "TEST_C"', ['TEST_C']),
            (u'SELECT * FROM public."TEST_C"', ['TEST_C']),
            (u'SELECT * FROM pg_catalog.pg_database', ['pg_database']),
            (u'SELECT rolpassword FROM pg_roles', ['pg_authid']),
            (u'''SELECT p.rolpassword
                FROM pg_roles p
                JOIN test_b b
                ON p.rolpassword = b.id_b''', ['pg_authid', 'test_b']),
            (u'''SELECT id_a, id_b, id_c
                FROM (
                    SELECT *
                    FROM (
                        SELECT *
                        FROM "TEST_C") AS c,
                        test_b) AS b,
                    test_a AS a''', ['test_a', 'test_b', 'TEST_C']),
            (u'INSERT INTO test_a VALUES (\'a\')', ['test_a']),
            (u'SELECT "α/α" FROM test_d', ['test_d']),
            (u'SELECT "α/α" FROM test_d WHERE "α/α" > 1000', ['test_d']),
        ]

        context = {
            'connection': self.Session.connection()
        }
        for case in test_cases:
            eq_(sorted(datastore_helpers.get_table_names_from_sql(context,
                                                                  case[0])),
                sorted(case[1]))<|MERGE_RESOLUTION|>--- conflicted
+++ resolved
@@ -70,13 +70,7 @@
         if not config.get('ckan.datastore.read_url'):
             raise nose.SkipTest('Datastore runs on legacy mode, skipping...')
 
-<<<<<<< HEAD
-        engine = db._get_engine(
-            {'connection_url': config['ckan.datastore.write_url']}
-        )
-=======
         engine = db.get_write_engine()
->>>>>>> 1ed2d844
         cls.Session = orm.scoped_session(orm.sessionmaker(bind=engine))
 
         datastore_test_helpers.clear_db(cls.Session)
