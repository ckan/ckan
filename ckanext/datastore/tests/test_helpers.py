<<<<<<< HEAD
# encoding: utf-8

=======
# -*- encoding: utf-8 -*-

import pylons
>>>>>>> bda4bca1
import sqlalchemy.orm as orm
import nose

from ckan.common import config
import ckanext.datastore.helpers as datastore_helpers
import ckanext.datastore.tests.helpers as datastore_test_helpers
import ckanext.datastore.db as db


eq_ = nose.tools.eq_


class TestTypeGetters(object):
    def test_get_list(self):
        get_list = datastore_helpers.get_list
        assert get_list(None) is None
        assert get_list([]) == []
        assert get_list('') == []
        assert get_list('foo') == ['foo']
        assert get_list('foo, bar') == ['foo', 'bar']
        assert get_list('foo_"bar, baz') == ['foo_"bar', 'baz']
        assert get_list('"foo", "bar"') == ['foo', 'bar']
        assert get_list(u'foo, bar') == ['foo', 'bar']
        assert get_list(['foo', 'bar']) == ['foo', 'bar']
        assert get_list([u'foo', u'bar']) == ['foo', 'bar']
        assert get_list(['foo', ['bar', 'baz']]) == ['foo', ['bar', 'baz']]

    def test_is_single_statement(self):
        singles = ['SELECT * FROM footable',
                   'SELECT * FROM "bartable"',
                   'SELECT * FROM "bartable";',
                   'SELECT * FROM "bart;able";',
                   "select 'foo'||chr(59)||'bar'"]

        multiples = ['SELECT * FROM abc; SET LOCAL statement_timeout to'
                     'SET LOCAL statement_timeout to; SELECT * FROM abc',
                     'SELECT * FROM "foo"; SELECT * FROM "abc"']

        for single in singles:
            assert datastore_helpers.is_single_statement(single) is True

        for multiple in multiples:
            assert datastore_helpers.is_single_statement(multiple) is False

    def test_should_fts_index_field_type(self):
        indexable_field_types = ['tsvector',
                                 'text',
                                 'number']

        non_indexable_field_types = ['nested',
                                     'timestamp',
                                     'date',
                                     '_text',
                                     'text[]']

        for indexable in indexable_field_types:
            assert datastore_helpers.should_fts_index_field_type(indexable) is True

        for non_indexable in non_indexable_field_types:
            assert datastore_helpers.should_fts_index_field_type(non_indexable) is False


class TestGetTables(object):

    @classmethod
    def setup_class(cls):

        if not config.get('ckan.datastore.read_url'):
            raise nose.SkipTest('Datastore runs on legacy mode, skipping...')

        engine = db._get_engine(
            {'connection_url': config['ckan.datastore.write_url']}
        )
        cls.Session = orm.scoped_session(orm.sessionmaker(bind=engine))

        datastore_test_helpers.clear_db(cls.Session)

        create_tables = [
            u'CREATE TABLE test_a (id_a text)',
            u'CREATE TABLE test_b (id_b text)',
            u'CREATE TABLE "TEST_C" (id_c text)',
            u'CREATE TABLE test_d ("α/α" integer)',
        ]
        for create_table_sql in create_tables:
            cls.Session.execute(create_table_sql)

    @classmethod
    def teardown_class(cls):
        datastore_test_helpers.clear_db(cls.Session)

    def test_get_table_names(self):

        test_cases = [
            (u'SELECT * FROM test_a', ['test_a']),
            (u'SELECT * FROM public.test_a', ['test_a']),
            (u'SELECT * FROM "TEST_C"', ['TEST_C']),
            (u'SELECT * FROM public."TEST_C"', ['TEST_C']),
            (u'SELECT * FROM pg_catalog.pg_database', ['pg_database']),
            (u'SELECT rolpassword FROM pg_roles', ['pg_authid']),
            (u'''SELECT p.rolpassword
                FROM pg_roles p
                JOIN test_b b
                ON p.rolpassword = b.id_b''', ['pg_authid', 'test_b']),
            (u'''SELECT id_a, id_b, id_c
                FROM (
                    SELECT *
                    FROM (
                        SELECT *
                        FROM "TEST_C") AS c,
                        test_b) AS b,
                    test_a AS a''', ['test_a', 'test_b', 'TEST_C']),
            (u'INSERT INTO test_a VALUES (\'a\')', ['test_a']),
            (u'SELECT "α/α" FROM test_d', ['test_d']),
            (u'SELECT "α/α" FROM test_d WHERE "α/α" > 1000', ['test_d']),
        ]

        context = {
            'connection': self.Session.connection()
        }
        for case in test_cases:
            eq_(sorted(datastore_helpers.get_table_names_from_sql(context,
                                                                  case[0])),
                sorted(case[1]))<|MERGE_RESOLUTION|>--- conflicted
+++ resolved
@@ -1,11 +1,4 @@
-<<<<<<< HEAD
 # encoding: utf-8
-
-=======
-# -*- encoding: utf-8 -*-
-
-import pylons
->>>>>>> bda4bca1
 import sqlalchemy.orm as orm
 import nose
 
