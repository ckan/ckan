--- conflicted
+++ resolved
@@ -1,10 +1,7 @@
 # encoding: utf-8
 
-<<<<<<< HEAD
-=======
 from sqlalchemy import orm
 
->>>>>>> 1ed2d844
 import ckan.model as model
 import ckan.lib.cli as cli
 
