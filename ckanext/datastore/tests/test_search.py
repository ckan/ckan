--- conflicted
+++ resolved
@@ -517,10 +517,7 @@
             "organization_create",
             {"user": self.sysadmin_user.name},
             name="test_org",
-<<<<<<< HEAD
             apitoken=six.ensure_str(self.sysadmin_token["token"]),
-=======
->>>>>>> 168b409a
         )
 
         self.expected_records = [
@@ -1449,10 +1446,7 @@
             "organization_create",
             {"user": self.sysadmin_user.name},
             name="test_org",
-<<<<<<< HEAD
             apitoken=six.ensure_str(self.sysadmin_token["token"]),
-=======
->>>>>>> 168b409a
         )
 
         self.expected_records = [
