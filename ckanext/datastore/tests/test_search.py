--- conflicted
+++ resolved
@@ -2288,10 +2288,6 @@
             {"_id": 1, "num": 10, "dt": "2020-01-01T00:00:00", "txt": "aaab", "lst": ["one"]},
             {"_id": 4, "num": None, "dt": None, "txt": None, "lst": None},
         ]
-<<<<<<< HEAD
-
-=======
->>>>>>> 6ebdbd31
         assert helpers.call_action(
             "datastore_search",
             resource_id=r["resource_id"],
@@ -2302,7 +2298,6 @@
             {"_id": 4, "num": None, "dt": None, "txt": None, "lst": None},
             {"_id": 1, "num": 10, "dt": "2020-01-01T00:00:00", "txt": "aaab", "lst": ["one"]},
             {"_id": 3, "num": 9, "dt": None, "txt": "aaac", "lst": ["one", "two"]},
-<<<<<<< HEAD
         ]
 
 
@@ -2355,7 +2350,4 @@
                 url_for("api.action", logic_function="datastore_search"),
                 status=200,
             )
-        assert '"result": {"records":   [ "space" ]  }}' in resp.body
-=======
-        ]
->>>>>>> 6ebdbd31
+        assert '"result": {"records":   [ "space" ]  }}' in resp.body