# -*- coding: utf-8 -*-
from __future__ import annotations

import itertools

from typing_extensions import TypeAlias

from sqlalchemy.engine.base import Engine
from sqlalchemy.dialects.postgresql import REGCLASS
from ckan.types import Context, ErrorDict
import copy
import logging
import sys
from typing import (
    Any, Callable, Container, Dict, Iterable, Optional, Set, Union,
    cast)
import sqlalchemy as sa
import os
import pprint
import sqlalchemy.engine.url as sa_url
import datetime
import hashlib
import json
import decimal
from collections import OrderedDict

from urllib.parse import (
    urlencode, urlunparse, parse_qsl, urlparse
)
from io import StringIO

import ckan.plugins as p
import ckan.plugins.toolkit as toolkit
from ckan.lib.lazyjson import LazyJSONObject

import ckanext.datastore.helpers as datastore_helpers
import ckanext.datastore.interfaces as interfaces

from psycopg2.extras import register_default_json, register_composite
import distutils.version
from sqlalchemy.exc import (ProgrammingError, IntegrityError,
                            DBAPIError, DataError, DatabaseError,
                            StatementError)

import ckan.plugins as plugins
from ckan.common import CKANConfig, config

from ckanext.datastore.backend import (
    DatastoreBackend,
    DatastoreException,
    _parse_sort_clause
)

log = logging.getLogger(__name__)

_pg_types: dict[str, str] = {}
_type_names: Set[str] = set()
_engines: Dict[str, Engine] = {}
WhereClauses: TypeAlias = "list[tuple[str, dict[str, Any]] | tuple[str]]"

_TIMEOUT = 60000  # milliseconds

# See http://www.postgresql.org/docs/9.2/static/errcodes-appendix.html
_PG_ERR_CODE = {
    'unique_violation': '23505',
    'query_canceled': '57014',
    'undefined_object': '42704',
    'syntax_error': '42601',
    'permission_denied': '42501',
    'duplicate_table': '42P07',
    'duplicate_alias': '42712',
}

_DATE_FORMATS = ['%Y-%m-%d',
                 '%Y-%m-%d %H:%M:%S',
                 '%Y-%m-%dT%H:%M:%S',
                 '%Y-%m-%dT%H:%M:%SZ',
                 '%d/%m/%Y',
                 '%m/%d/%Y',
                 '%d-%m-%Y',
                 '%m-%d-%Y']

_INSERT = 'insert'
_UPSERT = 'upsert'
_UPDATE = 'update'


if not os.environ.get('DATASTORE_LOAD'):
    ValidationError = toolkit.ValidationError  # type: ignore
else:
    log.warning("Running datastore without CKAN")

    class ValidationError(Exception):
        def __init__(self, error_dict: ErrorDict):
            pprint.pprint(error_dict)

is_single_statement = datastore_helpers.is_single_statement

_engines = {}


def literal_string(s: str):
    """
    Return s as a postgres literal string
    """
    return u"'" + s.replace(u"'", u"''").replace(u'\0', '') + u"'"


def identifier(s: str):
    """
    Return s as a quoted postgres identifier
    """
    return u'"' + s.replace(u'"', u'""').replace(u'\0', '') + u'"'


def get_read_engine():
    return _get_engine_from_url(
        config['ckan.datastore.read_url'],
        isolation_level='READ_UNCOMMITTED')


def get_write_engine():
    return _get_engine_from_url(config['ckan.datastore.write_url'])


def _get_engine_from_url(connection_url: str, **kwargs: Any) -> Engine:
    '''Get either read or write engine.'''
    engine = _engines.get(connection_url)
    if not engine:
        extras = {'url': connection_url}
        config.setdefault('ckan.datastore.sqlalchemy.pool_pre_ping', True)
        for key, value in kwargs.items():
            config.setdefault(key, value)
        engine = sa.engine_from_config(dict(config),
                                       'ckan.datastore.sqlalchemy.',
                                       **extras)
        _engines[connection_url] = engine

    # don't automatically convert to python objects
    # when using native json types in 9.2+
    # http://initd.org/psycopg/docs/extras.html#adapt-json
    _loads: Callable[[Any], Any] = lambda x: x
    register_default_json(
        conn_or_curs=engine.raw_connection().connection,  # type: ignore
        globally=False,
        loads=_loads)

    return engine


def _dispose_engines():
    '''Dispose all database engines.'''
    global _engines
    for _, engine in _engines.items():
        engine.dispose()
    _engines = {}


def _pluck(field: str, arr: list[dict[str, Any]]):
    return [x[field] for x in arr]


def _rename_json_field(data_dict: dict[str, Any]):
    '''Rename json type to a corresponding type for the datastore since
    pre 9.2 postgres versions do not support native json'''
    return _rename_field(data_dict, 'json', 'nested')


def _unrename_json_field(data_dict: dict[str, Any]):
    return _rename_field(data_dict, 'nested', 'json')


def _rename_field(data_dict: dict[str, Any], term: Any, replace: Any):
    fields = data_dict.get('fields', [])
    for i, field in enumerate(fields):
        if 'type' in field and field['type'] == term:
            data_dict['fields'][i]['type'] = replace
    return data_dict


def _get_fields_types(
        connection: Any, resource_id: str) -> 'OrderedDict[str, str]':
    u'''
    return a OrderedDict([(column_name, column_type)...]) for the passed
    resource_id including '_id' but excluding other '_'-prefixed columns.
    '''
    all_fields = _get_fields(connection, resource_id)
    all_fields.insert(0, {'id': '_id', 'type': 'int'})
    field_types = OrderedDict([(f['id'], f['type']) for f in all_fields])
    return field_types


def _result_fields(fields_types: 'OrderedDict[str, str]',
                   field_info: dict[str, Any], fields: Optional[list[str]]
                   ) -> list[dict[str, Any]]:
    u'''
    return a list of field information based on the fields present,
    passed and query passed.

    :param fields_types: OrderedDict returned from _get_fields_types(..)
        with rank column types added by plugins' datastore_search
    :param field_info: dict returned from _get_field_info(..)
    :param fields: list of field names passed to datastore_search
        or None for all
    '''
    result_fields: list[dict[str, str]] = []

    if fields is None:
        fields = list(fields_types)

    for field_id in fields:
        f = {u'id': field_id, u'type': fields_types[field_id]}
        if field_id in field_info:
            f[u'info'] = field_info[f['id']]
        result_fields.append(f)
    return result_fields


def _get_type(engine: Engine, oid: str) -> str:
    _cache_types(engine)
    return _pg_types[oid]


def _guess_type(field: Any):
    '''Simple guess type of field, only allowed are
    integer, numeric and text'''
    data_types = set([int, float])
    if isinstance(field, (dict, list)):
        return 'nested'
    if isinstance(field, int):
        return 'int'
    if isinstance(field, float):
        return 'float'
    for data_type in list(data_types):
        try:
            data_type(field)
        except (TypeError, ValueError):
            data_types.discard(data_type)
            if not data_types:
                break
    if int in data_types:
        return 'integer'
    elif float in data_types:
        return 'numeric'

    # try iso dates
    for format in _DATE_FORMATS:
        try:
            datetime.datetime.strptime(field, format)
            return 'timestamp'
        except (ValueError, TypeError):
            continue
    return 'text'


def _get_unique_key(context: Context, data_dict: dict[str, Any]) -> list[str]:
    sql_get_unique_key = sa.text("""
    SELECT
        a.attname AS column_names
    FROM
        pg_class t,
        pg_index idx,
        pg_attribute a
    WHERE
        t.oid = idx.indrelid
        AND a.attrelid = t.oid
        AND a.attnum = ANY(idx.indkey)
        AND t.relkind = 'r'
        AND idx.indisunique = true
        AND idx.indisprimary = false
        AND t.relname = :relname
    """)

    key_parts = context['connection'].execute(
        sql_get_unique_key,
        {"relname": data_dict['resource_id']},
    )
    return [x[0] for x in key_parts]


def _get_field_info(
        connection: Any,
        resource_id: str,
        ) -> dict[str, Any]:
    '''return a dictionary mapping column names to their info data,
    when present'''
    qtext = sa.text(
        '''select pa.attname as name, pd.description::json -> '_info' as info
        from pg_class pc, pg_attribute pa, pg_description pd
        where pa.attrelid = pc.oid and pd.objoid = pc.oid
            and pd.objsubid = pa.attnum and pc.relname = :res_id
            and pa.attnum > 0'''
    )
    try:
        return dict(
            (n, json.loads(v)) for (n, v) in
            connection.execute(qtext, {"res_id": resource_id}).fetchall()
            if v)
    except (TypeError, ValueError):  # don't die on non-json comments
        return {}


def _get_raw_field_info(
        connection: Any,
        resource_id: str,
        ) -> tuple[dict[str, Any], bool]:
    '''return a dictionary mapping column names to their raw info data,
    when present and a flag if old data schema is present (for upgrade)'''
    qtext = sa.text(
        '''select pa.attname as name, pd.description as info,
            substring(pd.description for 1) = '{' as old_schema
        from pg_class pc, pg_attribute pa, pg_description pd
        where pa.attrelid = pc.oid and pd.objoid = pc.oid
            and pd.objsubid = pa.attnum and pc.relname = :res_id
            and pa.attnum > 0'''
    )
    try:
        results = list(connection.execute(
            qtext, {"res_id": resource_id}).fetchall())
        return {
            n: json.loads(v) for n, v, _old in results
            }, any(old for _n, _v, old in results)
    except (TypeError, ValueError):  # don't die on non-json comments
        return {}, False


def _get_fields(connection: Any, resource_id: str):
    u'''
    return a list of {'id': column_name, 'type': column_type} dicts
    for the passed resource_id, excluding '_'-prefixed columns.
    '''
    fields: list[dict[str, Any]] = []
    all_fields = connection.execute(sa.select(
        sa.text("*")
    ).select_from(sa.table(resource_id)).limit(1))

    for field in all_fields.cursor.description:
        if not field[0].startswith('_'):
            fields.append({
                'id': str(field[0]),
                'type': _get_type(connection.engine, field[1])
            })
    return fields


def _cache_types(engine: Engine) -> None:
    if not _pg_types:
        with engine.begin() as conn:
            results = conn.execute(sa.text(
                'SELECT oid, typname FROM pg_type;'
            ))
        for result in results:
            _pg_types[result[0]] = result[1]
            _type_names.add(result[1])
        if 'nested' not in _type_names:
            with engine.begin() as conn:
                native_json = _pg_version_is_at_least(conn, '9.2')

            log.info("Create nested type. Native JSON: %r",
                     native_json)

            backend = DatastorePostgresqlBackend.get_active_backend()
            write_engine: Engine = backend._get_write_engine()  # type: ignore
            with write_engine.begin() as write_connection:
                write_connection.execute(sa.text(
                    'CREATE TYPE "nested" AS (json {0}, extra text)'.format(
                        'json' if native_json else 'text')))
            _pg_types.clear()

            # redo cache types with json now available.
            return _cache_types(engine)

        with engine.connect() as conn:
            register_composite(
                'nested',
                cast(Any, conn.connection).connection,
                True
            )


def _pg_version_is_at_least(connection: Any, version: Any):
    try:
        v = distutils.version.LooseVersion(version)
        pg_version = connection.execute(
            sa.text('select version();')
        ).fetchone()
        pg_version_number = pg_version[0].split()[1]
        pv = distutils.version.LooseVersion(pg_version_number)
        return v <= pv
    except ValueError:
        return False


def _is_array_type(field_type: str):
    return field_type.startswith('_')


def _validate_record(record: Any, num: int, field_names: Iterable[str]):
    # check record for sanity
    if not isinstance(record, dict):
        raise ValidationError({
            'records': [u'row "{0}" is not a json object'.format(num)]
        })
    # check for extra fields in data
    extra_keys: set[str] = set(record.keys()) - set(field_names)

    if extra_keys:
        raise ValidationError({
            'records': [u'row "{0}" has extra keys "{1}"'.format(
                num + 1,
                ', '.join(list(extra_keys))
            )]
        })


def _where_clauses(
        data_dict: dict[str, Any], fields_types: dict[str, Any]
) -> WhereClauses:
    filters = data_dict.get('filters', {})
    clauses: WhereClauses = []

    idx_gen = itertools.count()

    for field, value in filters.items():
        if field not in fields_types:
            continue
        field_array_type = _is_array_type(fields_types[field])

        if isinstance(value, list) and not field_array_type:
            placeholders = [
                f"value_{next(idx_gen)}" for _ in value
            ]
            clause_str = ('{0} in ({1})'.format(
                sa.column(field),
                ','.join(f":{p}" for p in placeholders)
            ))
            if fields_types[field] == 'text':
                # pSQL can do int_field = "10"
                # but cannot do text_field = 10
                # this fixes parity there.
                value = (str(v) for v in value)
            clause = (clause_str, dict(zip(placeholders, value)))
        else:
            if fields_types[field] == 'text':
                # pSQL can do int_field = "10"
                # but cannot do text_field = 10
                # this fixes parity there.
                value = str(value)
            placeholder = f"value_{next(idx_gen)}"
            clause: tuple[Any, ...] = (
                f'{sa.column(field)} = :{placeholder}',
                {placeholder: value}
            )
        clauses.append(clause)

    # add full-text search where clause
    q: Union[dict[str, str], str, Any] = data_dict.get('q')
    full_text = data_dict.get('full_text')
    if q:
        if isinstance(q, str):
            ts_query_alias = _ts_query_alias()
            clause_str = u'_full_text @@ {0}'.format(ts_query_alias)
            clauses.append((clause_str,))
        elif isinstance(q, dict):
            lang = _fts_lang(data_dict.get('language'))
            for field, value in q.items():
                if field not in fields_types:
                    continue
                query_field = _ts_query_alias(field)

                ftyp = fields_types[field]
                if not datastore_helpers.should_fts_index_field_type(ftyp):
                    # use general full text search to narrow results
                    clause_str = u'_full_text @@ {0}'.format(query_field)
                    clauses.append((clause_str,))

                clause_str = (
                    u'to_tsvector({0}, cast({1} as text)) @@ {2}').format(
                        literal_string(lang),
                        identifier(field),
                        query_field)
                clauses.append((clause_str,))
    if full_text:
        ts_query_alias = _ts_query_alias()
        clause_str = u'_full_text @@ {0}'.format(ts_query_alias)
        clauses.append((clause_str,))

    return clauses


def _textsearch_query(
        lang: str, q: Optional[Union[str, dict[str, str], Any]], plain: bool,
        full_text: Optional[str]) -> tuple[str, dict[str, str]]:
    u'''
    :param lang: language for to_tsvector
    :param q: string to search _full_text or dict to search columns
    :param plain: True to use plainto_tsquery, False for to_tsquery
    :param full_text: string to search _full_text

    return (query, rank_columns) based on passed text/dict query
    rank_columns is a {alias: statement} dict where alias is "rank" for
    _full_text queries, and "rank <column-name>" for column search
    '''
    if not (q or full_text):
        return '', {}

    statements: list[str] = []
    rank_columns: dict[str, str] = {}
    if q and not full_text:
        if isinstance(q, str):
            query, rank = _build_query_and_rank_statements(
                lang, q, plain)
            statements.append(query)
            rank_columns[u'rank'] = rank
        elif isinstance(q, dict):
            for field, value in q.items():
                query, rank = _build_query_and_rank_statements(
                    lang, value, plain, field)
                statements.append(query)
                rank_columns[u'rank ' + field] = rank
    elif full_text and not q:
        _update_rank_statements_and_columns(
            statements, rank_columns, lang, full_text, plain
        )
    elif full_text and isinstance(q, dict):
        _update_rank_statements_and_columns(
            statements, rank_columns, lang, full_text, plain)
        for field, value in q.items():
            _update_rank_statements_and_columns(
                statements, rank_columns, lang, value, plain, field
            )
    elif full_text and isinstance(q, str):
        _update_rank_statements_and_columns(
            statements, rank_columns, lang, full_text, plain
        )

    statements_str = ', ' + ', '.join(statements)
    return statements_str, rank_columns


def _update_rank_statements_and_columns(
        statements: list[str], rank_columns: dict[str, str], lang: str,
        query: str, plain: bool, field: Optional[str] = None):
    query, rank = _build_query_and_rank_statements(
        lang, query, plain, field)
    statements.append(query)
    if field:
        rank_columns[u'rank ' + field] = rank
    else:
        rank_columns[u'rank'] = rank


def _build_query_and_rank_statements(
        lang: str, query: str, plain: bool, field: Optional[str] = None):
    query_alias = _ts_query_alias(field)
    lang_literal = literal_string(lang)
    query_literal = literal_string(query)
    if plain:
        statement = u"plainto_tsquery({lang_literal}, {literal}) {alias}"
    else:
        statement = u"to_tsquery({lang_literal}, {literal}) {alias}"
    statement = statement.format(
        lang_literal=lang_literal,
        literal=query_literal, alias=query_alias)
    if field is None:
        rank_field = u'_full_text'
    else:
        rank_field = u'to_tsvector({0}, cast({1} as text))'.format(
            lang_literal, identifier(field))
    rank_statement = u'ts_rank({0}, {1}, 32)'.format(
        rank_field, query_alias)
    return statement, rank_statement


def _fts_lang(lang: Optional[str] = None) -> str:
    return lang or config.get('ckan.datastore.default_fts_lang')


def _sort(sort: Union[None, str, list[str]], fields_types: Container[str],
          rank_columns: dict[str, Any]) -> list[str]:
    u'''
    :param sort: string or list sort parameter passed to datastore_search,
        use None if not given
    :param fields_types: OrderedDict returned from _get_fields_types(..)
    :param rank_columns: rank_columns returned from _ts_query(..)

    returns sort expression as a string. When sort is None use rank_columns
    to order by best text search match
    '''
    if not sort:
        rank_sorting: list[str] = []
        for column in rank_columns.values():
            rank_sorting.append(u'{0} DESC'.format(column))
        return rank_sorting

    clauses = datastore_helpers.get_list(sort, False) or []

    clause_parsed: list[str] = []

    for clause in clauses:
        parsed = _parse_sort_clause(clause, fields_types)
        if parsed:
            field, sort = parsed
            clause_parsed.append(
                u'{0} {1}'.format(identifier(field), sort))
    return clause_parsed


def _ts_query_alias(field: Optional[str] = None):
    query_alias = u'query'
    if field:
        query_alias += u' ' + field
    return identifier(query_alias)


def _get_aliases(context: Context, data_dict: dict[str, Any]):
    '''Get a list of aliases for a resource.'''
    res_id = data_dict['resource_id']
    alias_sql = sa.text(
        u'SELECT name FROM "_table_metadata" WHERE alias_of = :id')
    return [
        item[0] for item in
        context['connection'].execute(alias_sql, {"id": res_id})
    ]


def _get_resources(context: Context, alias: str):
    '''Get a list of resources for an alias. There could be more than one alias
    in a resource_dict.'''
    alias_sql = sa.text(
        u'''SELECT alias_of FROM "_table_metadata"
        WHERE name = :alias AND alias_of IS NOT NULL''')
    return [
        item[0] for item in
        context['connection'].execute(alias_sql, {"alias": alias})
    ]


def _get_pgcode(error: StatementError) -> str | None:
    if error.orig:
        return cast(Any, error.orig).pgcode


def create_alias(context: Context, data_dict: dict[str, Any]):
    values: Optional[str] = data_dict.get('aliases')
    aliases: Any = datastore_helpers.get_list(values)
    alias = None
    if aliases is not None:
        # delete previous aliases
        previous_aliases = _get_aliases(context, data_dict)
        for alias in previous_aliases:
            sql_alias_drop_string = u'DROP VIEW "{0}"'.format(alias)
            context['connection'].execute(sa.text(sql_alias_drop_string))

        try:
            for alias in aliases:
                sql_alias_string = u'''CREATE VIEW "{alias}"
                    AS SELECT * FROM "{main}"'''.format(
                    alias=alias,
                    main=data_dict['resource_id']
                )

                res_ids = _get_resources(context, alias)
                if res_ids:
                    raise ValidationError({
                        'alias': [(u'The alias "{0}" already exists.').format(
                            alias)]
                    })

                context['connection'].execute(sa.text(
                    sql_alias_string
                ))
        except DBAPIError as e:
            if _get_pgcode(e) in [_PG_ERR_CODE['duplicate_table'],
                                  _PG_ERR_CODE['duplicate_alias']]:
                raise ValidationError({
                    'alias': [u'"{0}" already exists'.format(alias)]
                })


def _generate_index_name(resource_id: str, field: str):
    value = (resource_id + field).encode('utf-8')
    return hashlib.sha1(value).hexdigest()


def _get_fts_index_method() -> str:
    return config.get('ckan.datastore.default_fts_index_method')


def _build_fts_indexes(
        data_dict: dict[str, Any],  # noqa
        sql_index_str_method: str, fields: list[dict[str, Any]]):
    fts_indexes: list[str] = []
    fts_noindexes: list[str] = []
    resource_id = data_dict['resource_id']
    fts_lang = data_dict.get(
        'language', config.get('ckan.datastore.default_fts_lang'))

    # create full-text search indexes
    def to_tsvector(x: str):
        return u"to_tsvector('{0}', {1})".format(fts_lang, x)

    def cast_as_text(x: str):
        return u'cast("{0}" AS text)'.format(x)

    full_text_field = {'type': 'tsvector', 'id': '_full_text'}
    for field in [full_text_field] + fields:
        field_str = field['id']
        if field['type'] not in ['text', 'tsvector']:
            field_str = cast_as_text(field_str)
        else:
            field_str = u'"{0}"'.format(field_str)
        if field['type'] != 'tsvector':
            field_str = to_tsvector(field_str)
        if field['id'] != '_full_text' and not (
                datastore_helpers.should_fts_index_field_type(field['type'])):
            fts_noindexes.append(_generate_index_name(resource_id, field_str))
            continue

        fts_indexes.append(sql_index_str_method.format(
            res_id=resource_id,
            unique='',
            name=_generate_index_name(resource_id, field_str),
            method=_get_fts_index_method(), fields=field_str))

    return fts_indexes, fts_noindexes


def _drop_indexes(context: Context, data_dict: dict[str, Any],
                  unique: bool = False):
    sql_drop_index = u'DROP INDEX {0} CASCADE'
    sql_get_index_string = u"""
        SELECT
            i.relname AS index_name
        FROM
            pg_class t,
            pg_class i,
            pg_index idx
        WHERE
            t.oid = idx.indrelid
            AND i.oid = idx.indexrelid
            AND t.relkind = 'r'
            AND idx.indisunique = {unique}
            AND idx.indisprimary = false
            AND t.relname = :relname
        """.format(unique='true' if unique else 'false')
    indexes_to_drop = context['connection'].execute(
        sa.text(sql_get_index_string),
        {"relname": data_dict['resource_id']}
    ).fetchall()
    for index in indexes_to_drop:
        context['connection'].execute(sa.text(
            sql_drop_index.format(sa.column(index[0]))
        ))


def _get_index_names(connection: Any, resource_id: str):
    sql = sa.text("""
        SELECT
            i.relname AS index_name
        FROM
            pg_class t,
            pg_class i,
            pg_index idx
        WHERE
            t.oid = idx.indrelid
            AND i.oid = idx.indexrelid
            AND t.relkind = 'r'
            AND t.relname = :relname
        """)
    results = connection.execute(sql, {"relname": resource_id}).fetchall()
    return [result[0] for result in results]


def _is_valid_pg_type(context: Context, type_name: str):
    if type_name in _type_names:
        return True
    else:
        connection = context['connection']
        try:
            connection.execute(
                sa.text('SELECT cast(:type as regtype)'),
                {"type": type_name}
            )
        except ProgrammingError as e:
            if _get_pgcode(e) in [_PG_ERR_CODE['undefined_object'],
                                  _PG_ERR_CODE['syntax_error']]:
                return False
            raise
        else:
            return True


def _execute_single_statement(
        context: Context, sql_string: str, where_values: list[dict[str, Any]]):
    if not datastore_helpers.is_single_statement(sql_string):
        raise ValidationError({
            'query': ['Query is not a single statement.']
        })

    params = {}
    for chunk in where_values:
        params.update(chunk)

    results = context['connection'].execute(
        sa.text(sql_string),
        params
    )

    return results


def _insert_links(data_dict: dict[str, Any], limit: int, offset: int):
    '''Adds link to the next/prev part (same limit, offset=offset+limit)
    and the resource page.'''
    data_dict['_links'] = {}

    # get the url from the request
    try:
        urlstring = toolkit.request.environ['CKAN_CURRENT_URL']
    except (KeyError, TypeError, RuntimeError):
        return  # no links required for local actions

    # change the offset in the url
    parsed = list(urlparse(urlstring))
    query = parsed[4]

    arguments = dict(parse_qsl(query))
    arguments_start = dict(arguments)
    arguments_prev: dict[str, Any] = dict(arguments)
    arguments_next: dict[str, Any] = dict(arguments)
    if 'offset' in arguments_start:
        arguments_start.pop('offset')
    arguments_next['offset'] = int(offset) + int(limit)
    arguments_prev['offset'] = int(offset) - int(limit)

    parsed_start = parsed[:]
    parsed_prev = parsed[:]
    parsed_next = parsed[:]
    parsed_start[4] = urlencode(arguments_start)
    parsed_next[4] = urlencode(arguments_next)
    parsed_prev[4] = urlencode(arguments_prev)

    # add the links to the data dict
    data_dict['_links']['start'] = urlunparse(parsed_start)
    data_dict['_links']['next'] = urlunparse(parsed_next)
    if int(offset) - int(limit) > 0:
        data_dict['_links']['prev'] = urlunparse(parsed_prev)


def _where(
        where_clauses_and_values: WhereClauses
) -> tuple[str, list[dict[str, Any]]]:
    '''Return a SQL WHERE clause from list with clauses and values

    :param where_clauses_and_values: list of tuples with format
        (where_clause, {placeholder_name_1: param1, ...})
    :type where_clauses_and_values: list of tuples

    :returns: SQL WHERE string with placeholders for the parameters, and list
        of parameters
    :rtype: string
    '''
    where_clauses: list[str] = []
    values: list[dict[str, Any]] = []

    for clause_and_values in where_clauses_and_values:
        where_clauses.append('(' + clause_and_values[0] + ')')
        values += clause_and_values[1:]

    where_clause = u' AND '.join(where_clauses)
    if where_clause:
        where_clause = u'WHERE ' + where_clause

    return where_clause, values


def convert(data: Any, type_name: str) -> Any:
    if data is None:
        return None
    if type_name == 'nested':
        return json.loads(data[0])
    # array type
    if type_name.startswith('_'):
        sub_type = type_name[1:]
        return [convert(item, sub_type) for item in data]
    if type_name == 'tsvector':
        return str(data)
    if isinstance(data, datetime.datetime):
        return data.isoformat()
    if isinstance(data, (int, float, decimal.Decimal)):
        return data
    return str(data)


def check_fields(context: Context, fields: Iterable[dict[str, Any]]):
    '''Check if field types are valid.'''
    for field in fields:
        if field.get('type') and not _is_valid_pg_type(context, field['type']):
            raise ValidationError({
                'fields': [u'"{0}" is not a valid field type'.format(
                    field['type'])]
            })
        elif not datastore_helpers.is_valid_field_name(field['id']):
            raise ValidationError({
                'fields': [u'"{0}" is not a valid field name'.format(
                    field['id'])]
            })


Indexes: TypeAlias = "Optional[list[Union[str, list[str]]]]"


def create_indexes(context: Context, data_dict: dict[str, Any]):
    connection = context['connection']

    indexes: Indexes = cast(Indexes, datastore_helpers.get_list(
        data_dict.get('indexes', None)))
    # primary key is not a real primary key
    # it's just a unique key
    primary_key: Any = datastore_helpers.get_list(data_dict.get('primary_key'))

    sql_index_tmpl = u'CREATE {unique} INDEX "{name}" ON "{res_id}"'
    sql_index_string_method = sql_index_tmpl + u' USING {method}({fields})'
    sql_index_string = sql_index_tmpl + u' ({fields})'
    sql_index_strings: list[str] = []

    fields = _get_fields(connection, data_dict['resource_id'])
    field_ids = _pluck('id', fields)
    json_fields = [x['id'] for x in fields if x['type'] == 'nested']

    fts_indexes, fts_noindexes = _build_fts_indexes(
        data_dict, sql_index_string_method, fields)
    sql_index_strings = sql_index_strings + fts_indexes

    if indexes is not None:
        _drop_indexes(context, data_dict, False)
    else:
        indexes = []

    if primary_key is not None:
        unique_keys = _get_unique_key(context, data_dict)
        if sorted(unique_keys) != sorted(primary_key):
            _drop_indexes(context, data_dict, True)
            indexes.append(primary_key)

    for index in indexes:
        if not index:
            continue

        index_fields = datastore_helpers.get_list(index)
        assert index_fields is not None
        for field in index_fields:
            if field not in field_ids:
                raise ValidationError({
                    'index': [
                        u'The field "{0}" is not a valid column name.'.format(
                            index)]
                })
        fields_string = u', '.join(
            ['(({0}).json::text)'.format(identifier(field))
                if field in json_fields else
                identifier(field)
                for field in index_fields])
        sql_index_strings.append(sql_index_string.format(
            res_id=data_dict['resource_id'],
            unique='unique' if index == primary_key else '',
            name=_generate_index_name(data_dict['resource_id'], fields_string),
            fields=fields_string))

    current_indexes = _get_index_names(context['connection'],
                                       data_dict['resource_id'])

    for fts_idx in current_indexes:
        if fts_idx in fts_noindexes:
            connection.execute(sa.text(
                'DROP INDEX {0} CASCADE'.format(sa.column(fts_idx))))
    for sql_index_string in sql_index_strings:
        if not any(c in sql_index_string for c in current_indexes):
            connection.execute(sa.text(sql_index_string))


def create_table(
        context: Context,
        data_dict: dict[str, Any],
        plugin_data: dict[int, dict[str, Any]]):
    '''Creates table, columns and column info (stored as comments).

    :param resource_id: The resource ID (i.e. postgres table name)
    :type resource_id: string
    :param fields: details of each field/column, each with properties:
        id - field/column name
        type - optional, otherwise it is guessed from the first record
        info - some field/column properties, saved as a JSON string in postgres
            as a column comment. e.g. "type_override", "label", "notes"
    :type fields: list of dicts
    :param records: records, of which the first is used when a field type needs
        guessing.
    :type records: list of dicts
    '''

    datastore_fields = [
        {'id': '_id', 'type': 'serial primary key'},
        {'id': '_full_text', 'type': 'tsvector'},
    ]

    # check first row of data for additional fields
    extra_fields = []
    supplied_fields = data_dict.get('fields', [])
    check_fields(context, supplied_fields)
    field_ids = _pluck('id', supplied_fields)
    records = data_dict.get('records')

    fields_errors = []

    for field_id in field_ids:
        # Postgres has a limit of 63 characters for a column name
        if len(field_id) > 63:
            message = 'Column heading "{0}" exceeds limit of 63 '\
                'characters.'.format(field_id)
            fields_errors.append(message)

    if fields_errors:
        raise ValidationError({
            'fields': fields_errors
        })

    # if type is field is not given try and guess or throw an error
    for field in supplied_fields:
        if 'type' not in field:
            if not records or field['id'] not in records[0]:
                raise ValidationError({
                    'fields': [u'"{0}" type not guessable'.format(field['id'])]
                })
            field['type'] = _guess_type(records[0][field['id']])

    # Check for duplicate fields
    unique_fields = {f['id'] for f in supplied_fields}
    if not len(unique_fields) == len(supplied_fields):
        raise ValidationError({
            'field': ['Duplicate column names are not supported']
        })

    if records:
        # check record for sanity
        if not isinstance(records[0], dict):
            raise ValidationError({
                'records': ['The first row is not a json object']
            })
        supplied_field_ids = records[0].keys()
        for field_id in supplied_field_ids:
            if field_id not in field_ids:
                extra_fields.append({
                    'id': field_id,
                    'type': _guess_type(records[0][field_id])
                })

    fields = datastore_fields + supplied_fields + extra_fields
    sql_fields = u", ".join([u'{0} {1}'.format(
        identifier(f['id']), f['type']) for f in fields])

    sql_string = u'CREATE TABLE {0} ({1});'.format(
        identifier(data_dict['resource_id']),
        sql_fields
    )

    info_sql = []
    for i, f in enumerate(supplied_fields):
        column_comment = plugin_data.get(i, {})
        info = f.get(u'info')
        if isinstance(info, dict):
            column_comment['_info'] = info
        if column_comment:
            info_sql.append(u'COMMENT ON COLUMN {0}.{1} is {2}'.format(
                identifier(data_dict['resource_id']),
                identifier(f['id']),
                literal_string(' ' + json.dumps(  # ' ' prefix for data version
                    column_comment, ensure_ascii=False, separators=(',', ':')))
            ))

    context['connection'].execute(sa.text(
        sql_string + u';'.join(info_sql).replace(':', r'\:')  # no bind params
    ))


def alter_table(
        context: Context,
        data_dict: dict[str, Any],
        plugin_data: dict[int, dict[str, Any]]):
    '''Add/remove columns and updates column info (stored as comments).

    :param resource_id: The resource ID (i.e. postgres table name)
    :type resource_id: string
    :param fields: details of each field/column, each with properties:
        id - field/column name
        type - optional, otherwise it is guessed from the first record
        info - some field/column properties, saved as a JSON string in postgres
            as a column comment. e.g. "type_override", "label", "notes"
    :type fields: list of dicts
    :param records: records, of which the first is used when a field type needs
        guessing.
    :type records: list of dicts
    '''
    supplied_fields = data_dict.get('fields', [])
    current_fields = _get_fields(
        context['connection'], data_dict['resource_id'])
    if not supplied_fields:
        supplied_fields = current_fields
    check_fields(context, supplied_fields)
    records = data_dict.get('records')
    new_fields: list[dict[str, Any]] = []
    field_ids: set[str] = set(f['id'] for f in supplied_fields)
    current_ids: set[str] = set(f['id'] for f in current_fields)

    for field in supplied_fields:
        # check to see if field definition is the same or and
        # extension of current fields
        if field['id'] in current_ids:
            # no need to check type as field already defined.
            continue

        if 'type' not in field:
            if not records or field['id'] not in records[0]:
                raise ValidationError({
                    'fields': [u'"{0}" type not guessable'.format(field['id'])]
                })
            field['type'] = _guess_type(records[0][field['id']])
        new_fields.append(field)

    if records:
        # check record for sanity as they have not been
        # checked during validation
        if not isinstance(records, list):
            raise ValidationError({
                'records': ['Records has to be a list of dicts']
            })
        if not isinstance(records[0], dict):
            raise ValidationError({
                'records': ['The first row is not a json object']
            })
        supplied_field_ids = cast(Dict[str, Any], records[0]).keys()
        for field_id in supplied_field_ids:
            if field_id not in field_ids:
                new_fields.append({
                    'id': field_id,
                    'type': _guess_type(records[0][field_id])
                })

    alter_sql = []
    for f in new_fields:
        alter_sql.append(u'ALTER TABLE {0} ADD {1} {2};'.format(
            identifier(data_dict['resource_id']),
            identifier(f['id']),
            f['type']))

    if plugin_data or any('info' in f for f in supplied_fields):
        raw_field_info, _old = _get_raw_field_info(
            context['connection'],
            data_dict['resource_id'],
        )

        for i, f in enumerate(supplied_fields):
            raw = raw_field_info.get(f['id'], {})

            if 'info' in f and isinstance(f['info'], dict):
                raw['_info'] = f['info']
            if i in plugin_data:
                raw.update(plugin_data[i])

            # ' ' prefix for data version
            column_comment = literal_string(' ' + json.dumps(
                raw, ensure_ascii=False, separators=(',', ':')))
            alter_sql.append(u'COMMENT ON COLUMN {0}.{1} is {2}'.format(
                identifier(data_dict['resource_id']),
                identifier(f['id']),
                column_comment))

    if data_dict['delete_fields']:
        for id_ in current_ids - field_ids - set(f['id'] for f in new_fields):
            alter_sql.append('ALTER TABLE {0} DROP COLUMN {1};'.format(
                identifier(data_dict['resource_id']),
                identifier(id_)))

    if alter_sql:
        context['connection'].execute(sa.text(
            ';'.join(alter_sql).replace(':', r'\:')  # no bind params
        ))


def insert_data(context: Context, data_dict: dict[str, Any]):
    data_dict['method'] = _INSERT
    result = upsert_data(context, data_dict)
    return result


def upsert_data(context: Context, data_dict: dict[str, Any]):
    '''insert all data from records'''
    if not data_dict.get('records'):
        return

    method = data_dict.get('method', _UPSERT)

    fields = _get_fields(context['connection'], data_dict['resource_id'])
    field_names = _pluck('id', fields)
    records = data_dict['records']
    sql_columns = ", ".join(
        identifier(name) for name in field_names)
    return_columns = "_id, " + sql_columns
    if not sql_columns:
        # insert w/ no columns is a postgres error
        return
    num = -1

    if method == _INSERT:
        rows = []
        for num, record in enumerate(records):
            _validate_record(record, num, field_names)

            row = {}
            for idx, field in enumerate(fields):
                value = record.get(field['id'])
                if value is not None and field['type'].lower() == 'nested':
                    # a tuple with an empty second value
                    value = (json.dumps(value), '')
                elif value == '' and field['type'] != 'text':
                    value = None
                row[f"val_{idx}"] = value
            rows.append(row)

        sql_string = '''INSERT INTO {res_id} ({columns})
            VALUES ({values}) {return_statement};'''.format(
            res_id=identifier(data_dict['resource_id']),
            columns=sql_columns,
            return_statement='RETURNING {return_columns}'.format(
                return_columns=return_columns) if data_dict[
                    'include_records'] else '',
            values=', '.join([
                f":val_{idx}" for idx in range(0, len(field_names))
            ])
        )

        try:
            results = context['connection'].execute(sa.text(sql_string), rows)
            if data_dict['include_records']:
                data_dict['records'] = [dict(r) for r in results.mappings().all()]
        except (DatabaseError, DataError) as err:
            raise ValidationError({
                'records': [_programming_error_summary(err)],
                'records_row': num,
            })

    elif method in [_UPDATE, _UPSERT]:
        unique_keys = _get_unique_key(context, data_dict)
        updated_records = {}
        for num, record in enumerate(records):
            if not unique_keys and '_id' not in record:
                raise ValidationError({
                    'table': [u'unique key must be passed for update/upsert']
                })

            elif '_id' not in record:
                # all key columns have to be defined
                missing_fields = [field for field in unique_keys
                                  if field not in record]
                if missing_fields:
                    raise ValidationError({
                        'key': [u'''fields "{fields}" are missing
                            but needed as key'''.format(
                                fields=', '.join(missing_fields))]
                    })

            for field in fields:
                value = record.get(field['id'])
                if value is not None and field['type'].lower() == 'nested':
                    # a tuple with an empty second value
                    record[field['id']] = (json.dumps(value), '')
                elif value == '' and field['type'] != 'text':
                    record[field['id']] = None

            non_existing_field_names = [
                field for field in record
                if field not in field_names and field != '_id'
            ]
            if non_existing_field_names:
                raise ValidationError({
                    'fields': [u'fields "{0}" do not exist'.format(
                        ', '.join(non_existing_field_names))]
                })

            idx_gen = itertools.count()

            used_fields = [field for field in fields
                           if field['id'] in record]

            used_field_names = _pluck('id', used_fields)

            value_placeholders = [
                f"val_{next(idx_gen)}" for _ in used_field_names
            ]
            values = [":" + p for p in value_placeholders]
            used_values = dict(zip(
                value_placeholders,
                [record[field] for field in used_field_names]
            ))

            if '_id' in record:
                placeholder = f'val_{next(idx_gen)}'
                unique_values = {placeholder: record['_id']}
                pk_sql = '"_id"'
                pk_values_sql = ":" + placeholder
            else:
                placeholders = [
                    f"val_{next(idx_gen)}" for _ in range(len(unique_keys))
                ]
                unique_values = dict(zip(
                    placeholders, [record[key] for key in unique_keys]
                ))
                pk_sql = ','.join([identifier(part) for part in unique_keys])
                pk_values_sql = ','.join([":" + p for p in placeholders])

            if method == _UPDATE:
                sql_string = u'''
                    UPDATE {res_id}
                    SET ({columns}, "_full_text") = ({values}, NULL)
                    WHERE ({primary_key}) = ({primary_value})
                    {return_statement};
                '''.format(
                    res_id=identifier(data_dict['resource_id']),
                    columns=u', '.join(
                        [identifier(field)
                         for field in used_field_names]),
                    return_statement='RETURNING {return_columns}'.format(
                        return_columns=return_columns) if data_dict[
                            'include_records'] else '',
                    values=u', '.join(values),
                    primary_key=pk_sql,
                    primary_value=pk_values_sql,
                )
                try:
                    results = context['connection'].execute(
                        sa.text(sql_string),
                        {**used_values, **unique_values})
                    if data_dict['include_records']:
                        for r in results.mappings().all():
                            updated_records[str(r._id)] = dict(r)
                except DatabaseError as err:
                    raise ValidationError({
                        'records': [_programming_error_summary(err)],
                        'records_row': num,
                    })

                # validate that exactly one row has been updated
                if results.rowcount != 1:
                    raise ValidationError({
                        'key': [u'key "{0}" not found'.format(unique_values)]
                    })

            elif method == _UPSERT:
                format_params = dict(
                    res_id=identifier(data_dict['resource_id']),
                    columns=('_id, ' if pk_sql == '"_id"' else '') + ', '.join(
                        [identifier(field)
                         for field in used_field_names]),
                    set_statement=', '.join(
                        ['{col}=EXCLUDED.{col}'.format(col=identifier(field))
                         for field in used_field_names]),
                    return_statement='RETURNING {return_columns}'.format(
                        return_columns=return_columns) if data_dict[
                            'include_records'] else '',
                    values=('%s, ' % pk_values_sql if pk_sql == '"_id"' else '') +
                    ', '.join([f'cast(:{p} as nested)' if field['type'] == 'nested'
                               else ":" + p
                               for p, field in zip(value_placeholders, used_fields)]),
                    primary_key=pk_sql
                )

                sql_string = """
                    INSERT INTO {res_id} ({columns}) VALUES ({values})
                    ON CONFLICT ({primary_key}) DO UPDATE
                    SET {set_statement}
                    {return_statement}
                """.format(**format_params)

                values = {**used_values, **unique_values}
                try:
                    results = context['connection'].execute(
                        sa.text(sql_string), values)
                    if data_dict['include_records']:
                        for r in results.mappings().all():
                            updated_records[str(r._id)] = dict(r)
                except DatabaseError as err:
                    raise ValidationError({
                        'records': [_programming_error_summary(err)],
                        'records_row': num,
                    })
        if updated_records:
            data_dict['records'] = list(updated_records.values())


def validate(context: Context, data_dict: dict[str, Any]):
    fields_types = _get_fields_types(
        context['connection'], data_dict['resource_id'])
    data_dict_copy = copy.deepcopy(data_dict)

    # TODO: Convert all attributes that can be a comma-separated string to
    # lists
    if 'fields' in data_dict_copy:
        fields = datastore_helpers.get_list(data_dict_copy['fields'])
        data_dict_copy['fields'] = fields
    if 'sort' in data_dict_copy:
        fields = datastore_helpers.get_list(data_dict_copy['sort'], False)
        data_dict_copy['sort'] = fields

    for plugin in plugins.PluginImplementations(interfaces.IDatastore):
        data_dict_copy = plugin.datastore_validate(context,
                                                   data_dict_copy,
                                                   fields_types)

    # Remove default elements in data_dict
    data_dict_copy.pop('connection_url', None)
    data_dict_copy.pop('resource_id', None)

    data_dict_copy.pop('id', None)
    data_dict_copy.pop('include_total', None)
    data_dict_copy.pop('total_estimation_threshold', None)
    data_dict_copy.pop('records_format', None)
    data_dict_copy.pop('include_records', None)
    data_dict_copy.pop('calculate_record_count', None)

    for key, values in data_dict_copy.items():
        if not values:
            continue
        if isinstance(values, str):
            value = values
        elif isinstance(values, (list, tuple)):
            value: Any = values[0]
        elif isinstance(values, dict):
            value: Any = list(values.keys())[0]
        else:
            value = values

        raise ValidationError({
            key: [u'invalid value "{0}"'.format(value)]
        })

    return True


def search_data(context: Context, data_dict: dict[str, Any]):
    validate(context, data_dict)
    fields_types = _get_fields_types(
        context['connection'], data_dict['resource_id'])

    query_dict: dict[str, Any] = {
        'select': [],
        'sort': [],
        'where': []
    }

    for plugin in p.PluginImplementations(interfaces.IDatastore):
        query_dict = plugin.datastore_search(context, data_dict,
                                             fields_types, query_dict)

    where_clause, where_values = _where(query_dict['where'])

    # FIXME: Remove duplicates on select columns
    select_columns = ', '.join(query_dict['select'])
    ts_query = cast(str, query_dict['ts_query'])
    resource_id = data_dict['resource_id']
    sort = query_dict['sort']
    limit = query_dict['limit']
    offset = query_dict['offset']

    if query_dict.get('distinct'):
        distinct = 'DISTINCT'
    else:
        distinct = ''

    if not sort and not distinct:
        sort = ['_id']

    if sort:
        sort_clause = 'ORDER BY {}'.format(', '.join(sort))
    else:
        sort_clause = ''

    records_format = data_dict['records_format']
    if records_format == u'objects':
        sql_fmt = u'''
            SELECT array_to_json(array_agg(j))::text FROM (
                SELECT {distinct} {select}
                FROM (
                    SELECT * FROM {resource} {ts_query}
                    {where} {sort} LIMIT {limit} OFFSET {offset}
                ) as z
            ) AS j'''
    elif records_format == u'lists':
        select_columns = u" || ',' || ".join(
            s for s in query_dict['select']
        )
        sql_fmt = u'''
            SELECT '[' || array_to_string(array_agg(j.v), ',') || ']' FROM (
                SELECT {distinct} '[' || {select} || ']' v
                FROM (
                    SELECT * FROM {resource} {ts_query}
                    {where} {sort} LIMIT {limit} OFFSET {offset}
                ) as z
            ) AS j'''
    elif records_format == u'csv':
        sql_fmt = u'''
            COPY (
                SELECT {distinct} {select}
                FROM (
                    SELECT * FROM {resource} {ts_query}
                    {where} {sort} LIMIT {limit} OFFSET {offset}
                ) as z
            ) TO STDOUT csv DELIMITER ',' '''
    elif records_format == u'tsv':
        sql_fmt = u'''
            COPY (
                SELECT {distinct} {select}
                FROM (
                    SELECT * FROM {resource} {ts_query}
                    {where} {sort} LIMIT {limit} OFFSET {offset}
                ) as z
            ) TO STDOUT csv DELIMITER '\t' '''
    else:
        sql_fmt = u''
    sql_string = sql_fmt.format(
        distinct=distinct,
        select=select_columns,
        resource=identifier(resource_id),
        ts_query=ts_query,
        where=where_clause,
        sort=sort_clause,
        limit=limit,
        offset=offset)
    if records_format == u'csv' or records_format == u'tsv':
        buf = StringIO()
        _execute_single_statement_copy_to(
            context, sql_string, where_values, buf)
        records = buf.getvalue()
    else:
        v = list(_execute_single_statement(
            context, sql_string, where_values))[0][0]
        if v is None or v == '[]':
            records = []
        else:
            records = LazyJSONObject(v)
    data_dict['records'] = records

    data_dict['fields'] = _result_fields(
        fields_types,
        _get_field_info(context['connection'], data_dict['resource_id']),
        datastore_helpers.get_list(data_dict.get('fields')))

    _unrename_json_field(data_dict)

    _insert_links(data_dict, limit, offset)

    if data_dict.get('include_total', True):
        total_estimation_threshold = \
            data_dict.get('total_estimation_threshold')
        estimated_total = None
        if total_estimation_threshold is not None and \
                not (where_clause or distinct):
            # there are no filters, so we can try to use the estimated table
            # row count from pg stats
            # See: https://wiki.postgresql.org/wiki/Count_estimate
            # (We also tried using the EXPLAIN to estimate filtered queries but
            #  it didn't estimate well in tests)
            analyze_count_sql = sa.text('''
            SELECT reltuples::BIGINT AS approximate_row_count
            FROM pg_class
            WHERE relname=:resource;
            ''')
            count_result = context['connection'].execute(
                analyze_count_sql,
                {"resource": resource_id},
            )
            try:
                estimated_total = count_result.fetchall()[0][0]
            except ValueError:
                # the table doesn't have the stats calculated yet. (This should
                # be done by xloader/datapusher at the end of loading.)
                # We could provoke their creation with an ANALYZE, but that
                # takes 10x the time to run, compared to SELECT COUNT(*) so
                # we'll just revert to the latter. At some point the autovacuum
                # will run and create the stats so we can use an estimate in
                # future.
                pass

        if estimated_total is not None \
                and estimated_total >= total_estimation_threshold:
            data_dict['total'] = estimated_total
            data_dict['total_was_estimated'] = True
        else:
            # this is slow for large results
            count_sql_string = u'''SELECT count(*) FROM (
                SELECT {distinct} {select}
                FROM "{resource}" {ts_query} {where}) as t;'''.format(
                distinct=distinct,
                select=select_columns,
                resource=resource_id,
                ts_query=ts_query,
                where=where_clause)
            count_result = _execute_single_statement(
                context, count_sql_string, where_values)
            data_dict['total'] = count_result.fetchall()[0][0]
            data_dict['total_was_estimated'] = False

    return data_dict


def _execute_single_statement_copy_to(
        context: Context, sql_string: str,
        where_values: list[dict[str, Any]], buf: Any):
    if not datastore_helpers.is_single_statement(sql_string):
        raise ValidationError({
            'query': ['Query is not a single statement.']
        })

    cursor = context['connection'].connection.cursor()
    cursor.copy_expert(cursor.mogrify(sql_string, where_values), buf)
    cursor.close()


def format_results(context: Context, results: Any, data_dict: dict[str, Any]):
    result_fields: list[dict[str, Any]] = []
    for field in results.cursor.description:
        result_fields.append({
            'id': str(field[0]),
            'type': _get_type(context['connection'].engine, field[1])
        })

    records = []

    for row in results:
        converted_row = {}
        for field in result_fields:
            converted_row[field['id']] = convert(
                row._mapping[field['id']], field['type'])
        records.append(converted_row)
    data_dict['records'] = records
    if data_dict.get('records_truncated', False):
        data_dict['records'].pop()
    data_dict['fields'] = result_fields

    return _unrename_json_field(data_dict)


def delete_data(context: Context, data_dict: dict[str, Any]):
    validate(context, data_dict)
    fields_types = _get_fields_types(
        context['connection'], data_dict['resource_id'])
    fields = _get_fields(context['connection'], data_dict['resource_id'])
    sql_columns = ", ".join(
        identifier(f['id']) for f in fields)
    return_columns = "_id, " + sql_columns

    query_dict: dict[str, Any] = {
        'where': []
    }

    for plugin in plugins.PluginImplementations(interfaces.IDatastore):
        query_dict = plugin.datastore_delete(context, data_dict,
                                             fields_types, query_dict)

    where_clause, where_values = _where(query_dict['where'])
    sql_string = u'DELETE FROM {0} {1} {2}'.format(
        identifier(data_dict['resource_id']),
        where_clause,
        'RETURNING {return_columns}'.format(
            return_columns=return_columns) if data_dict['include_records'] else ''
    )

<<<<<<< HEAD
    results = _execute_single_statement(context, sql_string, where_values)
    if data_dict['include_records']:
        data_dict['deleted_records'] = [dict(r) for r in results.mappings().all()]
=======
    try:
        _execute_single_statement(context, sql_string, where_values)
    except ProgrammingError as pe:
        raise ValidationError({'filters': [_programming_error_summary(pe)]})
>>>>>>> bb0a4d5c


def _create_triggers(connection: Any, resource_id: str,
                     triggers: Iterable[dict[str, Any]]):
    u'''
    Delete existing triggers on table then create triggers

    Currently our schema requires "before insert or update"
    triggers run on each row, so we're not reading "when"
    or "for_each" parameters from triggers list.
    '''
    existing = connection.execute(
        sa.select(
            sa.column("tgname")
        ).select_from(sa.table("pg_trigger")).where(
            sa.column("tgrelid") == sa.cast(
                resource_id,
                REGCLASS
            ),
            sa.column("tgname").like("t___")
        )
    )
    sql_list = (
        [u'DROP TRIGGER {name} ON {table}'.format(
            name=identifier(r[0]),
            table=identifier(resource_id))
         for r in existing] +
        [u'''CREATE TRIGGER {name}
        BEFORE INSERT OR UPDATE ON {table}
        FOR EACH ROW EXECUTE PROCEDURE {function}()'''.format(
            # 1000 triggers per table should be plenty
            name=identifier(u't%03d' % i),
            table=identifier(resource_id),
            function=identifier(t['function']))
         for i, t in enumerate(triggers)])
    try:
        if sql_list:
            connection.execute(sa.text(";\n".join(sql_list)))
    except ProgrammingError as pe:
        raise ValidationError({u'triggers': [_programming_error_summary(pe)]})


def _create_fulltext_trigger(connection: Any, resource_id: str):
    connection.execute(sa.text(
        u'''CREATE TRIGGER zfulltext
        BEFORE INSERT OR UPDATE ON {table}
        FOR EACH ROW EXECUTE PROCEDURE populate_full_text_trigger()'''.format(
            table=identifier(resource_id))))


def upsert(context: Context, data_dict: dict[str, Any]):
    '''
    This method combines upsert insert and update on the datastore. The method
    that will be used is defined in the mehtod variable.

    Any error results in total failure! For now pass back the actual error.
    Should be transactional.
    '''
    backend = DatastorePostgresqlBackend.get_active_backend()
    engine = backend._get_write_engine()  # type: ignore
    context['connection'] = engine.connect()
    timeout = context.get('query_timeout', _TIMEOUT)

    trans: Any = context['connection'].begin()
    try:
        # check if table already existes
        context['connection'].execute(sa.text(
            f"SET LOCAL statement_timeout TO {timeout}"))
        upsert_data(context, data_dict)
        if data_dict.get(u'dry_run', False):
            trans.rollback()
        else:
            trans.commit()
        return _unrename_json_field(data_dict)
    except IntegrityError as e:
        pgcode = _get_pgcode(e)
        if pgcode == _PG_ERR_CODE['unique_violation']:
            raise ValidationError(cast(ErrorDict, {
                'constraints': ['Cannot insert records or create index because'
                                ' of uniqueness constraint'],
                'info': {
                    'orig': str(e.orig),
                    'pgcode': pgcode
                }
            }))
        raise
    except DataError as e:
        raise ValidationError(cast(ErrorDict, {
            'data': str(e),
            'info': {
                'orig': [str(e.orig)]
            }}))
    except DBAPIError as e:
        if _get_pgcode(e) == _PG_ERR_CODE['query_canceled']:
            raise ValidationError({
                'query': ['Query took too long']
            })
        raise
    except Exception:
        trans.rollback()
        raise
    finally:
        context['connection'].close()


def search(context: Context, data_dict: dict[str, Any]):
    backend = DatastorePostgresqlBackend.get_active_backend()
    engine = backend._get_read_engine()  # type: ignore
    _cache_types(engine)
    context['connection'] = engine.connect()
    timeout = context.get('query_timeout', _TIMEOUT)

    try:
        context['connection'].execute(sa.text(
            f"SET LOCAL statement_timeout TO {timeout}"
        ))
        return search_data(context, data_dict)
    except DBAPIError as e:
        if _get_pgcode(e) == _PG_ERR_CODE['query_canceled']:
            raise ValidationError({
                'query': ['Search took too long']
            })
        raise ValidationError(cast(ErrorDict, {
            'query': ['Invalid query'],
            'info': {
                'statement': [e.statement],
                'params': [e.params],
                'orig': [str(e.orig)]
            }
        }))
    finally:
        context['connection'].close()


def search_sql(context: Context, data_dict: dict[str, Any]):
    backend = DatastorePostgresqlBackend.get_active_backend()
    engine = backend._get_read_engine()  # type: ignore
    _cache_types(engine)

    context['connection'] = engine.connect()
    timeout = context.get('query_timeout', _TIMEOUT)

    sql = data_dict['sql']

    # limit the number of results to ckan.datastore.search.rows_max + 1
    # (the +1 is so that we know if the results went over the limit or not)
    rows_max = config.get('ckan.datastore.search.rows_max')
    sql = 'SELECT * FROM ({0}) AS blah LIMIT {1} ;'.format(sql, rows_max + 1)

    try:

        context['connection'].execute(sa.text(
            f"SET LOCAL statement_timeout TO {timeout}"
        ))

        get_names = datastore_helpers.get_table_and_function_names_from_sql
        table_names, function_names = get_names(context, sql)
        log.debug('Tables involved in input SQL: %r', table_names)
        log.debug('Functions involved in input SQL: %r', function_names)

        if any(t.startswith('pg_') for t in table_names):
            raise toolkit.NotAuthorized(
                'Not authorized to access system tables'
            )
        context['check_access'](table_names)

        for f in function_names:
            for name_variant in [f.lower(), '"{}"'.format(f)]:
                if name_variant in \
                   backend.allowed_sql_functions:  # type: ignore
                    break
            else:
                raise toolkit.NotAuthorized(
                    'Not authorized to call function {}'.format(f)
                )

        results: Any = context['connection'].execute(sa.text(sql))

        if results.rowcount == rows_max + 1:
            data_dict['records_truncated'] = True

        return format_results(context, results, data_dict)

    except ProgrammingError as e:
        if _get_pgcode(e) == _PG_ERR_CODE['permission_denied']:
            raise toolkit.NotAuthorized('Not authorized to read resource.')

        def _remove_explain(msg: str):
            return (msg.replace('EXPLAIN (VERBOSE, FORMAT JSON) ', '')
                       .replace('EXPLAIN ', ''))

        raise ValidationError(cast(ErrorDict, {
            'query': [_remove_explain(str(e))],
            'info': {
                'statement': [_remove_explain(e.statement or "")],
                'params': [e.params],
                'orig': [_remove_explain(str(e.orig))]
            }
        }))
    except DBAPIError as e:
        if _get_pgcode(e) == _PG_ERR_CODE['query_canceled']:
            raise ValidationError({
                'query': ['Query took too long']
            })
        raise
    finally:
        context['connection'].close()


class DatastorePostgresqlBackend(DatastoreBackend):

    def _get_write_engine(self):
        return _get_engine_from_url(self.write_url)

    def _get_read_engine(self):
        return _get_engine_from_url(self.read_url)

    def _log_or_raise(self, message: str):
        if self.config.get('debug'):
            log.critical(message)
        else:
            raise DatastoreException(message)

    def _check_urls_and_permissions(self):
        # Make sure that the right permissions are set
        # so that no harmful queries can be made

        if self._same_ckan_and_datastore_db():
            self._log_or_raise(
                'CKAN and DataStore database cannot be the same.')

        if self._same_read_and_write_url():
            self._log_or_raise('The write and read-only database '
                               'connection urls are the same.')

        if not self._read_connection_has_correct_privileges():
            self._log_or_raise('The read-only user has write privileges.')

    def _is_postgresql_engine(self):
        ''' Returns True if the read engine is a Postgresql Database.

        According to
        http://docs.sqlalchemy.org/en/latest/core/engines.html#postgresql
        all Postgres driver names start with `postgres`.
        '''
        drivername = self._get_read_engine().engine.url.drivername
        return drivername.startswith('postgres')

    def _is_read_only_database(self):
        ''' Returns True if no connection has CREATE privileges on the public
        schema. This is the case if replication is enabled.'''
        for url in [self.ckan_url, self.write_url, self.read_url]:
            connection = _get_engine_from_url(url).connect()
            try:
                is_writable = connection.scalar(sa.select(
                    sa.func.has_schema_privilege("public", "CREATE")
                ))
            finally:
                connection.close()
            if is_writable:
                return False
        return True

    def _same_ckan_and_datastore_db(self):
        '''Returns True if the CKAN and DataStore db are the same'''
        return self._get_db_from_url(self.ckan_url) == self._get_db_from_url(
            self.read_url)

    def _get_db_from_url(self, url: str):
        db_url = sa_url.make_url(url)
        return db_url.host, db_url.port, db_url.database

    def _same_read_and_write_url(self) -> bool:
        return self.write_url == self.read_url

    def _read_connection_has_correct_privileges(self):
        ''' Returns True if the right permissions are set for the read
        only user. A table is created by the write user to test the
        read only user.
        '''
        read_connection_user = sa_url.make_url(self.read_url).username

        drop_foo_sql = sa.text("DROP TABLE IF EXISTS _foo")

        engine = self._get_write_engine()
        try:
            with engine.begin() as conn:
                conn.execute(drop_foo_sql)
                conn.execute(sa.text("CREATE TEMP TABLE _foo ()"))

                for privilege in ['INSERT', 'UPDATE', 'DELETE']:
                    have_privilege = conn.scalar(sa.select(
                        sa.func.has_table_privilege(
                            read_connection_user,
                            "_foo",
                            privilege
                        )
                    ))
                    if have_privilege:
                        return False
        finally:
            with engine.begin() as conn:
                conn.execute(drop_foo_sql)

        return True

    def configure(self, config: CKANConfig):
        self.config = config
        # check for ckan.datastore.write_url and ckan.datastore.read_url
        if ('ckan.datastore.write_url' not in config):
            error_msg = 'ckan.datastore.write_url not found in config'
            raise DatastoreException(error_msg)
        if ('ckan.datastore.read_url' not in config):
            error_msg = 'ckan.datastore.read_url not found in config'
            raise DatastoreException(error_msg)

        # Check whether users have disabled datastore_search_sql
        self.enable_sql_search = self.config.get(
            'ckan.datastore.sqlsearch.enabled')

        if self.enable_sql_search:
            allowed_sql_functions_file = self.config.get(
                'ckan.datastore.sqlsearch.allowed_functions_file'
            )

            def format_entry(line: str):
                '''Prepare an entry from the 'allowed_functions' file
                to be used in the whitelist.

                Leading and trailing whitespace is removed, and the
                entry is lowercased unless enclosed in "double quotes".
                '''
                entry = line.strip()
                if not entry.startswith('"'):
                    entry = entry.lower()
                return entry

            with open(allowed_sql_functions_file, 'r') as f:
                self.allowed_sql_functions = set(format_entry(line)
                                                 for line in f)

        # Check whether we are running one of the paster commands which means
        # that we should ignore the following tests.
        args = sys.argv
        if args[0].split('/')[-1] == 'paster' and 'datastore' in args[1:]:
            log.warning('Omitting permission checks because you are '
                        'running paster commands.')
            return

        self.ckan_url = self.config['sqlalchemy.url']
        self.write_url = self.config['ckan.datastore.write_url']
        self.read_url = self.config['ckan.datastore.read_url']

        if not self._is_postgresql_engine():
            log.warning('We detected that you do not use a PostgreSQL '
                        'database. The DataStore will NOT work and DataStore '
                        'tests will be skipped.')
            return

        if self._is_read_only_database():
            log.warning('We detected that CKAN is running on a read '
                        'only database. Permission checks and the creation '
                        'of _table_metadata are skipped.')
        else:
            self._check_urls_and_permissions()

    def datastore_delete(
            self, context: Context, data_dict: dict[str, Any],  # noqa
            fields_types: dict[str, Any], query_dict: dict[str, Any]):
        query_dict['where'] += _where_clauses(data_dict, fields_types)
        return query_dict

    def datastore_search(
            self, context: Context, data_dict: dict[str, Any],  # noqa
            fields_types: dict[str, Any], query_dict: dict[str, Any]):

        fields: str = data_dict.get('fields', '')

        ts_query, rank_columns = _textsearch_query(
            _fts_lang(data_dict.get('language')),
            data_dict.get('q'),
            data_dict.get('plain', True),
            data_dict.get('full_text'))
        # mutate parameter to add rank columns for _result_fields
        for rank_alias in rank_columns:
            fields_types[rank_alias] = u'float'
        fts_q = data_dict.get('full_text')
        if fields and not fts_q:
            field_ids = datastore_helpers.get_list(fields)
        elif fields and fts_q:
            field_ids = datastore_helpers.get_list(fields)
            all_field_ids = list(fields_types.keys())
            if "rank" not in fields:
                all_field_ids.remove("rank")
            field_intersect = [x for x in field_ids
                               if x not in all_field_ids]
            field_ids = all_field_ids + field_intersect
        else:
            field_ids = fields_types.keys()

        # add default limit here just in case - already defaulted in the schema
        limit = data_dict.get('limit', 100)
        offset = data_dict.get('offset', 0)

        sort = _sort(
            data_dict.get('sort'),
            fields_types,
            rank_columns)
        where = _where_clauses(data_dict, fields_types)
        select_cols = []
        records_format = data_dict.get('records_format')
        for field_id in field_ids:
            fmt = '{0}'
            if records_format == 'lists':
                fmt = "coalesce(to_json({0}),'null')"
            typ = fields_types.get(field_id, '')
            if typ == 'nested':
                fmt = "coalesce(({0}).json,'null')"
            elif typ == 'timestamp':
                fmt = "to_char({0}, 'YYYY-MM-DD\"T\"HH24:MI:SS')"
                if records_format == 'lists':
                    fmt = f"coalesce(to_json({fmt}), 'null')"
            elif typ.startswith('_') or typ.endswith('[]'):
                fmt = "coalesce(array_to_json({0}),'null')"

            if field_id in rank_columns:
                select_cols.append((fmt + ' as {1}').format(
                    rank_columns[field_id], identifier(field_id)))
                continue

            if records_format == 'objects':
                fmt += ' as {0}'
            select_cols.append(fmt.format(identifier(field_id)))

        query_dict['distinct'] = data_dict.get('distinct', False)
        query_dict['select'] += select_cols
        query_dict['ts_query'] = ts_query
        query_dict['sort'] += sort
        query_dict['where'] += where
        query_dict['limit'] = limit
        query_dict['offset'] = offset

        return query_dict

    def delete(self, context: Context, data_dict: dict[str, Any]):
        engine = self._get_write_engine()
        _cache_types(engine)

        with engine.begin() as conn:
            context["connection"] = conn
            # check if table exists
            if 'filters' not in data_dict:
                conn.execute(sa.text('DROP TABLE {0} CASCADE'.format(
                    identifier(data_dict['resource_id'])
                )))
            else:
                delete_data(context, data_dict)

            return _unrename_json_field(data_dict)

    def create(
            self,
            context: Context,
            data_dict: dict[str, Any],
            plugin_data: dict[int, dict[str, Any]]):
        '''
        The first row will be used to guess types not in the fields and the
        guessed types will be added to the headers permanently.
        Consecutive rows have to conform to the field definitions.
        rows can be empty so that you can just set the fields.
        fields are optional but needed if you want to do type hinting or
        add extra information for certain columns or to explicitly
        define ordering.
        eg: [{"id": "dob", "type": "timestamp"},
             {"id": "name", "type": "text"}]
        A header items values can not be changed after it has been defined
        nor can the ordering of them be changed. They can be extended though.
        Any error results in total failure! For now pass back the actual error.
        Should be transactional.
        '''
        engine = get_write_engine()
        _cache_types(engine)

        context['connection'] = engine.connect()
        timeout = context.get('query_timeout', _TIMEOUT)

        _rename_json_field(data_dict)

        trans = context['connection'].begin()
        try:
            # check if table already exists
            context['connection'].execute(sa.text(
                f"SET LOCAL statement_timeout TO {timeout}"
            ))
            result = context['connection'].execute(sa.text(
                'SELECT * FROM pg_tables WHERE tablename = :table'
            ), {"table": data_dict['resource_id']}).fetchone()
            if not result:
                create_table(context, data_dict, plugin_data)
                _create_fulltext_trigger(
                    context['connection'],
                    data_dict['resource_id'])
            else:
                alter_table(context, data_dict, plugin_data)
            if 'triggers' in data_dict:
                _create_triggers(
                    context['connection'],
                    data_dict['resource_id'],
                    data_dict['triggers'])
            insert_data(context, data_dict)
            create_indexes(context, data_dict)
            create_alias(context, data_dict)
            trans.commit()
            return _unrename_json_field(data_dict)
        except IntegrityError as e:
            pgcode = _get_pgcode(e)
            if pgcode == _PG_ERR_CODE['unique_violation']:
                raise ValidationError(cast(ErrorDict, {
                    'constraints': ['Cannot insert records or create index'
                                    'because of uniqueness constraint'],
                    'info': {
                        'orig': str(e.orig),
                        'pgcode': pgcode
                    }
                }))
            raise
        except DataError as e:
            raise ValidationError(cast(ErrorDict, {
                'data': str(e),
                'info': {
                    'orig': [str(e.orig)]
                }}))
        except DBAPIError as e:
            if _get_pgcode(e) == _PG_ERR_CODE['query_canceled']:
                raise ValidationError({
                    'query': ['Query took too long']
                })
            raise
        except Exception:
            trans.rollback()
            raise
        finally:
            context['connection'].close()

    def upsert(self, context: Context, data_dict: dict[str, Any]):
        data_dict['connection_url'] = self.write_url
        return upsert(context, data_dict)

    def search(self, context: Context, data_dict: dict[str, Any]):
        data_dict['connection_url'] = self.write_url
        return search(context, data_dict)

    def search_sql(self, context: Context, data_dict: dict[str, Any]):
        sql = toolkit.get_or_bust(data_dict, 'sql')
        data_dict['connection_url'] = self.read_url

        if not is_single_statement(sql):
            raise toolkit.ValidationError({
                'query': ['Query is not a single statement.']
            })
        return search_sql(context, data_dict)

    def resource_exists(self, id: str) -> bool:
        resources_sql = sa.text(
            '''SELECT 1 FROM "_table_metadata"
            WHERE name = :id AND alias_of IS NULL''')
        with self._get_read_engine().connect() as conn:
            results = conn.execute(resources_sql, {"id": id})
        res_exists = results.rowcount > 0
        return res_exists

    def resource_id_from_alias(self, alias: str) -> tuple[bool, Optional[str]]:
        real_id: Optional[str] = None
        resources_sql = sa.text(
            u'''SELECT alias_of FROM "_table_metadata" WHERE name = :id''')
        with self._get_read_engine().connect() as conn:
            results = conn.execute(resources_sql, {"id": alias})

        res_exists = results.rowcount > 0
        if res_exists and (row := results.fetchone()):
            real_id = row[0]
        return res_exists, real_id

    def resource_plugin_data(self, id: str) -> dict[str, Any]:
        engine = self._get_read_engine()
        with engine.connect() as conn:
            plugin_data, _old = _get_raw_field_info(conn, id)
            return plugin_data

    def resource_fields(self, id: str) -> dict[str, Any]:

        info: dict[str, Any] = {'meta': {}, 'fields': []}

        try:
            engine = self._get_read_engine()

            # resource id for deferencing aliases
            info['meta']['id'] = id

            # count of rows in table
            meta_sql = sa.text(
                u'SELECT count(_id) FROM {0}'.format(identifier(id)))
            with engine.connect() as conn:
                meta_results = conn.execute(meta_sql)
            info['meta']['count'] = meta_results.one()[0]

            # table_type - BASE TABLE, VIEW, FOREIGN TABLE, MATVIEW
            tabletype_sql = sa.text(f'''
                SELECT table_type FROM INFORMATION_SCHEMA.TABLES
                WHERE table_name = {literal_string(id)}
                ''')
            with engine.connect() as conn:
                tabletype_results = conn.execute(tabletype_sql)
            info['meta']['table_type'] = \
                tabletype_results.one()[0]
            # MATERIALIZED VIEWS show as BASE TABLE, so
            # we check pg_matviews
            matview_sql = sa.text(f'''
                SELECT count(*) FROM pg_matviews
                WHERE matviewname = {literal_string(id)}
                ''')
            with engine.connect() as conn:
                matview_results = conn.execute(matview_sql)
            if matview_results.one()[0]:
                info['meta']['table_type'] = 'MATERIALIZED VIEW'

            # SIZE - size of table in bytes
            size_sql = sa.text(
                f"SELECT pg_relation_size({literal_string(id)})")
            with engine.connect() as conn:
                size_results = conn.execute(size_sql)
            info['meta']['size'] = size_results.one()[0]

            # DB_SIZE - size of database in bytes
            dbsize_sql = sa.text(
                u"SELECT pg_database_size(current_database())")
            with engine.connect() as conn:
                dbsize_results = conn.execute(dbsize_sql)
            info['meta']['db_size'] = dbsize_results.one()[0]

            # IDXSIZE - size of all indices for table in bytes
            idxsize_sql = sa.text(
                f"SELECT pg_indexes_size({literal_string(id)})")
            with engine.connect() as conn:
                idxsize_results = conn.execute(idxsize_sql)
            info['meta']['idx_size'] = idxsize_results.one()[0]

            # all the aliases for this resource
            alias_sql = sa.text(f'''
                SELECT name FROM "_table_metadata"
                WHERE alias_of = {literal_string(id)}
            ''')
            with engine.connect() as conn:
                alias_results = conn.execute(alias_sql)
            aliases = []
            for alias in alias_results.fetchall():
                aliases.append(alias[0])
            info['meta']['aliases'] = aliases

            # get the data dictionary for the resource
            with engine.connect() as conn:
                data_dictionary = _result_fields(
                    _get_fields_types(conn, id),
                    _get_field_info(conn, id),
                    None
                )

            schema_sql = sa.text(f'''
                SELECT
                f.attname AS column_name,
                pg_catalog.format_type(f.atttypid,f.atttypmod) AS native_type,
                f.attnotnull AS notnull,
                i.relname as index_name,
                CASE
                    WHEN i.oid<>0 THEN True
                    ELSE False
                END AS is_index,
                CASE
                    WHEN p.contype = 'u' THEN True
                    WHEN p.contype = 'p' THEN True
                    ELSE False
                END AS uniquekey
                FROM pg_attribute f
                JOIN pg_class c ON c.oid = f.attrelid
                JOIN pg_type t ON t.oid = f.atttypid
                LEFT JOIN pg_constraint p ON p.conrelid = c.oid
                          AND f.attnum = ANY (p.conkey)
                LEFT JOIN pg_index AS ix ON f.attnum = ANY(ix.indkey)
                          AND c.oid = f.attrelid AND c.oid = ix.indrelid
                LEFT JOIN pg_class AS i ON ix.indexrelid = i.oid
                WHERE c.relkind = 'r'::char
                      AND c.relname = {literal_string(id)}
                      AND f.attnum > 0
                ORDER BY c.relname,f.attnum;
            ''')
            with engine.connect() as conn:
                schema_results = conn.execute(schema_sql)
            schemainfo = {}
            for row in schema_results.fetchall():
                row: Any  # Row has incomplete type definition
                colname: str = row.column_name
                if colname.startswith('_'):  # Skip internal rows
                    continue
                colinfo: dict[str, Any] = {'native_type': row.native_type,
                                           'notnull': row.notnull,
                                           'index_name': row.index_name,
                                           'is_index': row.is_index,
                                           'uniquekey': row.uniquekey}
                schemainfo[colname] = colinfo

            for field in data_dictionary:
                if field['id'].startswith('_'):
                    continue
                field.update({'schema': schemainfo[field['id']]})
                info['fields'].append(field)

        except Exception:
            pass
        return info

    def get_all_ids(self) -> list[str]:
        resources_sql = sa.text(
            u'''SELECT name FROM "_table_metadata"
            WHERE alias_of IS NULL''')
        with self._get_read_engine().connect() as conn:
            return [
                item for item in
                conn.scalars(resources_sql)
            ]

    def create_function(self, *args: Any, **kwargs: Any):
        return create_function(*args, **kwargs)

    def drop_function(self, *args: Any, **kwargs: Any):
        return drop_function(*args, **kwargs)

    def before_fork(self):
        # Called by DatastorePlugin.before_fork. Dispose SQLAlchemy engines
        # to avoid sharing them between parent and child processes.
        _dispose_engines()

    def calculate_record_count(self, resource_id: str):
        '''
        Calculate an estimate of the record/row count and store it in
        Postgresql's pg_stat_user_tables. This number will be used when
        specifying `total_estimation_threshold`
        '''
        sql = f'ANALYZE {identifier(resource_id)}'
        with get_write_engine().connect() as conn:
            try:
                conn.execute(sa.text(sql))
            except DatabaseError as err:
                raise DatastoreException(err)


def create_function(name: str, arguments: Iterable[dict[str, Any]],
                    rettype: Any, definition: str, or_replace: bool):
    sql = u'''
        CREATE {or_replace} FUNCTION
            {name}({args}) RETURNS {rettype} AS {definition}
            LANGUAGE plpgsql;'''.format(
        or_replace=u'OR REPLACE' if or_replace else u'',
        name=identifier(name),
        args=u', '.join(
            u'{argmode} {argname} {argtype}'.format(
                # validator one_of checks for safety of argmode(in, out, inout)
                argmode=a['argmode'] if 'argmode' in a else '',
                argname=identifier(a['argname']),
                argtype=identifier(a['argtype']))
            for a in arguments),
        rettype=identifier(rettype),
        definition=literal_string(definition))

    try:
        _write_engine_execute(sql)
    except ProgrammingError as pe:
        already_exists = (
            u'function "{}" already exists with same argument types'
            .format(name)
            in pe.args[0])
        key = u'name' if already_exists else u'definition'
        raise ValidationError({key: [_programming_error_summary(pe)]})


def drop_function(name: str, if_exists: bool):
    sql = u'''
        DROP FUNCTION {if_exists} {name}();
        '''.format(
        if_exists=u'IF EXISTS' if if_exists else u'',
        name=identifier(name))

    try:
        _write_engine_execute(sql)
    except ProgrammingError as pe:
        raise ValidationError({u'name': [_programming_error_summary(pe)]})


def _write_engine_execute(sql: str):
    with get_write_engine().begin() as conn:
        conn.execute(sa.text(sql))


def _programming_error_summary(pe: Any):
    u'''
    return the text description of a sqlalchemy DatabaseError
    without the actual SQL included, for raising as a
    ValidationError to send back to API users
    '''
    # first line only, after the '(ProgrammingError)' text
    message = str(pe.args[0].split('\n')[0])
    return message.split(') ', 1)[-1]<|MERGE_RESOLUTION|>--- conflicted
+++ resolved
@@ -1674,16 +1674,12 @@
             return_columns=return_columns) if data_dict['include_records'] else ''
     )
 
-<<<<<<< HEAD
-    results = _execute_single_statement(context, sql_string, where_values)
-    if data_dict['include_records']:
-        data_dict['deleted_records'] = [dict(r) for r in results.mappings().all()]
-=======
     try:
-        _execute_single_statement(context, sql_string, where_values)
+        results = _execute_single_statement(context, sql_string, where_values)
+        if data_dict['include_records']:
+            data_dict['deleted_records'] = [dict(r) for r in results.mappings().all()]
     except ProgrammingError as pe:
         raise ValidationError({'filters': [_programming_error_summary(pe)]})
->>>>>>> bb0a4d5c
 
 
 def _create_triggers(connection: Any, resource_id: str,
