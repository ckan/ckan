--- conflicted
+++ resolved
@@ -449,17 +449,11 @@
     return clauses
 
 
-<<<<<<< HEAD
 def _textsearch_query(lang, q, plain):
     u'''
     :param lang: language for to_tsvector
     :param q: string to search _full_text or dict to search columns
     :param plain: True to use plainto_tsquery, False for to_tsquery
-=======
-def _textsearch_query(data_dict):
-    q = data_dict.get('q')
-    lang = _fts_lang(data_dict.get('language'))
->>>>>>> ee5c8dc6
 
     return (query, rank_columns) based on passed text/dict query
     rank_columns is a {alias: statement} dict where alias is "rank" for
