--- conflicted
+++ resolved
@@ -100,13 +100,12 @@
       can be "gin" or "gist". Refer to PostgreSQL's documentation to understand the
       characteristics of each one and pick the best for your instance.
 
-<<<<<<< HEAD
   - default: 'true'
     key: ckan.datastore.ms_in_timestamp
     type: bool
     description: |
       The default return milliseconds to column with timestamp type's. To use old behavior set to 'false'
-=======
+
   - key: ckan.datastore.default_fts_index_field_types
     type: list
     default: ''
@@ -117,5 +116,4 @@
       dictionary to the datastore_search q parameter.
 
       Indexes increase the time and disk space required to load data
-      into the DataStore.
->>>>>>> d274ed5a
+      into the DataStore.