# encoding: utf-8

import unicodecsv
from ckan.plugins.toolkit import (
    Invalid,
    ObjectNotFound,
    NotAuthorized,
    get_action,
    get_validator,
    _,
    request,
    response,
    BaseController,
    abort,
    render,
    c,
    h,
    config,
)
from ckanext.datastore.writer import (
    csv_writer,
    tsv_writer,
    json_writer,
    xml_writer,
)
from ckanext.datastore.logic.schema import (
    list_of_strings_or_string,
    json_validator,
    unicode_or_json_validator,
)
from ckan.logic import (
    tuplize_dict,
    parse_params,
)
import ckan.lib.navl.dictization_functions as dict_fns

from itertools import izip_longest

int_validator = get_validator('int_validator')
boolean_validator = get_validator('boolean_validator')
ignore_missing = get_validator('ignore_missing')
OneOf = get_validator('OneOf')
default = get_validator('default')
unicode_only = get_validator('unicode_only')


DUMP_FORMATS = 'csv', 'tsv', 'json', 'xml'
PAGINATE_BY = 32000


def dump_schema():
    return {
        'offset': [default(0), int_validator],
        'limit': [ignore_missing, int_validator],
        'format': [default('csv'), OneOf(DUMP_FORMATS)],
        'bom': [default(False), boolean_validator],
        'filters': [ignore_missing, json_validator],
        'q': [ignore_missing, unicode_or_json_validator],
        'distinct': [ignore_missing, boolean_validator],
        'plain': [ignore_missing, boolean_validator],
        'language': [ignore_missing, unicode_only],
        'fields': [ignore_missing, list_of_strings_or_string],
        'sort': [default('_id'), list_of_strings_or_string],
    }


class DatastoreController(BaseController):
    def dump(self, resource_id):
        data, errors = dict_fns.validate(dict(request.GET), dump_schema())
        if errors:
            abort(400, u'\n'.join(u'{0}: {1}'.format(k, ' '.join(e))
                for k, e in errors.items()))

        try:
            dump_to(
                resource_id,
                response,
                fmt=data['format'],
                offset=data['offset'],
                limit=data.get('limit'),
                options={u'bom': data['bom']},
                sort=data['sort'],
                search_params={
                    k: v for k, v in data.items() if k in [
                        'filters',
                        'q',
                        'distinct',
                        'plain',
                        'language',
                        'fields']},
                )
        except ObjectNotFound:
            abort(404, _('DataStore resource not found'))

    def dictionary(self, id, resource_id):
        u'''data dictionary view: show/edit field labels and descriptions'''

        try:
            # resource_edit_base template uses these
            c.pkg_dict = get_action('package_show')(
                None, {'id': id})
            c.resource = get_action('resource_show')(
                None, {'id': resource_id})
            rec = get_action('datastore_search')(None, {
                'resource_id': resource_id,
                'limit': 0})
        except (ObjectNotFound, NotAuthorized):
            abort(404, _('Resource not found'))

        fields = [f for f in rec['fields'] if not f['id'].startswith('_')]

        if request.method == 'POST':
            data = dict_fns.unflatten(tuplize_dict(parse_params(
                request.params)))
            info = data.get(u'info')
            if not isinstance(info, list):
                info = []
            info = info[:len(fields)]

            get_action('datastore_create')(None, {
                'resource_id': resource_id,
                'force': True,
                'fields': [{
                    'id': f['id'],
                    'type': f['type'],
                    'info': fi if isinstance(fi, dict) else {}
                    } for f, fi in izip_longest(fields, info)]})

            h.flash_success(_('Data Dictionary saved. Any type overrides will '
                              'take effect when the resource is next uploaded '
                              'to DataStore'))
            h.redirect_to(
                controller='ckanext.datastore.controller:DatastoreController',
                action='dictionary',
                id=id,
                resource_id=resource_id)

        return render(
            'datastore/dictionary.html',
            extra_vars={'fields': fields})


    def dictionary_download(self, resource_id):
        try:
            resource_datastore = get_action('datastore_search')(None, {
                'resource_id': resource_id,
                'limit': 0})
        except (ObjectNotFound, NotAuthorized):
            abort(404, _('Resource not found'))

        fields = [f for f in resource_datastore['fields'] if not f['id'].startswith('_')]
        header = ['column','type','label','description']

        if hasattr(response, u'headers'):
            response.headers['Content-Type'] = b'text/csv; charset=utf-8'
            response.headers['Content-disposition'] = (
                b'attachment; filename="{name}-data-dictionary.csv"'.format(name=resource_id))

        wr = unicodecsv.writer(response, encoding=u'utf-8')
        wr.writerow(col for col in header)
        for field in fields:
            field_info = field.get('info',{})
            row = [field['id'], field['type'], field_info.get('label',''), field_info.get('notes','')]
            wr.writerow(item for item in row)


def dump_to(resource_id, output, fmt, offset, limit, options, sort, search_params):
    if fmt == 'csv':
        writer_factory = csv_writer
        records_format = 'csv'
    elif fmt == 'tsv':
        writer_factory = tsv_writer
        records_format = 'tsv'
    elif fmt == 'json':
        writer_factory = json_writer
        records_format = 'lists'
    elif fmt == 'xml':
        writer_factory = xml_writer
        records_format = 'objects'

    def start_writer(fields):
        bom = options.get(u'bom', False)
        return writer_factory(output, fields, resource_id, bom)

    def result_page(offs, lim, field_list):
        return get_action('datastore_search')(None, dict({
            'resource_id': resource_id,
            'limit':
                PAGINATE_BY if limit is None
                else min(PAGINATE_BY, lim),
            'offset': offs,
<<<<<<< HEAD
            'sort': sort,
            'records_format': records_format,
            'include_total': 'false',  # XXX: default() is broken
            'fields': field_list,
            }, **search_params))

    try:
        rec = get_action('datastore_search')(None, {
            'resource_id': resource_id,
            'limit': 0})
    except (ObjectNotFound, NotAuthorized):
        abort(404, _('Resource not found'))

    # Get a list of field names, excluding "_id", to pass to result_page
    field_list = [f['id'] for f in rec['fields'] if f['id'] != '_id']

    # Get the first set of records
    result = result_page(offset, limit, field_list)

    # Get a list of dict with field names and type, excluding "_id"
    fields = [f for f in result['fields'] if f['id'] != '_id']
=======
            'sort': '_id',
            'records_format': records_format,
            'include_total': False,
        })
>>>>>>> ee5c8dc6

    if result['limit'] != limit:
        # `limit` (from PAGINATE_BY) must have been more than
        # ckan.datastore.search.rows_max, so datastore_search responded with a
        # limit matching ckan.datastore.search.rows_max. So we need to paginate
        # by that amount instead, otherwise we'll have gaps in the records.
        paginate_by = result['limit']
    else:
        paginate_by = PAGINATE_BY

    with start_writer(fields) as wr:
        while True:
            if limit is not None and limit <= 0:
                break

            records = result['records']

            wr.write_records(records)

            if records_format == 'objects' or records_format == 'lists':
                if len(records) < paginate_by:
                    break
            elif not records:
                break

            offset += paginate_by
            if limit is not None:
                limit -= paginate_by
                if limit <= 0:
                    break

            result = result_page(offset, limit, field_list)<|MERGE_RESOLUTION|>--- conflicted
+++ resolved
@@ -189,10 +189,9 @@
                 PAGINATE_BY if limit is None
                 else min(PAGINATE_BY, lim),
             'offset': offs,
-<<<<<<< HEAD
             'sort': sort,
             'records_format': records_format,
-            'include_total': 'false',  # XXX: default() is broken
+            'include_total': False,
             'fields': field_list,
             }, **search_params))
 
@@ -211,12 +210,6 @@
 
     # Get a list of dict with field names and type, excluding "_id"
     fields = [f for f in result['fields'] if f['id'] != '_id']
-=======
-            'sort': '_id',
-            'records_format': records_format,
-            'include_total': False,
-        })
->>>>>>> ee5c8dc6
 
     if result['limit'] != limit:
         # `limit` (from PAGINATE_BY) must have been more than
