--- conflicted
+++ resolved
@@ -277,28 +277,17 @@
         # check record for sanity
         if not isinstance(record, dict):
             raise p.toolkit.ValidationError({
-<<<<<<< HEAD
-                'records': ['row {} is not a json object'.format(num)]
-=======
-                'records': u'row {} is not a json object'.format(num)
->>>>>>> 0309f90c
+                'records': [u'row {} is not a json object'.format(num)]
             })
         ## check for extra fields in data
         extra_keys = set(record.keys()) - set(field_names)
 
         if extra_keys:
             raise p.toolkit.ValidationError({
-<<<<<<< HEAD
-                'records': ['row {} has extra keys "{}"'.format(
-                    num + 1,
-                    ', '.join(list(extra_keys))
-                )]
-=======
-                'records': u'row {} has extra keys "{}"'.format(
+                'records': [u'row {} has extra keys "{}"'.format(
                     num + 1,
                     u', '.join(list(extra_keys))
-                )
->>>>>>> 0309f90c
+                )]
             })
 
         full_text = []
@@ -386,12 +375,8 @@
 
         if field not in field_ids:
             raise p.toolkit.ValidationError({
-<<<<<<< HEAD
-                'sort': ['field {} not in table'.format(field)]
-=======
-                'sort': u'field {} not it table'.format(
-                    unicode(field, 'utf-8'))
->>>>>>> 0309f90c
+                'sort': [u'field {} not it table'.format(
+                    unicode(field, 'utf-8'))]
             })
         if sort.lower() not in ('asc', 'desc'):
             raise p.toolkit.ValidationError({
@@ -432,11 +417,7 @@
         for field in field_ids:
             if not field in all_field_ids:
                 raise p.toolkit.ValidationError({
-<<<<<<< HEAD
-                    'fields': ['field "{}" not in table'.format(field)]}
-=======
-                    'fields': u'field "{}" not in table'.format(field)}
->>>>>>> 0309f90c
+                    'fields': [u'field "{}" not in table'.format(field)]}
                 )
     else:
         field_ids = all_field_ids
@@ -548,13 +529,8 @@
         ).fetchone()
         if not result:
             raise p.toolkit.ValidationError({
-<<<<<<< HEAD
-                'resource_id': ['table for resource {0} does not exist'.format(
+                'resource_id': [u'table for resource {0} does not exist'.format(
                     data_dict['resource_id'])]
-=======
-                'resource_id': u'table for resource {0} does not exist'.format(
-                    data_dict['resource_id'])
->>>>>>> 0309f90c
             })
         if not 'filters' in data_dict:
             context['connection'].execute(
@@ -588,13 +564,8 @@
         ).fetchone()
         if not result:
             raise p.toolkit.ValidationError({
-<<<<<<< HEAD
-                'resource_id': ['table for resource {0} does not exist'.format(
+                'resource_id': [u'table for resource {0} does not exist'.format(
                     data_dict['resource_id'])]
-=======
-                'resource_id': u'table for resource {0} does not exist'.format(
-                    data_dict['resource_id'])
->>>>>>> 0309f90c
             })
         return search_data(context, data_dict)
     except Exception, e:
