--- conflicted
+++ resolved
@@ -11,11 +11,6 @@
 import copy
 import hashlib
 
-<<<<<<< HEAD
-=======
-import pylons
-from pylons import config
->>>>>>> 1ed2d844
 import distutils.version
 import sqlalchemy
 from sqlalchemy.exc import (ProgrammingError, IntegrityError,
@@ -138,13 +133,7 @@
             log.info("Create nested type. Native JSON: {0!r}".format(
                 native_json))
 
-<<<<<<< HEAD
-            data_dict = {
-                'connection_url': config['ckan.datastore.write_url']}
-            engine = _get_engine(data_dict)
-=======
             engine = get_write_engine()
->>>>>>> 1ed2d844
             with engine.begin() as connection:
                 connection.execute(
                     'CREATE TYPE "nested" AS (json {0}, extra text)'.format(
@@ -1436,14 +1425,6 @@
 
 
 def get_all_resources_ids_in_datastore():
-<<<<<<< HEAD
-    read_url = config.get('ckan.datastore.read_url')
-    write_url = config.get('ckan.datastore.write_url')
-    data_dict = {
-        'connection_url': read_url or write_url
-    }
-=======
->>>>>>> 1ed2d844
     resources_sql = sqlalchemy.text(u'''SELECT name FROM "_table_metadata"
                                         WHERE alias_of IS NULL''')
     query = get_read_engine().execute(resources_sql)
