--- conflicted
+++ resolved
@@ -13,18 +13,10 @@
     {{ h.csrf_input() }}
     {% block dictionary_form %}
       {% for field in fields %}
-<<<<<<< HEAD
-          {% snippet "datastore/snippets/dictionary_form.html",
-            field=field,
-            position=loop.index,
-            res=res
-          %}
-=======
         {% snippet "datastore/snippets/dictionary_form.html",
-          field=field, position=loop.index,
+          field=field, position=loop.index, res=res,
           data=data.get('fields', [{}] * loop.length)[loop.index0],
           errors=errors.get('fields', [{}] * loop.length)[loop.index0] %}
->>>>>>> 5fd00dfc
       {% endfor %}
     {% endblock %}
     <button class="btn btn-primary" name="save" type="submit">
