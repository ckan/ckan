# encoding: utf-8

import ckan.plugins as p


def datastore_auth(context, data_dict, privilege='resource_update'):
    if 'id' not in data_dict:
        data_dict['id'] = data_dict.get('resource_id')

    user = context.get('user')

    authorized = p.toolkit.check_access(privilege, context, data_dict)

    if not authorized:
        return {
            'success': False,
            'msg': p.toolkit._(
                'User {0} not authorized to update resource {1}'
                    .format(str(user), data_dict['id'])
            )
        }
    else:
        return {'success': True}


def datastore_create(context, data_dict):
    if 'resource' in data_dict and data_dict['resource'].get('package_id'):
        data_dict['id'] = data_dict['resource'].get('package_id')
        privilege = 'package_update'
    else:
        privilege = 'resource_update'

    return datastore_auth(context, data_dict, privilege=privilege)


def datastore_upsert(context, data_dict):
    return datastore_auth(context, data_dict)


def datastore_delete(context, data_dict):
    return datastore_auth(context, data_dict)


@p.toolkit.auth_allow_anonymous_access
def datastore_info(context, data_dict):
    return datastore_auth(context, data_dict, 'resource_show')


@p.toolkit.auth_allow_anonymous_access
def datastore_search(context, data_dict):
    return datastore_auth(context, data_dict, 'resource_show')


@p.toolkit.auth_allow_anonymous_access
def datastore_search_sql(context, data_dict):
    return {'success': True}


def datastore_change_permissions(context, data_dict):
    return datastore_auth(context, data_dict)


<<<<<<< HEAD
def datastore_trigger_each_row(context, data_dict):
    '''sysadmin-only: functions can be used to skip access checks'''
=======
def datastore_function_create(context, data_dict):
    '''sysadmin-only: functions can be used to skip access checks'''
    return {'success': False}


def datastore_function_delete(context, data_dict):
>>>>>>> 784a6e17
    return {'success': False}<|MERGE_RESOLUTION|>--- conflicted
+++ resolved
@@ -60,15 +60,15 @@
     return datastore_auth(context, data_dict)
 
 
-<<<<<<< HEAD
 def datastore_trigger_each_row(context, data_dict):
     '''sysadmin-only: functions can be used to skip access checks'''
-=======
+    return {'success': False}
+
+  
 def datastore_function_create(context, data_dict):
     '''sysadmin-only: functions can be used to skip access checks'''
     return {'success': False}
 
 
 def datastore_function_delete(context, data_dict):
->>>>>>> 784a6e17
-    return {'success': False}+    return {'success': False}
