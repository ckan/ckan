# encoding: utf-8

import logging
import json
import sqlalchemy

import ckan.lib.search as search
import ckan.lib.navl.dictization_functions
import ckan.logic as logic
import ckan.plugins as p
from ckan.common import config
import ckanext.datastore.db as db
import ckanext.datastore.logic.schema as dsschema
import ckanext.datastore.helpers as datastore_helpers

log = logging.getLogger(__name__)
_get_or_bust = logic.get_or_bust
_validate = ckan.lib.navl.dictization_functions.validate

WHITELISTED_RESOURCES = ['_table_metadata']


def datastore_create(context, data_dict):
    '''Adds a new table to the DataStore.

    The datastore_create action allows you to post JSON data to be
    stored against a resource. This endpoint also supports altering tables,
    aliases and indexes and bulk insertion. This endpoint can be called multiple
    times to initially insert more data, add fields, change the aliases or indexes
    as well as the primary keys.

    To create an empty datastore resource and a CKAN resource at the same time,
    provide ``resource`` with a valid ``package_id`` and omit the ``resource_id``.

    If you want to create a datastore resource from the content of a file,
    provide ``resource`` with a valid ``url``.

    See :ref:`fields` and :ref:`records` for details on how to lay out records.

    :param resource_id: resource id that the data is going to be stored against.
    :type resource_id: string
    :param force: set to True to edit a read-only resource
    :type force: bool (optional, default: False)
    :param resource: resource dictionary that is passed to
        :meth:`~ckan.logic.action.create.resource_create`.
        Use instead of ``resource_id`` (optional)
    :type resource: dictionary
    :param aliases: names for read only aliases of the resource. (optional)
    :type aliases: list or comma separated string
    :param fields: fields/columns and their extra metadata. (optional)
    :type fields: list of dictionaries
    :param records: the data, eg: [{"dob": "2005", "some_stuff": ["a", "b"]}]  (optional)
    :type records: list of dictionaries
    :param primary_key: fields that represent a unique key (optional)
    :type primary_key: list or comma separated string
    :param indexes: indexes on table (optional)
    :type indexes: list or comma separated string
    :param triggers: triggers to apply to this table, eg: [
        {"function": "trigger_clean_reference"},
        {"function": "trigger_check_codes"}]
    :type triggers: list of dictionaries

    Please note that setting the ``aliases``, ``indexes`` or ``primary_key`` replaces the exising
    aliases or constraints. Setting ``records`` appends the provided records to the resource.

    **Results:**

    :returns: The newly created data object, excluding ``records`` passed.
    :rtype: dictionary

    See :ref:`fields` and :ref:`records` for details on how to lay out records.

    '''
    schema = context.get('schema', dsschema.datastore_create_schema())
    records = data_dict.pop('records', None)
    resource = data_dict.pop('resource', None)
    data_dict, errors = _validate(data_dict, schema, context)
    resource_dict = None
    if records:
        data_dict['records'] = records
    if resource:
        data_dict['resource'] = resource
    if errors:
        raise p.toolkit.ValidationError(errors)

    p.toolkit.check_access('datastore_create', context, data_dict)

    if 'resource' in data_dict and 'resource_id' in data_dict:
        raise p.toolkit.ValidationError({
            'resource': ['resource cannot be used with resource_id']
        })

    if not 'resource' in data_dict and not 'resource_id' in data_dict:
        raise p.toolkit.ValidationError({
            'resource_id': ['resource_id or resource required']
        })

    if 'resource' in data_dict:
        has_url = 'url' in data_dict['resource']
        # A datastore only resource does not have a url in the db
        data_dict['resource'].setdefault('url', '_datastore_only_resource')
        resource_dict = p.toolkit.get_action('resource_create')(
            context, data_dict['resource'])
        data_dict['resource_id'] = resource_dict['id']

        # create resource from file
        if has_url:
            if not p.plugin_loaded('datapusher'):
                raise p.toolkit.ValidationError({'resource': [
                    'The datapusher has to be enabled.']})
            p.toolkit.get_action('datapusher_submit')(context, {
                'resource_id': resource_dict['id'],
                'set_url_type': True
            })
            # since we'll overwrite the datastore resource anyway, we
            # don't need to create it here
            return

        # create empty resource
        else:
            # no need to set the full url because it will be set in before_show
            resource_dict['url_type'] = 'datastore'
            p.toolkit.get_action('resource_update')(context, resource_dict)
    else:
        if not data_dict.pop('force', False):
            resource_id = data_dict['resource_id']
            _check_read_only(context, resource_id)

<<<<<<< HEAD
    data_dict['connection_url'] = config['ckan.datastore.write_url']

=======
>>>>>>> 1ed2d844
    # validate aliases
    aliases = datastore_helpers.get_list(data_dict.get('aliases', []))
    for alias in aliases:
        if not db._is_valid_table_name(alias):
            raise p.toolkit.ValidationError({
                'alias': [u'"{0}" is not a valid alias name'.format(alias)]
            })

    # create a private datastore resource, if necessary
    model = _get_or_bust(context, 'model')
    resource = model.Resource.get(data_dict['resource_id'])
    legacy_mode = 'ckan.datastore.read_url' not in config
    if not legacy_mode and resource.package.private:
        data_dict['private'] = True

    try:
        result = db.create(context, data_dict)
    except db.InvalidDataError as err:
        raise p.toolkit.ValidationError(unicode(err))

    # Set the datastore_active flag on the resource if necessary
    if resource.extras.get('datastore_active') is not True:
        log.debug(
            'Setting datastore_active=True on resource {0}'.format(resource.id)
        )
        set_datastore_active_flag(model, data_dict, True)

    result.pop('id', None)
    result.pop('private', None)
    result.pop('records', None)
    return result


def datastore_trigger_each_row(context, data_dict):
    ''' update each record with trigger

    The datastore_trigger_each_row API action allows you to apply triggers to
    an existing DataStore resource.

    :param resource_id: resource id that the data is going to be stored under.
    :type resource_id: string

    **Results:**

    :returns: The rowcount in the table.
    :rtype: int

    '''
    res_id = data_dict['resource_id']
    p.toolkit.check_access('datastore_trigger_each_row', context, data_dict)

    connection = db.get_write_engine().connect()

    sql = sqlalchemy.text(u'''update {0} set _id=_id '''.format(
                          datastore_helpers.identifier(res_id)))
    try:
        results = connection.execute(sql)
    except sqlalchemy.exc.DatabaseError as err:
        message = err.args[0].split('\n')[0].decode('utf8')
        raise p.toolkit.ValidationError({
                u'records': [message.split(u') ', 1)[-1]]})
    return results.rowcount


def datastore_upsert(context, data_dict):
    '''Updates or inserts into a table in the DataStore

    The datastore_upsert API action allows you to add or edit records to
    an existing DataStore resource. In order for the *upsert* and *update*
    methods to work, a unique key has to be defined via the datastore_create
    action. The available methods are:

    *upsert*
        Update if record with same key already exists, otherwise insert.
        Requires unique key.
    *insert*
        Insert only. This method is faster that upsert, but will fail if any
        inserted record matches an existing one. Does *not* require a unique
        key.
    *update*
        Update only. An exception will occur if the key that should be updated
        does not exist. Requires unique key.


    :param resource_id: resource id that the data is going to be stored under.
    :type resource_id: string
    :param force: set to True to edit a read-only resource
    :type force: bool (optional, default: False)
    :param records: the data, eg: [{"dob": "2005", "some_stuff": ["a","b"]}] (optional)
    :type records: list of dictionaries
    :param method: the method to use to put the data into the datastore.
                   Possible options are: upsert, insert, update (optional, default: upsert)
    :type method: string

    **Results:**

    :returns: The modified data object.
    :rtype: dictionary

    '''
    schema = context.get('schema', dsschema.datastore_upsert_schema())
    records = data_dict.pop('records', None)
    data_dict, errors = _validate(data_dict, schema, context)
    if records:
        data_dict['records'] = records
    if errors:
        raise p.toolkit.ValidationError(errors)

    p.toolkit.check_access('datastore_upsert', context, data_dict)

    if not data_dict.pop('force', False):
        resource_id = data_dict['resource_id']
        _check_read_only(context, resource_id)

<<<<<<< HEAD
    data_dict['connection_url'] = config['ckan.datastore.write_url']

=======
>>>>>>> 1ed2d844
    res_id = data_dict['resource_id']
    resources_sql = sqlalchemy.text(u'''SELECT 1 FROM "_table_metadata"
                                        WHERE name = :id AND alias_of IS NULL''')
    results = db.get_write_engine().execute(resources_sql, id=res_id)
    res_exists = results.rowcount > 0

    if not res_exists:
        raise p.toolkit.ObjectNotFound(p.toolkit._(
            u'Resource "{0}" was not found.'.format(res_id)
        ))

    result = db.upsert(context, data_dict)
    result.pop('id', None)
    return result


def datastore_info(context, data_dict):
    '''
    Returns information about the data imported, such as column names
    and types.

    :rtype: A dictionary describing the columns and their types.
    :param id: Id of the resource we want info about
    :type id: A UUID
    '''
    def _type_lookup(t):
        if t in ['numeric', 'integer']:
            return 'number'

        if t.startswith('timestamp'):
            return "date"

        return "text"

    p.toolkit.check_access('datastore_info', context, data_dict)

    resource_id = _get_or_bust(data_dict, 'id')
    resource = p.toolkit.get_action('resource_show')(context, {'id':resource_id})

<<<<<<< HEAD
    data_dict['connection_url'] = config['ckan.datastore.read_url']

=======
>>>>>>> 1ed2d844
    resources_sql = sqlalchemy.text(u'''SELECT 1 FROM "_table_metadata"
                                        WHERE name = :id AND alias_of IS NULL''')
    results = db.get_read_engine().execute(resources_sql, id=resource_id)
    res_exists = results.rowcount > 0
    if not res_exists:
        raise p.toolkit.ObjectNotFound(p.toolkit._(
            u'Resource "{0}" was not found.'.format(resource_id)
        ))

    info = {'schema': {}, 'meta': {}}

    schema_results = None
    meta_results = None
    try:
        schema_sql = sqlalchemy.text(u'''
            SELECT column_name, data_type
            FROM INFORMATION_SCHEMA.COLUMNS WHERE table_name = :resource_id;
        ''')
        schema_results = db.get_read_engine().execute(schema_sql, resource_id=resource_id)
        for row in schema_results.fetchall():
            k = row[0]
            v = row[1]
            if k.startswith('_'):  # Skip internal rows
                continue
            info['schema'][k] = _type_lookup(v)

        # We need to make sure the resource_id is a valid resource_id before we use it like
        # this, we have done that above.
        meta_sql = sqlalchemy.text(u'''
            SELECT count(_id) FROM "{0}";
        '''.format(resource_id))
        meta_results = db.get_read_engine().execute(meta_sql, resource_id=resource_id)
        info['meta']['count'] = meta_results.fetchone()[0]
    finally:
        if schema_results:
            schema_results.close()
        if meta_results:
            meta_results.close()

    return info


def datastore_delete(context, data_dict):
    '''Deletes a table or a set of records from the DataStore.

    :param resource_id: resource id that the data will be deleted from. (optional)
    :type resource_id: string
    :param force: set to True to edit a read-only resource
    :type force: bool (optional, default: False)
    :param filters: filters to apply before deleting (eg {"name": "fred"}).
                   If missing delete whole table and all dependent views. (optional)
    :type filters: dictionary

    **Results:**

    :returns: Original filters sent.
    :rtype: dictionary

    '''
    schema = context.get('schema', dsschema.datastore_upsert_schema())

    # Remove any applied filters before running validation.
    filters = data_dict.pop('filters', None)
    data_dict, errors = _validate(data_dict, schema, context)

    if filters is not None:
        if not isinstance(filters, dict):
            raise p.toolkit.ValidationError({
                'filters': [
                    'filters must be either a dict or null.'
                ]
            })
        data_dict['filters'] = filters

    if errors:
        raise p.toolkit.ValidationError(errors)

    p.toolkit.check_access('datastore_delete', context, data_dict)

    if not data_dict.pop('force', False):
        resource_id = data_dict['resource_id']
        _check_read_only(context, resource_id)

<<<<<<< HEAD
    data_dict['connection_url'] = config['ckan.datastore.write_url']

=======
>>>>>>> 1ed2d844
    res_id = data_dict['resource_id']
    resources_sql = sqlalchemy.text(u'''SELECT 1 FROM "_table_metadata"
                                        WHERE name = :id AND alias_of IS NULL''')
    results = db.get_read_engine().execute(resources_sql, id=res_id)
    res_exists = results.rowcount > 0

    if not res_exists:
        raise p.toolkit.ObjectNotFound(p.toolkit._(
            u'Resource "{0}" was not found.'.format(res_id)
        ))

    result = db.delete(context, data_dict)

    # Set the datastore_active flag on the resource if necessary
    model = _get_or_bust(context, 'model')
    resource = model.Resource.get(data_dict['resource_id'])

    if (not data_dict.get('filters') and
            resource.extras.get('datastore_active') is True):
        log.debug(
            'Setting datastore_active=False on resource {0}'.format(resource.id)
        )
        set_datastore_active_flag(model, data_dict, False)

    result.pop('id', None)
    return result


@logic.side_effect_free
def datastore_search(context, data_dict):
    '''Search a DataStore resource.

    The datastore_search action allows you to search data in a resource.
    DataStore resources that belong to private CKAN resource can only be
    read by you if you have access to the CKAN resource and send the appropriate
    authorization.

    :param resource_id: id or alias of the resource to be searched against
    :type resource_id: string
    :param filters: matching conditions to select, e.g {"key1": "a", "key2": "b"} (optional)
    :type filters: dictionary
    :param q: full text query. If it's a string, it'll search on all fields on
              each row. If it's a dictionary as {"key1": "a", "key2": "b"},
              it'll search on each specific field (optional)
    :type q: string or dictionary
    :param distinct: return only distinct rows (optional, default: false)
    :type distinct: bool
    :param plain: treat as plain text query (optional, default: true)
    :type plain: bool
    :param language: language of the full text query (optional, default: english)
    :type language: string
    :param limit: maximum number of rows to return (optional, default: 100)
    :type limit: int
    :param offset: offset this number of rows (optional)
    :type offset: int
    :param fields: fields to return (optional, default: all fields in original order)
    :type fields: list or comma separated string
    :param sort: comma separated field names with ordering
                 e.g.: "fieldname1, fieldname2 desc"
    :type sort: string

    Setting the ``plain`` flag to false enables the entire PostgreSQL `full text search query language`_.

    A listing of all available resources can be found at the alias ``_table_metadata``.

    .. _full text search query language: http://www.postgresql.org/docs/9.1/static/datatype-textsearch.html#DATATYPE-TSQUERY

    If you need to download the full resource, read :ref:`dump`.

    **Results:**

    The result of this action is a dictionary with the following keys:

    :rtype: A dictionary with the following keys
    :param fields: fields/columns and their extra metadata
    :type fields: list of dictionaries
    :param offset: query offset value
    :type offset: int
    :param limit: query limit value
    :type limit: int
    :param filters: query filters
    :type filters: list of dictionaries
    :param total: number of total matching records
    :type total: int
    :param records: list of matching results
    :type records: list of dictionaries

    '''
    schema = context.get('schema', dsschema.datastore_search_schema())
    data_dict, errors = _validate(data_dict, schema, context)
    if errors:
        raise p.toolkit.ValidationError(errors)

    res_id = data_dict['resource_id']
<<<<<<< HEAD
    data_dict['connection_url'] = config['ckan.datastore.write_url']
=======
>>>>>>> 1ed2d844

    resources_sql = sqlalchemy.text(u'''SELECT alias_of FROM "_table_metadata"
                                        WHERE name = :id''')
    # XXX: write connection because of private tables, we
    # should be able to make this read once we stop using pg
    # permissions enforcement
    results = db.get_write_engine().execute(resources_sql, id=res_id)

    # Resource only has to exist in the datastore (because it could be an alias)
    if not results.rowcount > 0:
        raise p.toolkit.ObjectNotFound(p.toolkit._(
            'Resource "{0}" was not found.'.format(res_id)
        ))

    if not data_dict['resource_id'] in WHITELISTED_RESOURCES:
        # Replace potential alias with real id to simplify access checks
        resource_id = results.fetchone()[0]
        if resource_id:
            data_dict['resource_id'] = resource_id

        p.toolkit.check_access('datastore_search', context, data_dict)

    result = db.search(context, data_dict)
    result.pop('id', None)
    return result


@logic.side_effect_free
def datastore_search_sql(context, data_dict):
    '''Execute SQL queries on the DataStore.

    The datastore_search_sql action allows a user to search data in a resource
    or connect multiple resources with join expressions. The underlying SQL
    engine is the
    `PostgreSQL engine <http://www.postgresql.org/docs/9.1/interactive/>`_.
    There is an enforced timeout on SQL queries to avoid an unintended DOS.
    DataStore resource that belong to a private CKAN resource cannot be searched with
    this action. Use :meth:`~ckanext.datastore.logic.action.datastore_search` instead.

    .. note:: This action is only available when using PostgreSQL 9.X and using a read-only user on the database.
        It is not available in :ref:`legacy mode<legacy-mode>`.

    :param sql: a single SQL select statement
    :type sql: string

    **Results:**

    The result of this action is a dictionary with the following keys:

    :rtype: A dictionary with the following keys
    :param fields: fields/columns and their extra metadata
    :type fields: list of dictionaries
    :param records: list of matching results
    :type records: list of dictionaries

    '''
    sql = _get_or_bust(data_dict, 'sql')

    if not datastore_helpers.is_single_statement(sql):
        raise p.toolkit.ValidationError({
            'query': ['Query is not a single statement.']
        })

    p.toolkit.check_access('datastore_search_sql', context, data_dict)

<<<<<<< HEAD
    data_dict['connection_url'] = config['ckan.datastore.read_url']

=======
>>>>>>> 1ed2d844
    result = db.search_sql(context, data_dict)
    result.pop('id', None)
    return result


def datastore_make_private(context, data_dict):
    ''' Deny access to the DataStore table through
    :meth:`~ckanext.datastore.logic.action.datastore_search_sql`.

    This action is called automatically when a CKAN dataset becomes
    private or a new DataStore table is created for a CKAN resource
    that belongs to a private dataset.

    :param resource_id: id of resource that should become private
    :type resource_id: string
    '''
    if 'id' in data_dict:
        data_dict['resource_id'] = data_dict['id']
    res_id = _get_or_bust(data_dict, 'resource_id')

<<<<<<< HEAD
    data_dict['connection_url'] = config['ckan.datastore.write_url']

=======
>>>>>>> 1ed2d844
    if not _resource_exists(context, data_dict):
        raise p.toolkit.ObjectNotFound(p.toolkit._(
            u'Resource "{0}" was not found.'.format(res_id)
        ))

    p.toolkit.check_access('datastore_change_permissions', context, data_dict)

    db.make_private(context, data_dict)


def datastore_make_public(context, data_dict):
    ''' Allow access to the DataStore table through
    :meth:`~ckanext.datastore.logic.action.datastore_search_sql`.

    This action is called automatically when a CKAN dataset becomes
    public.

    :param resource_id: if of resource that should become public
    :type resource_id: string
    '''
    if 'id' in data_dict:
        data_dict['resource_id'] = data_dict['id']
    res_id = _get_or_bust(data_dict, 'resource_id')

<<<<<<< HEAD
    data_dict['connection_url'] = config['ckan.datastore.write_url']

=======
>>>>>>> 1ed2d844
    if not _resource_exists(context, data_dict):
        raise p.toolkit.ObjectNotFound(p.toolkit._(
            u'Resource "{0}" was not found.'.format(res_id)
        ))

    p.toolkit.check_access('datastore_change_permissions', context, data_dict)

    db.make_public(context, data_dict)


def set_datastore_active_flag(model, data_dict, flag):
    '''
    Set appropriate datastore_active flag on CKAN resource.

    Called after creation or deletion of DataStore table.
    '''
    update_dict = {'datastore_active': flag}

    # get extras(for entity update) and package_id(for search index update)
    res_query = model.Session.query(
        model.resource_table.c.extras,
        model.resource_table.c.package_id
    ).filter(
        model.Resource.id == data_dict['resource_id']
    )
    extras, package_id = res_query.one()

    # update extras in database for record and its revision
    extras.update(update_dict)
    res_query.update({'extras': extras}, synchronize_session=False)
    model.Session.query(model.resource_revision_table).filter(
        model.ResourceRevision.id == data_dict['resource_id'],
        model.ResourceRevision.current is True
    ).update({'extras': extras}, synchronize_session=False)

    model.Session.commit()

    # get package with  updated resource from solr
    # find changed resource, patch it and reindex package
    psi = search.PackageSearchIndex()
    solr_query = search.PackageSearchQuery()
    q = {
        'q': 'id:"{0}"'.format(package_id),
        'fl': 'data_dict',
        'wt': 'json',
        'fq': 'site_id:"%s"' % config.get('ckan.site_id'),
        'rows': 1
    }
    for record in solr_query.run(q)['results']:
        solr_data_dict = json.loads(record['data_dict'])
        for resource in solr_data_dict['resources']:
            if resource['id'] == data_dict['resource_id']:
                resource.update(update_dict)
                psi.index_package(solr_data_dict)
                break


def _resource_exists(context, data_dict):
    ''' Returns true if the resource exists in CKAN and in the datastore '''
    model = _get_or_bust(context, 'model')
    res_id = _get_or_bust(data_dict, 'resource_id')
    if not model.Resource.get(res_id):
        return False

    resources_sql = sqlalchemy.text(u'''SELECT 1 FROM "_table_metadata"
                                        WHERE name = :id AND alias_of IS NULL''')
    results = db.get_read_engine().execute(resources_sql, id=res_id)
    return results.rowcount > 0


def _check_read_only(context, resource_id):
    ''' Raises exception if the resource is read-only.
    Make sure the resource id is in resource_id
    '''
    res = p.toolkit.get_action('resource_show')(
        context, {'id': resource_id})
    if res.get('url_type') != 'datastore':
        raise p.toolkit.ValidationError({
            'read-only': ['Cannot edit read-only resource. Either pass'
                          '"force=True" or change url-type to "datastore"']
        })


@logic.validate(dsschema.datastore_function_create_schema)
def datastore_function_create(context, data_dict):
    u'''
    Create a trigger function for use with datastore_create

    :param name: function name
    :type name: string
    :param or_replace: True to replace if function already exists
        (default: False)
    :type or_replace: bool
    :param rettype: set to 'trigger'
        (only trigger functions may be created at this time)
    :type rettype: string
    :param definition: PL/pgSQL function body for trigger function
    :type definition: string
    '''
    p.toolkit.check_access('datastore_function_create', context, data_dict)

    db.create_function(
        name=data_dict['name'],
        arguments=data_dict.get('arguments', []),
        rettype=data_dict['rettype'],
        definition=data_dict['definition'],
        or_replace=data_dict['or_replace'])


@logic.validate(dsschema.datastore_function_delete_schema)
def datastore_function_delete(context, data_dict):
    u'''
    Delete a trigger function

    :param name: function name
    :type name: string
    '''
    p.toolkit.check_access('datastore_function_delete', context, data_dict)

    db.drop_function(data_dict['name'], data_dict['if_exists'])<|MERGE_RESOLUTION|>--- conflicted
+++ resolved
@@ -126,11 +126,6 @@
             resource_id = data_dict['resource_id']
             _check_read_only(context, resource_id)
 
-<<<<<<< HEAD
-    data_dict['connection_url'] = config['ckan.datastore.write_url']
-
-=======
->>>>>>> 1ed2d844
     # validate aliases
     aliases = datastore_helpers.get_list(data_dict.get('aliases', []))
     for alias in aliases:
@@ -245,11 +240,6 @@
         resource_id = data_dict['resource_id']
         _check_read_only(context, resource_id)
 
-<<<<<<< HEAD
-    data_dict['connection_url'] = config['ckan.datastore.write_url']
-
-=======
->>>>>>> 1ed2d844
     res_id = data_dict['resource_id']
     resources_sql = sqlalchemy.text(u'''SELECT 1 FROM "_table_metadata"
                                         WHERE name = :id AND alias_of IS NULL''')
@@ -289,11 +279,6 @@
     resource_id = _get_or_bust(data_dict, 'id')
     resource = p.toolkit.get_action('resource_show')(context, {'id':resource_id})
 
-<<<<<<< HEAD
-    data_dict['connection_url'] = config['ckan.datastore.read_url']
-
-=======
->>>>>>> 1ed2d844
     resources_sql = sqlalchemy.text(u'''SELECT 1 FROM "_table_metadata"
                                         WHERE name = :id AND alias_of IS NULL''')
     results = db.get_read_engine().execute(resources_sql, id=resource_id)
@@ -377,11 +362,6 @@
         resource_id = data_dict['resource_id']
         _check_read_only(context, resource_id)
 
-<<<<<<< HEAD
-    data_dict['connection_url'] = config['ckan.datastore.write_url']
-
-=======
->>>>>>> 1ed2d844
     res_id = data_dict['resource_id']
     resources_sql = sqlalchemy.text(u'''SELECT 1 FROM "_table_metadata"
                                         WHERE name = :id AND alias_of IS NULL''')
@@ -476,10 +456,6 @@
         raise p.toolkit.ValidationError(errors)
 
     res_id = data_dict['resource_id']
-<<<<<<< HEAD
-    data_dict['connection_url'] = config['ckan.datastore.write_url']
-=======
->>>>>>> 1ed2d844
 
     resources_sql = sqlalchemy.text(u'''SELECT alias_of FROM "_table_metadata"
                                         WHERE name = :id''')
@@ -545,11 +521,6 @@
 
     p.toolkit.check_access('datastore_search_sql', context, data_dict)
 
-<<<<<<< HEAD
-    data_dict['connection_url'] = config['ckan.datastore.read_url']
-
-=======
->>>>>>> 1ed2d844
     result = db.search_sql(context, data_dict)
     result.pop('id', None)
     return result
@@ -570,11 +541,6 @@
         data_dict['resource_id'] = data_dict['id']
     res_id = _get_or_bust(data_dict, 'resource_id')
 
-<<<<<<< HEAD
-    data_dict['connection_url'] = config['ckan.datastore.write_url']
-
-=======
->>>>>>> 1ed2d844
     if not _resource_exists(context, data_dict):
         raise p.toolkit.ObjectNotFound(p.toolkit._(
             u'Resource "{0}" was not found.'.format(res_id)
@@ -599,11 +565,6 @@
         data_dict['resource_id'] = data_dict['id']
     res_id = _get_or_bust(data_dict, 'resource_id')
 
-<<<<<<< HEAD
-    data_dict['connection_url'] = config['ckan.datastore.write_url']
-
-=======
->>>>>>> 1ed2d844
     if not _resource_exists(context, data_dict):
         raise p.toolkit.ObjectNotFound(p.toolkit._(
             u'Resource "{0}" was not found.'.format(res_id)
