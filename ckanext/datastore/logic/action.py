# encoding: utf-8

import logging
import json

import sqlalchemy
from six import text_type

import ckan.lib.search as search
import ckan.lib.navl.dictization_functions
import ckan.logic as logic
import ckan.plugins as p
from ckan.common import config
import ckanext.datastore.logic.schema as dsschema
import ckanext.datastore.helpers as datastore_helpers
from ckanext.datastore.backend import (
    DatastoreBackend, InvalidDataError
)
from ckanext.datastore.backend.postgres import identifier

log = logging.getLogger(__name__)
_get_or_bust = logic.get_or_bust
_validate = ckan.lib.navl.dictization_functions.validate

WHITELISTED_RESOURCES = ['_table_metadata']


def datastore_create(context, data_dict):
    '''Adds a new table to the DataStore.

    The datastore_create action allows you to post JSON data to be
    stored against a resource. This endpoint also supports altering tables,
    aliases and indexes and bulk insertion. This endpoint can be called
    multiple times to initially insert more data, add fields, change the
    aliases or indexes as well as the primary keys.

    To create an empty datastore resource and a CKAN resource at the same time,
    provide ``resource`` with a valid ``package_id`` and omit the
    ``resource_id``.

    If you want to create a datastore resource from the content of a file,
    provide ``resource`` with a valid ``url``.

    See :ref:`fields` and :ref:`records` for details on how to lay out records.

    :param resource_id: resource id that the data is going to be stored
                        against.
    :type resource_id: string
    :param force: set to True to edit a read-only resource
    :type force: bool (optional, default: False)
    :param resource: resource dictionary that is passed to
        :meth:`~ckan.logic.action.create.resource_create`.
        Use instead of ``resource_id`` (optional)
    :type resource: dictionary
    :param aliases: names for read only aliases of the resource. (optional)
    :type aliases: list or comma separated string
    :param fields: fields/columns and their extra metadata. (optional)
    :type fields: list of dictionaries
    :param records: the data, eg: [{"dob": "2005", "some_stuff": ["a", "b"]}]
                    (optional)
    :type records: list of dictionaries
    :param primary_key: fields that represent a unique key (optional)
    :type primary_key: list or comma separated string
    :param indexes: indexes on table (optional)
    :type indexes: list or comma separated string
<<<<<<< HEAD
    :param triggers: trigger functions to apply to this table on update/insert.
        functions may be created with
        :meth:`~ckanext.datastore.logic.action.datastore_function_create`.
        eg: [
=======
    :param triggers: triggers to apply to this table, eg: [
>>>>>>> 7f87f155
        {"function": "trigger_clean_reference"},
        {"function": "trigger_check_codes"}]
    :type triggers: list of dictionaries

<<<<<<< HEAD
    Please note that setting the ``aliases``, ``indexes`` or ``primary_key``
    replaces the exising aliases or constraints. Setting ``records`` appends
    the provided records to the resource.
=======
    Please note that setting the ``aliases``, ``indexes`` or ``primary_key`` replaces the exising
    aliases or constraints. Setting ``records`` appends the provided records to the resource.
>>>>>>> 7f87f155

    **Results:**

    :returns: The newly created data object, excluding ``records`` passed.
    :rtype: dictionary

    See :ref:`fields` and :ref:`records` for details on how to lay out records.

    '''
    backend = DatastoreBackend.get_active_backend()
    schema = context.get('schema', dsschema.datastore_create_schema())
    records = data_dict.pop('records', None)
    resource = data_dict.pop('resource', None)
    data_dict, errors = _validate(data_dict, schema, context)
    resource_dict = None
    if records:
        data_dict['records'] = records
    if resource:
        data_dict['resource'] = resource
    if errors:
        raise p.toolkit.ValidationError(errors)

    p.toolkit.check_access('datastore_create', context, data_dict)

    if 'resource' in data_dict and 'resource_id' in data_dict:
        raise p.toolkit.ValidationError({
            'resource': ['resource cannot be used with resource_id']
        })

    if 'resource' not in data_dict and 'resource_id' not in data_dict:
        raise p.toolkit.ValidationError({
            'resource_id': ['resource_id or resource required']
        })

    if 'resource' in data_dict:
        has_url = 'url' in data_dict['resource']
        # A datastore only resource does not have a url in the db
        data_dict['resource'].setdefault('url', '_datastore_only_resource')
        resource_dict = p.toolkit.get_action('resource_create')(
            context, data_dict['resource'])
        data_dict['resource_id'] = resource_dict['id']

        # create resource from file
        if has_url:
            if not p.plugin_loaded('datapusher'):
                raise p.toolkit.ValidationError({'resource': [
                    'The datapusher has to be enabled.']})
            p.toolkit.get_action('datapusher_submit')(context, {
                'resource_id': resource_dict['id'],
                'set_url_type': True
            })
            # since we'll overwrite the datastore resource anyway, we
            # don't need to create it here
            return

        # create empty resource
        else:
            # no need to set the full url because it will be set in before_show
            resource_dict['url_type'] = 'datastore'
            p.toolkit.get_action('resource_update')(context, resource_dict)
    else:
        if not data_dict.pop('force', False):
            resource_id = data_dict['resource_id']
            _check_read_only(context, resource_id)

    # validate aliases
    aliases = datastore_helpers.get_list(data_dict.get('aliases', []))
    for alias in aliases:
        if not datastore_helpers.is_valid_table_name(alias):
            raise p.toolkit.ValidationError({
                'alias': [u'"{0}" is not a valid alias name'.format(alias)]
            })

    try:
        result = backend.create(context, data_dict)
    except InvalidDataError as err:
        raise p.toolkit.ValidationError(text_type(err))

    # Set the datastore_active flag on the resource if necessary
    model = _get_or_bust(context, 'model')
    resobj = model.Resource.get(data_dict['resource_id'])
    if resobj.extras.get('datastore_active') is not True:
        log.debug(
            'Setting datastore_active=True on resource {0}'.format(resobj.id)
        )
        set_datastore_active_flag(model, data_dict, True)

    result.pop('id', None)
<<<<<<< HEAD
    result.pop('connection_url', None)
=======
    result.pop('private', None)
>>>>>>> 7f87f155
    result.pop('records', None)
    return result


<<<<<<< HEAD
def datastore_run_triggers(context, data_dict):
    ''' update each record with trigger

    The datastore_run_triggers API action allows you to re-apply exisitng
    triggers to an existing DataStore resource.
=======
def datastore_trigger_each_row(context, data_dict):
    ''' update each record with trigger

    The datastore_trigger_each_row API action allows you to apply triggers to
    an existing DataStore resource.
>>>>>>> 7f87f155

    :param resource_id: resource id that the data is going to be stored under.
    :type resource_id: string

    **Results:**

    :returns: The rowcount in the table.
    :rtype: int

    '''
    res_id = data_dict['resource_id']
    p.toolkit.check_access('datastore_trigger_each_row', context, data_dict)
<<<<<<< HEAD
    backend = DatastoreBackend.get_active_backend()
    connection = backend._get_write_engine().connect()

    sql = sqlalchemy.text(u'''update {0} set _id=_id '''.format(
                          identifier(res_id)))
=======

    connection = db.get_write_engine().connect()

    sql = sqlalchemy.text(u'''update {0} set _id=_id '''.format(
                          datastore_helpers.identifier(res_id)))
>>>>>>> 7f87f155
    try:
        results = connection.execute(sql)
    except sqlalchemy.exc.DatabaseError as err:
        message = err.args[0].split('\n')[0].decode('utf8')
        raise p.toolkit.ValidationError({
                u'records': [message.split(u') ', 1)[-1]]})
    return results.rowcount


def datastore_upsert(context, data_dict):
    '''Updates or inserts into a table in the DataStore

    The datastore_upsert API action allows you to add or edit records to
    an existing DataStore resource. In order for the *upsert* and *update*
    methods to work, a unique key has to be defined via the datastore_create
    action. The available methods are:

    *upsert*
        Update if record with same key already exists, otherwise insert.
        Requires unique key.
    *insert*
        Insert only. This method is faster that upsert, but will fail if any
        inserted record matches an existing one. Does *not* require a unique
        key.
    *update*
        Update only. An exception will occur if the key that should be updated
        does not exist. Requires unique key.


    :param resource_id: resource id that the data is going to be stored under.
    :type resource_id: string
    :param force: set to True to edit a read-only resource
    :type force: bool (optional, default: False)
    :param records: the data, eg: [{"dob": "2005", "some_stuff": ["a","b"]}]
                    (optional)
    :type records: list of dictionaries
    :param method: the method to use to put the data into the datastore.
                   Possible options are: upsert, insert, update
                   (optional, default: upsert)
    :type method: string
    :param dry_run: set to True to abort transaction instead of committing,
                    e.g. to check for validation or type errors.
    :type dry_run: bool (optional, default: False)

    **Results:**

    :returns: The modified data object.
    :rtype: dictionary

    '''
    backend = DatastoreBackend.get_active_backend()
    schema = context.get('schema', dsschema.datastore_upsert_schema())
    records = data_dict.pop('records', None)
    data_dict, errors = _validate(data_dict, schema, context)
    if records:
        data_dict['records'] = records
    if errors:
        raise p.toolkit.ValidationError(errors)

    p.toolkit.check_access('datastore_upsert', context, data_dict)

    resource_id = data_dict['resource_id']

    if not data_dict.pop('force', False):
        _check_read_only(context, resource_id)

<<<<<<< HEAD
    res_exists = backend.resource_exists(resource_id)
=======
    res_id = data_dict['resource_id']
    resources_sql = sqlalchemy.text(u'''SELECT 1 FROM "_table_metadata"
                                        WHERE name = :id AND alias_of IS NULL''')
    results = db.get_write_engine().execute(resources_sql, id=res_id)
    res_exists = results.rowcount > 0

>>>>>>> 7f87f155
    if not res_exists:
        raise p.toolkit.ObjectNotFound(p.toolkit._(
            u'Resource "{0}" was not found.'.format(resource_id)
        ))

    result = backend.upsert(context, data_dict)
    result.pop('id', None)
<<<<<<< HEAD
    result.pop('connection_url', None)
=======
>>>>>>> 7f87f155
    return result


def datastore_info(context, data_dict):
    '''
    Returns information about the data imported, such as column names
    and types.

    :rtype: A dictionary describing the columns and their types.
    :param id: Id of the resource we want info about
    :type id: A UUID
    '''
    backend = DatastoreBackend.get_active_backend()

    p.toolkit.check_access('datastore_info', context, data_dict)

    resource_id = _get_or_bust(data_dict, 'id')
    p.toolkit.get_action('resource_show')(context, {'id': resource_id})

<<<<<<< HEAD
    res_exists = backend.resource_exists(resource_id)
=======
    resources_sql = sqlalchemy.text(u'''SELECT 1 FROM "_table_metadata"
                                        WHERE name = :id AND alias_of IS NULL''')
    results = db.get_read_engine().execute(resources_sql, id=resource_id)
    res_exists = results.rowcount > 0
>>>>>>> 7f87f155
    if not res_exists:
        raise p.toolkit.ObjectNotFound(p.toolkit._(
            u'Resource "{0}" was not found.'.format(resource_id)
        ))

<<<<<<< HEAD
    info = backend.resource_fields(resource_id)
=======
    info = {'schema': {}, 'meta': {}}

    schema_results = None
    meta_results = None
    try:
        schema_sql = sqlalchemy.text(u'''
            SELECT column_name, data_type
            FROM INFORMATION_SCHEMA.COLUMNS WHERE table_name = :resource_id;
        ''')
        schema_results = db.get_read_engine().execute(schema_sql, resource_id=resource_id)
        for row in schema_results.fetchall():
            k = row[0]
            v = row[1]
            if k.startswith('_'):  # Skip internal rows
                continue
            info['schema'][k] = _type_lookup(v)

        # We need to make sure the resource_id is a valid resource_id before we use it like
        # this, we have done that above.
        meta_sql = sqlalchemy.text(u'''
            SELECT count(_id) FROM "{0}";
        '''.format(resource_id))
        meta_results = db.get_read_engine().execute(meta_sql, resource_id=resource_id)
        info['meta']['count'] = meta_results.fetchone()[0]
    finally:
        if schema_results:
            schema_results.close()
        if meta_results:
            meta_results.close()
>>>>>>> 7f87f155

    return info


def datastore_delete(context, data_dict):
    '''Deletes a table or a set of records from the DataStore.

    :param resource_id: resource id that the data will be deleted from.
                        (optional)
    :type resource_id: string
    :param force: set to True to edit a read-only resource
    :type force: bool (optional, default: False)
    :param filters: filters to apply before deleting (eg {"name": "fred"}).
                   If missing delete whole table and all dependent views.
                   (optional)
    :type filters: dictionary

    **Results:**

    :returns: Original filters sent.
    :rtype: dictionary

    '''
    schema = context.get('schema', dsschema.datastore_upsert_schema())
    backend = DatastoreBackend.get_active_backend()

    # Remove any applied filters before running validation.
    filters = data_dict.pop('filters', None)
    data_dict, errors = _validate(data_dict, schema, context)

    if filters is not None:
        if not isinstance(filters, dict):
            raise p.toolkit.ValidationError({
                'filters': [
                    'filters must be either a dict or null.'
                ]
            })
        data_dict['filters'] = filters

    if errors:
        raise p.toolkit.ValidationError(errors)

    p.toolkit.check_access('datastore_delete', context, data_dict)

    if not data_dict.pop('force', False):
        resource_id = data_dict['resource_id']
        _check_read_only(context, resource_id)

    res_id = data_dict['resource_id']
<<<<<<< HEAD

    res_exists = backend.resource_exists(res_id)
=======
    resources_sql = sqlalchemy.text(u'''SELECT 1 FROM "_table_metadata"
                                        WHERE name = :id AND alias_of IS NULL''')
    results = db.get_read_engine().execute(resources_sql, id=res_id)
    res_exists = results.rowcount > 0
>>>>>>> 7f87f155

    if not res_exists:
        raise p.toolkit.ObjectNotFound(p.toolkit._(
            u'Resource "{0}" was not found.'.format(res_id)
        ))

    result = backend.delete(context, data_dict)

    # Set the datastore_active flag on the resource if necessary
    model = _get_or_bust(context, 'model')
    resource = model.Resource.get(data_dict['resource_id'])

    if (not data_dict.get('filters') and
            resource is not None and
            resource.extras.get('datastore_active') is True):
        log.debug(
            'Setting datastore_active=False on resource {0}'.format(
                resource.id)
        )
        set_datastore_active_flag(model, data_dict, False)

    result.pop('id', None)
<<<<<<< HEAD
    result.pop('connection_url', None)
=======
>>>>>>> 7f87f155
    return result


@logic.side_effect_free
def datastore_search(context, data_dict):
    '''Search a DataStore resource.

    The datastore_search action allows you to search data in a resource.
    DataStore resources that belong to private CKAN resource can only be
    read by you if you have access to the CKAN resource and send the
    appropriate authorization.

    :param resource_id: id or alias of the resource to be searched against
    :type resource_id: string
    :param filters: matching conditions to select, e.g
                    {"key1": "a", "key2": "b"} (optional)
    :type filters: dictionary
    :param q: full text query. If it's a string, it'll search on all fields on
              each row. If it's a dictionary as {"key1": "a", "key2": "b"},
              it'll search on each specific field (optional)
    :type q: string or dictionary
    :param distinct: return only distinct rows (optional, default: false)
    :type distinct: bool
    :param plain: treat as plain text query (optional, default: true)
    :type plain: bool
    :param language: language of the full text query
                     (optional, default: english)
    :type language: string
    :param limit: maximum number of rows to return (optional, default: 100)
    :type limit: int
    :param offset: offset this number of rows (optional)
    :type offset: int
    :param fields: fields to return
                   (optional, default: all fields in original order)
    :type fields: list or comma separated string
    :param sort: comma separated field names with ordering
                 e.g.: "fieldname1, fieldname2 desc"
    :type sort: string
    :param include_total: True to return total matching record count
                          (optional, default: true)
    :type include_total: bool
    :param records_format: the format for the records return value:
        'objects' (default) list of {fieldname1: value1, ...} dicts,
        'lists' list of [value1, value2, ...] lists,
        'csv' string containing comma-separated values with no header,
        'tsv' string containing tab-separated values with no header
    :type records_format: controlled list


    Setting the ``plain`` flag to false enables the entire PostgreSQL
    `full text search query language`_.

    A listing of all available resources can be found at the
    alias ``_table_metadata``.

    .. _full text search query language: http://www.postgresql.org/docs/9.1/static/datatype-textsearch.html#DATATYPE-TSQUERY

    If you need to download the full resource, read :ref:`dump`.

    **Results:**

    The result of this action is a dictionary with the following keys:

    :rtype: A dictionary with the following keys
    :param fields: fields/columns and their extra metadata
    :type fields: list of dictionaries
    :param offset: query offset value
    :type offset: int
    :param limit: query limit value
    :type limit: int
    :param filters: query filters
    :type filters: list of dictionaries
    :param total: number of total matching records
    :type total: int
    :param records: list of matching results
    :type records: depends on records_format value passed

    '''
    backend = DatastoreBackend.get_active_backend()
    schema = context.get('schema', dsschema.datastore_search_schema())
    data_dict, errors = _validate(data_dict, schema, context)
    if errors:
        raise p.toolkit.ValidationError(errors)

    res_id = data_dict['resource_id']

<<<<<<< HEAD
    if data_dict['resource_id'] not in WHITELISTED_RESOURCES:
        res_exists, real_id = backend.resource_id_from_alias(res_id)
        # Resource only has to exist in the datastore (because it could be an
        # alias)
=======
    resources_sql = sqlalchemy.text(u'''SELECT alias_of FROM "_table_metadata"
                                        WHERE name = :id''')
    # XXX: write connection because of private tables, we
    # should be able to make this read once we stop using pg
    # permissions enforcement
    results = db.get_write_engine().execute(resources_sql, id=res_id)
>>>>>>> 7f87f155

        if not res_exists:
            raise p.toolkit.ObjectNotFound(p.toolkit._(
                'Resource "{0}" was not found.'.format(res_id)
            ))

        # Replace potential alias with real id to simplify access checks
        if real_id:
            data_dict['resource_id'] = real_id

        p.toolkit.check_access('datastore_search', context, data_dict)

    result = backend.search(context, data_dict)
    result.pop('id', None)
<<<<<<< HEAD
    result.pop('connection_url', None)
=======
>>>>>>> 7f87f155
    return result


@logic.side_effect_free
def datastore_search_sql(context, data_dict):
    '''Execute SQL queries on the DataStore.

    The datastore_search_sql action allows a user to search data in a resource
    or connect multiple resources with join expressions. The underlying SQL
    engine is the
    `PostgreSQL engine <http://www.postgresql.org/docs/9.1/interactive/>`_.
    There is an enforced timeout on SQL queries to avoid an unintended DOS.
    Queries are only allowed if you have access to the all the CKAN resources
    in the query and send the appropriate authorization.

    .. note:: This action is not available when
        :ref:`ckan.datastore.sqlsearch.enabled` is set to false

    .. note:: When source data columns (i.e. CSV) heading names are provdied
        in all UPPERCASE you need to double quote them in the SQL select
        statement to avoid returning null results.

    :param sql: a single SQL select statement
    :type sql: string

    **Results:**

    The result of this action is a dictionary with the following keys:

    :rtype: A dictionary with the following keys
    :param fields: fields/columns and their extra metadata
    :type fields: list of dictionaries
    :param records: list of matching results
    :type records: list of dictionaries

    '''
<<<<<<< HEAD
    backend = DatastoreBackend.get_active_backend()

    def check_access(table_names):
        '''
        Raise NotAuthorized if current user is not allowed to access
        any of the tables passed

        :type table_names: list strings
        '''
        p.toolkit.check_access(
            'datastore_search_sql',
            dict(context, table_names=table_names),
            data_dict)

    result = backend.search_sql(
        dict(context, check_access=check_access),
        data_dict)
    result.pop('id', None)
    result.pop('connection_url', None)
    return result


=======
    sql = _get_or_bust(data_dict, 'sql')

    if not datastore_helpers.is_single_statement(sql):
        raise p.toolkit.ValidationError({
            'query': ['Query is not a single statement.']
        })

    p.toolkit.check_access('datastore_search_sql', context, data_dict)

    result = db.search_sql(context, data_dict)
    result.pop('id', None)
    result.pop('sql', None)
    return result


def datastore_make_private(context, data_dict):
    ''' Deny access to the DataStore table through
    :meth:`~ckanext.datastore.logic.action.datastore_search_sql`.

    This action is called automatically when a CKAN dataset becomes
    private or a new DataStore table is created for a CKAN resource
    that belongs to a private dataset.

    :param resource_id: id of resource that should become private
    :type resource_id: string
    '''
    if 'id' in data_dict:
        data_dict['resource_id'] = data_dict['id']
    res_id = _get_or_bust(data_dict, 'resource_id')

    if not _resource_exists(context, data_dict):
        raise p.toolkit.ObjectNotFound(p.toolkit._(
            u'Resource "{0}" was not found.'.format(res_id)
        ))

    p.toolkit.check_access('datastore_change_permissions', context, data_dict)

    db.make_private(context, data_dict)


def datastore_make_public(context, data_dict):
    ''' Allow access to the DataStore table through
    :meth:`~ckanext.datastore.logic.action.datastore_search_sql`.

    This action is called automatically when a CKAN dataset becomes
    public.

    :param resource_id: if of resource that should become public
    :type resource_id: string
    '''
    if 'id' in data_dict:
        data_dict['resource_id'] = data_dict['id']
    res_id = _get_or_bust(data_dict, 'resource_id')

    if not _resource_exists(context, data_dict):
        raise p.toolkit.ObjectNotFound(p.toolkit._(
            u'Resource "{0}" was not found.'.format(res_id)
        ))

    p.toolkit.check_access('datastore_change_permissions', context, data_dict)

    db.make_public(context, data_dict)


>>>>>>> 7f87f155
def set_datastore_active_flag(model, data_dict, flag):
    '''
    Set appropriate datastore_active flag on CKAN resource.

    Called after creation or deletion of DataStore table.
    '''
    # We're modifying the resource extra directly here to avoid a
    # race condition, see issue #3245 for details and plan for a
    # better fix
    update_dict = {'datastore_active': flag}

    # get extras(for entity update) and package_id(for search index update)
    res_query = model.Session.query(
        model.resource_table.c.extras,
        model.resource_table.c.package_id
    ).filter(
        model.Resource.id == data_dict['resource_id']
    )
    extras, package_id = res_query.one()

    # update extras in database for record and its revision
    extras.update(update_dict)
    res_query.update({'extras': extras}, synchronize_session=False)
    model.Session.query(model.resource_revision_table).filter(
        model.ResourceRevision.id == data_dict['resource_id'],
        model.ResourceRevision.current is True
    ).update({'extras': extras}, synchronize_session=False)

    model.Session.commit()

    # get package with  updated resource from solr
    # find changed resource, patch it and reindex package
    psi = search.PackageSearchIndex()
    solr_query = search.PackageSearchQuery()
    q = {
        'q': 'id:"{0}"'.format(package_id),
        'fl': 'data_dict',
        'wt': 'json',
        'fq': 'site_id:"%s"' % config.get('ckan.site_id'),
        'rows': 1
    }
    for record in solr_query.run(q)['results']:
        solr_data_dict = json.loads(record['data_dict'])
        for resource in solr_data_dict['resources']:
            if resource['id'] == data_dict['resource_id']:
                resource.update(update_dict)
                psi.index_package(solr_data_dict)
                break


def _resource_exists(context, data_dict):
    ''' Returns true if the resource exists in CKAN and in the datastore '''
    model = _get_or_bust(context, 'model')
    res_id = _get_or_bust(data_dict, 'resource_id')
    if not model.Resource.get(res_id):
        return False

<<<<<<< HEAD
    backend = DatastoreBackend.get_active_backend()

    return backend.resource_exists(res_id)
=======
    resources_sql = sqlalchemy.text(u'''SELECT 1 FROM "_table_metadata"
                                        WHERE name = :id AND alias_of IS NULL''')
    results = db.get_read_engine().execute(resources_sql, id=res_id)
    return results.rowcount > 0
>>>>>>> 7f87f155


def _check_read_only(context, resource_id):
    ''' Raises exception if the resource is read-only.
    Make sure the resource id is in resource_id
    '''
    res = p.toolkit.get_action('resource_show')(
        context, {'id': resource_id})
    if res.get('url_type') != 'datastore':
        raise p.toolkit.ValidationError({
            'read-only': ['Cannot edit read-only resource. Either pass'
                          '"force=True" or change url-type to "datastore"']
        })


@logic.validate(dsschema.datastore_function_create_schema)
def datastore_function_create(context, data_dict):
    u'''
    Create a trigger function for use with datastore_create

    :param name: function name
    :type name: string
    :param or_replace: True to replace if function already exists
        (default: False)
    :type or_replace: bool
    :param rettype: set to 'trigger'
        (only trigger functions may be created at this time)
    :type rettype: string
    :param definition: PL/pgSQL function body for trigger function
    :type definition: string
    '''
    p.toolkit.check_access('datastore_function_create', context, data_dict)
<<<<<<< HEAD
    backend = DatastoreBackend.get_active_backend()
    backend.create_function(
=======

    db.create_function(
>>>>>>> 7f87f155
        name=data_dict['name'],
        arguments=data_dict.get('arguments', []),
        rettype=data_dict['rettype'],
        definition=data_dict['definition'],
        or_replace=data_dict['or_replace'])


@logic.validate(dsschema.datastore_function_delete_schema)
def datastore_function_delete(context, data_dict):
    u'''
    Delete a trigger function

    :param name: function name
    :type name: string
    '''
    p.toolkit.check_access('datastore_function_delete', context, data_dict)
<<<<<<< HEAD
    backend = DatastoreBackend.get_active_backend()
    backend.drop_function(data_dict['name'], data_dict['if_exists'])
=======

    db.drop_function(data_dict['name'], data_dict['if_exists'])
>>>>>>> 7f87f155
<|MERGE_RESOLUTION|>--- conflicted
+++ resolved
@@ -63,26 +63,17 @@
     :type primary_key: list or comma separated string
     :param indexes: indexes on table (optional)
     :type indexes: list or comma separated string
-<<<<<<< HEAD
     :param triggers: trigger functions to apply to this table on update/insert.
         functions may be created with
         :meth:`~ckanext.datastore.logic.action.datastore_function_create`.
         eg: [
-=======
-    :param triggers: triggers to apply to this table, eg: [
->>>>>>> 7f87f155
         {"function": "trigger_clean_reference"},
         {"function": "trigger_check_codes"}]
     :type triggers: list of dictionaries
 
-<<<<<<< HEAD
     Please note that setting the ``aliases``, ``indexes`` or ``primary_key``
     replaces the exising aliases or constraints. Setting ``records`` appends
     the provided records to the resource.
-=======
-    Please note that setting the ``aliases``, ``indexes`` or ``primary_key`` replaces the exising
-    aliases or constraints. Setting ``records`` appends the provided records to the resource.
->>>>>>> 7f87f155
 
     **Results:**
 
@@ -171,28 +162,16 @@
         set_datastore_active_flag(model, data_dict, True)
 
     result.pop('id', None)
-<<<<<<< HEAD
     result.pop('connection_url', None)
-=======
-    result.pop('private', None)
->>>>>>> 7f87f155
     result.pop('records', None)
     return result
 
 
-<<<<<<< HEAD
 def datastore_run_triggers(context, data_dict):
     ''' update each record with trigger
 
     The datastore_run_triggers API action allows you to re-apply exisitng
     triggers to an existing DataStore resource.
-=======
-def datastore_trigger_each_row(context, data_dict):
-    ''' update each record with trigger
-
-    The datastore_trigger_each_row API action allows you to apply triggers to
-    an existing DataStore resource.
->>>>>>> 7f87f155
 
     :param resource_id: resource id that the data is going to be stored under.
     :type resource_id: string
@@ -205,19 +184,11 @@
     '''
     res_id = data_dict['resource_id']
     p.toolkit.check_access('datastore_trigger_each_row', context, data_dict)
-<<<<<<< HEAD
     backend = DatastoreBackend.get_active_backend()
     connection = backend._get_write_engine().connect()
 
     sql = sqlalchemy.text(u'''update {0} set _id=_id '''.format(
                           identifier(res_id)))
-=======
-
-    connection = db.get_write_engine().connect()
-
-    sql = sqlalchemy.text(u'''update {0} set _id=_id '''.format(
-                          datastore_helpers.identifier(res_id)))
->>>>>>> 7f87f155
     try:
         results = connection.execute(sql)
     except sqlalchemy.exc.DatabaseError as err:
@@ -284,16 +255,7 @@
     if not data_dict.pop('force', False):
         _check_read_only(context, resource_id)
 
-<<<<<<< HEAD
     res_exists = backend.resource_exists(resource_id)
-=======
-    res_id = data_dict['resource_id']
-    resources_sql = sqlalchemy.text(u'''SELECT 1 FROM "_table_metadata"
-                                        WHERE name = :id AND alias_of IS NULL''')
-    results = db.get_write_engine().execute(resources_sql, id=res_id)
-    res_exists = results.rowcount > 0
-
->>>>>>> 7f87f155
     if not res_exists:
         raise p.toolkit.ObjectNotFound(p.toolkit._(
             u'Resource "{0}" was not found.'.format(resource_id)
@@ -301,10 +263,7 @@
 
     result = backend.upsert(context, data_dict)
     result.pop('id', None)
-<<<<<<< HEAD
     result.pop('connection_url', None)
-=======
->>>>>>> 7f87f155
     return result
 
 
@@ -324,52 +283,13 @@
     resource_id = _get_or_bust(data_dict, 'id')
     p.toolkit.get_action('resource_show')(context, {'id': resource_id})
 
-<<<<<<< HEAD
     res_exists = backend.resource_exists(resource_id)
-=======
-    resources_sql = sqlalchemy.text(u'''SELECT 1 FROM "_table_metadata"
-                                        WHERE name = :id AND alias_of IS NULL''')
-    results = db.get_read_engine().execute(resources_sql, id=resource_id)
-    res_exists = results.rowcount > 0
->>>>>>> 7f87f155
     if not res_exists:
         raise p.toolkit.ObjectNotFound(p.toolkit._(
             u'Resource "{0}" was not found.'.format(resource_id)
         ))
 
-<<<<<<< HEAD
     info = backend.resource_fields(resource_id)
-=======
-    info = {'schema': {}, 'meta': {}}
-
-    schema_results = None
-    meta_results = None
-    try:
-        schema_sql = sqlalchemy.text(u'''
-            SELECT column_name, data_type
-            FROM INFORMATION_SCHEMA.COLUMNS WHERE table_name = :resource_id;
-        ''')
-        schema_results = db.get_read_engine().execute(schema_sql, resource_id=resource_id)
-        for row in schema_results.fetchall():
-            k = row[0]
-            v = row[1]
-            if k.startswith('_'):  # Skip internal rows
-                continue
-            info['schema'][k] = _type_lookup(v)
-
-        # We need to make sure the resource_id is a valid resource_id before we use it like
-        # this, we have done that above.
-        meta_sql = sqlalchemy.text(u'''
-            SELECT count(_id) FROM "{0}";
-        '''.format(resource_id))
-        meta_results = db.get_read_engine().execute(meta_sql, resource_id=resource_id)
-        info['meta']['count'] = meta_results.fetchone()[0]
-    finally:
-        if schema_results:
-            schema_results.close()
-        if meta_results:
-            meta_results.close()
->>>>>>> 7f87f155
 
     return info
 
@@ -419,15 +339,8 @@
         _check_read_only(context, resource_id)
 
     res_id = data_dict['resource_id']
-<<<<<<< HEAD
 
     res_exists = backend.resource_exists(res_id)
-=======
-    resources_sql = sqlalchemy.text(u'''SELECT 1 FROM "_table_metadata"
-                                        WHERE name = :id AND alias_of IS NULL''')
-    results = db.get_read_engine().execute(resources_sql, id=res_id)
-    res_exists = results.rowcount > 0
->>>>>>> 7f87f155
 
     if not res_exists:
         raise p.toolkit.ObjectNotFound(p.toolkit._(
@@ -450,10 +363,7 @@
         set_datastore_active_flag(model, data_dict, False)
 
     result.pop('id', None)
-<<<<<<< HEAD
     result.pop('connection_url', None)
-=======
->>>>>>> 7f87f155
     return result
 
 
@@ -540,19 +450,10 @@
 
     res_id = data_dict['resource_id']
 
-<<<<<<< HEAD
     if data_dict['resource_id'] not in WHITELISTED_RESOURCES:
         res_exists, real_id = backend.resource_id_from_alias(res_id)
         # Resource only has to exist in the datastore (because it could be an
         # alias)
-=======
-    resources_sql = sqlalchemy.text(u'''SELECT alias_of FROM "_table_metadata"
-                                        WHERE name = :id''')
-    # XXX: write connection because of private tables, we
-    # should be able to make this read once we stop using pg
-    # permissions enforcement
-    results = db.get_write_engine().execute(resources_sql, id=res_id)
->>>>>>> 7f87f155
 
         if not res_exists:
             raise p.toolkit.ObjectNotFound(p.toolkit._(
@@ -567,10 +468,7 @@
 
     result = backend.search(context, data_dict)
     result.pop('id', None)
-<<<<<<< HEAD
     result.pop('connection_url', None)
-=======
->>>>>>> 7f87f155
     return result
 
 
@@ -607,7 +505,6 @@
     :type records: list of dictionaries
 
     '''
-<<<<<<< HEAD
     backend = DatastoreBackend.get_active_backend()
 
     def check_access(table_names):
@@ -630,72 +527,6 @@
     return result
 
 
-=======
-    sql = _get_or_bust(data_dict, 'sql')
-
-    if not datastore_helpers.is_single_statement(sql):
-        raise p.toolkit.ValidationError({
-            'query': ['Query is not a single statement.']
-        })
-
-    p.toolkit.check_access('datastore_search_sql', context, data_dict)
-
-    result = db.search_sql(context, data_dict)
-    result.pop('id', None)
-    result.pop('sql', None)
-    return result
-
-
-def datastore_make_private(context, data_dict):
-    ''' Deny access to the DataStore table through
-    :meth:`~ckanext.datastore.logic.action.datastore_search_sql`.
-
-    This action is called automatically when a CKAN dataset becomes
-    private or a new DataStore table is created for a CKAN resource
-    that belongs to a private dataset.
-
-    :param resource_id: id of resource that should become private
-    :type resource_id: string
-    '''
-    if 'id' in data_dict:
-        data_dict['resource_id'] = data_dict['id']
-    res_id = _get_or_bust(data_dict, 'resource_id')
-
-    if not _resource_exists(context, data_dict):
-        raise p.toolkit.ObjectNotFound(p.toolkit._(
-            u'Resource "{0}" was not found.'.format(res_id)
-        ))
-
-    p.toolkit.check_access('datastore_change_permissions', context, data_dict)
-
-    db.make_private(context, data_dict)
-
-
-def datastore_make_public(context, data_dict):
-    ''' Allow access to the DataStore table through
-    :meth:`~ckanext.datastore.logic.action.datastore_search_sql`.
-
-    This action is called automatically when a CKAN dataset becomes
-    public.
-
-    :param resource_id: if of resource that should become public
-    :type resource_id: string
-    '''
-    if 'id' in data_dict:
-        data_dict['resource_id'] = data_dict['id']
-    res_id = _get_or_bust(data_dict, 'resource_id')
-
-    if not _resource_exists(context, data_dict):
-        raise p.toolkit.ObjectNotFound(p.toolkit._(
-            u'Resource "{0}" was not found.'.format(res_id)
-        ))
-
-    p.toolkit.check_access('datastore_change_permissions', context, data_dict)
-
-    db.make_public(context, data_dict)
-
-
->>>>>>> 7f87f155
 def set_datastore_active_flag(model, data_dict, flag):
     '''
     Set appropriate datastore_active flag on CKAN resource.
@@ -753,16 +584,9 @@
     if not model.Resource.get(res_id):
         return False
 
-<<<<<<< HEAD
     backend = DatastoreBackend.get_active_backend()
 
     return backend.resource_exists(res_id)
-=======
-    resources_sql = sqlalchemy.text(u'''SELECT 1 FROM "_table_metadata"
-                                        WHERE name = :id AND alias_of IS NULL''')
-    results = db.get_read_engine().execute(resources_sql, id=res_id)
-    return results.rowcount > 0
->>>>>>> 7f87f155
 
 
 def _check_read_only(context, resource_id):
@@ -795,13 +619,8 @@
     :type definition: string
     '''
     p.toolkit.check_access('datastore_function_create', context, data_dict)
-<<<<<<< HEAD
     backend = DatastoreBackend.get_active_backend()
     backend.create_function(
-=======
-
-    db.create_function(
->>>>>>> 7f87f155
         name=data_dict['name'],
         arguments=data_dict.get('arguments', []),
         rettype=data_dict['rettype'],
@@ -818,10 +637,5 @@
     :type name: string
     '''
     p.toolkit.check_access('datastore_function_delete', context, data_dict)
-<<<<<<< HEAD
-    backend = DatastoreBackend.get_active_backend()
-    backend.drop_function(data_dict['name'], data_dict['if_exists'])
-=======
-
-    db.drop_function(data_dict['name'], data_dict['if_exists'])
->>>>>>> 7f87f155
+    backend = DatastoreBackend.get_active_backend()
+    backend.drop_function(data_dict['name'], data_dict['if_exists'])