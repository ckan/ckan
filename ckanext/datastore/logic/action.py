# encoding: utf-8

import logging
import json

import sqlalchemy
import six
from six import text_type

import ckan.lib.search as search
import ckan.lib.navl.dictization_functions
import ckan.logic as logic
import ckan.plugins as p
from ckan.common import config
import ckanext.datastore.logic.schema as dsschema
import ckanext.datastore.helpers as datastore_helpers
from ckanext.datastore.backend import (
    DatastoreBackend, InvalidDataError
)
from ckanext.datastore.backend.postgres import identifier

log = logging.getLogger(__name__)
_get_or_bust = logic.get_or_bust
_validate = ckan.lib.navl.dictization_functions.validate

WHITELISTED_RESOURCES = ['_table_metadata']


def datastore_create(context, data_dict):
    '''Adds a new table to the DataStore.

    The datastore_create action allows you to post JSON data to be
    stored against a resource. This endpoint also supports altering tables,
    aliases and indexes and bulk insertion. This endpoint can be called
    multiple times to initially insert more data, add/remove fields, change the
    aliases or indexes as well as the primary keys.

    To create an empty datastore resource and a CKAN resource at the same time,
    provide ``resource`` with a valid ``package_id`` and omit the
    ``resource_id``.

    If you want to create a datastore resource from the content of a file,
    provide ``resource`` with a valid ``url``.

    See :ref:`fields` and :ref:`records` for details on how to lay out records.

    :param resource_id: resource id that the data is going to be stored
                        against.
    :type resource_id: string
    :param force: set to True to edit a read-only resource
    :type force: bool (optional, default: False)
    :param resource: resource dictionary that is passed to
        :meth:`~ckan.logic.action.create.resource_create`.
        Use instead of ``resource_id`` (optional)
    :type resource: dictionary
    :param aliases: names for read only aliases of the resource. (optional)
    :type aliases: list or comma separated string
    :param fields: fields/columns and their extra metadata. (optional)
    :type fields: list of dictionaries
    :param records: the data, eg: [{"dob": "2005", "some_stuff": ["a", "b"]}]
                    (optional)
    :type records: list of dictionaries
    :param primary_key: fields that represent a unique key (optional)
    :type primary_key: list or comma separated string
    :param indexes: indexes on table (optional)
    :type indexes: list or comma separated string
    :param triggers: trigger functions to apply to this table on update/insert.
        functions may be created with
        :meth:`~ckanext.datastore.logic.action.datastore_function_create`.
        eg: [
        {"function": "trigger_clean_reference"},
        {"function": "trigger_check_codes"}]
    :type triggers: list of dictionaries
    :param calculate_record_count: updates the stored count of records, used to
        optimize datastore_search in combination with the
        `total_estimation_threshold` parameter. If doing a series of requests
        to change a resource, you only need to set this to True on the last
        request.
    :type calculate_record_count: bool (optional, default: False)

    Please note that setting the ``aliases``, ``indexes`` or ``primary_key``
    replaces the existing aliases or constraints. Setting ``records`` appends
    the provided records to the resource. Setting ``fields`` without including
    all existing fields will remove the others and the data they contain.

    **Results:**

    :returns: The newly created data object, excluding ``records`` passed.
    :rtype: dictionary

    See :ref:`fields` and :ref:`records` for details on how to lay out records.

    '''
    backend = DatastoreBackend.get_active_backend()
    schema = context.get('schema', dsschema.datastore_create_schema())
    records = data_dict.pop('records', None)
    resource = data_dict.pop('resource', None)
    data_dict, errors = _validate(data_dict, schema, context)
    resource_dict = None
    if records:
        data_dict['records'] = records
    if resource:
        data_dict['resource'] = resource
    if errors:
        raise p.toolkit.ValidationError(errors)

    p.toolkit.check_access('datastore_create', context, data_dict)

    if 'resource' in data_dict and 'resource_id' in data_dict:
        raise p.toolkit.ValidationError({
            'resource': ['resource cannot be used with resource_id']
        })

    if 'resource' not in data_dict and 'resource_id' not in data_dict:
        raise p.toolkit.ValidationError({
            'resource_id': ['resource_id or resource required']
        })

    if 'resource' in data_dict:
        has_url = 'url' in data_dict['resource']
        # A datastore only resource does not have a url in the db
        data_dict['resource'].setdefault('url', '_datastore_only_resource')
        resource_dict = p.toolkit.get_action('resource_create')(
            context, data_dict['resource'])
        data_dict['resource_id'] = resource_dict['id']

        # create resource from file
        if has_url:
            if not p.plugin_loaded('datapusher'):
                raise p.toolkit.ValidationError({'resource': [
                    'The datapusher has to be enabled.']})
            p.toolkit.get_action('datapusher_submit')(context, {
                'resource_id': resource_dict['id'],
                'set_url_type': True
            })
            # since we'll overwrite the datastore resource anyway, we
            # don't need to create it here
            return

        # create empty resource
        else:
            # no need to set the full url because it will be set in before_show
            resource_dict['url_type'] = 'datastore'
            p.toolkit.get_action('resource_update')(context, resource_dict)
    else:
        if not data_dict.pop('force', False):
            resource_id = data_dict['resource_id']
            _check_read_only(context, resource_id)

    # validate aliases
    aliases = datastore_helpers.get_list(data_dict.get('aliases', []))
    for alias in aliases:
        if not datastore_helpers.is_valid_table_name(alias):
            raise p.toolkit.ValidationError({
                'alias': [u'"{0}" is not a valid alias name'.format(alias)]
            })

    try:
        result = backend.create(context, data_dict)
    except InvalidDataError as err:
        raise p.toolkit.ValidationError(text_type(err))

    if data_dict.get('calculate_record_count', False):
        backend.calculate_record_count(data_dict['resource_id'])

    # Set the datastore_active flag on the resource if necessary
    model = _get_or_bust(context, 'model')
    resobj = model.Resource.get(data_dict['resource_id'])
    if resobj.extras.get('datastore_active') is not True:
        log.debug(
            'Setting datastore_active=True on resource {0}'.format(resobj.id)
        )
        set_datastore_active_flag(model, data_dict, True)

    result.pop('id', None)
    result.pop('connection_url', None)
    result.pop('records', None)
    return result


def datastore_run_triggers(context, data_dict):
    ''' update each record with trigger

    The datastore_run_triggers API action allows you to re-apply exisitng
    triggers to an existing DataStore resource.

    :param resource_id: resource id that the data is going to be stored under.
    :type resource_id: string

    **Results:**

    :returns: The rowcount in the table.
    :rtype: int

    '''
    res_id = data_dict['resource_id']
    p.toolkit.check_access('datastore_run_triggers', context, data_dict)
    backend = DatastoreBackend.get_active_backend()
    connection = backend._get_write_engine().connect()

    sql = sqlalchemy.text(u'''update {0} set _id=_id '''.format(
                          identifier(res_id)))
    try:
        results = connection.execute(sql)
    except sqlalchemy.exc.DatabaseError as err:
        message = six.ensure_text(err.args[0].split('\n')[0])
        raise p.toolkit.ValidationError({
                u'records': [message.split(u') ', 1)[-1]]})
    return results.rowcount


def datastore_upsert(context, data_dict):
    '''Updates or inserts into a table in the DataStore

    The datastore_upsert API action allows you to add or edit records to
    an existing DataStore resource. In order for the *upsert* and *update*
    methods to work, a unique key has to be defined via the datastore_create
    action. The available methods are:

    *upsert*
        Update if record with same key already exists, otherwise insert.
        Requires unique key or _id field.
    *insert*
        Insert only. This method is faster that upsert, but will fail if any
        inserted record matches an existing one. Does *not* require a unique
        key.
    *update*
        Update only. An exception will occur if the key that should be updated
        does not exist. Requires unique key or _id field.


    :param resource_id: resource id that the data is going to be stored under.
    :type resource_id: string
    :param force: set to True to edit a read-only resource
    :type force: bool (optional, default: False)
    :param records: the data, eg: [{"dob": "2005", "some_stuff": ["a","b"]}]
                    (optional)
    :type records: list of dictionaries
    :param method: the method to use to put the data into the datastore.
                   Possible options are: upsert, insert, update
                   (optional, default: upsert)
    :type method: string
<<<<<<< HEAD
    :param calculate_record_count: updates the stored count of records, used to
        optimize datastore_search in combination with the
        `total_estimation_threshold` parameter. If doing a series of requests
        to change a resource, you only need to set this to True on the last
        request.
    :type calculate_record_count: bool (optional, default: False)
=======
>>>>>>> 1890557e
    :param dry_run: set to True to abort transaction instead of committing,
                    e.g. to check for validation or type errors.
    :type dry_run: bool (optional, default: False)

    **Results:**

    :returns: The modified data object.
    :rtype: dictionary

    '''
    backend = DatastoreBackend.get_active_backend()
    schema = context.get('schema', dsschema.datastore_upsert_schema())
    records = data_dict.pop('records', None)
    data_dict, errors = _validate(data_dict, schema, context)
    if records:
        data_dict['records'] = records
    if errors:
        raise p.toolkit.ValidationError(errors)

    p.toolkit.check_access('datastore_upsert', context, data_dict)

    resource_id = data_dict['resource_id']

    if not data_dict.pop('force', False):
        _check_read_only(context, resource_id)

    res_exists = backend.resource_exists(resource_id)
    if not res_exists:
        raise p.toolkit.ObjectNotFound(p.toolkit._(
            u'Resource "{0}" was not found.'.format(resource_id)
        ))

    result = backend.upsert(context, data_dict)
    result.pop('id', None)
    result.pop('connection_url', None)

    if data_dict.get('calculate_record_count', False):
        backend.calculate_record_count(data_dict['resource_id'])

    return result


def datastore_info(context, data_dict):
    '''
    Returns detailed metadata about a resource.

    :param resource_id: id or alias of the resource we want info about.
    :type resource_id: string

    **Results:**

    :rtype: dictionary
    :returns:
        **meta**: resource metadata dictionary with the following keys:

        - aliases - aliases (views) for the resource
        - count - row count
        - db_size - size of the datastore database (bytes)
        - id - resource id (useful for dereferencing aliases)
        - idx_size - size of all indices for the resource (bytes)
        - size - size of resource (bytes)
        - table_type - BASE TABLE, VIEW, FOREIGN TABLE or MATERIALIZED VIEW

        **fields**: A list of dictionaries based on :ref:`fields`, with an
        additional nested dictionary per field called **schema**, with the
        following keys:

        - native_type - native database data type
        - index_name
        - is_index
        - notnull
        - uniquekey

    '''
    backend = DatastoreBackend.get_active_backend()

    resource_id = _get_or_bust(data_dict, 'id')
    res_exists = backend.resource_exists(resource_id)
    if not res_exists:
        alias_exists, real_id = backend.resource_id_from_alias(resource_id)
        if not alias_exists:
            raise p.toolkit.ObjectNotFound(p.toolkit._(
                u'Resource/Alias "{0}" was not found.'.format(resource_id)
            ))
        else:
            id = real_id
    else:
        id = resource_id

    data_dict['id'] = id
    p.toolkit.check_access('datastore_info', context, data_dict)

    p.toolkit.get_action('resource_show')(context, {'id': id})

    info = backend.resource_fields(id)

    return info


def datastore_delete(context, data_dict):
    '''Deletes a table or a set of records from the DataStore.
    (Use :py:func:`~ckanext.datastore.logic.action.datastore_records_delete` to keep tables intact)

    :param resource_id: resource id that the data will be deleted from.
                        (optional)
    :type resource_id: string
    :param force: set to True to edit a read-only resource
    :type force: bool (optional, default: False)
    :param filters: :ref:`filters` to apply before deleting (eg {"name": "fred"}).
                   If missing delete whole table and all dependent views.
                   (optional)
    :type filters: dictionary
    :param calculate_record_count: updates the stored count of records, used to
        optimize datastore_search in combination with the
        `total_estimation_threshold` parameter. If doing a series of requests
        to change a resource, you only need to set this to True on the last
        request.
    :type calculate_record_count: bool (optional, default: False)

    **Results:**

    :returns: Original filters sent.
    :rtype: dictionary

    '''
    schema = context.get('schema', dsschema.datastore_delete_schema())
    backend = DatastoreBackend.get_active_backend()

    # Remove any applied filters before running validation.
    filters = data_dict.pop('filters', None)
    data_dict, errors = _validate(data_dict, schema, context)

    if filters is not None:
        if not isinstance(filters, dict):
            raise p.toolkit.ValidationError({
                'filters': [
                    'filters must be either a dict or null.'
                ]
            })
        data_dict['filters'] = filters

    if errors:
        raise p.toolkit.ValidationError(errors)

    p.toolkit.check_access('datastore_delete', context, data_dict)

    if not data_dict.pop('force', False):
        resource_id = data_dict['resource_id']
        _check_read_only(context, resource_id)

    res_id = data_dict['resource_id']

    res_exists = backend.resource_exists(res_id)

    if not res_exists:
        raise p.toolkit.ObjectNotFound(p.toolkit._(
            u'Resource "{0}" was not found.'.format(res_id)
        ))

    result = backend.delete(context, data_dict)

    if data_dict.get('calculate_record_count', False):
        backend.calculate_record_count(data_dict['resource_id'])

    # Set the datastore_active flag on the resource if necessary
    model = _get_or_bust(context, 'model')
    resource = model.Resource.get(data_dict['resource_id'])

    if (data_dict.get('filters', None) is None and
            resource is not None and
            resource.extras.get('datastore_active') is True):
        log.debug(
            'Setting datastore_active=False on resource {0}'.format(
                resource.id)
        )
        set_datastore_active_flag(model, data_dict, False)

    result.pop('id', None)
    result.pop('connection_url', None)
    return result


def datastore_records_delete(context, data_dict):
    '''Deletes records from a DataStore table but will never remove the table itself.

    :param resource_id: resource id that the data will be deleted from.
                        (required)
    :type resource_id: string
    :param force: set to True to edit a read-only resource
    :type force: bool (optional, default: False)
    :param filters: :ref:`filters` to apply before deleting (eg {"name": "fred"}).
                   If {} delete all records.
                   (required)
    :type filters: dictionary
    :param calculate_record_count: updates the stored count of records, used to
        optimize datastore_search in combination with the
        `total_estimation_threshold` parameter. If doing a series of requests
        to change a resource, you only need to set this to True on the last
        request.
    :type calculate_record_count: bool (optional, default: False)

    **Results:**

    :returns: Original filters sent.
    :rtype: dictionary

    '''
    schema = context.get('schema', dsschema.datastore_records_delete_schema())
    data_dict, errors = _validate(data_dict, schema, context)
    if errors:
        raise p.toolkit.ValidationError(errors)
    return datastore_delete(context, data_dict)


@logic.side_effect_free
def datastore_search(context, data_dict):
    '''Search a DataStore resource.

    The datastore_search action allows you to search data in a resource. By
    default 100 rows are returned - see the `limit` parameter for more info.

    A DataStore resource that belongs to a private CKAN resource can only be
    read by you if you have access to the CKAN resource and send the
    appropriate authorization.

    :param resource_id: id or alias of the resource to be searched against
    :type resource_id: string
    :param filters: :ref:`filters` for matching conditions to select, e.g
                    {"key1": "a", "key2": "b"} (optional)
    :type filters: dictionary
    :param q: full text query. If it's a string, it'll search on all fields on
              each row. If it's a dictionary as {"key1": "a", "key2": "b"},
              it'll search on each specific field (optional)
    :type q: string or dictionary
    :param distinct: return only distinct rows (optional, default: false)
    :type distinct: bool
    :param plain: treat as plain text query (optional, default: true)
    :type plain: bool
    :param language: language of the full text query
                     (optional, default: english)
    :type language: string
    :param limit: maximum number of rows to return
        (optional, default: ``100``, unless set in the site's configuration
        ``ckan.datastore.search.rows_default``, upper limit: ``32000`` unless
        set in site's configuration ``ckan.datastore.search.rows_max``)
    :type limit: int
    :param offset: offset this number of rows (optional)
    :type offset: int
    :param fields: fields to return
                   (optional, default: all fields in original order)
    :type fields: list or comma separated string
    :param sort: comma separated field names with ordering
                 e.g.: "fieldname1, fieldname2 desc"
    :type sort: string
    :param include_total: True to return total matching record count
                          (optional, default: true)
    :type include_total: bool
    :param total_estimation_threshold: If "include_total" is True and
        "total_estimation_threshold" is not None and the estimated total
        (matching record count) is above the "total_estimation_threshold" then
        this datastore_search will return an *estimate* of the total, rather
        than a precise one. This is often good enough, and saves
        computationally expensive row counting for larger results (e.g. >100000
        rows). The estimated total comes from the PostgreSQL table statistics,
        generated when Express Loader or DataPusher finishes a load, or by
        autovacuum. NB Currently estimation can't be done if the user specifies
        'filters' or 'distinct' options. (optional, default: None)
    :type total_estimation_threshold: int or None
    :param records_format: the format for the records return value:
        'objects' (default) list of {fieldname1: value1, ...} dicts,
        'lists' list of [value1, value2, ...] lists,
        'csv' string containing comma-separated values with no header,
        'tsv' string containing tab-separated values with no header
    :type records_format: controlled list


    Setting the ``plain`` flag to false enables the entire PostgreSQL
    `full text search query language`_.

    A listing of all available resources can be found at the
    alias ``_table_metadata``.

    .. _full text search query language: http://www.postgresql.org/docs/9.1/static/datatype-textsearch.html#DATATYPE-TSQUERY

    If you need to download the full resource, read :ref:`dump`.

    **Results:**

    The result of this action is a dictionary with the following keys:

    :rtype: A dictionary with the following keys
    :param fields: fields/columns and their extra metadata
    :type fields: list of dictionaries
    :param offset: query offset value
    :type offset: int
    :param limit: queried limit value (if the requested ``limit`` was above the
        ``ckan.datastore.search.rows_max`` value then this response ``limit``
        will be set to the value of ``ckan.datastore.search.rows_max``)
    :type limit: int
    :param filters: query filters
    :type filters: list of dictionaries
    :param total: number of total matching records
    :type total: int
    :param total_was_estimated: whether or not the total was estimated
    :type total_was_estimated: bool
    :param records: list of matching results
    :type records: depends on records_format value passed

    '''
    backend = DatastoreBackend.get_active_backend()
    schema = context.get('schema', dsschema.datastore_search_schema())
    data_dict, errors = _validate(data_dict, schema, context)
    if errors:
        raise p.toolkit.ValidationError(errors)

    res_id = data_dict['resource_id']

    if data_dict['resource_id'] not in WHITELISTED_RESOURCES:
        res_exists, real_id = backend.resource_id_from_alias(res_id)
        # Resource only has to exist in the datastore (because it could be an
        # alias)

        if not res_exists:
            raise p.toolkit.ObjectNotFound(p.toolkit._(
                'Resource "{0}" was not found.'.format(res_id)
            ))

        # Replace potential alias with real id to simplify access checks
        if real_id:
            data_dict['resource_id'] = real_id

        p.toolkit.check_access('datastore_search', context, data_dict)

    result = backend.search(context, data_dict)
    result.pop('id', None)
    result.pop('connection_url', None)
    return result


@logic.side_effect_free
def datastore_search_sql(context, data_dict):
    '''Execute SQL queries on the DataStore.

    The datastore_search_sql action allows a user to search data in a resource
    or connect multiple resources with join expressions. The underlying SQL
    engine is the
    `PostgreSQL engine <http://www.postgresql.org/docs/9.1/interactive/>`_.
    There is an enforced timeout on SQL queries to avoid an unintended DOS.
    The number of results returned is limited to 32000, unless set in the
    site's configuration ``ckan.datastore.search.rows_max``
    Queries are only allowed if you have access to the all the CKAN resources
    in the query and send the appropriate authorization.

    .. note:: This action is not available when
        :ref:`ckan.datastore.sqlsearch.enabled` is set to false

    .. note:: When source data columns (i.e. CSV) heading names are provided
        in all UPPERCASE you need to double quote them in the SQL select
        statement to avoid returning null results.

    :param sql: a single SQL select statement
    :type sql: string

    **Results:**

    The result of this action is a dictionary with the following keys:

    :rtype: A dictionary with the following keys
    :param fields: fields/columns and their extra metadata
    :type fields: list of dictionaries
    :param records: list of matching results
    :type records: list of dictionaries
    :param records_truncated: indicates whether the number of records returned
        was limited by the internal limit, which is 32000 records (or other
        value set in the site's configuration
        ``ckan.datastore.search.rows_max``). If records are truncated by this,
        this key has value True, otherwise the key is not returned at all.
    :type records_truncated: bool

    '''
    backend = DatastoreBackend.get_active_backend()

    def check_access(table_names):
        '''
        Raise NotAuthorized if current user is not allowed to access
        any of the tables passed

        :type table_names: list strings
        '''
        p.toolkit.check_access(
            'datastore_search_sql',
            dict(context, table_names=table_names),
            data_dict)

    result = backend.search_sql(
        dict(context, check_access=check_access),
        data_dict)
    result.pop('id', None)
    result.pop('connection_url', None)
    return result


def set_datastore_active_flag(model, data_dict, flag):
    '''
    Set appropriate datastore_active flag on CKAN resource.

    Called after creation or deletion of DataStore table.
    '''
    # We're modifying the resource extra directly here to avoid a
    # race condition, see issue #3245 for details and plan for a
    # better fix
    update_dict = {'datastore_active': flag}

    # get extras(for entity update) and package_id(for search index update)
    res_query = model.Session.query(
        model.resource_table.c.extras,
        model.resource_table.c.package_id
    ).filter(
        model.Resource.id == data_dict['resource_id']
    )
    extras, package_id = res_query.one()

    # update extras in database for record
    extras.update(update_dict)
    res_query.update({'extras': extras}, synchronize_session=False)

    model.Session.commit()

    # get package with  updated resource from solr
    # find changed resource, patch it and reindex package
    psi = search.PackageSearchIndex()
    solr_query = search.PackageSearchQuery()
    q = {
        'q': 'id:"{0}"'.format(package_id),
        'fl': 'data_dict',
        'wt': 'json',
        'fq': 'site_id:"%s"' % config.get('ckan.site_id'),
        'rows': 1
    }
    for record in solr_query.run(q)['results']:
        solr_data_dict = json.loads(record['data_dict'])
        for resource in solr_data_dict['resources']:
            if resource['id'] == data_dict['resource_id']:
                resource.update(update_dict)
                psi.index_package(solr_data_dict)
                break


def _resource_exists(context, data_dict):
    ''' Returns true if the resource exists in CKAN and in the datastore '''
    model = _get_or_bust(context, 'model')
    res_id = _get_or_bust(data_dict, 'resource_id')
    if not model.Resource.get(res_id):
        return False

    backend = DatastoreBackend.get_active_backend()

    return backend.resource_exists(res_id)


def _check_read_only(context, resource_id):
    ''' Raises exception if the resource is read-only.
    Make sure the resource id is in resource_id
    '''
    res = p.toolkit.get_action('resource_show')(
        context, {'id': resource_id})
    if res.get('url_type') != 'datastore':
        raise p.toolkit.ValidationError({
            'read-only': ['Cannot edit read-only resource. Either pass'
                          '"force=True" or change url-type to "datastore"']
        })


@logic.validate(dsschema.datastore_function_create_schema)
def datastore_function_create(context, data_dict):
    u'''
    Create a trigger function for use with datastore_create

    :param name: function name
    :type name: string
    :param or_replace: True to replace if function already exists
        (default: False)
    :type or_replace: bool
    :param rettype: set to 'trigger'
        (only trigger functions may be created at this time)
    :type rettype: string
    :param definition: PL/pgSQL function body for trigger function
    :type definition: string
    '''
    p.toolkit.check_access('datastore_function_create', context, data_dict)
    backend = DatastoreBackend.get_active_backend()
    backend.create_function(
        name=data_dict['name'],
        arguments=data_dict.get('arguments', []),
        rettype=data_dict['rettype'],
        definition=data_dict['definition'],
        or_replace=data_dict['or_replace'])


@logic.validate(dsschema.datastore_function_delete_schema)
def datastore_function_delete(context, data_dict):
    u'''
    Delete a trigger function

    :param name: function name
    :type name: string
    '''
    p.toolkit.check_access('datastore_function_delete', context, data_dict)
    backend = DatastoreBackend.get_active_backend()
    backend.drop_function(data_dict['name'], data_dict['if_exists'])<|MERGE_RESOLUTION|>--- conflicted
+++ resolved
@@ -240,15 +240,12 @@
                    Possible options are: upsert, insert, update
                    (optional, default: upsert)
     :type method: string
-<<<<<<< HEAD
     :param calculate_record_count: updates the stored count of records, used to
         optimize datastore_search in combination with the
         `total_estimation_threshold` parameter. If doing a series of requests
         to change a resource, you only need to set this to True on the last
         request.
     :type calculate_record_count: bool (optional, default: False)
-=======
->>>>>>> 1890557e
     :param dry_run: set to True to abort transaction instead of committing,
                     e.g. to check for validation or type errors.
     :type dry_run: bool (optional, default: False)
