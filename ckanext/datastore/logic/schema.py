--- conflicted
+++ resolved
@@ -21,12 +21,9 @@
 one_of = get_validator('one_of')
 unicode_only = get_validator('unicode_only')
 default = get_validator('default')
-<<<<<<< HEAD
 natural_number_validator = get_validator('natural_number_validator')
 configured_default = get_validator('configured_default')
 limit_to_configured_maximum = get_validator('limit_to_configured_maximum')
-=======
->>>>>>> 1890557e
 dict_only = get_validator('dict_only')
 unicode_safe = get_validator('unicode_safe')
 
@@ -145,11 +142,8 @@
         'id': [ignore_missing],
         'method': [ignore_missing, text_type, one_of(
             ['upsert', 'insert', 'update'])],
-<<<<<<< HEAD
-        'calculate_record_count': [ignore_missing, default(False),
-                                   boolean_validator],
-=======
->>>>>>> 1890557e
+        'calculate_record_count': [ignore_missing, default(False),
+                                   boolean_validator],
         'dry_run': [ignore_missing, boolean_validator],
         '__junk': [empty],
         '__before': [rename('id', 'resource_id')]
@@ -234,11 +228,7 @@
         'arguments': {
             'argname': [unicode_only, not_empty],
             'argtype': [unicode_only, not_empty],
-<<<<<<< HEAD
             'argmode': [ignore_missing, unicode_only, one_of([
-=======
-            'argmode': [ignore_missing, unicode_only, OneOf([
->>>>>>> 1890557e
                 u'in', u'out', u'inout'
             ])],
         },
