--- conflicted
+++ resolved
@@ -12,11 +12,7 @@
 )
 from ckan.plugins.toolkit import (
     ObjectNotFound, NotAuthorized, get_action, get_validator, _, request,
-<<<<<<< HEAD
-    abort, render, c, h, g
-=======
-    abort, render, c, h, Invalid, ValidationError
->>>>>>> 7fee16cd
+    abort, render, c, h, g, ValidationError
 )
 from ckanext.datastore.logic.schema import (
     list_of_strings_or_string,
