# encoding: utf-8

import datetime
import csv

from typing import NamedTuple, Optional

import re
import click
import sqlalchemy as sa
from sqlalchemy import desc, func, select, cast
from sqlalchemy.orm import aliased

from ckan.model import Package
from ckan.model.meta import Session as session
import ckan.logic as logic
from ckan.cli import error_shout
from ckan.common import config

from ckanext.tracking.model import (TrackingSummary as ts,
                                    TrackingRaw as tr)


class ViewCount(NamedTuple):
    id: str
    name: str
    count: int


@click.group(name="tracking", short_help="Update tracking statistics")
def tracking():
    pass


@tracking.command()
@click.argument("start_date", required=False)
def update(start_date: Optional[str]):
    update_all(start_date)


@tracking.command()
@click.argument("output_file", type=click.Path())
@click.argument("start_date", required=False)
def export(output_file: str, start_date: Optional[str]):
    update_all(start_date)
    export_tracking(output_file)


def update_all(start_date: Optional[str] = None):
    if start_date:
        date = datetime.datetime.strptime(start_date, "%Y-%m-%d")
    else:
        # No date given. See when we last have data for and get data
        # from 2 days before then in case new data is available.
        # If no date here then use 2011-01-01 as the start date
<<<<<<< HEAD
        result = session.query(ts).order_by(desc(ts.tracking_date)).first()
=======
        stmt = select(ts).order_by(desc(ts.tracking_date))
        result = session.scalars(stmt).first()
>>>>>>> eb508fa9
        if result:
            date = result.tracking_date
            date += datetime.timedelta(-2)
            # convert date to datetime
            combine = datetime.datetime.combine
            date = combine(date, datetime.time(0))
        else:
            date = datetime.datetime(2011, 1, 1)
    start_date_solrsync = date
    end_date = datetime.datetime.now()

    while date < end_date:
        stop_date = date + datetime.timedelta(1)
        update_tracking(date)
        click.echo("tracking updated for {}".format(date))
        date = stop_date

    update_tracking_solr(start_date_solrsync)


def _total_views():
    '''
    Total views for each package
    '''
    stmt = (
        select(
            ts.package_id,
            func.coalesce(func.sum(ts.count), 0).label("total_views"),
        )
        .group_by(ts.package_id)
        .order_by(desc("total_views"))
    )

    return [ViewCount(*t) for t in session.execute(stmt)]


def _recent_views(measure_from: datetime.date):
    '''
    Recent views for each package
    '''
    stmt = (
        select(
            ts.package_id,
            func.coalesce(func.sum(ts.count), 0).label("total_views"),
        )
        .where(ts.tracking_date >= measure_from)
        .group_by(ts.package_id)
        .order_by(desc("total_views"))
    )
    return [
        ViewCount(*t) for t in session.execute(stmt)
    ]  # {'from': measure_from})


def export_tracking(output_filename: str):
    '''
    Write tracking summary to a csv file.
    '''
    headings = [
        "dataset id",
        "dataset name",
        "total views",
        "recent views (last 2 weeks)",
    ]

    measure_from = datetime.date.today() - datetime.timedelta(days=14)
    recent_views = _recent_views(measure_from)
    total_views = _total_views()

    with open(output_filename, "w") as fh:
        f_out = csv.writer(fh)
        f_out.writerow(headings)
        recent_views_for_id = dict((r.id, r.count) for r in recent_views)
        f_out.writerows(
            [
                (r.id, r.name, r.count, recent_views_for_id.get(r.id, 0))
                for r in total_views
            ]
        )


def update_tracking(summary_date: datetime.datetime):
    '''
    Update the tracking_summary table with data from tracking_raw
    '''
    package_url = "/dataset/"
    rp = config.get('ckan.root_path', '')
    root_path = re.sub('/{{LANG}}', '', rp) if rp else ''
    url = (
        func.replace(tr.url, root_path, '').label("tracking_url")
        if root_path else tr.url
    )
    session.query(ts).filter(ts.tracking_date == summary_date).delete()
    tracking_tmp = (
        session.query(
            url,
            tr.user_key,
            cast(tr.access_timestamp, sa.Date)
            .label("tracking_date"),
            tr.tracking_type,
        )
        .filter(cast(tr.access_timestamp,
                     sa.Date) == summary_date)
        .distinct()
        .subquery()
    )
    summary = session.query(
        tracking_tmp.c.tracking_url if root_path else tracking_tmp.c.url,
        tracking_tmp.c.tracking_date,
        tracking_tmp.c.tracking_type,
        func.count(tracking_tmp.c.user_key).label("count"),
    ).group_by(
        tracking_tmp.c.tracking_url if root_path else tracking_tmp.c.url,
        tracking_tmp.c.tracking_date,
        tracking_tmp.c.tracking_type,
    )
    for tracking_url, tracking_date, tracking_type, count in summary:
        summary_row = ts(
            url=tracking_url,
            count=count,
            tracking_date=tracking_date,
            tracking_type=tracking_type,
            package_id=None,
            running_total=0,
            recent_views=0,
        )
        session.add(summary_row)
    session.commit()
    update_tracking_summary_with_package_id(package_url)


def update_tracking_summary_with_package_id(package_url: str):
    package = aliased(Package)

    # update package_id in tracking_summary
    subquery = (
        session.query(package.id)
        .filter(
            package.name
            == sa.func.regexp_replace(
                " " + ts.url,
                "^[ ]{1}(/\\w{2}){0,1}" + package_url,
                "",
            )
        )
        .scalar_subquery()
    )

    session.query(ts).filter(
        ts.package_id.is_(None),  # type: ignore
        ts.tracking_type == "page",
    ).update(
        {ts.package_id: func.coalesce(subquery, "~~not~found~~")},
        synchronize_session=False,
    )

    ta = aliased(ts)  # tracking_alias

    # Create subquery for total views
    subquery_total = (
        session.query(func.sum(ta.count))
        .filter(
            ta.url == ts.url,
            ta.tracking_date <= ts.tracking_date,
        )
        .scalar_subquery()
    )

    # Create subquery for recent views
    subquery_recent_views = (
        session.query(func.sum(ta.count))
        .filter(
            ta.url == ts.url,
            ta.tracking_date <= ts.tracking_date,
            ta.tracking_date >= ts.tracking_date - 14,  # type: ignore
        )
        .scalar_subquery()
    )

    # Update summary totals for 'resource' tracking_type
    session.query(ts).filter(
        ts.running_total == 0,
        ts.tracking_type == "resource",
    ).update(
        {
            ts.running_total: subquery_total,
            ts.recent_views: subquery_recent_views,
        },
        synchronize_session=False,
    )

    # Update summary totals for 'page' tracking_type
    session.query(ts).filter(
        ts.running_total == 0,
        ts.tracking_type == "page",
        ts.package_id.isnot(None),  # type: ignore
        ts.package_id != "~~not~found~~",
    ).update(
        {
            ts.running_total: subquery_total,
            ts.recent_views: subquery_recent_views,
        },
        synchronize_session=False,
    )

    session.commit()


def update_tracking_solr(start_date: datetime.datetime):
    results = (
        session.query(ts.package_id)
        .filter(
            ts.package_id != "~~not~found~~",
            ts.tracking_date >= start_date,
        )
        .distinct()
        .all()
    )
    package_ids: set[str] = set()
    for row in results:
        package_ids.add(row[0])

    total = len(package_ids)
    not_found = 0
    click.echo(
        "{} package index{} to be rebuilt starting from {}".format(
            total, "" if total < 2 else "es", start_date
        )
    )

    from ckan.lib.search import rebuild

    for package_id in package_ids:
        try:
            rebuild(package_id)
        except logic.NotFound:
            click.echo("Error: package {} not found.".format(package_id))
            not_found += 1
        except KeyboardInterrupt:
            click.echo("Stopped.")
            return
        except Exception as e:
            error_shout(e)
    click.echo(
        "search index rebuilding done."
        + (" {} not found.".format(not_found) if not_found else "")
    )<|MERGE_RESOLUTION|>--- conflicted
+++ resolved
@@ -53,12 +53,7 @@
         # No date given. See when we last have data for and get data
         # from 2 days before then in case new data is available.
         # If no date here then use 2011-01-01 as the start date
-<<<<<<< HEAD
         result = session.query(ts).order_by(desc(ts.tracking_date)).first()
-=======
-        stmt = select(ts).order_by(desc(ts.tracking_date))
-        result = session.scalars(stmt).first()
->>>>>>> eb508fa9
         if result:
             date = result.tracking_date
             date += datetime.timedelta(-2)
