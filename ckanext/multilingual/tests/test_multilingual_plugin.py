# encoding: utf-8

import pytest

import ckan.plugins
import six
import ckanext.multilingual.plugin as mulilingual_plugin
import ckan.lib.helpers as h
import ckan.lib.create_test_data
import ckan.model as model
<<<<<<< HEAD
import ckan.tests.legacy
import ckan.tests.legacy.html_check
import ckan.tests.helpers as helpers
from ckan.tests.helpers import _get_test_app, body_contains

_create_test_data = ckan.lib.create_test_data


@pytest.mark.usefixtures('clean_db', 'with_request_context')
class TestDatasetTermTranslation(ckan.tests.legacy.html_check.HtmlCheckMethods):
    'Test the translation of datasets by the multilingual_dataset plugin.'
    @classmethod
    def setup(cls):

        cls.app = _get_test_app()
        ckan.plugins.load('multilingual_dataset')
        ckan.plugins.load('multilingual_group')
        ckan.plugins.load('multilingual_tag')
        ckan.tests.legacy.setup_test_search_index()
        _create_test_data.CreateTestData.create_translations_test_data()

        cls.sysadmin_user = model.User.get('testsysadmin')
        cls.sysadmin_token = helpers.call_action(
            u"api_token_create", context={'model': model,
                                          'user': cls.sysadmin_user.name},
            user=cls.sysadmin_user.name,
            name=u"first token")
        cls.org = {'name': 'test_org',
                   'title': 'russian',
                   'description': 'Roger likes these books.'}
        ckan.tests.legacy.call_action_api(cls.app, 'organization_create',
                                          apitoken=six.ensure_str(
                                              cls.sysadmin_token["token"]),
                                          **cls.org)
        dataset = {'name': 'test_org_dataset',
                   'title': 'A Novel By Tolstoy',
                   'owner_org': cls.org['name']}
        ckan.tests.legacy.call_action_api(cls.app, 'package_create',
                                          apitoken=six.ensure_str(
                                              cls.sysadmin_token["token"]),
                                          **dataset)

        # Add translation terms that match a couple of group names and package
        # names. Group names and package names should _not_ get translated even
        # if there are terms matching them, because they are used to form URLs.
        for term in ('roger', 'david', 'annakarenina', 'warandpeace'):
            for lang_code in ('en', 'de', 'fr'):
                data_dict = {'term': term,
                             'term_translation': 'this should not be rendered',
                             'lang_code': lang_code}
                context = {'model': ckan.model,
                           'session': ckan.model.Session,
                           'user': 'testsysadmin'}
                ckan.logic.action.update.term_translation_update(
                    context, data_dict)

    @classmethod
    def teardown(cls):
        ckan.plugins.unload('multilingual_dataset')
        ckan.plugins.unload('multilingual_group')
        ckan.plugins.unload('multilingual_tag')
        ckan.model.repo.rebuild_db()
        ckan.lib.search.clear_all()

    def test_user_read_translation(self):
        '''Test the translation of datasets on user view pages by the
=======
from ckan.tests.helpers import body_contains, call_action

_create_test_data = ckan.lib.create_test_data
ORG_NAME = "test_org"


@pytest.fixture
def prepare(clean_db, clean_index, with_request_context):
    _create_test_data.CreateTestData.create_translations_test_data()

    sysadmin_user = model.User.get("testsysadmin")
    org = {
        "name": ORG_NAME,
        "title": "russian",
        "description": "Roger likes these books.",
    }
    context = {"user": sysadmin_user.name}
    call_action("organization_create", context, **org)
    dataset = {
        "name": "test_org_dataset",
        "title": "A Novel By Tolstoy",
        "owner_org": org["name"],
    }
    context = {"user": sysadmin_user.name}
    call_action("package_create", context, **dataset)

    # Add translation terms that match a couple of group names and package
    # names. Group names and package names should _not_ get translated even
    # if there are terms matching them, because they are used to form URLs.
    for term in ("roger", "david", "annakarenina", "warandpeace"):
        for lang_code in ("en", "de", "fr"):
            data_dict = {
                "term": term,
                "term_translation": "this should not be rendered",
                "lang_code": lang_code,
            }
            call_action("term_translation_update", **data_dict)


@pytest.mark.usefixtures("prepare", "with_plugins")
@pytest.mark.ckan_config(
    "ckan.plugins", "multilingual_dataset multilingual_group multilingual_tag"
)
class TestDatasetTermTranslation:
    "Test the translation of datasets by the multilingual_dataset plugin."

    def test_user_read_translation(self, app):
        """Test the translation of datasets on user view pages by the
>>>>>>> 168b409a
        multilingual_dataset plugin.

        """

        # It is testsysadmin who created the dataset, so testsysadmin whom
        # we'd expect to see the datasets for.
        for user_name in ("testsysadmin",):
            offset = str(h.url_for("user.read", id=user_name))
            for (lang_code, translations) in (
                ("de", _create_test_data.german_translations),
                ("fr", _create_test_data.french_translations),
                ("en", _create_test_data.english_translations),
                ("pl", {}),
            ):
                response = app.get(
                    offset,
                    status=200,
                    extra_environ={
                        "CKAN_LANG": lang_code,
                        "CKAN_CURRENT_URL": offset,
                    },
                )
                terms = "A Novel By Tolstoy"
                for term in terms:
                    if term in translations:
                        assert body_contains(response, translations[term])
                    elif term in _create_test_data.english_translations:
                        assert body_contains(
<<<<<<< HEAD
                            response, _create_test_data.english_translations[term])
                    else:
                        assert body_contains(response, term)
                assert not body_contains(
                    response, 'this should not be rendered')
=======
                            response,
                            _create_test_data.english_translations[term],
                        )
                    else:
                        assert body_contains(response, term)
                assert not body_contains(
                    response, "this should not be rendered"
                )
>>>>>>> 168b409a

    def test_org_read_translation(self, app):
        for (lang_code, translations) in (
            ("de", _create_test_data.german_translations),
            ("fr", _create_test_data.french_translations),
            ("en", _create_test_data.english_translations),
            ("pl", {}),
        ):
            offset = "/{0}/organization/{1}".format(lang_code, ORG_NAME)
            response = app.get(offset, status=200)
            terms = (
                "A Novel By Tolstoy",
                "russian",
                "Roger likes these books.",
            )
            for term in terms:
                if term in translations:
                    assert body_contains(response, translations[term])
                elif term in _create_test_data.english_translations:
                    assert body_contains(
<<<<<<< HEAD
                        response, _create_test_data.english_translations[term])
=======
                        response, _create_test_data.english_translations[term]
                    )
>>>>>>> 168b409a
                else:
                    assert body_contains(response, term)
            assert not body_contains(response, "this should not be rendered")

    def test_org_index_translation(self, app):
        for (lang_code, translations) in (
            ("de", _create_test_data.german_translations),
            ("fr", _create_test_data.french_translations),
            ("en", _create_test_data.english_translations),
            ("pl", {}),
        ):
            offset = "/{0}/organization".format(lang_code)
            response = app.get(offset, status=200)
            for term in ("russian", "Roger likes these books."):
                if term in translations:
                    assert body_contains(response, translations[term])
                elif term in _create_test_data.english_translations:
                    assert body_contains(
<<<<<<< HEAD
                        response, _create_test_data.english_translations[term])
                else:
                    assert body_contains(response, term)
            assert body_contains(
                response, '/{0}/organization/{1}'.format(lang_code, self.org['name']))
            assert not body_contains(response, 'this should not be rendered')
=======
                        response, _create_test_data.english_translations[term]
                    )
                else:
                    assert body_contains(response, term)
            assert body_contains(
                response, "/{0}/organization/{1}".format(lang_code, ORG_NAME)
            )
            assert not body_contains(response, "this should not be rendered")
>>>>>>> 168b409a


@pytest.mark.ckan_config(
    "ckan.plugins", "multilingual_dataset multilingual_group multilingual_tag"
)
@pytest.mark.usefixtures("clean_db", "clean_index", "with_plugins")
class TestDatasetSearchIndex(object):
    def test_translate_terms(self):
        data_dicts = [
            {
                "term": "moo",
                "term_translation": "french_moo",
                "lang_code": "fr",
            },
            {
                "term": "moo",
                "term_translation": "this should not be rendered",
                "lang_code": "fsdas",
            },
            {
                "term": "an interesting note",
                "term_translation": "french note",
                "lang_code": "fr",
            },
            {
                "term": "moon",
                "term_translation": "french moon",
                "lang_code": "fr",
            },
            {
                "term": "boon",
                "term_translation": "french boon",
                "lang_code": "fr",
            },
            {
                "term": "boon",
                "term_translation": "italian boon",
                "lang_code": "it",
            },
            {
                "term": "david",
                "term_translation": "french david",
                "lang_code": "fr",
            },
            {
                "term": "david",
                "term_translation": "italian david",
                "lang_code": "it",
            },
        ]

        for data_dict in data_dicts:
            call_action("term_translation_update", **data_dict)

        sample_index_data = {
            "download_url": u"moo",
            "notes": u"an interesting note",
            "tags": [u"moon", "boon"],
            "title": u"david",
        }

        result = mulilingual_plugin.MultilingualDataset().before_index(
            sample_index_data
        )
        assert result == {
            "text_sr@latin": "",
            "text_fi": "",
            "text_de": "",
            "text_pt_BR": "",
            u"title_fr": u"french david",
            "text_fr": u"french_moo french note french moon french boon",
            "text_ja": "",
            "text_sr": "",
            "title": u"david",
            "text_ca": "",
            "download_url": u"moo",
            "text_hu": "",
            "text_sa": "",
            "text_cs_CZ": "",
            "text_nl": "",
            "text_no": "",
            "text_ko_KR": "",
            "text_sk": "",
            "text_bg": "",
            "text_sv": "",
            "tags": [u"moon", "boon"],
            "text_el": "",
            "title_en": u"david",
            "text_en": u"moo an interesting note moon boon",
            "text_es": "",
            "text_sl": "",
            "text_pl": "",
            "notes": u"an interesting note",
            "text_lv": "",
            "text_it": u"italian boon",
            u"title_it": u"italian david",
            "text_ru": "",
        }, result<|MERGE_RESOLUTION|>--- conflicted
+++ resolved
@@ -8,74 +8,6 @@
 import ckan.lib.helpers as h
 import ckan.lib.create_test_data
 import ckan.model as model
-<<<<<<< HEAD
-import ckan.tests.legacy
-import ckan.tests.legacy.html_check
-import ckan.tests.helpers as helpers
-from ckan.tests.helpers import _get_test_app, body_contains
-
-_create_test_data = ckan.lib.create_test_data
-
-
-@pytest.mark.usefixtures('clean_db', 'with_request_context')
-class TestDatasetTermTranslation(ckan.tests.legacy.html_check.HtmlCheckMethods):
-    'Test the translation of datasets by the multilingual_dataset plugin.'
-    @classmethod
-    def setup(cls):
-
-        cls.app = _get_test_app()
-        ckan.plugins.load('multilingual_dataset')
-        ckan.plugins.load('multilingual_group')
-        ckan.plugins.load('multilingual_tag')
-        ckan.tests.legacy.setup_test_search_index()
-        _create_test_data.CreateTestData.create_translations_test_data()
-
-        cls.sysadmin_user = model.User.get('testsysadmin')
-        cls.sysadmin_token = helpers.call_action(
-            u"api_token_create", context={'model': model,
-                                          'user': cls.sysadmin_user.name},
-            user=cls.sysadmin_user.name,
-            name=u"first token")
-        cls.org = {'name': 'test_org',
-                   'title': 'russian',
-                   'description': 'Roger likes these books.'}
-        ckan.tests.legacy.call_action_api(cls.app, 'organization_create',
-                                          apitoken=six.ensure_str(
-                                              cls.sysadmin_token["token"]),
-                                          **cls.org)
-        dataset = {'name': 'test_org_dataset',
-                   'title': 'A Novel By Tolstoy',
-                   'owner_org': cls.org['name']}
-        ckan.tests.legacy.call_action_api(cls.app, 'package_create',
-                                          apitoken=six.ensure_str(
-                                              cls.sysadmin_token["token"]),
-                                          **dataset)
-
-        # Add translation terms that match a couple of group names and package
-        # names. Group names and package names should _not_ get translated even
-        # if there are terms matching them, because they are used to form URLs.
-        for term in ('roger', 'david', 'annakarenina', 'warandpeace'):
-            for lang_code in ('en', 'de', 'fr'):
-                data_dict = {'term': term,
-                             'term_translation': 'this should not be rendered',
-                             'lang_code': lang_code}
-                context = {'model': ckan.model,
-                           'session': ckan.model.Session,
-                           'user': 'testsysadmin'}
-                ckan.logic.action.update.term_translation_update(
-                    context, data_dict)
-
-    @classmethod
-    def teardown(cls):
-        ckan.plugins.unload('multilingual_dataset')
-        ckan.plugins.unload('multilingual_group')
-        ckan.plugins.unload('multilingual_tag')
-        ckan.model.repo.rebuild_db()
-        ckan.lib.search.clear_all()
-
-    def test_user_read_translation(self):
-        '''Test the translation of datasets on user view pages by the
-=======
 from ckan.tests.helpers import body_contains, call_action
 
 _create_test_data = ckan.lib.create_test_data
@@ -124,7 +56,6 @@
 
     def test_user_read_translation(self, app):
         """Test the translation of datasets on user view pages by the
->>>>>>> 168b409a
         multilingual_dataset plugin.
 
         """
@@ -153,13 +84,6 @@
                         assert body_contains(response, translations[term])
                     elif term in _create_test_data.english_translations:
                         assert body_contains(
-<<<<<<< HEAD
-                            response, _create_test_data.english_translations[term])
-                    else:
-                        assert body_contains(response, term)
-                assert not body_contains(
-                    response, 'this should not be rendered')
-=======
                             response,
                             _create_test_data.english_translations[term],
                         )
@@ -168,7 +92,6 @@
                 assert not body_contains(
                     response, "this should not be rendered"
                 )
->>>>>>> 168b409a
 
     def test_org_read_translation(self, app):
         for (lang_code, translations) in (
@@ -189,12 +112,8 @@
                     assert body_contains(response, translations[term])
                 elif term in _create_test_data.english_translations:
                     assert body_contains(
-<<<<<<< HEAD
-                        response, _create_test_data.english_translations[term])
-=======
                         response, _create_test_data.english_translations[term]
                     )
->>>>>>> 168b409a
                 else:
                     assert body_contains(response, term)
             assert not body_contains(response, "this should not be rendered")
@@ -213,14 +132,6 @@
                     assert body_contains(response, translations[term])
                 elif term in _create_test_data.english_translations:
                     assert body_contains(
-<<<<<<< HEAD
-                        response, _create_test_data.english_translations[term])
-                else:
-                    assert body_contains(response, term)
-            assert body_contains(
-                response, '/{0}/organization/{1}'.format(lang_code, self.org['name']))
-            assert not body_contains(response, 'this should not be rendered')
-=======
                         response, _create_test_data.english_translations[term]
                     )
                 else:
@@ -229,7 +140,6 @@
                 response, "/{0}/organization/{1}".format(lang_code, ORG_NAME)
             )
             assert not body_contains(response, "this should not be rendered")
->>>>>>> 168b409a
 
 
 @pytest.mark.ckan_config(
